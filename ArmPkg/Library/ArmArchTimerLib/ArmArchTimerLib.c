/** @file
  Generic ARM implementation of TimerLib.h

  Copyright (c) 2011-2014, ARM Limited. All rights reserved.

  This program and the accompanying materials
  are licensed and made available under the terms and conditions of the BSD License
  which accompanies this distribution.  The full text of the license may be found at
  http://opensource.org/licenses/bsd-license.php

  THE PROGRAM IS DISTRIBUTED UNDER THE BSD LICENSE ON AN "AS IS" BASIS,
  WITHOUT WARRANTIES OR REPRESENTATIONS OF ANY KIND, EITHER EXPRESS OR IMPLIED.

**/


#include <Base.h>
#include <Library/ArmLib.h>
#include <Library/BaseLib.h>
#include <Library/TimerLib.h>
#include <Library/DebugLib.h>
#include <Library/PcdLib.h>
#include <Library/ArmGenericTimerCounterLib.h>

#define TICKS_PER_MICRO_SEC     (PcdGet32 (PcdArmArchTimerFreqInHz)/1000000U)

RETURN_STATUS
EFIAPI
TimerConstructor (
  VOID
  )
{
  //
  // Check if the ARM Generic Timer Extension is implemented.
  //
  if (ArmIsArchTimerImplemented ()) {
    UINTN TimerFreq;

    //
    // Check if Architectural Timer frequency is pre-determined by the platform
    // (ie. nonzero).
    //
    if (PcdGet32 (PcdArmArchTimerFreqInHz) != 0) {
      //
      // Check if ticks/uS is not 0. The Architectural timer runs at constant
      // frequency, irrespective of CPU frequency. According to General Timer
      // Ref manual, lower bound of the frequency is in the range of 1-10MHz.
      //
      ASSERT (TICKS_PER_MICRO_SEC);

#ifdef MDE_CPU_ARM
<<<<<<< HEAD
    // Only set the frequency for ARMv7. We expect the secure firmware to have already do it
    // If the security extensions are not implemented set Timer Frequency
    if ((ArmReadIdPfr1 () & ARM_PFR1_SEC) == 0x0) {
      ArmGenericTimerSetTimerFreq (PcdGet32 (PcdArmArchTimerFreqInHz));
    }
=======
      //
      // Only set the frequency for ARMv7. We expect the secure firmware to
      // have already done it.
      // If the security extension is not implemented, set Timer Frequency
      // here.
      //
      if ((ArmReadIdPfr1 () & ARM_PFR1_SEC) == 0x0) {
        ArmGenericTimerSetTimerFreq (PcdGet32 (PcdArmArchTimerFreqInHz));
      }
>>>>>>> c2a892d7
#endif
    }

<<<<<<< HEAD
    // Architectural Timer Frequency must be set in the Secure privileged(if secure extensions are supported) mode.
    // If the reset value (0) is returned just ASSERT.
=======
    //
    // Architectural Timer Frequency must be set in the Secure privileged
    // mode (if secure extension is supported).
    // If the reset value (0) is returned, just ASSERT.
    //
>>>>>>> c2a892d7
    TimerFreq = ArmGenericTimerGetTimerFreq ();
    ASSERT (TimerFreq != 0);
  } else {
    DEBUG ((EFI_D_ERROR, "ARM Architectural Timer is not available in the CPU, hence this library can not be used.\n"));
    ASSERT (0);
  }

  return RETURN_SUCCESS;
}


/**
  Stalls the CPU for the number of microseconds specified by MicroSeconds.

  @param  MicroSeconds  The minimum number of microseconds to delay.

  @return The value of MicroSeconds inputted.

**/
UINTN
EFIAPI
MicroSecondDelay (
  IN      UINTN                     MicroSeconds
  )
{
  UINT64 TimerTicks64;
  UINT64 SystemCounterVal;
  UINT64 (EFIAPI
          *MultU64xN) (
            IN UINT64 Multiplicand,
            IN UINTN  Multiplier
            );
  UINTN TimerFreq;

#ifdef MDE_CPU_ARM
  MultU64xN = MultU64x32;
#else
  MultU64xN = MultU64x64;
#endif

  TimerFreq = PcdGet32 (PcdArmArchTimerFreqInHz);
  if (TimerFreq == 0) {
    TimerFreq = ArmGenericTimerGetTimerFreq ();
  }

  // Calculate counter ticks that can represent requested delay:
  //  = MicroSeconds x TICKS_PER_MICRO_SEC
  //  = MicroSeconds x Frequency.10^-6
<<<<<<< HEAD
  TimerTicks64 = ((UINT64)MicroSeconds * PcdGet32 (PcdArmArchTimerFreqInHz)) / 1000000U;
=======
  TimerTicks64 = DivU64x32 (
                   MultU64xN (
                     MicroSeconds,
                     TimerFreq
                     ),
                   1000000U
                   );
>>>>>>> c2a892d7

  // Read System Counter value
  SystemCounterVal = ArmGenericTimerGetSystemCount ();

  TimerTicks64 += SystemCounterVal;

  // Wait until delay count is expired.
  while (SystemCounterVal < TimerTicks64) {
    SystemCounterVal = ArmGenericTimerGetSystemCount ();
  }

  return MicroSeconds;
}


/**
  Stalls the CPU for at least the given number of nanoseconds.

  Stalls the CPU for the number of nanoseconds specified by NanoSeconds.

  When the timer frequency is 1MHz, each tick corresponds to 1 microsecond.
  Therefore, the nanosecond delay will be rounded up to the nearest 1 microsecond.

  @param  NanoSeconds The minimum number of nanoseconds to delay.

  @return The value of NanoSeconds inputed.

**/
UINTN
EFIAPI
NanoSecondDelay (
  IN  UINTN NanoSeconds
  )
{
  UINTN  MicroSeconds;

  // Round up to 1us Tick Number
  MicroSeconds = NanoSeconds / 1000;
  MicroSeconds += ((NanoSeconds % 1000) == 0) ? 0 : 1;

  MicroSecondDelay (MicroSeconds);

  return NanoSeconds;
}

/**
  Retrieves the current value of a 64-bit free running performance counter.

  The counter can either count up by 1 or count down by 1. If the physical
  performance counter counts by a larger increment, then the counter values
  must be translated. The properties of the counter can be retrieved from
  GetPerformanceCounterProperties().

  @return The current value of the free running performance counter.

**/
UINT64
EFIAPI
GetPerformanceCounter (
  VOID
  )
{
  // Just return the value of system count
  return ArmGenericTimerGetSystemCount ();
}

/**
  Retrieves the 64-bit frequency in Hz and the range of performance counter
  values.

  If StartValue is not NULL, then the value that the performance counter starts
  with immediately after is it rolls over is returned in StartValue. If
  EndValue is not NULL, then the value that the performance counter end with
  immediately before it rolls over is returned in EndValue. The 64-bit
  frequency of the performance counter in Hz is always returned. If StartValue
  is less than EndValue, then the performance counter counts up. If StartValue
  is greater than EndValue, then the performance counter counts down. For
  example, a 64-bit free running counter that counts up would have a StartValue
  of 0 and an EndValue of 0xFFFFFFFFFFFFFFFF. A 24-bit free running counter
  that counts down would have a StartValue of 0xFFFFFF and an EndValue of 0.

  @param  StartValue  The value the performance counter starts with when it
                      rolls over.
  @param  EndValue    The value that the performance counter ends with before
                      it rolls over.

  @return The frequency in Hz.

**/
UINT64
EFIAPI
GetPerformanceCounterProperties (
  OUT      UINT64                    *StartValue,  OPTIONAL
  OUT      UINT64                    *EndValue     OPTIONAL
  )
{
  if (StartValue != NULL) {
    // Timer starts with the reload value
    *StartValue = (UINT64)0ULL ;
  }

  if (EndValue != NULL) {
    // Timer counts down to 0x0
    *EndValue = 0xFFFFFFFFFFFFFFFFUL;
  }

  return (UINT64)ArmGenericTimerGetTimerFreq ();
}
<|MERGE_RESOLUTION|>--- conflicted
+++ resolved
@@ -1,248 +1,231 @@
-/** @file
-  Generic ARM implementation of TimerLib.h
-
-  Copyright (c) 2011-2014, ARM Limited. All rights reserved.
-
-  This program and the accompanying materials
-  are licensed and made available under the terms and conditions of the BSD License
-  which accompanies this distribution.  The full text of the license may be found at
-  http://opensource.org/licenses/bsd-license.php
-
-  THE PROGRAM IS DISTRIBUTED UNDER THE BSD LICENSE ON AN "AS IS" BASIS,
-  WITHOUT WARRANTIES OR REPRESENTATIONS OF ANY KIND, EITHER EXPRESS OR IMPLIED.
-
-**/
-
-
-#include <Base.h>
-#include <Library/ArmLib.h>
-#include <Library/BaseLib.h>
-#include <Library/TimerLib.h>
-#include <Library/DebugLib.h>
-#include <Library/PcdLib.h>
-#include <Library/ArmGenericTimerCounterLib.h>
-
-#define TICKS_PER_MICRO_SEC     (PcdGet32 (PcdArmArchTimerFreqInHz)/1000000U)
-
-RETURN_STATUS
-EFIAPI
-TimerConstructor (
-  VOID
-  )
-{
-  //
-  // Check if the ARM Generic Timer Extension is implemented.
-  //
-  if (ArmIsArchTimerImplemented ()) {
-    UINTN TimerFreq;
-
-    //
-    // Check if Architectural Timer frequency is pre-determined by the platform
-    // (ie. nonzero).
-    //
-    if (PcdGet32 (PcdArmArchTimerFreqInHz) != 0) {
-      //
-      // Check if ticks/uS is not 0. The Architectural timer runs at constant
-      // frequency, irrespective of CPU frequency. According to General Timer
-      // Ref manual, lower bound of the frequency is in the range of 1-10MHz.
-      //
-      ASSERT (TICKS_PER_MICRO_SEC);
-
-#ifdef MDE_CPU_ARM
-<<<<<<< HEAD
-    // Only set the frequency for ARMv7. We expect the secure firmware to have already do it
-    // If the security extensions are not implemented set Timer Frequency
-    if ((ArmReadIdPfr1 () & ARM_PFR1_SEC) == 0x0) {
-      ArmGenericTimerSetTimerFreq (PcdGet32 (PcdArmArchTimerFreqInHz));
-    }
-=======
-      //
-      // Only set the frequency for ARMv7. We expect the secure firmware to
-      // have already done it.
-      // If the security extension is not implemented, set Timer Frequency
-      // here.
-      //
-      if ((ArmReadIdPfr1 () & ARM_PFR1_SEC) == 0x0) {
-        ArmGenericTimerSetTimerFreq (PcdGet32 (PcdArmArchTimerFreqInHz));
-      }
->>>>>>> c2a892d7
-#endif
-    }
-
-<<<<<<< HEAD
-    // Architectural Timer Frequency must be set in the Secure privileged(if secure extensions are supported) mode.
-    // If the reset value (0) is returned just ASSERT.
-=======
-    //
-    // Architectural Timer Frequency must be set in the Secure privileged
-    // mode (if secure extension is supported).
-    // If the reset value (0) is returned, just ASSERT.
-    //
->>>>>>> c2a892d7
-    TimerFreq = ArmGenericTimerGetTimerFreq ();
-    ASSERT (TimerFreq != 0);
-  } else {
-    DEBUG ((EFI_D_ERROR, "ARM Architectural Timer is not available in the CPU, hence this library can not be used.\n"));
-    ASSERT (0);
-  }
-
-  return RETURN_SUCCESS;
-}
-
-
-/**
-  Stalls the CPU for the number of microseconds specified by MicroSeconds.
-
-  @param  MicroSeconds  The minimum number of microseconds to delay.
-
-  @return The value of MicroSeconds inputted.
-
-**/
-UINTN
-EFIAPI
-MicroSecondDelay (
-  IN      UINTN                     MicroSeconds
-  )
-{
-  UINT64 TimerTicks64;
-  UINT64 SystemCounterVal;
-  UINT64 (EFIAPI
-          *MultU64xN) (
-            IN UINT64 Multiplicand,
-            IN UINTN  Multiplier
-            );
-  UINTN TimerFreq;
-
-#ifdef MDE_CPU_ARM
-  MultU64xN = MultU64x32;
-#else
-  MultU64xN = MultU64x64;
-#endif
-
-  TimerFreq = PcdGet32 (PcdArmArchTimerFreqInHz);
-  if (TimerFreq == 0) {
-    TimerFreq = ArmGenericTimerGetTimerFreq ();
-  }
-
-  // Calculate counter ticks that can represent requested delay:
-  //  = MicroSeconds x TICKS_PER_MICRO_SEC
-  //  = MicroSeconds x Frequency.10^-6
-<<<<<<< HEAD
-  TimerTicks64 = ((UINT64)MicroSeconds * PcdGet32 (PcdArmArchTimerFreqInHz)) / 1000000U;
-=======
-  TimerTicks64 = DivU64x32 (
-                   MultU64xN (
-                     MicroSeconds,
-                     TimerFreq
-                     ),
-                   1000000U
-                   );
->>>>>>> c2a892d7
-
-  // Read System Counter value
-  SystemCounterVal = ArmGenericTimerGetSystemCount ();
-
-  TimerTicks64 += SystemCounterVal;
-
-  // Wait until delay count is expired.
-  while (SystemCounterVal < TimerTicks64) {
-    SystemCounterVal = ArmGenericTimerGetSystemCount ();
-  }
-
-  return MicroSeconds;
-}
-
-
-/**
-  Stalls the CPU for at least the given number of nanoseconds.
-
-  Stalls the CPU for the number of nanoseconds specified by NanoSeconds.
-
-  When the timer frequency is 1MHz, each tick corresponds to 1 microsecond.
-  Therefore, the nanosecond delay will be rounded up to the nearest 1 microsecond.
-
-  @param  NanoSeconds The minimum number of nanoseconds to delay.
-
-  @return The value of NanoSeconds inputed.
-
-**/
-UINTN
-EFIAPI
-NanoSecondDelay (
-  IN  UINTN NanoSeconds
-  )
-{
-  UINTN  MicroSeconds;
-
-  // Round up to 1us Tick Number
-  MicroSeconds = NanoSeconds / 1000;
-  MicroSeconds += ((NanoSeconds % 1000) == 0) ? 0 : 1;
-
-  MicroSecondDelay (MicroSeconds);
-
-  return NanoSeconds;
-}
-
-/**
-  Retrieves the current value of a 64-bit free running performance counter.
-
-  The counter can either count up by 1 or count down by 1. If the physical
-  performance counter counts by a larger increment, then the counter values
-  must be translated. The properties of the counter can be retrieved from
-  GetPerformanceCounterProperties().
-
-  @return The current value of the free running performance counter.
-
-**/
-UINT64
-EFIAPI
-GetPerformanceCounter (
-  VOID
-  )
-{
-  // Just return the value of system count
-  return ArmGenericTimerGetSystemCount ();
-}
-
-/**
-  Retrieves the 64-bit frequency in Hz and the range of performance counter
-  values.
-
-  If StartValue is not NULL, then the value that the performance counter starts
-  with immediately after is it rolls over is returned in StartValue. If
-  EndValue is not NULL, then the value that the performance counter end with
-  immediately before it rolls over is returned in EndValue. The 64-bit
-  frequency of the performance counter in Hz is always returned. If StartValue
-  is less than EndValue, then the performance counter counts up. If StartValue
-  is greater than EndValue, then the performance counter counts down. For
-  example, a 64-bit free running counter that counts up would have a StartValue
-  of 0 and an EndValue of 0xFFFFFFFFFFFFFFFF. A 24-bit free running counter
-  that counts down would have a StartValue of 0xFFFFFF and an EndValue of 0.
-
-  @param  StartValue  The value the performance counter starts with when it
-                      rolls over.
-  @param  EndValue    The value that the performance counter ends with before
-                      it rolls over.
-
-  @return The frequency in Hz.
-
-**/
-UINT64
-EFIAPI
-GetPerformanceCounterProperties (
-  OUT      UINT64                    *StartValue,  OPTIONAL
-  OUT      UINT64                    *EndValue     OPTIONAL
-  )
-{
-  if (StartValue != NULL) {
-    // Timer starts with the reload value
-    *StartValue = (UINT64)0ULL ;
-  }
-
-  if (EndValue != NULL) {
-    // Timer counts down to 0x0
-    *EndValue = 0xFFFFFFFFFFFFFFFFUL;
-  }
-
-  return (UINT64)ArmGenericTimerGetTimerFreq ();
-}
+/** @file
+  Generic ARM implementation of TimerLib.h
+
+  Copyright (c) 2011-2014, ARM Limited. All rights reserved.
+
+  This program and the accompanying materials
+  are licensed and made available under the terms and conditions of the BSD License
+  which accompanies this distribution.  The full text of the license may be found at
+  http://opensource.org/licenses/bsd-license.php
+
+  THE PROGRAM IS DISTRIBUTED UNDER THE BSD LICENSE ON AN "AS IS" BASIS,
+  WITHOUT WARRANTIES OR REPRESENTATIONS OF ANY KIND, EITHER EXPRESS OR IMPLIED.
+
+**/
+
+
+#include <Base.h>
+#include <Library/ArmLib.h>
+#include <Library/BaseLib.h>
+#include <Library/TimerLib.h>
+#include <Library/DebugLib.h>
+#include <Library/PcdLib.h>
+#include <Library/ArmGenericTimerCounterLib.h>
+
+#define TICKS_PER_MICRO_SEC     (PcdGet32 (PcdArmArchTimerFreqInHz)/1000000U)
+
+RETURN_STATUS
+EFIAPI
+TimerConstructor (
+  VOID
+  )
+{
+  //
+  // Check if the ARM Generic Timer Extension is implemented.
+  //
+  if (ArmIsArchTimerImplemented ()) {
+    UINTN TimerFreq;
+
+    //
+    // Check if Architectural Timer frequency is pre-determined by the platform
+    // (ie. nonzero).
+    //
+    if (PcdGet32 (PcdArmArchTimerFreqInHz) != 0) {
+      //
+      // Check if ticks/uS is not 0. The Architectural timer runs at constant
+      // frequency, irrespective of CPU frequency. According to General Timer
+      // Ref manual, lower bound of the frequency is in the range of 1-10MHz.
+      //
+      ASSERT (TICKS_PER_MICRO_SEC);
+
+#ifdef MDE_CPU_ARM
+      //
+      // Only set the frequency for ARMv7. We expect the secure firmware to
+      // have already done it.
+      // If the security extension is not implemented, set Timer Frequency
+      // here.
+      //
+      if ((ArmReadIdPfr1 () & ARM_PFR1_SEC) == 0x0) {
+        ArmGenericTimerSetTimerFreq (PcdGet32 (PcdArmArchTimerFreqInHz));
+      }
+#endif
+    }
+
+    //
+    // Architectural Timer Frequency must be set in the Secure privileged
+    // mode (if secure extension is supported).
+    // If the reset value (0) is returned, just ASSERT.
+    //
+    TimerFreq = ArmGenericTimerGetTimerFreq ();
+    ASSERT (TimerFreq != 0);
+  } else {
+    DEBUG ((EFI_D_ERROR, "ARM Architectural Timer is not available in the CPU, hence this library can not be used.\n"));
+    ASSERT (0);
+  }
+
+  return RETURN_SUCCESS;
+}
+
+
+/**
+  Stalls the CPU for the number of microseconds specified by MicroSeconds.
+
+  @param  MicroSeconds  The minimum number of microseconds to delay.
+
+  @return The value of MicroSeconds inputted.
+
+**/
+UINTN
+EFIAPI
+MicroSecondDelay (
+  IN      UINTN                     MicroSeconds
+  )
+{
+  UINT64 TimerTicks64;
+  UINT64 SystemCounterVal;
+  UINT64 (EFIAPI
+          *MultU64xN) (
+            IN UINT64 Multiplicand,
+            IN UINTN  Multiplier
+            );
+  UINTN TimerFreq;
+
+#ifdef MDE_CPU_ARM
+  MultU64xN = MultU64x32;
+#else
+  MultU64xN = MultU64x64;
+#endif
+
+  TimerFreq = PcdGet32 (PcdArmArchTimerFreqInHz);
+  if (TimerFreq == 0) {
+    TimerFreq = ArmGenericTimerGetTimerFreq ();
+  }
+
+  // Calculate counter ticks that can represent requested delay:
+  //  = MicroSeconds x TICKS_PER_MICRO_SEC
+  //  = MicroSeconds x Frequency.10^-6
+  TimerTicks64 = DivU64x32 (
+                   MultU64xN (
+                     MicroSeconds,
+                     TimerFreq
+                     ),
+                   1000000U
+                   );
+
+  // Read System Counter value
+  SystemCounterVal = ArmGenericTimerGetSystemCount ();
+
+  TimerTicks64 += SystemCounterVal;
+
+  // Wait until delay count is expired.
+  while (SystemCounterVal < TimerTicks64) {
+    SystemCounterVal = ArmGenericTimerGetSystemCount ();
+  }
+
+  return MicroSeconds;
+}
+
+
+/**
+  Stalls the CPU for at least the given number of nanoseconds.
+
+  Stalls the CPU for the number of nanoseconds specified by NanoSeconds.
+
+  When the timer frequency is 1MHz, each tick corresponds to 1 microsecond.
+  Therefore, the nanosecond delay will be rounded up to the nearest 1 microsecond.
+
+  @param  NanoSeconds The minimum number of nanoseconds to delay.
+
+  @return The value of NanoSeconds inputed.
+
+**/
+UINTN
+EFIAPI
+NanoSecondDelay (
+  IN  UINTN NanoSeconds
+  )
+{
+  UINTN  MicroSeconds;
+
+  // Round up to 1us Tick Number
+  MicroSeconds = NanoSeconds / 1000;
+  MicroSeconds += ((NanoSeconds % 1000) == 0) ? 0 : 1;
+
+  MicroSecondDelay (MicroSeconds);
+
+  return NanoSeconds;
+}
+
+/**
+  Retrieves the current value of a 64-bit free running performance counter.
+
+  The counter can either count up by 1 or count down by 1. If the physical
+  performance counter counts by a larger increment, then the counter values
+  must be translated. The properties of the counter can be retrieved from
+  GetPerformanceCounterProperties().
+
+  @return The current value of the free running performance counter.
+
+**/
+UINT64
+EFIAPI
+GetPerformanceCounter (
+  VOID
+  )
+{
+  // Just return the value of system count
+  return ArmGenericTimerGetSystemCount ();
+}
+
+/**
+  Retrieves the 64-bit frequency in Hz and the range of performance counter
+  values.
+
+  If StartValue is not NULL, then the value that the performance counter starts
+  with immediately after is it rolls over is returned in StartValue. If
+  EndValue is not NULL, then the value that the performance counter end with
+  immediately before it rolls over is returned in EndValue. The 64-bit
+  frequency of the performance counter in Hz is always returned. If StartValue
+  is less than EndValue, then the performance counter counts up. If StartValue
+  is greater than EndValue, then the performance counter counts down. For
+  example, a 64-bit free running counter that counts up would have a StartValue
+  of 0 and an EndValue of 0xFFFFFFFFFFFFFFFF. A 24-bit free running counter
+  that counts down would have a StartValue of 0xFFFFFF and an EndValue of 0.
+
+  @param  StartValue  The value the performance counter starts with when it
+                      rolls over.
+  @param  EndValue    The value that the performance counter ends with before
+                      it rolls over.
+
+  @return The frequency in Hz.
+
+**/
+UINT64
+EFIAPI
+GetPerformanceCounterProperties (
+  OUT      UINT64                    *StartValue,  OPTIONAL
+  OUT      UINT64                    *EndValue     OPTIONAL
+  )
+{
+  if (StartValue != NULL) {
+    // Timer starts with the reload value
+    *StartValue = (UINT64)0ULL ;
+  }
+
+  if (EndValue != NULL) {
+    // Timer counts down to 0x0
+    *EndValue = 0xFFFFFFFFFFFFFFFFUL;
+  }
+
+  return (UINT64)ArmGenericTimerGetTimerFreq ();
+}