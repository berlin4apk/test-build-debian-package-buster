--- conflicted
+++ resolved
@@ -1,68 +1,64 @@
-//------------------------------------------------------------------------------
-//
-// Copyright (c) 2008 - 2009, Apple Inc. All rights reserved.<BR>
-//
-// This program and the accompanying materials
-// are licensed and made available under the terms and conditions of the BSD License
-// which accompanies this distribution.  The full text of the license may be found at
-// http://opensource.org/licenses/bsd-license.php
-//
-// THE PROGRAM IS DISTRIBUTED UNDER THE BSD LICENSE ON AN "AS IS" BASIS,
-// WITHOUT WARRANTIES OR REPRESENTATIONS OF ANY KIND, EITHER EXPRESS OR IMPLIED.
-//
-//------------------------------------------------------------------------------
-
-
-
-
-    INCLUDE AsmMacroExport.inc
-
-;
-;UINT32
-;EFIAPI
-;__aeabi_uread4 (
-;  IN VOID   *Pointer
-;  );
-;
- RVCT_ASM_EXPORT __aeabi_uread4
-    ldrb    r1, [r0]
-    ldrb    r2, [r0, #1]
-    ldrb    r3, [r0, #2]
-    ldrb    r0, [r0, #3]
-    orr     r1, r1, r2, lsl #8
-    orr     r1, r1, r3, lsl #16
-    orr     r0, r1, r0, lsl #24
-    bx      lr
-
-;
-;UINT64
-;EFIAPI
-;__aeabi_uread8 (
-;  IN VOID   *Pointer
-;  );
-;
-<<<<<<< HEAD
-__aeabi_uread8
-=======
- RVCT_ASM_EXPORT __aeabi_uread8
->>>>>>> c2a892d7
-    mov     r3, r0
-
-    ldrb    r1, [r3]
-    ldrb    r2, [r3, #1]
-    orr     r1, r1, r2, lsl #8
-    ldrb    r2, [r3, #2]
-    orr     r1, r1, r2, lsl #16
-    ldrb    r0, [r3, #3]
-    orr     r0, r1, r0, lsl #24
-
-    ldrb    r1, [r3, #4]
-    ldrb    r2, [r3, #5]
-    orr     r1, r1, r2, lsl #8
-    ldrb    r2, [r3, #6]
-    orr     r1, r1, r2, lsl #16
-    ldrb    r2, [r3, #7]
-    orr     r1, r1, r2, lsl #24
-
-    bx      lr
-    END
+//------------------------------------------------------------------------------
+//
+// Copyright (c) 2008 - 2009, Apple Inc. All rights reserved.<BR>
+//
+// This program and the accompanying materials
+// are licensed and made available under the terms and conditions of the BSD License
+// which accompanies this distribution.  The full text of the license may be found at
+// http://opensource.org/licenses/bsd-license.php
+//
+// THE PROGRAM IS DISTRIBUTED UNDER THE BSD LICENSE ON AN "AS IS" BASIS,
+// WITHOUT WARRANTIES OR REPRESENTATIONS OF ANY KIND, EITHER EXPRESS OR IMPLIED.
+//
+//------------------------------------------------------------------------------
+
+
+
+
+    INCLUDE AsmMacroExport.inc
+
+;
+;UINT32
+;EFIAPI
+;__aeabi_uread4 (
+;  IN VOID   *Pointer
+;  );
+;
+ RVCT_ASM_EXPORT __aeabi_uread4
+    ldrb    r1, [r0]
+    ldrb    r2, [r0, #1]
+    ldrb    r3, [r0, #2]
+    ldrb    r0, [r0, #3]
+    orr     r1, r1, r2, lsl #8
+    orr     r1, r1, r3, lsl #16
+    orr     r0, r1, r0, lsl #24
+    bx      lr
+
+;
+;UINT64
+;EFIAPI
+;__aeabi_uread8 (
+;  IN VOID   *Pointer
+;  );
+;
+ RVCT_ASM_EXPORT __aeabi_uread8
+    mov     r3, r0
+
+    ldrb    r1, [r3]
+    ldrb    r2, [r3, #1]
+    orr     r1, r1, r2, lsl #8
+    ldrb    r2, [r3, #2]
+    orr     r1, r1, r2, lsl #16
+    ldrb    r0, [r3, #3]
+    orr     r0, r1, r0, lsl #24
+
+    ldrb    r1, [r3, #4]
+    ldrb    r2, [r3, #5]
+    orr     r1, r1, r2, lsl #8
+    ldrb    r2, [r3, #6]
+    orr     r1, r1, r2, lsl #16
+    ldrb    r2, [r3, #7]
+    orr     r1, r1, r2, lsl #24
+
+    bx      lr
+    END