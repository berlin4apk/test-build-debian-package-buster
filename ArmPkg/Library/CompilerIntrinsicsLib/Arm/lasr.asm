--- conflicted
+++ resolved
@@ -1,46 +1,40 @@
-//------------------------------------------------------------------------------
-//
-// Copyright (c) 2008 - 2009, Apple Inc. All rights reserved.<BR>
-//
-// This program and the accompanying materials
-// are licensed and made available under the terms and conditions of the BSD License
-// which accompanies this distribution.  The full text of the license may be found at
-// http://opensource.org/licenses/bsd-license.php
-//
-// THE PROGRAM IS DISTRIBUTED UNDER THE BSD LICENSE ON AN "AS IS" BASIS,
-// WITHOUT WARRANTIES OR REPRESENTATIONS OF ANY KIND, EITHER EXPRESS OR IMPLIED.
-//
-//------------------------------------------------------------------------------
-
-
-<<<<<<< HEAD
-    EXPORT  __aeabi_lasr
-
-    AREA    Math, CODE, READONLY
-=======
-
-    INCLUDE AsmMacroExport.inc
->>>>>>> c2a892d7
-
-;
-;UINT32
-;EFIAPI
-;__aeabi_lasr (
-;  IN UINT32  Dividen
-;  IN UINT32  Divisor
-;  );
-;
- RVCT_ASM_EXPORT __aeabi_lasr
-    SUBS     r3,r2,#0x20
-    BPL      {pc} + 0x18  ; 0x1c
-    RSB      r3,r2,#0x20
-    LSR      r0,r0,r2
-    ORR      r0,r0,r1,LSL r3
-    ASR      r1,r1,r2
-    BX       lr
-    ASR      r0,r1,r3
-    ASR      r1,r1,#31
-    BX       lr
-
-    END
-
+//------------------------------------------------------------------------------
+//
+// Copyright (c) 2008 - 2009, Apple Inc. All rights reserved.<BR>
+//
+// This program and the accompanying materials
+// are licensed and made available under the terms and conditions of the BSD License
+// which accompanies this distribution.  The full text of the license may be found at
+// http://opensource.org/licenses/bsd-license.php
+//
+// THE PROGRAM IS DISTRIBUTED UNDER THE BSD LICENSE ON AN "AS IS" BASIS,
+// WITHOUT WARRANTIES OR REPRESENTATIONS OF ANY KIND, EITHER EXPRESS OR IMPLIED.
+//
+//------------------------------------------------------------------------------
+
+
+
+    INCLUDE AsmMacroExport.inc
+
+;
+;UINT32
+;EFIAPI
+;__aeabi_lasr (
+;  IN UINT32  Dividen
+;  IN UINT32  Divisor
+;  );
+;
+ RVCT_ASM_EXPORT __aeabi_lasr
+    SUBS     r3,r2,#0x20
+    BPL      {pc} + 0x18  ; 0x1c
+    RSB      r3,r2,#0x20
+    LSR      r0,r0,r2
+    ORR      r0,r0,r1,LSL r3
+    ASR      r1,r1,r2
+    BX       lr
+    ASR      r0,r1,r3
+    ASR      r1,r1,#31
+    BX       lr
+
+    END
+