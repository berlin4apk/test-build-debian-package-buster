//------------------------------------------------------------------------------
//
// Copyright (c) 2008 - 2009, Apple Inc. All rights reserved.<BR>
//
// This program and the accompanying materials
// are licensed and made available under the terms and conditions of the BSD License
// which accompanies this distribution.  The full text of the license may be found at
// http://opensource.org/licenses/bsd-license.php
//
// THE PROGRAM IS DISTRIBUTED UNDER THE BSD LICENSE ON AN "AS IS" BASIS,
// WITHOUT WARRANTIES OR REPRESENTATIONS OF ANY KIND, EITHER EXPRESS OR IMPLIED.
//
//------------------------------------------------------------------------------



    INCLUDE AsmMacroExport.inc

;
;VOID
;EFIAPI
;__aeabi_memcpy (
; IN  VOID    *Destination,
; IN  VOID    *Source,
; IN  UINT32  Size
; );
;
<<<<<<< HEAD
__aeabi_memcpy
=======
 RVCT_ASM_EXPORT __aeabi_memcpy
>>>>>>> c2a892d7
  cmp     r2, #0
  bxeq    lr
  push    {lr}
  mov     lr, r0
L5
  ldrb  r3, [r1], #1
  strb  r3, [lr], #1
  subs r2, r2, #1
  bne  L5
  pop  {pc}

  END
<|MERGE_RESOLUTION|>--- conflicted
+++ resolved
@@ -1,44 +1,40 @@
-//------------------------------------------------------------------------------
-//
-// Copyright (c) 2008 - 2009, Apple Inc. All rights reserved.<BR>
-//
-// This program and the accompanying materials
-// are licensed and made available under the terms and conditions of the BSD License
-// which accompanies this distribution.  The full text of the license may be found at
-// http://opensource.org/licenses/bsd-license.php
-//
-// THE PROGRAM IS DISTRIBUTED UNDER THE BSD LICENSE ON AN "AS IS" BASIS,
-// WITHOUT WARRANTIES OR REPRESENTATIONS OF ANY KIND, EITHER EXPRESS OR IMPLIED.
-//
-//------------------------------------------------------------------------------
-
-
-
-    INCLUDE AsmMacroExport.inc
-
-;
-;VOID
-;EFIAPI
-;__aeabi_memcpy (
-; IN  VOID    *Destination,
-; IN  VOID    *Source,
-; IN  UINT32  Size
-; );
-;
-<<<<<<< HEAD
-__aeabi_memcpy
-=======
- RVCT_ASM_EXPORT __aeabi_memcpy
->>>>>>> c2a892d7
-  cmp     r2, #0
-  bxeq    lr
-  push    {lr}
-  mov     lr, r0
-L5
-  ldrb  r3, [r1], #1
-  strb  r3, [lr], #1
-  subs r2, r2, #1
-  bne  L5
-  pop  {pc}
-
-  END
+//------------------------------------------------------------------------------
+//
+// Copyright (c) 2008 - 2009, Apple Inc. All rights reserved.<BR>
+//
+// This program and the accompanying materials
+// are licensed and made available under the terms and conditions of the BSD License
+// which accompanies this distribution.  The full text of the license may be found at
+// http://opensource.org/licenses/bsd-license.php
+//
+// THE PROGRAM IS DISTRIBUTED UNDER THE BSD LICENSE ON AN "AS IS" BASIS,
+// WITHOUT WARRANTIES OR REPRESENTATIONS OF ANY KIND, EITHER EXPRESS OR IMPLIED.
+//
+//------------------------------------------------------------------------------
+
+
+
+    INCLUDE AsmMacroExport.inc
+
+;
+;VOID
+;EFIAPI
+;__aeabi_memcpy (
+; IN  VOID    *Destination,
+; IN  VOID    *Source,
+; IN  UINT32  Size
+; );
+;
+ RVCT_ASM_EXPORT __aeabi_memcpy
+  cmp     r2, #0
+  bxeq    lr
+  push    {lr}
+  mov     lr, r0
+L5
+  ldrb  r3, [r1], #1
+  strb  r3, [lr], #1
+  subs r2, r2, #1
+  bne  L5
+  pop  {pc}
+
+  END