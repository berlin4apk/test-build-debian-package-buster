--- conflicted
+++ resolved
@@ -1,152 +1,141 @@
-/**@file
-
-Copyright (c) 2006 - 2009, Intel Corporation. All rights reserved.<BR>
-Portions copyright (c) 2008 - 2010, Apple Inc. All rights reserved.<BR>
-Portions copyright (c) 2011 - 2012, ARM Ltd. All rights reserved.<BR>
-
-This program and the accompanying materials
-are licensed and made available under the terms and conditions of the BSD License
-which accompanies this distribution.  The full text of the license may be found at
-http://opensource.org/licenses/bsd-license.php
-
-THE PROGRAM IS DISTRIBUTED UNDER THE BSD LICENSE ON AN "AS IS" BASIS,
-WITHOUT WARRANTIES OR REPRESENTATIONS OF ANY KIND, EITHER EXPRESS OR IMPLIED.
-
-**/
-
-#include <PiDxe.h>
-#include <Library/PeCoffLib.h>
-
-#include <Library/BaseLib.h>
-#include <Library/DebugLib.h>
-#include <Library/BaseMemoryLib.h>
-#include <Library/PeCoffExtraActionLib.h>
-#include <Library/PrintLib.h>
-
-
-/**
-  If the build is done on cygwin the paths are cygpaths.
-  /cygdrive/c/tmp.txt vs c:\tmp.txt so we need to convert
-  them to work with RVD commands
-
-  @param  Name  Path to convert if needed
-
-**/
-CHAR8 *
-DeCygwinPathIfNeeded (
-  IN  CHAR8   *Name,
-  IN  CHAR8   *Temp,
-  IN  UINTN   Size
-  )
-{
-  CHAR8   *Ptr;
-  UINTN   Index;
-  UINTN   Index2;
-
-  Ptr = AsciiStrStr (Name, "/cygdrive/");
-  if (Ptr == NULL) {
-    return Name;
-  }
-
-  for (Index = 9, Index2 = 0; (Index < (Size + 9)) && (Ptr[Index] != '\0'); Index++, Index2++) {
-    Temp[Index2] = Ptr[Index];
-    if (Temp[Index2] == '/') {
-      Temp[Index2] = '\\' ;
-  }
-
-    if (Index2 == 1) {
-      Temp[Index2 - 1] = Ptr[Index];
-      Temp[Index2] = ':';
-    }
-  }
-
-  return Temp;
-}
-
-
-/**
-  Performs additional actions after a PE/COFF image has been loaded and relocated.
-
-  If ImageContext is NULL, then ASSERT().
-
-  @param  ImageContext  Pointer to the image context structure that describes the
-                        PE/COFF image that has already been loaded and relocated.
-
-**/
-VOID
-EFIAPI
-PeCoffLoaderRelocateImageExtraAction (
-  IN OUT PE_COFF_LOADER_IMAGE_CONTEXT  *ImageContext
-  )
-{
-#if !defined(MDEPKG_NDEBUG)
-  CHAR8 Temp[512];
-#endif
-
-  if (ImageContext->PdbPointer) {
-#ifdef __CC_ARM
-#if (__ARMCC_VERSION < 500000)
-    // Print out the command for the RVD debugger to load symbols for this image
-<<<<<<< HEAD
-    DEBUG ((EFI_D_ERROR, "load /a /ni /np %a &0x%p\n", DeCygwinPathIfNeeded (ImageContext->PdbPointer, Temp, sizeof (Temp)), (UINTN)(ImageContext->ImageAddress + ImageContext->SizeOfHeaders)));
-#else
-    // Print out the command for the DS-5 to load symbols for this image
-    DEBUG ((EFI_D_ERROR, "add-symbol-file %a 0x%p\n", DeCygwinPathIfNeeded (ImageContext->PdbPointer, Temp, sizeof (Temp)), (UINTN)(ImageContext->ImageAddress + ImageContext->SizeOfHeaders)));
-#endif
-#elif __GNUC__
-    // This may not work correctly if you generate PE/COFF directlyas then the Offset would not be required
-    DEBUG ((EFI_D_ERROR, "add-symbol-file %a 0x%p\n", DeCygwinPathIfNeeded (ImageContext->PdbPointer, Temp, sizeof (Temp)), (UINTN)(ImageContext->ImageAddress + ImageContext->SizeOfHeaders)));
-=======
-    DEBUG ((EFI_D_LOAD | EFI_D_INFO, "load /a /ni /np %a &0x%p\n", DeCygwinPathIfNeeded (ImageContext->PdbPointer, Temp, sizeof (Temp)), (UINTN)(ImageContext->ImageAddress + ImageContext->SizeOfHeaders)));
-#else
-    // Print out the command for the DS-5 to load symbols for this image
-    DEBUG ((EFI_D_LOAD | EFI_D_INFO, "add-symbol-file %a 0x%p\n", DeCygwinPathIfNeeded (ImageContext->PdbPointer, Temp, sizeof (Temp)), (UINTN)(ImageContext->ImageAddress + ImageContext->SizeOfHeaders)));
-#endif
-#elif __GNUC__
-    // This may not work correctly if you generate PE/COFF directlyas then the Offset would not be required
-    DEBUG ((EFI_D_LOAD | EFI_D_INFO, "add-symbol-file %a 0x%p\n", DeCygwinPathIfNeeded (ImageContext->PdbPointer, Temp, sizeof (Temp)), (UINTN)(ImageContext->ImageAddress + ImageContext->SizeOfHeaders)));
->>>>>>> c2a892d7
-#else
-    DEBUG ((EFI_D_LOAD | EFI_D_INFO, "Loading driver at 0x%11p EntryPoint=0x%11p\n", (VOID *)(UINTN) ImageContext->ImageAddress, FUNCTION_ENTRY_POINT (ImageContext->EntryPoint)));
-#endif
-  } else {
-    DEBUG ((EFI_D_LOAD | EFI_D_INFO, "Loading driver at 0x%11p EntryPoint=0x%11p\n", (VOID *)(UINTN) ImageContext->ImageAddress, FUNCTION_ENTRY_POINT (ImageContext->EntryPoint)));
-  }
-}
-
-
-
-/**
-  Performs additional actions just before a PE/COFF image is unloaded.  Any resources
-  that were allocated by PeCoffLoaderRelocateImageExtraAction() must be freed.
-
-  If ImageContext is NULL, then ASSERT().
-
-  @param  ImageContext  Pointer to the image context structure that describes the
-                        PE/COFF image that is being unloaded.
-
-**/
-VOID
-EFIAPI
-PeCoffLoaderUnloadImageExtraAction (
-  IN OUT PE_COFF_LOADER_IMAGE_CONTEXT  *ImageContext
-  )
-{
-#if !defined(MDEPKG_NDEBUG)
-  CHAR8 Temp[512];
-#endif
-
-  if (ImageContext->PdbPointer) {
-#ifdef __CC_ARM
-    // Print out the command for the RVD debugger to load symbols for this image
-    DEBUG ((EFI_D_ERROR, "unload symbols_only %a\n", DeCygwinPathIfNeeded (ImageContext->PdbPointer, Temp, sizeof (Temp))));
-#elif __GNUC__
-    // This may not work correctly if you generate PE/COFF directlyas then the Offset would not be required
-    DEBUG ((EFI_D_ERROR, "remove-symbol-file %a 0x%08x\n", DeCygwinPathIfNeeded (ImageContext->PdbPointer, Temp, sizeof (Temp)), (UINTN)(ImageContext->ImageAddress + ImageContext->SizeOfHeaders)));
-#else
-    DEBUG ((EFI_D_ERROR, "Unloading %a\n", ImageContext->PdbPointer));
-#endif
-  } else {
-    DEBUG ((EFI_D_ERROR, "Unloading driver at 0x%11p\n", (VOID *)(UINTN) ImageContext->ImageAddress));
-  }
-}
+/**@file
+
+Copyright (c) 2006 - 2009, Intel Corporation. All rights reserved.<BR>
+Portions copyright (c) 2008 - 2010, Apple Inc. All rights reserved.<BR>
+Portions copyright (c) 2011 - 2012, ARM Ltd. All rights reserved.<BR>
+
+This program and the accompanying materials
+are licensed and made available under the terms and conditions of the BSD License
+which accompanies this distribution.  The full text of the license may be found at
+http://opensource.org/licenses/bsd-license.php
+
+THE PROGRAM IS DISTRIBUTED UNDER THE BSD LICENSE ON AN "AS IS" BASIS,
+WITHOUT WARRANTIES OR REPRESENTATIONS OF ANY KIND, EITHER EXPRESS OR IMPLIED.
+
+**/
+
+#include <PiDxe.h>
+#include <Library/PeCoffLib.h>
+
+#include <Library/BaseLib.h>
+#include <Library/DebugLib.h>
+#include <Library/BaseMemoryLib.h>
+#include <Library/PeCoffExtraActionLib.h>
+#include <Library/PrintLib.h>
+
+
+/**
+  If the build is done on cygwin the paths are cygpaths.
+  /cygdrive/c/tmp.txt vs c:\tmp.txt so we need to convert
+  them to work with RVD commands
+
+  @param  Name  Path to convert if needed
+
+**/
+CHAR8 *
+DeCygwinPathIfNeeded (
+  IN  CHAR8   *Name,
+  IN  CHAR8   *Temp,
+  IN  UINTN   Size
+  )
+{
+  CHAR8   *Ptr;
+  UINTN   Index;
+  UINTN   Index2;
+
+  Ptr = AsciiStrStr (Name, "/cygdrive/");
+  if (Ptr == NULL) {
+    return Name;
+  }
+
+  for (Index = 9, Index2 = 0; (Index < (Size + 9)) && (Ptr[Index] != '\0'); Index++, Index2++) {
+    Temp[Index2] = Ptr[Index];
+    if (Temp[Index2] == '/') {
+      Temp[Index2] = '\\' ;
+  }
+
+    if (Index2 == 1) {
+      Temp[Index2 - 1] = Ptr[Index];
+      Temp[Index2] = ':';
+    }
+  }
+
+  return Temp;
+}
+
+
+/**
+  Performs additional actions after a PE/COFF image has been loaded and relocated.
+
+  If ImageContext is NULL, then ASSERT().
+
+  @param  ImageContext  Pointer to the image context structure that describes the
+                        PE/COFF image that has already been loaded and relocated.
+
+**/
+VOID
+EFIAPI
+PeCoffLoaderRelocateImageExtraAction (
+  IN OUT PE_COFF_LOADER_IMAGE_CONTEXT  *ImageContext
+  )
+{
+#if !defined(MDEPKG_NDEBUG)
+  CHAR8 Temp[512];
+#endif
+
+  if (ImageContext->PdbPointer) {
+#ifdef __CC_ARM
+#if (__ARMCC_VERSION < 500000)
+    // Print out the command for the RVD debugger to load symbols for this image
+    DEBUG ((EFI_D_LOAD | EFI_D_INFO, "load /a /ni /np %a &0x%p\n", DeCygwinPathIfNeeded (ImageContext->PdbPointer, Temp, sizeof (Temp)), (UINTN)(ImageContext->ImageAddress + ImageContext->SizeOfHeaders)));
+#else
+    // Print out the command for the DS-5 to load symbols for this image
+    DEBUG ((EFI_D_LOAD | EFI_D_INFO, "add-symbol-file %a 0x%p\n", DeCygwinPathIfNeeded (ImageContext->PdbPointer, Temp, sizeof (Temp)), (UINTN)(ImageContext->ImageAddress + ImageContext->SizeOfHeaders)));
+#endif
+#elif __GNUC__
+    // This may not work correctly if you generate PE/COFF directlyas then the Offset would not be required
+    DEBUG ((EFI_D_LOAD | EFI_D_INFO, "add-symbol-file %a 0x%p\n", DeCygwinPathIfNeeded (ImageContext->PdbPointer, Temp, sizeof (Temp)), (UINTN)(ImageContext->ImageAddress + ImageContext->SizeOfHeaders)));
+#else
+    DEBUG ((EFI_D_LOAD | EFI_D_INFO, "Loading driver at 0x%11p EntryPoint=0x%11p\n", (VOID *)(UINTN) ImageContext->ImageAddress, FUNCTION_ENTRY_POINT (ImageContext->EntryPoint)));
+#endif
+  } else {
+    DEBUG ((EFI_D_LOAD | EFI_D_INFO, "Loading driver at 0x%11p EntryPoint=0x%11p\n", (VOID *)(UINTN) ImageContext->ImageAddress, FUNCTION_ENTRY_POINT (ImageContext->EntryPoint)));
+  }
+}
+
+
+
+/**
+  Performs additional actions just before a PE/COFF image is unloaded.  Any resources
+  that were allocated by PeCoffLoaderRelocateImageExtraAction() must be freed.
+
+  If ImageContext is NULL, then ASSERT().
+
+  @param  ImageContext  Pointer to the image context structure that describes the
+                        PE/COFF image that is being unloaded.
+
+**/
+VOID
+EFIAPI
+PeCoffLoaderUnloadImageExtraAction (
+  IN OUT PE_COFF_LOADER_IMAGE_CONTEXT  *ImageContext
+  )
+{
+#if !defined(MDEPKG_NDEBUG)
+  CHAR8 Temp[512];
+#endif
+
+  if (ImageContext->PdbPointer) {
+#ifdef __CC_ARM
+    // Print out the command for the RVD debugger to load symbols for this image
+    DEBUG ((EFI_D_ERROR, "unload symbols_only %a\n", DeCygwinPathIfNeeded (ImageContext->PdbPointer, Temp, sizeof (Temp))));
+#elif __GNUC__
+    // This may not work correctly if you generate PE/COFF directlyas then the Offset would not be required
+    DEBUG ((EFI_D_ERROR, "remove-symbol-file %a 0x%08x\n", DeCygwinPathIfNeeded (ImageContext->PdbPointer, Temp, sizeof (Temp)), (UINTN)(ImageContext->ImageAddress + ImageContext->SizeOfHeaders)));
+#else
+    DEBUG ((EFI_D_ERROR, "Unloading %a\n", ImageContext->PdbPointer));
+#endif
+  } else {
+    DEBUG ((EFI_D_ERROR, "Unloading driver at 0x%11p\n", (VOID *)(UINTN) ImageContext->ImageAddress));
+  }
+}