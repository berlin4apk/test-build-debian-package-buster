;------------------------------------------------------------------------------
;
; SetMem() worker for ARM
;
; This file started out as C code that did 64 bit moves if the buffer was
; 32-bit aligned, else it does a byte copy. It also does a byte copy for
; any trailing bytes. Update to use VSTM/VLDM to do 128 byte writes.
;
; Copyright (c) 2008 - 2010, Apple Inc. All rights reserved.<BR>
; This program and the accompanying materials
; are licensed and made available under the terms and conditions of the BSD License
; which accompanies this distribution.  The full text of the license may be found at
; http://opensource.org/licenses/bsd-license.php
;
; THE PROGRAM IS DISTRIBUTED UNDER THE BSD LICENSE ON AN "AS IS" BASIS,
; WITHOUT WARRANTIES OR REPRESENTATIONS OF ANY KIND, EITHER EXPRESS OR IMPLIED.
;

/**
  Set Buffer to Value for Size bytes.

  @param  Buffer   Memory to set.
  @param  Length   Number of bytes to set
  @param  Value    Value of the set operation.

  @return Buffer

VOID *
EFIAPI
InternalMemSetMem (
  OUT     VOID                      *Buffer,
  IN      UINTN                     Length,
  IN      UINT8                     Value
  )
**/
<<<<<<< HEAD

  EXPORT InternalMemSetMem

  AREA AsmMemStuff, CODE, READONLY
=======
>>>>>>> c2a892d7


    INCLUDE AsmMacroExport.inc

 RVCT_ASM_EXPORT InternalMemSetMem
  stmfd  sp!, {lr}
  tst    r0, #3
  movne  r3, #0
  moveq  r3, #1
  cmp    r1, #127
  movls lr, #0
  andhi  lr, r3, #1
  cmp    lr, #0
  mov    r12, r0
  bne    L31
L32
  mov    r3, #0
  b      L43
L31
  vdup.8  q0,r2
  vmov    q1,q0
  vmov    q2,q0
  vmov    q3,q0
  vmov    q4,q0
  vmov    q5,q0
  vmov    q6,q0
  vmov    q7,q0
  b        L32
L34
  cmp      lr, #0
  streqb  r2, [r12], #1
  subeq    r1, r1, #1
  beq      L43
  sub      r1, r1, #128
  cmp      r1, #127
  movls    lr, r3
  vstm    r12!, {d0-d15}
L43
  cmp      r1, #0
  bne      L34
  ldmfd    sp!, {pc}

  END
<|MERGE_RESOLUTION|>--- conflicted
+++ resolved
@@ -1,85 +1,78 @@
-;------------------------------------------------------------------------------
-;
-; SetMem() worker for ARM
-;
-; This file started out as C code that did 64 bit moves if the buffer was
-; 32-bit aligned, else it does a byte copy. It also does a byte copy for
-; any trailing bytes. Update to use VSTM/VLDM to do 128 byte writes.
-;
-; Copyright (c) 2008 - 2010, Apple Inc. All rights reserved.<BR>
-; This program and the accompanying materials
-; are licensed and made available under the terms and conditions of the BSD License
-; which accompanies this distribution.  The full text of the license may be found at
-; http://opensource.org/licenses/bsd-license.php
-;
-; THE PROGRAM IS DISTRIBUTED UNDER THE BSD LICENSE ON AN "AS IS" BASIS,
-; WITHOUT WARRANTIES OR REPRESENTATIONS OF ANY KIND, EITHER EXPRESS OR IMPLIED.
-;
-
-/**
-  Set Buffer to Value for Size bytes.
-
-  @param  Buffer   Memory to set.
-  @param  Length   Number of bytes to set
-  @param  Value    Value of the set operation.
-
-  @return Buffer
-
-VOID *
-EFIAPI
-InternalMemSetMem (
-  OUT     VOID                      *Buffer,
-  IN      UINTN                     Length,
-  IN      UINT8                     Value
-  )
-**/
-<<<<<<< HEAD
-
-  EXPORT InternalMemSetMem
-
-  AREA AsmMemStuff, CODE, READONLY
-=======
->>>>>>> c2a892d7
-
-
-    INCLUDE AsmMacroExport.inc
-
- RVCT_ASM_EXPORT InternalMemSetMem
-  stmfd  sp!, {lr}
-  tst    r0, #3
-  movne  r3, #0
-  moveq  r3, #1
-  cmp    r1, #127
-  movls lr, #0
-  andhi  lr, r3, #1
-  cmp    lr, #0
-  mov    r12, r0
-  bne    L31
-L32
-  mov    r3, #0
-  b      L43
-L31
-  vdup.8  q0,r2
-  vmov    q1,q0
-  vmov    q2,q0
-  vmov    q3,q0
-  vmov    q4,q0
-  vmov    q5,q0
-  vmov    q6,q0
-  vmov    q7,q0
-  b        L32
-L34
-  cmp      lr, #0
-  streqb  r2, [r12], #1
-  subeq    r1, r1, #1
-  beq      L43
-  sub      r1, r1, #128
-  cmp      r1, #127
-  movls    lr, r3
-  vstm    r12!, {d0-d15}
-L43
-  cmp      r1, #0
-  bne      L34
-  ldmfd    sp!, {pc}
-
-  END
+;------------------------------------------------------------------------------
+;
+; SetMem() worker for ARM
+;
+; This file started out as C code that did 64 bit moves if the buffer was
+; 32-bit aligned, else it does a byte copy. It also does a byte copy for
+; any trailing bytes. Update to use VSTM/VLDM to do 128 byte writes.
+;
+; Copyright (c) 2008 - 2010, Apple Inc. All rights reserved.<BR>
+; This program and the accompanying materials
+; are licensed and made available under the terms and conditions of the BSD License
+; which accompanies this distribution.  The full text of the license may be found at
+; http://opensource.org/licenses/bsd-license.php
+;
+; THE PROGRAM IS DISTRIBUTED UNDER THE BSD LICENSE ON AN "AS IS" BASIS,
+; WITHOUT WARRANTIES OR REPRESENTATIONS OF ANY KIND, EITHER EXPRESS OR IMPLIED.
+;
+
+/**
+  Set Buffer to Value for Size bytes.
+
+  @param  Buffer   Memory to set.
+  @param  Length   Number of bytes to set
+  @param  Value    Value of the set operation.
+
+  @return Buffer
+
+VOID *
+EFIAPI
+InternalMemSetMem (
+  OUT     VOID                      *Buffer,
+  IN      UINTN                     Length,
+  IN      UINT8                     Value
+  )
+**/
+
+
+    INCLUDE AsmMacroExport.inc
+
+ RVCT_ASM_EXPORT InternalMemSetMem
+  stmfd  sp!, {lr}
+  tst    r0, #3
+  movne  r3, #0
+  moveq  r3, #1
+  cmp    r1, #127
+  movls lr, #0
+  andhi  lr, r3, #1
+  cmp    lr, #0
+  mov    r12, r0
+  bne    L31
+L32
+  mov    r3, #0
+  b      L43
+L31
+  vdup.8  q0,r2
+  vmov    q1,q0
+  vmov    q2,q0
+  vmov    q3,q0
+  vmov    q4,q0
+  vmov    q5,q0
+  vmov    q6,q0
+  vmov    q7,q0
+  b        L32
+L34
+  cmp      lr, #0
+  streqb  r2, [r12], #1
+  subeq    r1, r1, #1
+  beq      L43
+  sub      r1, r1, #128
+  cmp      r1, #127
+  movls    lr, r3
+  vstm    r12!, {d0-d15}
+L43
+  cmp      r1, #0
+  bne      L34
+  ldmfd    sp!, {pc}
+
+  END