#/** @file
#  Implement CacheMaintenanceLib for ARM architectures
#
#  Copyright (c) 2008, Apple Inc. All rights reserved.<BR>
#
#  This program and the accompanying materials
#  are licensed and made available under the terms and conditions of the BSD License
#  which accompanies this distribution. The full text of the license may be found at
#  http://opensource.org/licenses/bsd-license.php
#  THE PROGRAM IS DISTRIBUTED UNDER THE BSD LICENSE ON AN "AS IS" BASIS,
#  WITHOUT WARRANTIES OR REPRESENTATIONS OF ANY KIND, EITHER EXPRESS OR IMPLIED.
#
#
#**/

[Defines]
  INF_VERSION                    = 0x00010005
  BASE_NAME                      = ArmCacheMaintenanceLib
  FILE_GUID                      = 1A20BE1F-33AD-450C-B49A-7123FCA8B7F9
  MODULE_TYPE                    = BASE
  VERSION_STRING                 = 1.0
  LIBRARY_CLASS                  = CacheMaintenanceLib

[Sources.common]
  ArmCacheMaintenanceLib.c

[Packages]
  ArmPkg/ArmPkg.dec
  MdePkg/MdePkg.dec

[LibraryClasses]
  ArmLib
<<<<<<< HEAD
  BaseLib

[FixedPcd]
  gArmTokenSpaceGuid.PcdArmCacheOperationThreshold

=======
  BaseLib

>>>>>>> c2a892d7
<|MERGE_RESOLUTION|>--- conflicted
+++ resolved
@@ -1,42 +1,33 @@
-#/** @file
-#  Implement CacheMaintenanceLib for ARM architectures
-#
-#  Copyright (c) 2008, Apple Inc. All rights reserved.<BR>
-#
-#  This program and the accompanying materials
-#  are licensed and made available under the terms and conditions of the BSD License
-#  which accompanies this distribution. The full text of the license may be found at
-#  http://opensource.org/licenses/bsd-license.php
-#  THE PROGRAM IS DISTRIBUTED UNDER THE BSD LICENSE ON AN "AS IS" BASIS,
-#  WITHOUT WARRANTIES OR REPRESENTATIONS OF ANY KIND, EITHER EXPRESS OR IMPLIED.
-#
-#
-#**/
-
-[Defines]
-  INF_VERSION                    = 0x00010005
-  BASE_NAME                      = ArmCacheMaintenanceLib
-  FILE_GUID                      = 1A20BE1F-33AD-450C-B49A-7123FCA8B7F9
-  MODULE_TYPE                    = BASE
-  VERSION_STRING                 = 1.0
-  LIBRARY_CLASS                  = CacheMaintenanceLib
-
-[Sources.common]
-  ArmCacheMaintenanceLib.c
-
-[Packages]
-  ArmPkg/ArmPkg.dec
-  MdePkg/MdePkg.dec
-
-[LibraryClasses]
-  ArmLib
-<<<<<<< HEAD
-  BaseLib
-
-[FixedPcd]
-  gArmTokenSpaceGuid.PcdArmCacheOperationThreshold
-
-=======
-  BaseLib
-
->>>>>>> c2a892d7
+#/** @file
+#  Implement CacheMaintenanceLib for ARM architectures
+#
+#  Copyright (c) 2008, Apple Inc. All rights reserved.<BR>
+#
+#  This program and the accompanying materials
+#  are licensed and made available under the terms and conditions of the BSD License
+#  which accompanies this distribution. The full text of the license may be found at
+#  http://opensource.org/licenses/bsd-license.php
+#  THE PROGRAM IS DISTRIBUTED UNDER THE BSD LICENSE ON AN "AS IS" BASIS,
+#  WITHOUT WARRANTIES OR REPRESENTATIONS OF ANY KIND, EITHER EXPRESS OR IMPLIED.
+#
+#
+#**/
+
+[Defines]
+  INF_VERSION                    = 0x00010005
+  BASE_NAME                      = ArmCacheMaintenanceLib
+  FILE_GUID                      = 1A20BE1F-33AD-450C-B49A-7123FCA8B7F9
+  MODULE_TYPE                    = BASE
+  VERSION_STRING                 = 1.0
+  LIBRARY_CLASS                  = CacheMaintenanceLib
+
+[Sources.common]
+  ArmCacheMaintenanceLib.c
+
+[Packages]
+  ArmPkg/ArmPkg.dec
+  MdePkg/MdePkg.dec
+
+[LibraryClasses]
+  ArmLib
+  BaseLib