--- conflicted
+++ resolved
@@ -1,134 +1,111 @@
-/** @file
-*
-<<<<<<< HEAD
-*  Copyright (c) 2011-2012, ARM Limited. All rights reserved.
-=======
-*  Copyright (c) 2011-2015, ARM Limited. All rights reserved.
->>>>>>> c2a892d7
-*
-*  This program and the accompanying materials
-*  are licensed and made available under the terms and conditions of the BSD License
-*  which accompanies this distribution.  The full text of the license may be found at
-*  http://opensource.org/licenses/bsd-license.php
-*
-*  THE PROGRAM IS DISTRIBUTED UNDER THE BSD LICENSE ON AN "AS IS" BASIS,
-*  WITHOUT WARRANTIES OR REPRESENTATIONS OF ANY KIND, EITHER EXPRESS OR IMPLIED.
-*
-**/
-
-#ifndef __BDS_INTERNAL_H__
-#define __BDS_INTERNAL_H__
-
-#include <PiDxe.h>
-#include <Library/ArmLib.h>
-#include <Library/BaseLib.h>
-#include <Library/BaseMemoryLib.h>
-#include <Library/DxeServicesTableLib.h>
-#include <Library/HobLib.h>
-#include <Library/UefiBootServicesTableLib.h>
-#include <Library/UefiLib.h>
-#include <Library/DevicePathLib.h>
-#include <Library/MemoryAllocationLib.h>
-#include <Library/DebugLib.h>
-#include <Library/BdsLib.h>
-#include <Library/PcdLib.h>
-#include <Library/PrintLib.h>
-#include <Library/UefiRuntimeServicesTableLib.h>
-
-#include <Guid/GlobalVariable.h>
-#include <Guid/FileInfo.h>
-
-#include <Protocol/DevicePath.h>
-#include <Protocol/DevicePathFromText.h>
-#include <Protocol/SimpleFileSystem.h>
-#include <Protocol/FirmwareVolume2.h>
-#include <Protocol/LoadFile.h>
-#include <Protocol/PxeBaseCode.h>
-
-#include <Uefi.h>
-
-/**
- * Check if the file loader can support this device path.
- *
- * @param DevicePath    EFI Device Path of the image to load.
- *                      This device path generally comes from the boot entry (ie: Boot####).
- * @param Handle        Handle of the driver supporting the device path
- * @param RemainingDevicePath   Part of the EFI Device Path that has not been resolved during
- *                      the Device Path discovery
- */
-typedef BOOLEAN (*BDS_FILE_LOADER_SUPPORT) (
-  IN EFI_DEVICE_PATH            *DevicePath,
-  IN EFI_HANDLE                 Handle,
-  IN EFI_DEVICE_PATH            *RemainingDevicePath
-  );
-
-/**
- * Function to load an image from a given Device Path for a
- * specific support (FileSystem, TFTP, PXE, ...)
- *
- * @param DevicePath    EFI Device Path of the image to load.
- *                      This device path generally comes from the boot entry (ie: Boot####).
- *                      This path is also defined as 'OUT' as there are some device paths that
- *                      might not be completed such as EFI path for removable device. In these
- *                      cases, it is expected the loader to add \EFI\BOOT\BOOT(ARM|AA64).EFI
- * @param Handle        Handle of the driver supporting the device path
- * @param RemainingDevicePath   Part of the EFI Device Path that has not been resolved during
- *                      the Device Path discovery
- * @param Type          Define where the image should be loaded (see EFI_ALLOCATE_TYPE definition)
- * @param Image         Base Address of the image has been loaded
- * @param ImageSize     Size of the image that has been loaded
- */
-typedef EFI_STATUS (*BDS_FILE_LOADER_LOAD_IMAGE) (
-  IN OUT EFI_DEVICE_PATH        **DevicePath,
-  IN     EFI_HANDLE             Handle,
-  IN     EFI_DEVICE_PATH        *RemainingDevicePath,
-  IN     EFI_ALLOCATE_TYPE      Type,
-  IN OUT EFI_PHYSICAL_ADDRESS*  Image,
-  OUT    UINTN                  *ImageSize
-  );
-
-typedef struct {
-  BDS_FILE_LOADER_SUPPORT     Support;
-  BDS_FILE_LOADER_LOAD_IMAGE  LoadImage;
-} BDS_FILE_LOADER;
-
-typedef struct _BDS_SYSTEM_MEMORY_RESOURCE {
-  LIST_ENTRY                  Link; // This attribute must be the first entry of this structure (to avoid pointer computation)
-  EFI_PHYSICAL_ADDRESS        PhysicalStart;
-  UINT64                      ResourceLength;
-} BDS_SYSTEM_MEMORY_RESOURCE;
-
-typedef struct {
-  UINT64  FileSize;
-  UINT64  DownloadedNbOfBytes;
-  UINT64  LastReportedNbOfBytes;
-} BDS_TFTP_CONTEXT;
-<<<<<<< HEAD
-
-// BdsHelper.c
-EFI_STATUS
-ShutdownUefiBootServices (
-  VOID
-  );
-
-EFI_STATUS
-GetSystemMemoryResources (
-  LIST_ENTRY *ResourceList
-  );
-
-VOID
-PrintPerformance (
-  VOID
-  );
-=======
->>>>>>> c2a892d7
-
-EFI_STATUS
-BdsLoadImage (
-  IN     EFI_DEVICE_PATH       *DevicePath,
-  IN     EFI_ALLOCATE_TYPE     Type,
-  IN OUT EFI_PHYSICAL_ADDRESS* Image,
-  OUT    UINTN                 *FileSize
-  );
-
-#endif
+/** @file
+*
+*  Copyright (c) 2011-2015, ARM Limited. All rights reserved.
+*
+*  This program and the accompanying materials
+*  are licensed and made available under the terms and conditions of the BSD License
+*  which accompanies this distribution.  The full text of the license may be found at
+*  http://opensource.org/licenses/bsd-license.php
+*
+*  THE PROGRAM IS DISTRIBUTED UNDER THE BSD LICENSE ON AN "AS IS" BASIS,
+*  WITHOUT WARRANTIES OR REPRESENTATIONS OF ANY KIND, EITHER EXPRESS OR IMPLIED.
+*
+**/
+
+#ifndef __BDS_INTERNAL_H__
+#define __BDS_INTERNAL_H__
+
+#include <PiDxe.h>
+#include <Library/ArmLib.h>
+#include <Library/BaseLib.h>
+#include <Library/BaseMemoryLib.h>
+#include <Library/DxeServicesTableLib.h>
+#include <Library/HobLib.h>
+#include <Library/UefiBootServicesTableLib.h>
+#include <Library/UefiLib.h>
+#include <Library/DevicePathLib.h>
+#include <Library/MemoryAllocationLib.h>
+#include <Library/DebugLib.h>
+#include <Library/BdsLib.h>
+#include <Library/PcdLib.h>
+#include <Library/PrintLib.h>
+#include <Library/UefiRuntimeServicesTableLib.h>
+
+#include <Guid/GlobalVariable.h>
+#include <Guid/FileInfo.h>
+
+#include <Protocol/DevicePath.h>
+#include <Protocol/DevicePathFromText.h>
+#include <Protocol/SimpleFileSystem.h>
+#include <Protocol/FirmwareVolume2.h>
+#include <Protocol/LoadFile.h>
+#include <Protocol/PxeBaseCode.h>
+
+#include <Uefi.h>
+
+/**
+ * Check if the file loader can support this device path.
+ *
+ * @param DevicePath    EFI Device Path of the image to load.
+ *                      This device path generally comes from the boot entry (ie: Boot####).
+ * @param Handle        Handle of the driver supporting the device path
+ * @param RemainingDevicePath   Part of the EFI Device Path that has not been resolved during
+ *                      the Device Path discovery
+ */
+typedef BOOLEAN (*BDS_FILE_LOADER_SUPPORT) (
+  IN EFI_DEVICE_PATH            *DevicePath,
+  IN EFI_HANDLE                 Handle,
+  IN EFI_DEVICE_PATH            *RemainingDevicePath
+  );
+
+/**
+ * Function to load an image from a given Device Path for a
+ * specific support (FileSystem, TFTP, PXE, ...)
+ *
+ * @param DevicePath    EFI Device Path of the image to load.
+ *                      This device path generally comes from the boot entry (ie: Boot####).
+ *                      This path is also defined as 'OUT' as there are some device paths that
+ *                      might not be completed such as EFI path for removable device. In these
+ *                      cases, it is expected the loader to add \EFI\BOOT\BOOT(ARM|AA64).EFI
+ * @param Handle        Handle of the driver supporting the device path
+ * @param RemainingDevicePath   Part of the EFI Device Path that has not been resolved during
+ *                      the Device Path discovery
+ * @param Type          Define where the image should be loaded (see EFI_ALLOCATE_TYPE definition)
+ * @param Image         Base Address of the image has been loaded
+ * @param ImageSize     Size of the image that has been loaded
+ */
+typedef EFI_STATUS (*BDS_FILE_LOADER_LOAD_IMAGE) (
+  IN OUT EFI_DEVICE_PATH        **DevicePath,
+  IN     EFI_HANDLE             Handle,
+  IN     EFI_DEVICE_PATH        *RemainingDevicePath,
+  IN     EFI_ALLOCATE_TYPE      Type,
+  IN OUT EFI_PHYSICAL_ADDRESS*  Image,
+  OUT    UINTN                  *ImageSize
+  );
+
+typedef struct {
+  BDS_FILE_LOADER_SUPPORT     Support;
+  BDS_FILE_LOADER_LOAD_IMAGE  LoadImage;
+} BDS_FILE_LOADER;
+
+typedef struct _BDS_SYSTEM_MEMORY_RESOURCE {
+  LIST_ENTRY                  Link; // This attribute must be the first entry of this structure (to avoid pointer computation)
+  EFI_PHYSICAL_ADDRESS        PhysicalStart;
+  UINT64                      ResourceLength;
+} BDS_SYSTEM_MEMORY_RESOURCE;
+
+typedef struct {
+  UINT64  FileSize;
+  UINT64  DownloadedNbOfBytes;
+  UINT64  LastReportedNbOfBytes;
+} BDS_TFTP_CONTEXT;
+
+EFI_STATUS
+BdsLoadImage (
+  IN     EFI_DEVICE_PATH       *DevicePath,
+  IN     EFI_ALLOCATE_TYPE     Type,
+  IN OUT EFI_PHYSICAL_ADDRESS* Image,
+  OUT    UINTN                 *FileSize
+  );
+
+#endif