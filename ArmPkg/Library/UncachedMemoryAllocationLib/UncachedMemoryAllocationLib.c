/** @file
  UncachedMemoryAllocation lib that uses DXE Service to change cachability for
  a buffer.

  Copyright (c) 2008 - 2010, Apple Inc. All rights reserved.<BR>
  Copyright (c) 2014, AMR Ltd. All rights reserved.<BR>

  This program and the accompanying materials
  are licensed and made available under the terms and conditions of the BSD License
  which accompanies this distribution.  The full text of the license may be found at
  http://opensource.org/licenses/bsd-license.php

  THE PROGRAM IS DISTRIBUTED UNDER THE BSD LICENSE ON AN "AS IS" BASIS,
  WITHOUT WARRANTIES OR REPRESENTATIONS OF ANY KIND, EITHER EXPRESS OR IMPLIED.

**/

#include <Base.h>
#include <Library/BaseLib.h>
#include <Library/BaseMemoryLib.h>
#include <Library/MemoryAllocationLib.h>
#include <Library/DebugLib.h>
#include <Library/UefiBootServicesTableLib.h>
#include <Library/UncachedMemoryAllocationLib.h>
#include <Library/PcdLib.h>
#include <Library/ArmLib.h>
#include <Library/DxeServicesTableLib.h>
#include <Library/CacheMaintenanceLib.h>

VOID *
UncachedInternalAllocatePages (
  IN EFI_MEMORY_TYPE  MemoryType,
  IN UINTN            Pages
  );

VOID *
UncachedInternalAllocateAlignedPages (
  IN EFI_MEMORY_TYPE  MemoryType,
  IN UINTN            Pages,
  IN UINTN            Alignment
  );



//
// Assume all of memory has the same cache attributes, unless we do our magic
//
UINT64  gAttributes;

typedef struct {
  EFI_PHYSICAL_ADDRESS  Base;
  VOID                  *Allocation;
  UINTN                 Pages;
  EFI_MEMORY_TYPE       MemoryType;
  BOOLEAN               Allocated;
  LIST_ENTRY            Link;
} FREE_PAGE_NODE;

STATIC LIST_ENTRY  mPageList = INITIALIZE_LIST_HEAD_VARIABLE (mPageList);
// Track the size of the non-allocated buffer in the linked-list
STATIC UINTN   mFreedBufferSize = 0;

/**
 * This function firstly checks if the requested allocation can fit into one
 * of the previously allocated buffer.
 * If the requested allocation does not fit in the existing pool then
 * the function makes a new allocation.
 *
 * @param MemoryType    Type of memory requested for the new allocation
 * @param Pages         Number of requested page
 * @param Alignment     Required alignment
 * @param Allocation    Address of the newly allocated buffer
 *
 * @return EFI_SUCCESS  If the function manage to allocate a buffer
 * @return !EFI_SUCCESS If the function did not manage to allocate a buffer
 */
STATIC
EFI_STATUS
AllocatePagesFromList (
  IN EFI_MEMORY_TYPE  MemoryType,
  IN UINTN            Pages,
  IN UINTN            Alignment,
  OUT VOID            **Allocation
  )
{
  EFI_STATUS       Status;
  LIST_ENTRY      *Link;
  FREE_PAGE_NODE  *Node;
  FREE_PAGE_NODE  *NewNode;
  UINTN            AlignmentMask;
  EFI_PHYSICAL_ADDRESS Memory;
  EFI_GCD_MEMORY_SPACE_DESCRIPTOR Descriptor;

  // Alignment must be a power of two or zero.
  ASSERT ((Alignment & (Alignment - 1)) == 0);

  //
  // Look in our list for the smallest page that could satisfy the new allocation
  //
<<<<<<< HEAD
=======
  Node = NULL;
>>>>>>> c2a892d7
  NewNode = NULL;
  for (Link = mPageList.ForwardLink; Link != &mPageList; Link = Link->ForwardLink) {
    Node = BASE_CR (Link, FREE_PAGE_NODE, Link);
    if ((Node->Allocated == FALSE) && (Node->MemoryType == MemoryType)) {
      // We have a node that fits our requirements
      if (((UINTN)Node->Base & (Alignment - 1)) == 0) {
        // We found a page that matches the page size
        if (Node->Pages == Pages) {
          Node->Allocated  = TRUE;
          Node->Allocation = (VOID*)(UINTN)Node->Base;
          *Allocation      = Node->Allocation;

          // Update the size of the freed buffer
          mFreedBufferSize  -= Pages * EFI_PAGE_SIZE;
          return EFI_SUCCESS;
        } else if (Node->Pages > Pages) {
          if (NewNode == NULL) {
            // It is the first node that could contain our new allocation
            NewNode = Node;
          } else if (NewNode->Pages > Node->Pages) {
            // This node offers a smaller number of page.
            NewNode = Node;
          }
        }
      }
    }
  }
  // Check if we have found a node that could contain our new allocation
  if (NewNode != NULL) {
<<<<<<< HEAD
    NewNode->Allocated = TRUE;
    Node->Allocation   = (VOID*)(UINTN)Node->Base;
    *Allocation        = Node->Allocation;
=======
    NewNode->Allocated  = TRUE;
    NewNode->Allocation = (VOID*)(UINTN)NewNode->Base;
    *Allocation         = NewNode->Allocation;
    mFreedBufferSize    -= NewNode->Pages * EFI_PAGE_SIZE;
>>>>>>> c2a892d7
    return EFI_SUCCESS;
  }

  //
  // Otherwise, we need to allocate a new buffer
  //

  // We do not want to over-allocate in case the alignment requirement does not
  // require extra pages
  if (Alignment > EFI_PAGE_SIZE) {
    AlignmentMask  = Alignment - 1;
    Pages          += EFI_SIZE_TO_PAGES (Alignment);
  } else {
    AlignmentMask  = 0;
  }

  Status = gBS->AllocatePages (AllocateAnyPages, MemoryType, Pages, &Memory);
  if (EFI_ERROR (Status)) {
    return Status;
  }

  Status = gDS->GetMemorySpaceDescriptor (Memory, &Descriptor);
  if (!EFI_ERROR (Status)) {
    // We are making an assumption that all of memory has the same default attributes
    gAttributes = Descriptor.Attributes;
  } else {
    gBS->FreePages (Memory, Pages);
    return Status;
  }

  Status = gDS->SetMemorySpaceAttributes (Memory, EFI_PAGES_TO_SIZE (Pages), EFI_MEMORY_WC);
  if (EFI_ERROR (Status)) {
    gBS->FreePages (Memory, Pages);
    return Status;
  }

<<<<<<< HEAD
=======
  InvalidateDataCacheRange ((VOID *)(UINTN)Memory, EFI_PAGES_TO_SIZE (Pages));

>>>>>>> c2a892d7
  NewNode = AllocatePool (sizeof (FREE_PAGE_NODE));
  if (NewNode == NULL) {
    ASSERT (FALSE);
    gBS->FreePages (Memory, Pages);
    return EFI_OUT_OF_RESOURCES;
  }

  NewNode->Base       = Memory;
  NewNode->Allocation = (VOID*)(((UINTN)Memory + AlignmentMask) & ~AlignmentMask);
  NewNode->Pages      = Pages;
  NewNode->Allocated  = TRUE;
  NewNode->MemoryType = MemoryType;

  InsertTailList (&mPageList, &NewNode->Link);

  *Allocation = NewNode->Allocation;
  return EFI_SUCCESS;
}

/**
 * Free the memory allocation
 *
 * This function will actually try to find the allocation in the linked list.
 * And it will then mark the entry as freed.
 *
 * @param  Allocation  Base address of the buffer to free
 *
 * @return EFI_SUCCESS            The allocation has been freed
 * @return EFI_NOT_FOUND          The allocation was not found in the pool.
 * @return EFI_INVALID_PARAMETER  If Allocation is NULL
 *
 */
STATIC
EFI_STATUS
FreePagesFromList (
  IN  VOID  *Allocation
  )
{
  LIST_ENTRY      *Link;
  FREE_PAGE_NODE  *Node;

  if (Allocation == NULL) {
    return EFI_INVALID_PARAMETER;
  }

  for (Link = mPageList.ForwardLink; Link != &mPageList; Link = Link->ForwardLink) {
    Node = BASE_CR (Link, FREE_PAGE_NODE, Link);
    if ((UINTN)Node->Allocation == (UINTN)Allocation) {
      Node->Allocated = FALSE;

      // Update the size of the freed buffer
      mFreedBufferSize  += Node->Pages * EFI_PAGE_SIZE;

      // If the size of the non-allocated reaches the threshold we raise a warning.
      // It might be an expected behaviour in some cases.
      // We might device to free some of these buffers later on.
      if (mFreedBufferSize > PcdGet64 (PcdArmFreeUncachedMemorySizeThreshold)) {
        DEBUG ((EFI_D_WARN, "Warning: The list of non-allocated buffer has reach the threshold.\n"));
      }
      return EFI_SUCCESS;
    }
  }

  return EFI_NOT_FOUND;
}

/**
 * This function is automatically invoked when the driver exits
 * It frees all the non-allocated memory buffer.
 * This function is not responsible to free allocated buffer (eg: case of memory leak,
 * runtime allocation).
 */
EFI_STATUS
EFIAPI
UncachedMemoryAllocationLibDestructor (
  IN EFI_HANDLE        ImageHandle,
  IN EFI_SYSTEM_TABLE  *SystemTable
  )
{
  LIST_ENTRY      *Link;
  FREE_PAGE_NODE  *OldNode;

  // Test if the list is empty
  Link = mPageList.ForwardLink;
  if (Link == &mPageList) {
    return EFI_SUCCESS;
  }

  // Free all the pages and nodes
  do {
    OldNode = BASE_CR (Link, FREE_PAGE_NODE, Link);
    // Point to the next entry
    Link = Link->ForwardLink;

    // We only free the non-allocated buffer
    if (OldNode->Allocated == FALSE) {
      gBS->FreePages ((EFI_PHYSICAL_ADDRESS)(UINTN)OldNode->Base, OldNode->Pages);
      RemoveEntryList (&OldNode->Link);
      FreePool (OldNode);
    }
  } while (Link != &mPageList);

  return EFI_SUCCESS;
}

/**
  Converts a cached or uncached address to a physical address suitable for use in SoC registers.

  @param  VirtualAddress                 The pointer to convert.

  @return The physical address of the supplied virtual pointer.

**/
EFI_PHYSICAL_ADDRESS
ConvertToPhysicalAddress (
  IN VOID *VirtualAddress
  )
{
  return (EFI_PHYSICAL_ADDRESS)(UINTN)VirtualAddress;
}


VOID *
UncachedInternalAllocatePages (
  IN EFI_MEMORY_TYPE  MemoryType,
  IN UINTN            Pages
  )
{
  return UncachedInternalAllocateAlignedPages (MemoryType, Pages, EFI_PAGE_SIZE);
}


VOID *
EFIAPI
UncachedAllocatePages (
  IN UINTN  Pages
  )
{
  return UncachedInternalAllocatePages (EfiBootServicesData, Pages);
}

VOID *
EFIAPI
UncachedAllocateRuntimePages (
  IN UINTN  Pages
  )
{
  return UncachedInternalAllocatePages (EfiRuntimeServicesData, Pages);
}

VOID *
EFIAPI
UncachedAllocateReservedPages (
  IN UINTN  Pages
  )
{
  return UncachedInternalAllocatePages (EfiReservedMemoryType, Pages);
}



VOID
EFIAPI
UncachedFreePages (
  IN VOID   *Buffer,
  IN UINTN  Pages
  )
{
  UncachedFreeAlignedPages (Buffer, Pages);
  return;
}


VOID *
UncachedInternalAllocateAlignedPages (
  IN EFI_MEMORY_TYPE  MemoryType,
  IN UINTN            Pages,
  IN UINTN            Alignment
  )
{
  EFI_STATUS Status;
  VOID   *Allocation;

  if (Pages == 0) {
    return NULL;
  }

  Allocation = NULL;
  Status = AllocatePagesFromList (MemoryType, Pages, Alignment, &Allocation);
  if (EFI_ERROR (Status)) {
    ASSERT_EFI_ERROR (Status);
    return NULL;
  } else {
    return Allocation;
  }
}


VOID
EFIAPI
UncachedFreeAlignedPages (
  IN VOID   *Buffer,
  IN UINTN  Pages
  )
{
  FreePagesFromList (Buffer);
}


VOID *
UncachedInternalAllocateAlignedPool (
  IN EFI_MEMORY_TYPE  PoolType,
  IN UINTN            AllocationSize,
  IN UINTN            Alignment
  )
{
  VOID      *AlignedAddress;

  //
  // Alignment must be a power of two or zero.
  //
  ASSERT ((Alignment & (Alignment - 1)) == 0);

  if (Alignment < EFI_PAGE_SIZE) {
    Alignment = EFI_PAGE_SIZE;
  }

  AlignedAddress = UncachedInternalAllocateAlignedPages (PoolType, EFI_SIZE_TO_PAGES (AllocationSize), Alignment);
  if (AlignedAddress == NULL) {
    return NULL;
  }

  return (VOID *) AlignedAddress;
}

VOID *
EFIAPI
UncachedAllocateAlignedPool (
  IN UINTN  AllocationSize,
  IN UINTN  Alignment
  )
{
  return UncachedInternalAllocateAlignedPool (EfiBootServicesData, AllocationSize, Alignment);
}

VOID *
EFIAPI
UncachedAllocateAlignedRuntimePool (
  IN UINTN  AllocationSize,
  IN UINTN  Alignment
  )
{
  return UncachedInternalAllocateAlignedPool (EfiRuntimeServicesData, AllocationSize, Alignment);
}

VOID *
EFIAPI
UncachedAllocateAlignedReservedPool (
  IN UINTN  AllocationSize,
  IN UINTN  Alignment
  )
{
  return UncachedInternalAllocateAlignedPool (EfiReservedMemoryType, AllocationSize, Alignment);
}

VOID *
UncachedInternalAllocateAlignedZeroPool (
  IN EFI_MEMORY_TYPE  PoolType,
  IN UINTN            AllocationSize,
  IN UINTN            Alignment
  )
{
  VOID    *Memory;
  Memory = UncachedInternalAllocateAlignedPool (PoolType, AllocationSize, Alignment);
  if (Memory != NULL) {
    Memory = ZeroMem (Memory, AllocationSize);
  }
  return Memory;
}

VOID *
EFIAPI
UncachedAllocateAlignedZeroPool (
  IN UINTN  AllocationSize,
  IN UINTN  Alignment
  )
{
  return UncachedInternalAllocateAlignedZeroPool (EfiBootServicesData, AllocationSize, Alignment);
}

VOID *
EFIAPI
UncachedAllocateAlignedRuntimeZeroPool (
  IN UINTN  AllocationSize,
  IN UINTN  Alignment
  )
{
  return UncachedInternalAllocateAlignedZeroPool (EfiRuntimeServicesData, AllocationSize, Alignment);
}

VOID *
EFIAPI
UncachedAllocateAlignedReservedZeroPool (
  IN UINTN  AllocationSize,
  IN UINTN  Alignment
  )
{
  return UncachedInternalAllocateAlignedZeroPool (EfiReservedMemoryType, AllocationSize, Alignment);
}

VOID *
UncachedInternalAllocateAlignedCopyPool (
  IN EFI_MEMORY_TYPE  PoolType,
  IN UINTN            AllocationSize,
  IN CONST VOID       *Buffer,
  IN UINTN            Alignment
  )
{
  VOID  *Memory;

  ASSERT (Buffer != NULL);
  ASSERT (AllocationSize <= (MAX_ADDRESS - (UINTN) Buffer + 1));

  Memory = UncachedInternalAllocateAlignedPool (PoolType, AllocationSize, Alignment);
  if (Memory != NULL) {
    Memory = CopyMem (Memory, Buffer, AllocationSize);
  }
  return Memory;
}

VOID *
EFIAPI
UncachedAllocateAlignedCopyPool (
  IN UINTN       AllocationSize,
  IN CONST VOID  *Buffer,
  IN UINTN       Alignment
  )
{
  return UncachedInternalAllocateAlignedCopyPool (EfiBootServicesData, AllocationSize, Buffer, Alignment);
}

VOID *
EFIAPI
UncachedAllocateAlignedRuntimeCopyPool (
  IN UINTN       AllocationSize,
  IN CONST VOID  *Buffer,
  IN UINTN       Alignment
  )
{
  return UncachedInternalAllocateAlignedCopyPool (EfiRuntimeServicesData, AllocationSize, Buffer, Alignment);
}

VOID *
EFIAPI
UncachedAllocateAlignedReservedCopyPool (
  IN UINTN       AllocationSize,
  IN CONST VOID  *Buffer,
  IN UINTN       Alignment
  )
{
  return UncachedInternalAllocateAlignedCopyPool (EfiReservedMemoryType, AllocationSize, Buffer, Alignment);
}

VOID
EFIAPI
UncachedFreeAlignedPool (
  IN VOID   *Allocation
  )
{
  UncachedFreePages (Allocation, 0);
}

VOID *
UncachedInternalAllocatePool (
  IN EFI_MEMORY_TYPE  MemoryType,
  IN UINTN            AllocationSize
  )
{
  UINTN CacheLineLength = ArmDataCacheLineLength ();
  return UncachedInternalAllocateAlignedPool (MemoryType, AllocationSize, CacheLineLength);
}

VOID *
EFIAPI
UncachedAllocatePool (
  IN UINTN  AllocationSize
  )
{
  return UncachedInternalAllocatePool (EfiBootServicesData, AllocationSize);
}

VOID *
EFIAPI
UncachedAllocateRuntimePool (
  IN UINTN  AllocationSize
  )
{
  return UncachedInternalAllocatePool (EfiRuntimeServicesData, AllocationSize);
}

VOID *
EFIAPI
UncachedAllocateReservedPool (
  IN UINTN  AllocationSize
  )
{
  return UncachedInternalAllocatePool (EfiReservedMemoryType, AllocationSize);
}

VOID *
UncachedInternalAllocateZeroPool (
  IN EFI_MEMORY_TYPE  PoolType,
  IN UINTN            AllocationSize
  )
{
  VOID  *Memory;

  Memory = UncachedInternalAllocatePool (PoolType, AllocationSize);
  if (Memory != NULL) {
    Memory = ZeroMem (Memory, AllocationSize);
  }
  return Memory;
}

VOID *
EFIAPI
UncachedAllocateZeroPool (
  IN UINTN  AllocationSize
  )
{
  return UncachedInternalAllocateZeroPool (EfiBootServicesData, AllocationSize);
}

VOID *
EFIAPI
UncachedAllocateRuntimeZeroPool (
  IN UINTN  AllocationSize
  )
{
  return UncachedInternalAllocateZeroPool (EfiRuntimeServicesData, AllocationSize);
}

VOID *
EFIAPI
UncachedAllocateReservedZeroPool (
  IN UINTN  AllocationSize
  )
{
  return UncachedInternalAllocateZeroPool (EfiReservedMemoryType, AllocationSize);
}

VOID *
UncachedInternalAllocateCopyPool (
  IN EFI_MEMORY_TYPE  PoolType,
  IN UINTN            AllocationSize,
  IN CONST VOID       *Buffer
  )
{
  VOID  *Memory;

  ASSERT (Buffer != NULL);
  ASSERT (AllocationSize <= (MAX_ADDRESS - (UINTN) Buffer + 1));

  Memory = UncachedInternalAllocatePool (PoolType, AllocationSize);
  if (Memory != NULL) {
     Memory = CopyMem (Memory, Buffer, AllocationSize);
  }
  return Memory;
}

VOID *
EFIAPI
UncachedAllocateCopyPool (
  IN UINTN       AllocationSize,
  IN CONST VOID  *Buffer
  )
{
  return UncachedInternalAllocateCopyPool (EfiBootServicesData, AllocationSize, Buffer);
}

VOID *
EFIAPI
UncachedAllocateRuntimeCopyPool (
  IN UINTN       AllocationSize,
  IN CONST VOID  *Buffer
  )
{
  return UncachedInternalAllocateCopyPool (EfiRuntimeServicesData, AllocationSize, Buffer);
}

VOID *
EFIAPI
UncachedAllocateReservedCopyPool (
  IN UINTN       AllocationSize,
  IN CONST VOID  *Buffer
  )
{
  return UncachedInternalAllocateCopyPool (EfiReservedMemoryType, AllocationSize, Buffer);
}

VOID
EFIAPI
UncachedFreePool (
  IN VOID   *Buffer
  )
{
  UncachedFreeAlignedPool (Buffer);
}

VOID
EFIAPI
UncachedSafeFreePool (
  IN VOID   *Buffer
  )
{
  if (Buffer != NULL) {
    UncachedFreePool (Buffer);
    Buffer = NULL;
  }
}

<|MERGE_RESOLUTION|>--- conflicted
+++ resolved
@@ -1,704 +1,692 @@
-/** @file
-  UncachedMemoryAllocation lib that uses DXE Service to change cachability for
-  a buffer.
-
-  Copyright (c) 2008 - 2010, Apple Inc. All rights reserved.<BR>
-  Copyright (c) 2014, AMR Ltd. All rights reserved.<BR>
-
-  This program and the accompanying materials
-  are licensed and made available under the terms and conditions of the BSD License
-  which accompanies this distribution.  The full text of the license may be found at
-  http://opensource.org/licenses/bsd-license.php
-
-  THE PROGRAM IS DISTRIBUTED UNDER THE BSD LICENSE ON AN "AS IS" BASIS,
-  WITHOUT WARRANTIES OR REPRESENTATIONS OF ANY KIND, EITHER EXPRESS OR IMPLIED.
-
-**/
-
-#include <Base.h>
-#include <Library/BaseLib.h>
-#include <Library/BaseMemoryLib.h>
-#include <Library/MemoryAllocationLib.h>
-#include <Library/DebugLib.h>
-#include <Library/UefiBootServicesTableLib.h>
-#include <Library/UncachedMemoryAllocationLib.h>
-#include <Library/PcdLib.h>
-#include <Library/ArmLib.h>
-#include <Library/DxeServicesTableLib.h>
-#include <Library/CacheMaintenanceLib.h>
-
-VOID *
-UncachedInternalAllocatePages (
-  IN EFI_MEMORY_TYPE  MemoryType,
-  IN UINTN            Pages
-  );
-
-VOID *
-UncachedInternalAllocateAlignedPages (
-  IN EFI_MEMORY_TYPE  MemoryType,
-  IN UINTN            Pages,
-  IN UINTN            Alignment
-  );
-
-
-
-//
-// Assume all of memory has the same cache attributes, unless we do our magic
-//
-UINT64  gAttributes;
-
-typedef struct {
-  EFI_PHYSICAL_ADDRESS  Base;
-  VOID                  *Allocation;
-  UINTN                 Pages;
-  EFI_MEMORY_TYPE       MemoryType;
-  BOOLEAN               Allocated;
-  LIST_ENTRY            Link;
-} FREE_PAGE_NODE;
-
-STATIC LIST_ENTRY  mPageList = INITIALIZE_LIST_HEAD_VARIABLE (mPageList);
-// Track the size of the non-allocated buffer in the linked-list
-STATIC UINTN   mFreedBufferSize = 0;
-
-/**
- * This function firstly checks if the requested allocation can fit into one
- * of the previously allocated buffer.
- * If the requested allocation does not fit in the existing pool then
- * the function makes a new allocation.
- *
- * @param MemoryType    Type of memory requested for the new allocation
- * @param Pages         Number of requested page
- * @param Alignment     Required alignment
- * @param Allocation    Address of the newly allocated buffer
- *
- * @return EFI_SUCCESS  If the function manage to allocate a buffer
- * @return !EFI_SUCCESS If the function did not manage to allocate a buffer
- */
-STATIC
-EFI_STATUS
-AllocatePagesFromList (
-  IN EFI_MEMORY_TYPE  MemoryType,
-  IN UINTN            Pages,
-  IN UINTN            Alignment,
-  OUT VOID            **Allocation
-  )
-{
-  EFI_STATUS       Status;
-  LIST_ENTRY      *Link;
-  FREE_PAGE_NODE  *Node;
-  FREE_PAGE_NODE  *NewNode;
-  UINTN            AlignmentMask;
-  EFI_PHYSICAL_ADDRESS Memory;
-  EFI_GCD_MEMORY_SPACE_DESCRIPTOR Descriptor;
-
-  // Alignment must be a power of two or zero.
-  ASSERT ((Alignment & (Alignment - 1)) == 0);
-
-  //
-  // Look in our list for the smallest page that could satisfy the new allocation
-  //
-<<<<<<< HEAD
-=======
-  Node = NULL;
->>>>>>> c2a892d7
-  NewNode = NULL;
-  for (Link = mPageList.ForwardLink; Link != &mPageList; Link = Link->ForwardLink) {
-    Node = BASE_CR (Link, FREE_PAGE_NODE, Link);
-    if ((Node->Allocated == FALSE) && (Node->MemoryType == MemoryType)) {
-      // We have a node that fits our requirements
-      if (((UINTN)Node->Base & (Alignment - 1)) == 0) {
-        // We found a page that matches the page size
-        if (Node->Pages == Pages) {
-          Node->Allocated  = TRUE;
-          Node->Allocation = (VOID*)(UINTN)Node->Base;
-          *Allocation      = Node->Allocation;
-
-          // Update the size of the freed buffer
-          mFreedBufferSize  -= Pages * EFI_PAGE_SIZE;
-          return EFI_SUCCESS;
-        } else if (Node->Pages > Pages) {
-          if (NewNode == NULL) {
-            // It is the first node that could contain our new allocation
-            NewNode = Node;
-          } else if (NewNode->Pages > Node->Pages) {
-            // This node offers a smaller number of page.
-            NewNode = Node;
-          }
-        }
-      }
-    }
-  }
-  // Check if we have found a node that could contain our new allocation
-  if (NewNode != NULL) {
-<<<<<<< HEAD
-    NewNode->Allocated = TRUE;
-    Node->Allocation   = (VOID*)(UINTN)Node->Base;
-    *Allocation        = Node->Allocation;
-=======
-    NewNode->Allocated  = TRUE;
-    NewNode->Allocation = (VOID*)(UINTN)NewNode->Base;
-    *Allocation         = NewNode->Allocation;
-    mFreedBufferSize    -= NewNode->Pages * EFI_PAGE_SIZE;
->>>>>>> c2a892d7
-    return EFI_SUCCESS;
-  }
-
-  //
-  // Otherwise, we need to allocate a new buffer
-  //
-
-  // We do not want to over-allocate in case the alignment requirement does not
-  // require extra pages
-  if (Alignment > EFI_PAGE_SIZE) {
-    AlignmentMask  = Alignment - 1;
-    Pages          += EFI_SIZE_TO_PAGES (Alignment);
-  } else {
-    AlignmentMask  = 0;
-  }
-
-  Status = gBS->AllocatePages (AllocateAnyPages, MemoryType, Pages, &Memory);
-  if (EFI_ERROR (Status)) {
-    return Status;
-  }
-
-  Status = gDS->GetMemorySpaceDescriptor (Memory, &Descriptor);
-  if (!EFI_ERROR (Status)) {
-    // We are making an assumption that all of memory has the same default attributes
-    gAttributes = Descriptor.Attributes;
-  } else {
-    gBS->FreePages (Memory, Pages);
-    return Status;
-  }
-
-  Status = gDS->SetMemorySpaceAttributes (Memory, EFI_PAGES_TO_SIZE (Pages), EFI_MEMORY_WC);
-  if (EFI_ERROR (Status)) {
-    gBS->FreePages (Memory, Pages);
-    return Status;
-  }
-
-<<<<<<< HEAD
-=======
-  InvalidateDataCacheRange ((VOID *)(UINTN)Memory, EFI_PAGES_TO_SIZE (Pages));
-
->>>>>>> c2a892d7
-  NewNode = AllocatePool (sizeof (FREE_PAGE_NODE));
-  if (NewNode == NULL) {
-    ASSERT (FALSE);
-    gBS->FreePages (Memory, Pages);
-    return EFI_OUT_OF_RESOURCES;
-  }
-
-  NewNode->Base       = Memory;
-  NewNode->Allocation = (VOID*)(((UINTN)Memory + AlignmentMask) & ~AlignmentMask);
-  NewNode->Pages      = Pages;
-  NewNode->Allocated  = TRUE;
-  NewNode->MemoryType = MemoryType;
-
-  InsertTailList (&mPageList, &NewNode->Link);
-
-  *Allocation = NewNode->Allocation;
-  return EFI_SUCCESS;
-}
-
-/**
- * Free the memory allocation
- *
- * This function will actually try to find the allocation in the linked list.
- * And it will then mark the entry as freed.
- *
- * @param  Allocation  Base address of the buffer to free
- *
- * @return EFI_SUCCESS            The allocation has been freed
- * @return EFI_NOT_FOUND          The allocation was not found in the pool.
- * @return EFI_INVALID_PARAMETER  If Allocation is NULL
- *
- */
-STATIC
-EFI_STATUS
-FreePagesFromList (
-  IN  VOID  *Allocation
-  )
-{
-  LIST_ENTRY      *Link;
-  FREE_PAGE_NODE  *Node;
-
-  if (Allocation == NULL) {
-    return EFI_INVALID_PARAMETER;
-  }
-
-  for (Link = mPageList.ForwardLink; Link != &mPageList; Link = Link->ForwardLink) {
-    Node = BASE_CR (Link, FREE_PAGE_NODE, Link);
-    if ((UINTN)Node->Allocation == (UINTN)Allocation) {
-      Node->Allocated = FALSE;
-
-      // Update the size of the freed buffer
-      mFreedBufferSize  += Node->Pages * EFI_PAGE_SIZE;
-
-      // If the size of the non-allocated reaches the threshold we raise a warning.
-      // It might be an expected behaviour in some cases.
-      // We might device to free some of these buffers later on.
-      if (mFreedBufferSize > PcdGet64 (PcdArmFreeUncachedMemorySizeThreshold)) {
-        DEBUG ((EFI_D_WARN, "Warning: The list of non-allocated buffer has reach the threshold.\n"));
-      }
-      return EFI_SUCCESS;
-    }
-  }
-
-  return EFI_NOT_FOUND;
-}
-
-/**
- * This function is automatically invoked when the driver exits
- * It frees all the non-allocated memory buffer.
- * This function is not responsible to free allocated buffer (eg: case of memory leak,
- * runtime allocation).
- */
-EFI_STATUS
-EFIAPI
-UncachedMemoryAllocationLibDestructor (
-  IN EFI_HANDLE        ImageHandle,
-  IN EFI_SYSTEM_TABLE  *SystemTable
-  )
-{
-  LIST_ENTRY      *Link;
-  FREE_PAGE_NODE  *OldNode;
-
-  // Test if the list is empty
-  Link = mPageList.ForwardLink;
-  if (Link == &mPageList) {
-    return EFI_SUCCESS;
-  }
-
-  // Free all the pages and nodes
-  do {
-    OldNode = BASE_CR (Link, FREE_PAGE_NODE, Link);
-    // Point to the next entry
-    Link = Link->ForwardLink;
-
-    // We only free the non-allocated buffer
-    if (OldNode->Allocated == FALSE) {
-      gBS->FreePages ((EFI_PHYSICAL_ADDRESS)(UINTN)OldNode->Base, OldNode->Pages);
-      RemoveEntryList (&OldNode->Link);
-      FreePool (OldNode);
-    }
-  } while (Link != &mPageList);
-
-  return EFI_SUCCESS;
-}
-
-/**
-  Converts a cached or uncached address to a physical address suitable for use in SoC registers.
-
-  @param  VirtualAddress                 The pointer to convert.
-
-  @return The physical address of the supplied virtual pointer.
-
-**/
-EFI_PHYSICAL_ADDRESS
-ConvertToPhysicalAddress (
-  IN VOID *VirtualAddress
-  )
-{
-  return (EFI_PHYSICAL_ADDRESS)(UINTN)VirtualAddress;
-}
-
-
-VOID *
-UncachedInternalAllocatePages (
-  IN EFI_MEMORY_TYPE  MemoryType,
-  IN UINTN            Pages
-  )
-{
-  return UncachedInternalAllocateAlignedPages (MemoryType, Pages, EFI_PAGE_SIZE);
-}
-
-
-VOID *
-EFIAPI
-UncachedAllocatePages (
-  IN UINTN  Pages
-  )
-{
-  return UncachedInternalAllocatePages (EfiBootServicesData, Pages);
-}
-
-VOID *
-EFIAPI
-UncachedAllocateRuntimePages (
-  IN UINTN  Pages
-  )
-{
-  return UncachedInternalAllocatePages (EfiRuntimeServicesData, Pages);
-}
-
-VOID *
-EFIAPI
-UncachedAllocateReservedPages (
-  IN UINTN  Pages
-  )
-{
-  return UncachedInternalAllocatePages (EfiReservedMemoryType, Pages);
-}
-
-
-
-VOID
-EFIAPI
-UncachedFreePages (
-  IN VOID   *Buffer,
-  IN UINTN  Pages
-  )
-{
-  UncachedFreeAlignedPages (Buffer, Pages);
-  return;
-}
-
-
-VOID *
-UncachedInternalAllocateAlignedPages (
-  IN EFI_MEMORY_TYPE  MemoryType,
-  IN UINTN            Pages,
-  IN UINTN            Alignment
-  )
-{
-  EFI_STATUS Status;
-  VOID   *Allocation;
-
-  if (Pages == 0) {
-    return NULL;
-  }
-
-  Allocation = NULL;
-  Status = AllocatePagesFromList (MemoryType, Pages, Alignment, &Allocation);
-  if (EFI_ERROR (Status)) {
-    ASSERT_EFI_ERROR (Status);
-    return NULL;
-  } else {
-    return Allocation;
-  }
-}
-
-
-VOID
-EFIAPI
-UncachedFreeAlignedPages (
-  IN VOID   *Buffer,
-  IN UINTN  Pages
-  )
-{
-  FreePagesFromList (Buffer);
-}
-
-
-VOID *
-UncachedInternalAllocateAlignedPool (
-  IN EFI_MEMORY_TYPE  PoolType,
-  IN UINTN            AllocationSize,
-  IN UINTN            Alignment
-  )
-{
-  VOID      *AlignedAddress;
-
-  //
-  // Alignment must be a power of two or zero.
-  //
-  ASSERT ((Alignment & (Alignment - 1)) == 0);
-
-  if (Alignment < EFI_PAGE_SIZE) {
-    Alignment = EFI_PAGE_SIZE;
-  }
-
-  AlignedAddress = UncachedInternalAllocateAlignedPages (PoolType, EFI_SIZE_TO_PAGES (AllocationSize), Alignment);
-  if (AlignedAddress == NULL) {
-    return NULL;
-  }
-
-  return (VOID *) AlignedAddress;
-}
-
-VOID *
-EFIAPI
-UncachedAllocateAlignedPool (
-  IN UINTN  AllocationSize,
-  IN UINTN  Alignment
-  )
-{
-  return UncachedInternalAllocateAlignedPool (EfiBootServicesData, AllocationSize, Alignment);
-}
-
-VOID *
-EFIAPI
-UncachedAllocateAlignedRuntimePool (
-  IN UINTN  AllocationSize,
-  IN UINTN  Alignment
-  )
-{
-  return UncachedInternalAllocateAlignedPool (EfiRuntimeServicesData, AllocationSize, Alignment);
-}
-
-VOID *
-EFIAPI
-UncachedAllocateAlignedReservedPool (
-  IN UINTN  AllocationSize,
-  IN UINTN  Alignment
-  )
-{
-  return UncachedInternalAllocateAlignedPool (EfiReservedMemoryType, AllocationSize, Alignment);
-}
-
-VOID *
-UncachedInternalAllocateAlignedZeroPool (
-  IN EFI_MEMORY_TYPE  PoolType,
-  IN UINTN            AllocationSize,
-  IN UINTN            Alignment
-  )
-{
-  VOID    *Memory;
-  Memory = UncachedInternalAllocateAlignedPool (PoolType, AllocationSize, Alignment);
-  if (Memory != NULL) {
-    Memory = ZeroMem (Memory, AllocationSize);
-  }
-  return Memory;
-}
-
-VOID *
-EFIAPI
-UncachedAllocateAlignedZeroPool (
-  IN UINTN  AllocationSize,
-  IN UINTN  Alignment
-  )
-{
-  return UncachedInternalAllocateAlignedZeroPool (EfiBootServicesData, AllocationSize, Alignment);
-}
-
-VOID *
-EFIAPI
-UncachedAllocateAlignedRuntimeZeroPool (
-  IN UINTN  AllocationSize,
-  IN UINTN  Alignment
-  )
-{
-  return UncachedInternalAllocateAlignedZeroPool (EfiRuntimeServicesData, AllocationSize, Alignment);
-}
-
-VOID *
-EFIAPI
-UncachedAllocateAlignedReservedZeroPool (
-  IN UINTN  AllocationSize,
-  IN UINTN  Alignment
-  )
-{
-  return UncachedInternalAllocateAlignedZeroPool (EfiReservedMemoryType, AllocationSize, Alignment);
-}
-
-VOID *
-UncachedInternalAllocateAlignedCopyPool (
-  IN EFI_MEMORY_TYPE  PoolType,
-  IN UINTN            AllocationSize,
-  IN CONST VOID       *Buffer,
-  IN UINTN            Alignment
-  )
-{
-  VOID  *Memory;
-
-  ASSERT (Buffer != NULL);
-  ASSERT (AllocationSize <= (MAX_ADDRESS - (UINTN) Buffer + 1));
-
-  Memory = UncachedInternalAllocateAlignedPool (PoolType, AllocationSize, Alignment);
-  if (Memory != NULL) {
-    Memory = CopyMem (Memory, Buffer, AllocationSize);
-  }
-  return Memory;
-}
-
-VOID *
-EFIAPI
-UncachedAllocateAlignedCopyPool (
-  IN UINTN       AllocationSize,
-  IN CONST VOID  *Buffer,
-  IN UINTN       Alignment
-  )
-{
-  return UncachedInternalAllocateAlignedCopyPool (EfiBootServicesData, AllocationSize, Buffer, Alignment);
-}
-
-VOID *
-EFIAPI
-UncachedAllocateAlignedRuntimeCopyPool (
-  IN UINTN       AllocationSize,
-  IN CONST VOID  *Buffer,
-  IN UINTN       Alignment
-  )
-{
-  return UncachedInternalAllocateAlignedCopyPool (EfiRuntimeServicesData, AllocationSize, Buffer, Alignment);
-}
-
-VOID *
-EFIAPI
-UncachedAllocateAlignedReservedCopyPool (
-  IN UINTN       AllocationSize,
-  IN CONST VOID  *Buffer,
-  IN UINTN       Alignment
-  )
-{
-  return UncachedInternalAllocateAlignedCopyPool (EfiReservedMemoryType, AllocationSize, Buffer, Alignment);
-}
-
-VOID
-EFIAPI
-UncachedFreeAlignedPool (
-  IN VOID   *Allocation
-  )
-{
-  UncachedFreePages (Allocation, 0);
-}
-
-VOID *
-UncachedInternalAllocatePool (
-  IN EFI_MEMORY_TYPE  MemoryType,
-  IN UINTN            AllocationSize
-  )
-{
-  UINTN CacheLineLength = ArmDataCacheLineLength ();
-  return UncachedInternalAllocateAlignedPool (MemoryType, AllocationSize, CacheLineLength);
-}
-
-VOID *
-EFIAPI
-UncachedAllocatePool (
-  IN UINTN  AllocationSize
-  )
-{
-  return UncachedInternalAllocatePool (EfiBootServicesData, AllocationSize);
-}
-
-VOID *
-EFIAPI
-UncachedAllocateRuntimePool (
-  IN UINTN  AllocationSize
-  )
-{
-  return UncachedInternalAllocatePool (EfiRuntimeServicesData, AllocationSize);
-}
-
-VOID *
-EFIAPI
-UncachedAllocateReservedPool (
-  IN UINTN  AllocationSize
-  )
-{
-  return UncachedInternalAllocatePool (EfiReservedMemoryType, AllocationSize);
-}
-
-VOID *
-UncachedInternalAllocateZeroPool (
-  IN EFI_MEMORY_TYPE  PoolType,
-  IN UINTN            AllocationSize
-  )
-{
-  VOID  *Memory;
-
-  Memory = UncachedInternalAllocatePool (PoolType, AllocationSize);
-  if (Memory != NULL) {
-    Memory = ZeroMem (Memory, AllocationSize);
-  }
-  return Memory;
-}
-
-VOID *
-EFIAPI
-UncachedAllocateZeroPool (
-  IN UINTN  AllocationSize
-  )
-{
-  return UncachedInternalAllocateZeroPool (EfiBootServicesData, AllocationSize);
-}
-
-VOID *
-EFIAPI
-UncachedAllocateRuntimeZeroPool (
-  IN UINTN  AllocationSize
-  )
-{
-  return UncachedInternalAllocateZeroPool (EfiRuntimeServicesData, AllocationSize);
-}
-
-VOID *
-EFIAPI
-UncachedAllocateReservedZeroPool (
-  IN UINTN  AllocationSize
-  )
-{
-  return UncachedInternalAllocateZeroPool (EfiReservedMemoryType, AllocationSize);
-}
-
-VOID *
-UncachedInternalAllocateCopyPool (
-  IN EFI_MEMORY_TYPE  PoolType,
-  IN UINTN            AllocationSize,
-  IN CONST VOID       *Buffer
-  )
-{
-  VOID  *Memory;
-
-  ASSERT (Buffer != NULL);
-  ASSERT (AllocationSize <= (MAX_ADDRESS - (UINTN) Buffer + 1));
-
-  Memory = UncachedInternalAllocatePool (PoolType, AllocationSize);
-  if (Memory != NULL) {
-     Memory = CopyMem (Memory, Buffer, AllocationSize);
-  }
-  return Memory;
-}
-
-VOID *
-EFIAPI
-UncachedAllocateCopyPool (
-  IN UINTN       AllocationSize,
-  IN CONST VOID  *Buffer
-  )
-{
-  return UncachedInternalAllocateCopyPool (EfiBootServicesData, AllocationSize, Buffer);
-}
-
-VOID *
-EFIAPI
-UncachedAllocateRuntimeCopyPool (
-  IN UINTN       AllocationSize,
-  IN CONST VOID  *Buffer
-  )
-{
-  return UncachedInternalAllocateCopyPool (EfiRuntimeServicesData, AllocationSize, Buffer);
-}
-
-VOID *
-EFIAPI
-UncachedAllocateReservedCopyPool (
-  IN UINTN       AllocationSize,
-  IN CONST VOID  *Buffer
-  )
-{
-  return UncachedInternalAllocateCopyPool (EfiReservedMemoryType, AllocationSize, Buffer);
-}
-
-VOID
-EFIAPI
-UncachedFreePool (
-  IN VOID   *Buffer
-  )
-{
-  UncachedFreeAlignedPool (Buffer);
-}
-
-VOID
-EFIAPI
-UncachedSafeFreePool (
-  IN VOID   *Buffer
-  )
-{
-  if (Buffer != NULL) {
-    UncachedFreePool (Buffer);
-    Buffer = NULL;
-  }
-}
-
+/** @file
+  UncachedMemoryAllocation lib that uses DXE Service to change cachability for
+  a buffer.
+
+  Copyright (c) 2008 - 2010, Apple Inc. All rights reserved.<BR>
+  Copyright (c) 2014, AMR Ltd. All rights reserved.<BR>
+
+  This program and the accompanying materials
+  are licensed and made available under the terms and conditions of the BSD License
+  which accompanies this distribution.  The full text of the license may be found at
+  http://opensource.org/licenses/bsd-license.php
+
+  THE PROGRAM IS DISTRIBUTED UNDER THE BSD LICENSE ON AN "AS IS" BASIS,
+  WITHOUT WARRANTIES OR REPRESENTATIONS OF ANY KIND, EITHER EXPRESS OR IMPLIED.
+
+**/
+
+#include <Base.h>
+#include <Library/BaseLib.h>
+#include <Library/BaseMemoryLib.h>
+#include <Library/MemoryAllocationLib.h>
+#include <Library/DebugLib.h>
+#include <Library/UefiBootServicesTableLib.h>
+#include <Library/UncachedMemoryAllocationLib.h>
+#include <Library/PcdLib.h>
+#include <Library/ArmLib.h>
+#include <Library/DxeServicesTableLib.h>
+#include <Library/CacheMaintenanceLib.h>
+
+VOID *
+UncachedInternalAllocatePages (
+  IN EFI_MEMORY_TYPE  MemoryType,
+  IN UINTN            Pages
+  );
+
+VOID *
+UncachedInternalAllocateAlignedPages (
+  IN EFI_MEMORY_TYPE  MemoryType,
+  IN UINTN            Pages,
+  IN UINTN            Alignment
+  );
+
+
+
+//
+// Assume all of memory has the same cache attributes, unless we do our magic
+//
+UINT64  gAttributes;
+
+typedef struct {
+  EFI_PHYSICAL_ADDRESS  Base;
+  VOID                  *Allocation;
+  UINTN                 Pages;
+  EFI_MEMORY_TYPE       MemoryType;
+  BOOLEAN               Allocated;
+  LIST_ENTRY            Link;
+} FREE_PAGE_NODE;
+
+STATIC LIST_ENTRY  mPageList = INITIALIZE_LIST_HEAD_VARIABLE (mPageList);
+// Track the size of the non-allocated buffer in the linked-list
+STATIC UINTN   mFreedBufferSize = 0;
+
+/**
+ * This function firstly checks if the requested allocation can fit into one
+ * of the previously allocated buffer.
+ * If the requested allocation does not fit in the existing pool then
+ * the function makes a new allocation.
+ *
+ * @param MemoryType    Type of memory requested for the new allocation
+ * @param Pages         Number of requested page
+ * @param Alignment     Required alignment
+ * @param Allocation    Address of the newly allocated buffer
+ *
+ * @return EFI_SUCCESS  If the function manage to allocate a buffer
+ * @return !EFI_SUCCESS If the function did not manage to allocate a buffer
+ */
+STATIC
+EFI_STATUS
+AllocatePagesFromList (
+  IN EFI_MEMORY_TYPE  MemoryType,
+  IN UINTN            Pages,
+  IN UINTN            Alignment,
+  OUT VOID            **Allocation
+  )
+{
+  EFI_STATUS       Status;
+  LIST_ENTRY      *Link;
+  FREE_PAGE_NODE  *Node;
+  FREE_PAGE_NODE  *NewNode;
+  UINTN            AlignmentMask;
+  EFI_PHYSICAL_ADDRESS Memory;
+  EFI_GCD_MEMORY_SPACE_DESCRIPTOR Descriptor;
+
+  // Alignment must be a power of two or zero.
+  ASSERT ((Alignment & (Alignment - 1)) == 0);
+
+  //
+  // Look in our list for the smallest page that could satisfy the new allocation
+  //
+  Node = NULL;
+  NewNode = NULL;
+  for (Link = mPageList.ForwardLink; Link != &mPageList; Link = Link->ForwardLink) {
+    Node = BASE_CR (Link, FREE_PAGE_NODE, Link);
+    if ((Node->Allocated == FALSE) && (Node->MemoryType == MemoryType)) {
+      // We have a node that fits our requirements
+      if (((UINTN)Node->Base & (Alignment - 1)) == 0) {
+        // We found a page that matches the page size
+        if (Node->Pages == Pages) {
+          Node->Allocated  = TRUE;
+          Node->Allocation = (VOID*)(UINTN)Node->Base;
+          *Allocation      = Node->Allocation;
+
+          // Update the size of the freed buffer
+          mFreedBufferSize  -= Pages * EFI_PAGE_SIZE;
+          return EFI_SUCCESS;
+        } else if (Node->Pages > Pages) {
+          if (NewNode == NULL) {
+            // It is the first node that could contain our new allocation
+            NewNode = Node;
+          } else if (NewNode->Pages > Node->Pages) {
+            // This node offers a smaller number of page.
+            NewNode = Node;
+          }
+        }
+      }
+    }
+  }
+  // Check if we have found a node that could contain our new allocation
+  if (NewNode != NULL) {
+    NewNode->Allocated  = TRUE;
+    NewNode->Allocation = (VOID*)(UINTN)NewNode->Base;
+    *Allocation         = NewNode->Allocation;
+    mFreedBufferSize    -= NewNode->Pages * EFI_PAGE_SIZE;
+    return EFI_SUCCESS;
+  }
+
+  //
+  // Otherwise, we need to allocate a new buffer
+  //
+
+  // We do not want to over-allocate in case the alignment requirement does not
+  // require extra pages
+  if (Alignment > EFI_PAGE_SIZE) {
+    AlignmentMask  = Alignment - 1;
+    Pages          += EFI_SIZE_TO_PAGES (Alignment);
+  } else {
+    AlignmentMask  = 0;
+  }
+
+  Status = gBS->AllocatePages (AllocateAnyPages, MemoryType, Pages, &Memory);
+  if (EFI_ERROR (Status)) {
+    return Status;
+  }
+
+  Status = gDS->GetMemorySpaceDescriptor (Memory, &Descriptor);
+  if (!EFI_ERROR (Status)) {
+    // We are making an assumption that all of memory has the same default attributes
+    gAttributes = Descriptor.Attributes;
+  } else {
+    gBS->FreePages (Memory, Pages);
+    return Status;
+  }
+
+  Status = gDS->SetMemorySpaceAttributes (Memory, EFI_PAGES_TO_SIZE (Pages), EFI_MEMORY_WC);
+  if (EFI_ERROR (Status)) {
+    gBS->FreePages (Memory, Pages);
+    return Status;
+  }
+
+  InvalidateDataCacheRange ((VOID *)(UINTN)Memory, EFI_PAGES_TO_SIZE (Pages));
+
+  NewNode = AllocatePool (sizeof (FREE_PAGE_NODE));
+  if (NewNode == NULL) {
+    ASSERT (FALSE);
+    gBS->FreePages (Memory, Pages);
+    return EFI_OUT_OF_RESOURCES;
+  }
+
+  NewNode->Base       = Memory;
+  NewNode->Allocation = (VOID*)(((UINTN)Memory + AlignmentMask) & ~AlignmentMask);
+  NewNode->Pages      = Pages;
+  NewNode->Allocated  = TRUE;
+  NewNode->MemoryType = MemoryType;
+
+  InsertTailList (&mPageList, &NewNode->Link);
+
+  *Allocation = NewNode->Allocation;
+  return EFI_SUCCESS;
+}
+
+/**
+ * Free the memory allocation
+ *
+ * This function will actually try to find the allocation in the linked list.
+ * And it will then mark the entry as freed.
+ *
+ * @param  Allocation  Base address of the buffer to free
+ *
+ * @return EFI_SUCCESS            The allocation has been freed
+ * @return EFI_NOT_FOUND          The allocation was not found in the pool.
+ * @return EFI_INVALID_PARAMETER  If Allocation is NULL
+ *
+ */
+STATIC
+EFI_STATUS
+FreePagesFromList (
+  IN  VOID  *Allocation
+  )
+{
+  LIST_ENTRY      *Link;
+  FREE_PAGE_NODE  *Node;
+
+  if (Allocation == NULL) {
+    return EFI_INVALID_PARAMETER;
+  }
+
+  for (Link = mPageList.ForwardLink; Link != &mPageList; Link = Link->ForwardLink) {
+    Node = BASE_CR (Link, FREE_PAGE_NODE, Link);
+    if ((UINTN)Node->Allocation == (UINTN)Allocation) {
+      Node->Allocated = FALSE;
+
+      // Update the size of the freed buffer
+      mFreedBufferSize  += Node->Pages * EFI_PAGE_SIZE;
+
+      // If the size of the non-allocated reaches the threshold we raise a warning.
+      // It might be an expected behaviour in some cases.
+      // We might device to free some of these buffers later on.
+      if (mFreedBufferSize > PcdGet64 (PcdArmFreeUncachedMemorySizeThreshold)) {
+        DEBUG ((EFI_D_WARN, "Warning: The list of non-allocated buffer has reach the threshold.\n"));
+      }
+      return EFI_SUCCESS;
+    }
+  }
+
+  return EFI_NOT_FOUND;
+}
+
+/**
+ * This function is automatically invoked when the driver exits
+ * It frees all the non-allocated memory buffer.
+ * This function is not responsible to free allocated buffer (eg: case of memory leak,
+ * runtime allocation).
+ */
+EFI_STATUS
+EFIAPI
+UncachedMemoryAllocationLibDestructor (
+  IN EFI_HANDLE        ImageHandle,
+  IN EFI_SYSTEM_TABLE  *SystemTable
+  )
+{
+  LIST_ENTRY      *Link;
+  FREE_PAGE_NODE  *OldNode;
+
+  // Test if the list is empty
+  Link = mPageList.ForwardLink;
+  if (Link == &mPageList) {
+    return EFI_SUCCESS;
+  }
+
+  // Free all the pages and nodes
+  do {
+    OldNode = BASE_CR (Link, FREE_PAGE_NODE, Link);
+    // Point to the next entry
+    Link = Link->ForwardLink;
+
+    // We only free the non-allocated buffer
+    if (OldNode->Allocated == FALSE) {
+      gBS->FreePages ((EFI_PHYSICAL_ADDRESS)(UINTN)OldNode->Base, OldNode->Pages);
+      RemoveEntryList (&OldNode->Link);
+      FreePool (OldNode);
+    }
+  } while (Link != &mPageList);
+
+  return EFI_SUCCESS;
+}
+
+/**
+  Converts a cached or uncached address to a physical address suitable for use in SoC registers.
+
+  @param  VirtualAddress                 The pointer to convert.
+
+  @return The physical address of the supplied virtual pointer.
+
+**/
+EFI_PHYSICAL_ADDRESS
+ConvertToPhysicalAddress (
+  IN VOID *VirtualAddress
+  )
+{
+  return (EFI_PHYSICAL_ADDRESS)(UINTN)VirtualAddress;
+}
+
+
+VOID *
+UncachedInternalAllocatePages (
+  IN EFI_MEMORY_TYPE  MemoryType,
+  IN UINTN            Pages
+  )
+{
+  return UncachedInternalAllocateAlignedPages (MemoryType, Pages, EFI_PAGE_SIZE);
+}
+
+
+VOID *
+EFIAPI
+UncachedAllocatePages (
+  IN UINTN  Pages
+  )
+{
+  return UncachedInternalAllocatePages (EfiBootServicesData, Pages);
+}
+
+VOID *
+EFIAPI
+UncachedAllocateRuntimePages (
+  IN UINTN  Pages
+  )
+{
+  return UncachedInternalAllocatePages (EfiRuntimeServicesData, Pages);
+}
+
+VOID *
+EFIAPI
+UncachedAllocateReservedPages (
+  IN UINTN  Pages
+  )
+{
+  return UncachedInternalAllocatePages (EfiReservedMemoryType, Pages);
+}
+
+
+
+VOID
+EFIAPI
+UncachedFreePages (
+  IN VOID   *Buffer,
+  IN UINTN  Pages
+  )
+{
+  UncachedFreeAlignedPages (Buffer, Pages);
+  return;
+}
+
+
+VOID *
+UncachedInternalAllocateAlignedPages (
+  IN EFI_MEMORY_TYPE  MemoryType,
+  IN UINTN            Pages,
+  IN UINTN            Alignment
+  )
+{
+  EFI_STATUS Status;
+  VOID   *Allocation;
+
+  if (Pages == 0) {
+    return NULL;
+  }
+
+  Allocation = NULL;
+  Status = AllocatePagesFromList (MemoryType, Pages, Alignment, &Allocation);
+  if (EFI_ERROR (Status)) {
+    ASSERT_EFI_ERROR (Status);
+    return NULL;
+  } else {
+    return Allocation;
+  }
+}
+
+
+VOID
+EFIAPI
+UncachedFreeAlignedPages (
+  IN VOID   *Buffer,
+  IN UINTN  Pages
+  )
+{
+  FreePagesFromList (Buffer);
+}
+
+
+VOID *
+UncachedInternalAllocateAlignedPool (
+  IN EFI_MEMORY_TYPE  PoolType,
+  IN UINTN            AllocationSize,
+  IN UINTN            Alignment
+  )
+{
+  VOID      *AlignedAddress;
+
+  //
+  // Alignment must be a power of two or zero.
+  //
+  ASSERT ((Alignment & (Alignment - 1)) == 0);
+
+  if (Alignment < EFI_PAGE_SIZE) {
+    Alignment = EFI_PAGE_SIZE;
+  }
+
+  AlignedAddress = UncachedInternalAllocateAlignedPages (PoolType, EFI_SIZE_TO_PAGES (AllocationSize), Alignment);
+  if (AlignedAddress == NULL) {
+    return NULL;
+  }
+
+  return (VOID *) AlignedAddress;
+}
+
+VOID *
+EFIAPI
+UncachedAllocateAlignedPool (
+  IN UINTN  AllocationSize,
+  IN UINTN  Alignment
+  )
+{
+  return UncachedInternalAllocateAlignedPool (EfiBootServicesData, AllocationSize, Alignment);
+}
+
+VOID *
+EFIAPI
+UncachedAllocateAlignedRuntimePool (
+  IN UINTN  AllocationSize,
+  IN UINTN  Alignment
+  )
+{
+  return UncachedInternalAllocateAlignedPool (EfiRuntimeServicesData, AllocationSize, Alignment);
+}
+
+VOID *
+EFIAPI
+UncachedAllocateAlignedReservedPool (
+  IN UINTN  AllocationSize,
+  IN UINTN  Alignment
+  )
+{
+  return UncachedInternalAllocateAlignedPool (EfiReservedMemoryType, AllocationSize, Alignment);
+}
+
+VOID *
+UncachedInternalAllocateAlignedZeroPool (
+  IN EFI_MEMORY_TYPE  PoolType,
+  IN UINTN            AllocationSize,
+  IN UINTN            Alignment
+  )
+{
+  VOID    *Memory;
+  Memory = UncachedInternalAllocateAlignedPool (PoolType, AllocationSize, Alignment);
+  if (Memory != NULL) {
+    Memory = ZeroMem (Memory, AllocationSize);
+  }
+  return Memory;
+}
+
+VOID *
+EFIAPI
+UncachedAllocateAlignedZeroPool (
+  IN UINTN  AllocationSize,
+  IN UINTN  Alignment
+  )
+{
+  return UncachedInternalAllocateAlignedZeroPool (EfiBootServicesData, AllocationSize, Alignment);
+}
+
+VOID *
+EFIAPI
+UncachedAllocateAlignedRuntimeZeroPool (
+  IN UINTN  AllocationSize,
+  IN UINTN  Alignment
+  )
+{
+  return UncachedInternalAllocateAlignedZeroPool (EfiRuntimeServicesData, AllocationSize, Alignment);
+}
+
+VOID *
+EFIAPI
+UncachedAllocateAlignedReservedZeroPool (
+  IN UINTN  AllocationSize,
+  IN UINTN  Alignment
+  )
+{
+  return UncachedInternalAllocateAlignedZeroPool (EfiReservedMemoryType, AllocationSize, Alignment);
+}
+
+VOID *
+UncachedInternalAllocateAlignedCopyPool (
+  IN EFI_MEMORY_TYPE  PoolType,
+  IN UINTN            AllocationSize,
+  IN CONST VOID       *Buffer,
+  IN UINTN            Alignment
+  )
+{
+  VOID  *Memory;
+
+  ASSERT (Buffer != NULL);
+  ASSERT (AllocationSize <= (MAX_ADDRESS - (UINTN) Buffer + 1));
+
+  Memory = UncachedInternalAllocateAlignedPool (PoolType, AllocationSize, Alignment);
+  if (Memory != NULL) {
+    Memory = CopyMem (Memory, Buffer, AllocationSize);
+  }
+  return Memory;
+}
+
+VOID *
+EFIAPI
+UncachedAllocateAlignedCopyPool (
+  IN UINTN       AllocationSize,
+  IN CONST VOID  *Buffer,
+  IN UINTN       Alignment
+  )
+{
+  return UncachedInternalAllocateAlignedCopyPool (EfiBootServicesData, AllocationSize, Buffer, Alignment);
+}
+
+VOID *
+EFIAPI
+UncachedAllocateAlignedRuntimeCopyPool (
+  IN UINTN       AllocationSize,
+  IN CONST VOID  *Buffer,
+  IN UINTN       Alignment
+  )
+{
+  return UncachedInternalAllocateAlignedCopyPool (EfiRuntimeServicesData, AllocationSize, Buffer, Alignment);
+}
+
+VOID *
+EFIAPI
+UncachedAllocateAlignedReservedCopyPool (
+  IN UINTN       AllocationSize,
+  IN CONST VOID  *Buffer,
+  IN UINTN       Alignment
+  )
+{
+  return UncachedInternalAllocateAlignedCopyPool (EfiReservedMemoryType, AllocationSize, Buffer, Alignment);
+}
+
+VOID
+EFIAPI
+UncachedFreeAlignedPool (
+  IN VOID   *Allocation
+  )
+{
+  UncachedFreePages (Allocation, 0);
+}
+
+VOID *
+UncachedInternalAllocatePool (
+  IN EFI_MEMORY_TYPE  MemoryType,
+  IN UINTN            AllocationSize
+  )
+{
+  UINTN CacheLineLength = ArmDataCacheLineLength ();
+  return UncachedInternalAllocateAlignedPool (MemoryType, AllocationSize, CacheLineLength);
+}
+
+VOID *
+EFIAPI
+UncachedAllocatePool (
+  IN UINTN  AllocationSize
+  )
+{
+  return UncachedInternalAllocatePool (EfiBootServicesData, AllocationSize);
+}
+
+VOID *
+EFIAPI
+UncachedAllocateRuntimePool (
+  IN UINTN  AllocationSize
+  )
+{
+  return UncachedInternalAllocatePool (EfiRuntimeServicesData, AllocationSize);
+}
+
+VOID *
+EFIAPI
+UncachedAllocateReservedPool (
+  IN UINTN  AllocationSize
+  )
+{
+  return UncachedInternalAllocatePool (EfiReservedMemoryType, AllocationSize);
+}
+
+VOID *
+UncachedInternalAllocateZeroPool (
+  IN EFI_MEMORY_TYPE  PoolType,
+  IN UINTN            AllocationSize
+  )
+{
+  VOID  *Memory;
+
+  Memory = UncachedInternalAllocatePool (PoolType, AllocationSize);
+  if (Memory != NULL) {
+    Memory = ZeroMem (Memory, AllocationSize);
+  }
+  return Memory;
+}
+
+VOID *
+EFIAPI
+UncachedAllocateZeroPool (
+  IN UINTN  AllocationSize
+  )
+{
+  return UncachedInternalAllocateZeroPool (EfiBootServicesData, AllocationSize);
+}
+
+VOID *
+EFIAPI
+UncachedAllocateRuntimeZeroPool (
+  IN UINTN  AllocationSize
+  )
+{
+  return UncachedInternalAllocateZeroPool (EfiRuntimeServicesData, AllocationSize);
+}
+
+VOID *
+EFIAPI
+UncachedAllocateReservedZeroPool (
+  IN UINTN  AllocationSize
+  )
+{
+  return UncachedInternalAllocateZeroPool (EfiReservedMemoryType, AllocationSize);
+}
+
+VOID *
+UncachedInternalAllocateCopyPool (
+  IN EFI_MEMORY_TYPE  PoolType,
+  IN UINTN            AllocationSize,
+  IN CONST VOID       *Buffer
+  )
+{
+  VOID  *Memory;
+
+  ASSERT (Buffer != NULL);
+  ASSERT (AllocationSize <= (MAX_ADDRESS - (UINTN) Buffer + 1));
+
+  Memory = UncachedInternalAllocatePool (PoolType, AllocationSize);
+  if (Memory != NULL) {
+     Memory = CopyMem (Memory, Buffer, AllocationSize);
+  }
+  return Memory;
+}
+
+VOID *
+EFIAPI
+UncachedAllocateCopyPool (
+  IN UINTN       AllocationSize,
+  IN CONST VOID  *Buffer
+  )
+{
+  return UncachedInternalAllocateCopyPool (EfiBootServicesData, AllocationSize, Buffer);
+}
+
+VOID *
+EFIAPI
+UncachedAllocateRuntimeCopyPool (
+  IN UINTN       AllocationSize,
+  IN CONST VOID  *Buffer
+  )
+{
+  return UncachedInternalAllocateCopyPool (EfiRuntimeServicesData, AllocationSize, Buffer);
+}
+
+VOID *
+EFIAPI
+UncachedAllocateReservedCopyPool (
+  IN UINTN       AllocationSize,
+  IN CONST VOID  *Buffer
+  )
+{
+  return UncachedInternalAllocateCopyPool (EfiReservedMemoryType, AllocationSize, Buffer);
+}
+
+VOID
+EFIAPI
+UncachedFreePool (
+  IN VOID   *Buffer
+  )
+{
+  UncachedFreeAlignedPool (Buffer);
+}
+
+VOID
+EFIAPI
+UncachedSafeFreePool (
+  IN VOID   *Buffer
+  )
+{
+  if (Buffer != NULL) {
+    UncachedFreePool (Buffer);
+    Buffer = NULL;
+  }
+}
+