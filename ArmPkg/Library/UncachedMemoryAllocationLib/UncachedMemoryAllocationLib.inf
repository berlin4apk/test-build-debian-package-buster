--- conflicted
+++ resolved
@@ -1,47 +1,44 @@
-#/** @file
-#
-#  UncachedMemoryAllocation lib that uses DXE Service to change cachability for
-#  a buffer.
-#
-# Copyright (c) 2008 - 2010, Apple Inc. All rights reserved.<BR>
-#
-#  This program and the accompanying materials
-#  are licensed and made available under the terms and conditions of the BSD License
-#  which accompanies this distribution. The full text of the license may be found at
-#  http://opensource.org/licenses/bsd-license.php
-#  THE PROGRAM IS DISTRIBUTED UNDER THE BSD LICENSE ON AN "AS IS" BASIS,
-#  WITHOUT WARRANTIES OR REPRESENTATIONS OF ANY KIND, EITHER EXPRESS OR IMPLIED.
-#
-#
-#**/
-
-[Defines]
-  INF_VERSION                    = 0x00010005
-  BASE_NAME                      = UncachedMemoryAllocationLib
-  FILE_GUID                      = DC101A1A-7525-429B-84AF-EEAA630E576C
-  MODULE_TYPE                    = DXE_DRIVER
-  VERSION_STRING                 = 1.0
-  LIBRARY_CLASS                  = UncachedMemoryAllocationLib
-
-  DESTRUCTOR                     = UncachedMemoryAllocationLibDestructor
-
-[Sources.common]
-  UncachedMemoryAllocationLib.c
-
-[Packages]
-  ArmPkg/ArmPkg.dec
-  MdePkg/MdePkg.dec
-
-[LibraryClasses]
-  BaseLib
-  ArmLib
-  MemoryAllocationLib
-  PcdLib
-  DxeServicesTableLib
-<<<<<<< HEAD
-=======
-  CacheMaintenanceLib
->>>>>>> c2a892d7
-
-[Pcd]
-  gArmTokenSpaceGuid.PcdArmFreeUncachedMemorySizeThreshold
+#/** @file
+#
+#  UncachedMemoryAllocation lib that uses DXE Service to change cachability for
+#  a buffer.
+#
+# Copyright (c) 2008 - 2010, Apple Inc. All rights reserved.<BR>
+#
+#  This program and the accompanying materials
+#  are licensed and made available under the terms and conditions of the BSD License
+#  which accompanies this distribution. The full text of the license may be found at
+#  http://opensource.org/licenses/bsd-license.php
+#  THE PROGRAM IS DISTRIBUTED UNDER THE BSD LICENSE ON AN "AS IS" BASIS,
+#  WITHOUT WARRANTIES OR REPRESENTATIONS OF ANY KIND, EITHER EXPRESS OR IMPLIED.
+#
+#
+#**/
+
+[Defines]
+  INF_VERSION                    = 0x00010005
+  BASE_NAME                      = UncachedMemoryAllocationLib
+  FILE_GUID                      = DC101A1A-7525-429B-84AF-EEAA630E576C
+  MODULE_TYPE                    = DXE_DRIVER
+  VERSION_STRING                 = 1.0
+  LIBRARY_CLASS                  = UncachedMemoryAllocationLib
+
+  DESTRUCTOR                     = UncachedMemoryAllocationLibDestructor
+
+[Sources.common]
+  UncachedMemoryAllocationLib.c
+
+[Packages]
+  ArmPkg/ArmPkg.dec
+  MdePkg/MdePkg.dec
+
+[LibraryClasses]
+  BaseLib
+  ArmLib
+  MemoryAllocationLib
+  PcdLib
+  DxeServicesTableLib
+  CacheMaintenanceLib
+
+[Pcd]
+  gArmTokenSpaceGuid.PcdArmFreeUncachedMemorySizeThreshold