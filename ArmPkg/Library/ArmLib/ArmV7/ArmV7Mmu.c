/** @file
*  File managing the MMU for ARMv7 architecture
*
*  Copyright (c) 2011-2013, ARM Limited. All rights reserved.
*
*  This program and the accompanying materials
*  are licensed and made available under the terms and conditions of the BSD License
*  which accompanies this distribution.  The full text of the license may be found at
*  http://opensource.org/licenses/bsd-license.php
*
*  THE PROGRAM IS DISTRIBUTED UNDER THE BSD LICENSE ON AN "AS IS" BASIS,
*  WITHOUT WARRANTIES OR REPRESENTATIONS OF ANY KIND, EITHER EXPRESS OR IMPLIED.
*
**/

#include <Uefi.h>
#include <Chipset/ArmV7.h>
#include <Library/BaseMemoryLib.h>
#include <Library/MemoryAllocationLib.h>
#include <Library/ArmLib.h>
#include <Library/BaseLib.h>
#include <Library/DebugLib.h>
#include "ArmV7Lib.h"
#include "ArmLibPrivate.h"

UINT32
ConvertSectionAttributesToPageAttributes (
  IN UINT32   SectionAttributes,
  IN BOOLEAN  IsLargePage
  )
{
  UINT32 PageAttributes;

  PageAttributes = 0;
  PageAttributes |= TT_DESCRIPTOR_CONVERT_TO_PAGE_CACHE_POLICY (SectionAttributes, IsLargePage);
  PageAttributes |= TT_DESCRIPTOR_CONVERT_TO_PAGE_AP (SectionAttributes);
  PageAttributes |= TT_DESCRIPTOR_CONVERT_TO_PAGE_XN (SectionAttributes, IsLargePage);
  PageAttributes |= TT_DESCRIPTOR_CONVERT_TO_PAGE_NG (SectionAttributes);
  PageAttributes |= TT_DESCRIPTOR_CONVERT_TO_PAGE_S (SectionAttributes);

  return PageAttributes;
}

STATIC
BOOLEAN
PreferNonshareableMemory (
  VOID
  )
{
  UINTN   Mmfr;
  UINTN   Val;

  if (FeaturePcdGet (PcdNormalMemoryNonshareableOverride)) {
    return TRUE;
  }

  //
  // Check whether the innermost level of shareability (the level we will use
  // by default to map normal memory) is implemented with hardware coherency
  // support. Otherwise, revert to mapping as non-shareable.
  //
  Mmfr = ArmReadIdMmfr0 ();
  switch ((Mmfr >> ID_MMFR0_SHARELVL_SHIFT) & ID_MMFR0_SHARELVL_MASK) {
  case ID_MMFR0_SHARELVL_ONE:
    // one level of shareability
    Val = (Mmfr >> ID_MMFR0_OUTERSHR_SHIFT) & ID_MMFR0_OUTERSHR_MASK;
    break;
  case ID_MMFR0_SHARELVL_TWO:
    // two levels of shareability
    Val = (Mmfr >> ID_MMFR0_INNERSHR_SHIFT) & ID_MMFR0_INNERSHR_MASK;
    break;
  default:
    // unexpected value -> shareable is the safe option
    ASSERT (FALSE);
    return FALSE;
  }
  return Val != ID_MMFR0_SHR_IMP_HW_COHERENT;
}

STATIC
VOID
PopulateLevel2PageTable (
  IN UINT32                         *SectionEntry,
  IN UINT32                         PhysicalBase,
  IN UINT32                         RemainLength,
  IN ARM_MEMORY_REGION_ATTRIBUTES   Attributes
  )
{
  UINT32* PageEntry;
  UINT32  Pages;
  UINT32  Index;
  UINT32  PageAttributes;
  UINT32  SectionDescriptor;
  UINT32  TranslationTable;
  UINT32  BaseSectionAddress;

  switch (Attributes) {
    case ARM_MEMORY_REGION_ATTRIBUTE_WRITE_BACK:
    case ARM_MEMORY_REGION_ATTRIBUTE_NONSECURE_WRITE_BACK:
      PageAttributes = TT_DESCRIPTOR_PAGE_WRITE_BACK;
      break;
    case ARM_MEMORY_REGION_ATTRIBUTE_WRITE_THROUGH:
    case ARM_MEMORY_REGION_ATTRIBUTE_NONSECURE_WRITE_THROUGH:
      PageAttributes = TT_DESCRIPTOR_PAGE_WRITE_THROUGH;
      break;
    case ARM_MEMORY_REGION_ATTRIBUTE_DEVICE:
    case ARM_MEMORY_REGION_ATTRIBUTE_NONSECURE_DEVICE:
      PageAttributes = TT_DESCRIPTOR_PAGE_DEVICE;
      break;
    case ARM_MEMORY_REGION_ATTRIBUTE_UNCACHED_UNBUFFERED:
    case ARM_MEMORY_REGION_ATTRIBUTE_NONSECURE_UNCACHED_UNBUFFERED:
      PageAttributes = TT_DESCRIPTOR_PAGE_UNCACHED;
      break;
    default:
      PageAttributes = TT_DESCRIPTOR_PAGE_UNCACHED;
      break;
  }

  if (PreferNonshareableMemory ()) {
    PageAttributes &= ~TT_DESCRIPTOR_PAGE_S_SHARED;
  }

  // Check if the Section Entry has already been populated. Otherwise attach a
  // Level 2 Translation Table to it
  if (*SectionEntry != 0) {
    // The entry must be a page table. Otherwise it exists an overlapping in the memory map
    if (TT_DESCRIPTOR_SECTION_TYPE_IS_PAGE_TABLE(*SectionEntry)) {
      TranslationTable = *SectionEntry & TT_DESCRIPTOR_SECTION_PAGETABLE_ADDRESS_MASK;
    } else if ((*SectionEntry & TT_DESCRIPTOR_SECTION_TYPE_MASK) == TT_DESCRIPTOR_SECTION_TYPE_SECTION) {
      // Case where a virtual memory map descriptor overlapped a section entry

      // Allocate a Level2 Page Table for this Section
      TranslationTable = (UINTN)AllocatePages(EFI_SIZE_TO_PAGES(TRANSLATION_TABLE_PAGE_SIZE + TRANSLATION_TABLE_PAGE_ALIGNMENT));
      TranslationTable = ((UINTN)TranslationTable + TRANSLATION_TABLE_PAGE_ALIGNMENT_MASK) & ~TRANSLATION_TABLE_PAGE_ALIGNMENT_MASK;

      // Translate the Section Descriptor into Page Descriptor
      SectionDescriptor = TT_DESCRIPTOR_PAGE_TYPE_PAGE | ConvertSectionAttributesToPageAttributes (*SectionEntry, FALSE);

      BaseSectionAddress = TT_DESCRIPTOR_SECTION_BASE_ADDRESS(*SectionEntry);

      // Populate the new Level2 Page Table for the section
      PageEntry = (UINT32*)TranslationTable;
      for (Index = 0; Index < TRANSLATION_TABLE_PAGE_COUNT; Index++) {
        PageEntry[Index] = TT_DESCRIPTOR_PAGE_BASE_ADDRESS(BaseSectionAddress + (Index << 12)) | SectionDescriptor;
      }

      // Overwrite the section entry to point to the new Level2 Translation Table
      *SectionEntry = (TranslationTable & TT_DESCRIPTOR_SECTION_PAGETABLE_ADDRESS_MASK) |
          (IS_ARM_MEMORY_REGION_ATTRIBUTES_SECURE(Attributes) ? (1 << 3) : 0) |
          TT_DESCRIPTOR_SECTION_TYPE_PAGE_TABLE;
    } else {
      // We do not support the other section type (16MB Section)
      ASSERT(0);
      return;
    }
  } else {
    TranslationTable = (UINTN)AllocatePages(EFI_SIZE_TO_PAGES(TRANSLATION_TABLE_PAGE_SIZE + TRANSLATION_TABLE_PAGE_ALIGNMENT));
    TranslationTable = ((UINTN)TranslationTable + TRANSLATION_TABLE_PAGE_ALIGNMENT_MASK) & ~TRANSLATION_TABLE_PAGE_ALIGNMENT_MASK;

    ZeroMem ((VOID *)TranslationTable, TRANSLATION_TABLE_PAGE_SIZE);

    *SectionEntry = (TranslationTable & TT_DESCRIPTOR_SECTION_PAGETABLE_ADDRESS_MASK) |
        (IS_ARM_MEMORY_REGION_ATTRIBUTES_SECURE(Attributes) ? (1 << 3) : 0) |
        TT_DESCRIPTOR_SECTION_TYPE_PAGE_TABLE;
  }

  PageEntry = ((UINT32 *)(TranslationTable) + ((PhysicalBase & TT_DESCRIPTOR_PAGE_INDEX_MASK) >> TT_DESCRIPTOR_PAGE_BASE_SHIFT));
  Pages     = RemainLength / TT_DESCRIPTOR_PAGE_SIZE;

  for (Index = 0; Index < Pages; Index++) {
    *PageEntry++     =  TT_DESCRIPTOR_PAGE_BASE_ADDRESS(PhysicalBase) | PageAttributes;
    PhysicalBase += TT_DESCRIPTOR_PAGE_SIZE;
  }

}

STATIC
VOID
FillTranslationTable (
  IN  UINT32                        *TranslationTable,
  IN  ARM_MEMORY_REGION_DESCRIPTOR  *MemoryRegion
  )
{
  UINT32  *SectionEntry;
  UINT32  Attributes;
<<<<<<< HEAD
  UINT32  PhysicalBase = MemoryRegion->PhysicalBase;
  UINT32  RemainLength = MemoryRegion->Length;
=======
  UINT32  PhysicalBase;
  UINT64  RemainLength;
>>>>>>> c2a892d7

  ASSERT(MemoryRegion->Length > 0);

  if (MemoryRegion->PhysicalBase >= SIZE_4GB) {
    return;
  }

  PhysicalBase = MemoryRegion->PhysicalBase;
  RemainLength = MIN(MemoryRegion->Length, SIZE_4GB - PhysicalBase);

  switch (MemoryRegion->Attributes) {
    case ARM_MEMORY_REGION_ATTRIBUTE_WRITE_BACK:
      Attributes = TT_DESCRIPTOR_SECTION_WRITE_BACK(0);
      break;
    case ARM_MEMORY_REGION_ATTRIBUTE_WRITE_THROUGH:
      Attributes = TT_DESCRIPTOR_SECTION_WRITE_THROUGH(0);
      break;
    case ARM_MEMORY_REGION_ATTRIBUTE_DEVICE:
      Attributes = TT_DESCRIPTOR_SECTION_DEVICE(0);
      break;
    case ARM_MEMORY_REGION_ATTRIBUTE_UNCACHED_UNBUFFERED:
      Attributes = TT_DESCRIPTOR_SECTION_UNCACHED(0);
      break;
    case ARM_MEMORY_REGION_ATTRIBUTE_NONSECURE_WRITE_BACK:
      Attributes = TT_DESCRIPTOR_SECTION_WRITE_BACK(1);
      break;
    case ARM_MEMORY_REGION_ATTRIBUTE_NONSECURE_WRITE_THROUGH:
      Attributes = TT_DESCRIPTOR_SECTION_WRITE_THROUGH(1);
      break;
    case ARM_MEMORY_REGION_ATTRIBUTE_NONSECURE_DEVICE:
      Attributes = TT_DESCRIPTOR_SECTION_DEVICE(1);
      break;
    case ARM_MEMORY_REGION_ATTRIBUTE_NONSECURE_UNCACHED_UNBUFFERED:
      Attributes = TT_DESCRIPTOR_SECTION_UNCACHED(1);
      break;
    default:
      Attributes = TT_DESCRIPTOR_SECTION_UNCACHED(0);
      break;
  }

<<<<<<< HEAD
=======
  if (PreferNonshareableMemory ()) {
    Attributes &= ~TT_DESCRIPTOR_SECTION_S_SHARED;
  }

>>>>>>> c2a892d7
  // Get the first section entry for this mapping
  SectionEntry    = TRANSLATION_TABLE_ENTRY_FOR_VIRTUAL_ADDRESS(TranslationTable, MemoryRegion->VirtualBase);

  while (RemainLength != 0) {
    if (PhysicalBase % TT_DESCRIPTOR_SECTION_SIZE == 0) {
      if (RemainLength >= TT_DESCRIPTOR_SECTION_SIZE) {
        // Case: Physical address aligned on the Section Size (1MB) && the length is greater than the Section Size
        *SectionEntry++ = TT_DESCRIPTOR_SECTION_BASE_ADDRESS(PhysicalBase) | Attributes;
        PhysicalBase += TT_DESCRIPTOR_SECTION_SIZE;
      } else {
        // Case: Physical address aligned on the Section Size (1MB) && the length does not fill a section
        PopulateLevel2PageTable (SectionEntry++, PhysicalBase, RemainLength, MemoryRegion->Attributes);

        // It must be the last entry
        break;
      }
    } else {
      // Case: Physical address NOT aligned on the Section Size (1MB)
      PopulateLevel2PageTable (SectionEntry++, PhysicalBase, RemainLength, MemoryRegion->Attributes);
      // Aligned the address
      PhysicalBase = (PhysicalBase + TT_DESCRIPTOR_SECTION_SIZE) & ~(TT_DESCRIPTOR_SECTION_SIZE-1);

      // If it is the last entry
      if (RemainLength < TT_DESCRIPTOR_SECTION_SIZE) {
        break;
      }
    }
    RemainLength -= TT_DESCRIPTOR_SECTION_SIZE;
  }
}

RETURN_STATUS
EFIAPI
ArmConfigureMmu (
  IN  ARM_MEMORY_REGION_DESCRIPTOR  *MemoryTable,
  OUT VOID                         **TranslationTableBase OPTIONAL,
  OUT UINTN                         *TranslationTableSize OPTIONAL
  )
{
  VOID*                         TranslationTable;
  ARM_MEMORY_REGION_ATTRIBUTES  TranslationTableAttribute;
  UINT32                        TTBRAttributes;

  // Allocate pages for translation table.
  TranslationTable = AllocatePages (EFI_SIZE_TO_PAGES (TRANSLATION_TABLE_SECTION_SIZE + TRANSLATION_TABLE_SECTION_ALIGNMENT));
  if (TranslationTable == NULL) {
    return RETURN_OUT_OF_RESOURCES;
  }
  TranslationTable = (VOID*)(((UINTN)TranslationTable + TRANSLATION_TABLE_SECTION_ALIGNMENT_MASK) & ~TRANSLATION_TABLE_SECTION_ALIGNMENT_MASK);

  if (TranslationTableBase != NULL) {
    *TranslationTableBase = TranslationTable;
  }

  if (TranslationTableSize != NULL) {
    *TranslationTableSize = TRANSLATION_TABLE_SECTION_SIZE;
  }

  ZeroMem (TranslationTable, TRANSLATION_TABLE_SECTION_SIZE);

  // By default, mark the translation table as belonging to a uncached region
  TranslationTableAttribute = ARM_MEMORY_REGION_ATTRIBUTE_UNCACHED_UNBUFFERED;
  while (MemoryTable->Length != 0) {
    // Find the memory attribute for the Translation Table
    if (((UINTN)TranslationTable >= MemoryTable->PhysicalBase) && ((UINTN)TranslationTable <= MemoryTable->PhysicalBase - 1 + MemoryTable->Length)) {
      TranslationTableAttribute = MemoryTable->Attributes;
    }

    FillTranslationTable (TranslationTable, MemoryTable);
    MemoryTable++;
  }

  // Translate the Memory Attributes into Translation Table Register Attributes
  if ((TranslationTableAttribute == ARM_MEMORY_REGION_ATTRIBUTE_UNCACHED_UNBUFFERED) ||
      (TranslationTableAttribute == ARM_MEMORY_REGION_ATTRIBUTE_NONSECURE_UNCACHED_UNBUFFERED)) {
<<<<<<< HEAD
    TTBRAttributes = TTBR_NON_CACHEABLE;
  } else if ((TranslationTableAttribute == ARM_MEMORY_REGION_ATTRIBUTE_WRITE_BACK) ||
      (TranslationTableAttribute == ARM_MEMORY_REGION_ATTRIBUTE_NONSECURE_WRITE_BACK)) {
    TTBRAttributes = TTBR_WRITE_BACK_ALLOC;
=======
    TTBRAttributes = ArmHasMpExtensions () ? TTBR_MP_NON_CACHEABLE : TTBR_NON_CACHEABLE;
  } else if ((TranslationTableAttribute == ARM_MEMORY_REGION_ATTRIBUTE_WRITE_BACK) ||
      (TranslationTableAttribute == ARM_MEMORY_REGION_ATTRIBUTE_NONSECURE_WRITE_BACK)) {
    TTBRAttributes = ArmHasMpExtensions () ? TTBR_MP_WRITE_BACK_ALLOC : TTBR_WRITE_BACK_ALLOC;
>>>>>>> c2a892d7
  } else if ((TranslationTableAttribute == ARM_MEMORY_REGION_ATTRIBUTE_WRITE_THROUGH) ||
      (TranslationTableAttribute == ARM_MEMORY_REGION_ATTRIBUTE_NONSECURE_WRITE_THROUGH)) {
    TTBRAttributes = ArmHasMpExtensions () ? TTBR_MP_WRITE_THROUGH : TTBR_WRITE_THROUGH;
  } else {
    ASSERT (0); // No support has been found for the attributes of the memory region that the translation table belongs to.
    return RETURN_UNSUPPORTED;
  }

<<<<<<< HEAD
=======
  if (TTBRAttributes & TTBR_SHAREABLE) {
    if (PreferNonshareableMemory ()) {
      TTBRAttributes ^= TTBR_SHAREABLE;
    } else {
      //
      // Unlike the S bit in the short descriptors, which implies inner shareable
      // on an implementation that supports two levels, the meaning of the S bit
      // in the TTBR depends on the NOS bit, which defaults to Outer Shareable.
      // However, we should only set this bit after we have confirmed that the
      // implementation supports multiple levels, or else the NOS bit is UNK/SBZP
      //
      if (((ArmReadIdMmfr0 () >> 12) & 0xf) != 0) {
        TTBRAttributes |= TTBR_NOT_OUTER_SHAREABLE;
      }
    }
  }

>>>>>>> c2a892d7
  ArmCleanInvalidateDataCache ();
  ArmInvalidateInstructionCache ();

  ArmDisableDataCache ();
  ArmDisableInstructionCache();
  // TLBs are also invalidated when calling ArmDisableMmu()
  ArmDisableMmu ();

  // Make sure nothing sneaked into the cache
  ArmCleanInvalidateDataCache ();
  ArmInvalidateInstructionCache ();

  ArmSetTTBR0 ((VOID *)(UINTN)(((UINTN)TranslationTable & ~TRANSLATION_TABLE_SECTION_ALIGNMENT_MASK) | (TTBRAttributes & 0x7F)));

  ArmSetDomainAccessControl (DOMAIN_ACCESS_CONTROL_NONE(15) |
                             DOMAIN_ACCESS_CONTROL_NONE(14) |
                             DOMAIN_ACCESS_CONTROL_NONE(13) |
                             DOMAIN_ACCESS_CONTROL_NONE(12) |
                             DOMAIN_ACCESS_CONTROL_NONE(11) |
                             DOMAIN_ACCESS_CONTROL_NONE(10) |
                             DOMAIN_ACCESS_CONTROL_NONE( 9) |
                             DOMAIN_ACCESS_CONTROL_NONE( 8) |
                             DOMAIN_ACCESS_CONTROL_NONE( 7) |
                             DOMAIN_ACCESS_CONTROL_NONE( 6) |
                             DOMAIN_ACCESS_CONTROL_NONE( 5) |
                             DOMAIN_ACCESS_CONTROL_NONE( 4) |
                             DOMAIN_ACCESS_CONTROL_NONE( 3) |
                             DOMAIN_ACCESS_CONTROL_NONE( 2) |
                             DOMAIN_ACCESS_CONTROL_NONE( 1) |
<<<<<<< HEAD
                             DOMAIN_ACCESS_CONTROL_MANAGER(0));
=======
                             DOMAIN_ACCESS_CONTROL_CLIENT(0));
>>>>>>> c2a892d7

  ArmEnableInstructionCache();
  ArmEnableDataCache();
  ArmEnableMmu();
  return RETURN_SUCCESS;
}

RETURN_STATUS
ArmSetMemoryRegionNoExec (
  IN  EFI_PHYSICAL_ADDRESS      BaseAddress,
  IN  UINT64                    Length
  )
{
  return RETURN_UNSUPPORTED;
}

RETURN_STATUS
ArmClearMemoryRegionNoExec (
  IN  EFI_PHYSICAL_ADDRESS      BaseAddress,
  IN  UINT64                    Length
  )
{
  return RETURN_UNSUPPORTED;
}

RETURN_STATUS
ArmSetMemoryRegionReadOnly (
  IN  EFI_PHYSICAL_ADDRESS      BaseAddress,
  IN  UINT64                    Length
  )
{
  return RETURN_UNSUPPORTED;
}

RETURN_STATUS
ArmClearMemoryRegionReadOnly (
  IN  EFI_PHYSICAL_ADDRESS      BaseAddress,
  IN  UINT64                    Length
  )
{
  return RETURN_UNSUPPORTED;
}
<|MERGE_RESOLUTION|>--- conflicted
+++ resolved
@@ -1,429 +1,407 @@
-/** @file
-*  File managing the MMU for ARMv7 architecture
-*
-*  Copyright (c) 2011-2013, ARM Limited. All rights reserved.
-*
-*  This program and the accompanying materials
-*  are licensed and made available under the terms and conditions of the BSD License
-*  which accompanies this distribution.  The full text of the license may be found at
-*  http://opensource.org/licenses/bsd-license.php
-*
-*  THE PROGRAM IS DISTRIBUTED UNDER THE BSD LICENSE ON AN "AS IS" BASIS,
-*  WITHOUT WARRANTIES OR REPRESENTATIONS OF ANY KIND, EITHER EXPRESS OR IMPLIED.
-*
-**/
-
-#include <Uefi.h>
-#include <Chipset/ArmV7.h>
-#include <Library/BaseMemoryLib.h>
-#include <Library/MemoryAllocationLib.h>
-#include <Library/ArmLib.h>
-#include <Library/BaseLib.h>
-#include <Library/DebugLib.h>
-#include "ArmV7Lib.h"
-#include "ArmLibPrivate.h"
-
-UINT32
-ConvertSectionAttributesToPageAttributes (
-  IN UINT32   SectionAttributes,
-  IN BOOLEAN  IsLargePage
-  )
-{
-  UINT32 PageAttributes;
-
-  PageAttributes = 0;
-  PageAttributes |= TT_DESCRIPTOR_CONVERT_TO_PAGE_CACHE_POLICY (SectionAttributes, IsLargePage);
-  PageAttributes |= TT_DESCRIPTOR_CONVERT_TO_PAGE_AP (SectionAttributes);
-  PageAttributes |= TT_DESCRIPTOR_CONVERT_TO_PAGE_XN (SectionAttributes, IsLargePage);
-  PageAttributes |= TT_DESCRIPTOR_CONVERT_TO_PAGE_NG (SectionAttributes);
-  PageAttributes |= TT_DESCRIPTOR_CONVERT_TO_PAGE_S (SectionAttributes);
-
-  return PageAttributes;
-}
-
-STATIC
-BOOLEAN
-PreferNonshareableMemory (
-  VOID
-  )
-{
-  UINTN   Mmfr;
-  UINTN   Val;
-
-  if (FeaturePcdGet (PcdNormalMemoryNonshareableOverride)) {
-    return TRUE;
-  }
-
-  //
-  // Check whether the innermost level of shareability (the level we will use
-  // by default to map normal memory) is implemented with hardware coherency
-  // support. Otherwise, revert to mapping as non-shareable.
-  //
-  Mmfr = ArmReadIdMmfr0 ();
-  switch ((Mmfr >> ID_MMFR0_SHARELVL_SHIFT) & ID_MMFR0_SHARELVL_MASK) {
-  case ID_MMFR0_SHARELVL_ONE:
-    // one level of shareability
-    Val = (Mmfr >> ID_MMFR0_OUTERSHR_SHIFT) & ID_MMFR0_OUTERSHR_MASK;
-    break;
-  case ID_MMFR0_SHARELVL_TWO:
-    // two levels of shareability
-    Val = (Mmfr >> ID_MMFR0_INNERSHR_SHIFT) & ID_MMFR0_INNERSHR_MASK;
-    break;
-  default:
-    // unexpected value -> shareable is the safe option
-    ASSERT (FALSE);
-    return FALSE;
-  }
-  return Val != ID_MMFR0_SHR_IMP_HW_COHERENT;
-}
-
-STATIC
-VOID
-PopulateLevel2PageTable (
-  IN UINT32                         *SectionEntry,
-  IN UINT32                         PhysicalBase,
-  IN UINT32                         RemainLength,
-  IN ARM_MEMORY_REGION_ATTRIBUTES   Attributes
-  )
-{
-  UINT32* PageEntry;
-  UINT32  Pages;
-  UINT32  Index;
-  UINT32  PageAttributes;
-  UINT32  SectionDescriptor;
-  UINT32  TranslationTable;
-  UINT32  BaseSectionAddress;
-
-  switch (Attributes) {
-    case ARM_MEMORY_REGION_ATTRIBUTE_WRITE_BACK:
-    case ARM_MEMORY_REGION_ATTRIBUTE_NONSECURE_WRITE_BACK:
-      PageAttributes = TT_DESCRIPTOR_PAGE_WRITE_BACK;
-      break;
-    case ARM_MEMORY_REGION_ATTRIBUTE_WRITE_THROUGH:
-    case ARM_MEMORY_REGION_ATTRIBUTE_NONSECURE_WRITE_THROUGH:
-      PageAttributes = TT_DESCRIPTOR_PAGE_WRITE_THROUGH;
-      break;
-    case ARM_MEMORY_REGION_ATTRIBUTE_DEVICE:
-    case ARM_MEMORY_REGION_ATTRIBUTE_NONSECURE_DEVICE:
-      PageAttributes = TT_DESCRIPTOR_PAGE_DEVICE;
-      break;
-    case ARM_MEMORY_REGION_ATTRIBUTE_UNCACHED_UNBUFFERED:
-    case ARM_MEMORY_REGION_ATTRIBUTE_NONSECURE_UNCACHED_UNBUFFERED:
-      PageAttributes = TT_DESCRIPTOR_PAGE_UNCACHED;
-      break;
-    default:
-      PageAttributes = TT_DESCRIPTOR_PAGE_UNCACHED;
-      break;
-  }
-
-  if (PreferNonshareableMemory ()) {
-    PageAttributes &= ~TT_DESCRIPTOR_PAGE_S_SHARED;
-  }
-
-  // Check if the Section Entry has already been populated. Otherwise attach a
-  // Level 2 Translation Table to it
-  if (*SectionEntry != 0) {
-    // The entry must be a page table. Otherwise it exists an overlapping in the memory map
-    if (TT_DESCRIPTOR_SECTION_TYPE_IS_PAGE_TABLE(*SectionEntry)) {
-      TranslationTable = *SectionEntry & TT_DESCRIPTOR_SECTION_PAGETABLE_ADDRESS_MASK;
-    } else if ((*SectionEntry & TT_DESCRIPTOR_SECTION_TYPE_MASK) == TT_DESCRIPTOR_SECTION_TYPE_SECTION) {
-      // Case where a virtual memory map descriptor overlapped a section entry
-
-      // Allocate a Level2 Page Table for this Section
-      TranslationTable = (UINTN)AllocatePages(EFI_SIZE_TO_PAGES(TRANSLATION_TABLE_PAGE_SIZE + TRANSLATION_TABLE_PAGE_ALIGNMENT));
-      TranslationTable = ((UINTN)TranslationTable + TRANSLATION_TABLE_PAGE_ALIGNMENT_MASK) & ~TRANSLATION_TABLE_PAGE_ALIGNMENT_MASK;
-
-      // Translate the Section Descriptor into Page Descriptor
-      SectionDescriptor = TT_DESCRIPTOR_PAGE_TYPE_PAGE | ConvertSectionAttributesToPageAttributes (*SectionEntry, FALSE);
-
-      BaseSectionAddress = TT_DESCRIPTOR_SECTION_BASE_ADDRESS(*SectionEntry);
-
-      // Populate the new Level2 Page Table for the section
-      PageEntry = (UINT32*)TranslationTable;
-      for (Index = 0; Index < TRANSLATION_TABLE_PAGE_COUNT; Index++) {
-        PageEntry[Index] = TT_DESCRIPTOR_PAGE_BASE_ADDRESS(BaseSectionAddress + (Index << 12)) | SectionDescriptor;
-      }
-
-      // Overwrite the section entry to point to the new Level2 Translation Table
-      *SectionEntry = (TranslationTable & TT_DESCRIPTOR_SECTION_PAGETABLE_ADDRESS_MASK) |
-          (IS_ARM_MEMORY_REGION_ATTRIBUTES_SECURE(Attributes) ? (1 << 3) : 0) |
-          TT_DESCRIPTOR_SECTION_TYPE_PAGE_TABLE;
-    } else {
-      // We do not support the other section type (16MB Section)
-      ASSERT(0);
-      return;
-    }
-  } else {
-    TranslationTable = (UINTN)AllocatePages(EFI_SIZE_TO_PAGES(TRANSLATION_TABLE_PAGE_SIZE + TRANSLATION_TABLE_PAGE_ALIGNMENT));
-    TranslationTable = ((UINTN)TranslationTable + TRANSLATION_TABLE_PAGE_ALIGNMENT_MASK) & ~TRANSLATION_TABLE_PAGE_ALIGNMENT_MASK;
-
-    ZeroMem ((VOID *)TranslationTable, TRANSLATION_TABLE_PAGE_SIZE);
-
-    *SectionEntry = (TranslationTable & TT_DESCRIPTOR_SECTION_PAGETABLE_ADDRESS_MASK) |
-        (IS_ARM_MEMORY_REGION_ATTRIBUTES_SECURE(Attributes) ? (1 << 3) : 0) |
-        TT_DESCRIPTOR_SECTION_TYPE_PAGE_TABLE;
-  }
-
-  PageEntry = ((UINT32 *)(TranslationTable) + ((PhysicalBase & TT_DESCRIPTOR_PAGE_INDEX_MASK) >> TT_DESCRIPTOR_PAGE_BASE_SHIFT));
-  Pages     = RemainLength / TT_DESCRIPTOR_PAGE_SIZE;
-
-  for (Index = 0; Index < Pages; Index++) {
-    *PageEntry++     =  TT_DESCRIPTOR_PAGE_BASE_ADDRESS(PhysicalBase) | PageAttributes;
-    PhysicalBase += TT_DESCRIPTOR_PAGE_SIZE;
-  }
-
-}
-
-STATIC
-VOID
-FillTranslationTable (
-  IN  UINT32                        *TranslationTable,
-  IN  ARM_MEMORY_REGION_DESCRIPTOR  *MemoryRegion
-  )
-{
-  UINT32  *SectionEntry;
-  UINT32  Attributes;
-<<<<<<< HEAD
-  UINT32  PhysicalBase = MemoryRegion->PhysicalBase;
-  UINT32  RemainLength = MemoryRegion->Length;
-=======
-  UINT32  PhysicalBase;
-  UINT64  RemainLength;
->>>>>>> c2a892d7
-
-  ASSERT(MemoryRegion->Length > 0);
-
-  if (MemoryRegion->PhysicalBase >= SIZE_4GB) {
-    return;
-  }
-
-  PhysicalBase = MemoryRegion->PhysicalBase;
-  RemainLength = MIN(MemoryRegion->Length, SIZE_4GB - PhysicalBase);
-
-  switch (MemoryRegion->Attributes) {
-    case ARM_MEMORY_REGION_ATTRIBUTE_WRITE_BACK:
-      Attributes = TT_DESCRIPTOR_SECTION_WRITE_BACK(0);
-      break;
-    case ARM_MEMORY_REGION_ATTRIBUTE_WRITE_THROUGH:
-      Attributes = TT_DESCRIPTOR_SECTION_WRITE_THROUGH(0);
-      break;
-    case ARM_MEMORY_REGION_ATTRIBUTE_DEVICE:
-      Attributes = TT_DESCRIPTOR_SECTION_DEVICE(0);
-      break;
-    case ARM_MEMORY_REGION_ATTRIBUTE_UNCACHED_UNBUFFERED:
-      Attributes = TT_DESCRIPTOR_SECTION_UNCACHED(0);
-      break;
-    case ARM_MEMORY_REGION_ATTRIBUTE_NONSECURE_WRITE_BACK:
-      Attributes = TT_DESCRIPTOR_SECTION_WRITE_BACK(1);
-      break;
-    case ARM_MEMORY_REGION_ATTRIBUTE_NONSECURE_WRITE_THROUGH:
-      Attributes = TT_DESCRIPTOR_SECTION_WRITE_THROUGH(1);
-      break;
-    case ARM_MEMORY_REGION_ATTRIBUTE_NONSECURE_DEVICE:
-      Attributes = TT_DESCRIPTOR_SECTION_DEVICE(1);
-      break;
-    case ARM_MEMORY_REGION_ATTRIBUTE_NONSECURE_UNCACHED_UNBUFFERED:
-      Attributes = TT_DESCRIPTOR_SECTION_UNCACHED(1);
-      break;
-    default:
-      Attributes = TT_DESCRIPTOR_SECTION_UNCACHED(0);
-      break;
-  }
-
-<<<<<<< HEAD
-=======
-  if (PreferNonshareableMemory ()) {
-    Attributes &= ~TT_DESCRIPTOR_SECTION_S_SHARED;
-  }
-
->>>>>>> c2a892d7
-  // Get the first section entry for this mapping
-  SectionEntry    = TRANSLATION_TABLE_ENTRY_FOR_VIRTUAL_ADDRESS(TranslationTable, MemoryRegion->VirtualBase);
-
-  while (RemainLength != 0) {
-    if (PhysicalBase % TT_DESCRIPTOR_SECTION_SIZE == 0) {
-      if (RemainLength >= TT_DESCRIPTOR_SECTION_SIZE) {
-        // Case: Physical address aligned on the Section Size (1MB) && the length is greater than the Section Size
-        *SectionEntry++ = TT_DESCRIPTOR_SECTION_BASE_ADDRESS(PhysicalBase) | Attributes;
-        PhysicalBase += TT_DESCRIPTOR_SECTION_SIZE;
-      } else {
-        // Case: Physical address aligned on the Section Size (1MB) && the length does not fill a section
-        PopulateLevel2PageTable (SectionEntry++, PhysicalBase, RemainLength, MemoryRegion->Attributes);
-
-        // It must be the last entry
-        break;
-      }
-    } else {
-      // Case: Physical address NOT aligned on the Section Size (1MB)
-      PopulateLevel2PageTable (SectionEntry++, PhysicalBase, RemainLength, MemoryRegion->Attributes);
-      // Aligned the address
-      PhysicalBase = (PhysicalBase + TT_DESCRIPTOR_SECTION_SIZE) & ~(TT_DESCRIPTOR_SECTION_SIZE-1);
-
-      // If it is the last entry
-      if (RemainLength < TT_DESCRIPTOR_SECTION_SIZE) {
-        break;
-      }
-    }
-    RemainLength -= TT_DESCRIPTOR_SECTION_SIZE;
-  }
-}
-
-RETURN_STATUS
-EFIAPI
-ArmConfigureMmu (
-  IN  ARM_MEMORY_REGION_DESCRIPTOR  *MemoryTable,
-  OUT VOID                         **TranslationTableBase OPTIONAL,
-  OUT UINTN                         *TranslationTableSize OPTIONAL
-  )
-{
-  VOID*                         TranslationTable;
-  ARM_MEMORY_REGION_ATTRIBUTES  TranslationTableAttribute;
-  UINT32                        TTBRAttributes;
-
-  // Allocate pages for translation table.
-  TranslationTable = AllocatePages (EFI_SIZE_TO_PAGES (TRANSLATION_TABLE_SECTION_SIZE + TRANSLATION_TABLE_SECTION_ALIGNMENT));
-  if (TranslationTable == NULL) {
-    return RETURN_OUT_OF_RESOURCES;
-  }
-  TranslationTable = (VOID*)(((UINTN)TranslationTable + TRANSLATION_TABLE_SECTION_ALIGNMENT_MASK) & ~TRANSLATION_TABLE_SECTION_ALIGNMENT_MASK);
-
-  if (TranslationTableBase != NULL) {
-    *TranslationTableBase = TranslationTable;
-  }
-
-  if (TranslationTableSize != NULL) {
-    *TranslationTableSize = TRANSLATION_TABLE_SECTION_SIZE;
-  }
-
-  ZeroMem (TranslationTable, TRANSLATION_TABLE_SECTION_SIZE);
-
-  // By default, mark the translation table as belonging to a uncached region
-  TranslationTableAttribute = ARM_MEMORY_REGION_ATTRIBUTE_UNCACHED_UNBUFFERED;
-  while (MemoryTable->Length != 0) {
-    // Find the memory attribute for the Translation Table
-    if (((UINTN)TranslationTable >= MemoryTable->PhysicalBase) && ((UINTN)TranslationTable <= MemoryTable->PhysicalBase - 1 + MemoryTable->Length)) {
-      TranslationTableAttribute = MemoryTable->Attributes;
-    }
-
-    FillTranslationTable (TranslationTable, MemoryTable);
-    MemoryTable++;
-  }
-
-  // Translate the Memory Attributes into Translation Table Register Attributes
-  if ((TranslationTableAttribute == ARM_MEMORY_REGION_ATTRIBUTE_UNCACHED_UNBUFFERED) ||
-      (TranslationTableAttribute == ARM_MEMORY_REGION_ATTRIBUTE_NONSECURE_UNCACHED_UNBUFFERED)) {
-<<<<<<< HEAD
-    TTBRAttributes = TTBR_NON_CACHEABLE;
-  } else if ((TranslationTableAttribute == ARM_MEMORY_REGION_ATTRIBUTE_WRITE_BACK) ||
-      (TranslationTableAttribute == ARM_MEMORY_REGION_ATTRIBUTE_NONSECURE_WRITE_BACK)) {
-    TTBRAttributes = TTBR_WRITE_BACK_ALLOC;
-=======
-    TTBRAttributes = ArmHasMpExtensions () ? TTBR_MP_NON_CACHEABLE : TTBR_NON_CACHEABLE;
-  } else if ((TranslationTableAttribute == ARM_MEMORY_REGION_ATTRIBUTE_WRITE_BACK) ||
-      (TranslationTableAttribute == ARM_MEMORY_REGION_ATTRIBUTE_NONSECURE_WRITE_BACK)) {
-    TTBRAttributes = ArmHasMpExtensions () ? TTBR_MP_WRITE_BACK_ALLOC : TTBR_WRITE_BACK_ALLOC;
->>>>>>> c2a892d7
-  } else if ((TranslationTableAttribute == ARM_MEMORY_REGION_ATTRIBUTE_WRITE_THROUGH) ||
-      (TranslationTableAttribute == ARM_MEMORY_REGION_ATTRIBUTE_NONSECURE_WRITE_THROUGH)) {
-    TTBRAttributes = ArmHasMpExtensions () ? TTBR_MP_WRITE_THROUGH : TTBR_WRITE_THROUGH;
-  } else {
-    ASSERT (0); // No support has been found for the attributes of the memory region that the translation table belongs to.
-    return RETURN_UNSUPPORTED;
-  }
-
-<<<<<<< HEAD
-=======
-  if (TTBRAttributes & TTBR_SHAREABLE) {
-    if (PreferNonshareableMemory ()) {
-      TTBRAttributes ^= TTBR_SHAREABLE;
-    } else {
-      //
-      // Unlike the S bit in the short descriptors, which implies inner shareable
-      // on an implementation that supports two levels, the meaning of the S bit
-      // in the TTBR depends on the NOS bit, which defaults to Outer Shareable.
-      // However, we should only set this bit after we have confirmed that the
-      // implementation supports multiple levels, or else the NOS bit is UNK/SBZP
-      //
-      if (((ArmReadIdMmfr0 () >> 12) & 0xf) != 0) {
-        TTBRAttributes |= TTBR_NOT_OUTER_SHAREABLE;
-      }
-    }
-  }
-
->>>>>>> c2a892d7
-  ArmCleanInvalidateDataCache ();
-  ArmInvalidateInstructionCache ();
-
-  ArmDisableDataCache ();
-  ArmDisableInstructionCache();
-  // TLBs are also invalidated when calling ArmDisableMmu()
-  ArmDisableMmu ();
-
-  // Make sure nothing sneaked into the cache
-  ArmCleanInvalidateDataCache ();
-  ArmInvalidateInstructionCache ();
-
-  ArmSetTTBR0 ((VOID *)(UINTN)(((UINTN)TranslationTable & ~TRANSLATION_TABLE_SECTION_ALIGNMENT_MASK) | (TTBRAttributes & 0x7F)));
-
-  ArmSetDomainAccessControl (DOMAIN_ACCESS_CONTROL_NONE(15) |
-                             DOMAIN_ACCESS_CONTROL_NONE(14) |
-                             DOMAIN_ACCESS_CONTROL_NONE(13) |
-                             DOMAIN_ACCESS_CONTROL_NONE(12) |
-                             DOMAIN_ACCESS_CONTROL_NONE(11) |
-                             DOMAIN_ACCESS_CONTROL_NONE(10) |
-                             DOMAIN_ACCESS_CONTROL_NONE( 9) |
-                             DOMAIN_ACCESS_CONTROL_NONE( 8) |
-                             DOMAIN_ACCESS_CONTROL_NONE( 7) |
-                             DOMAIN_ACCESS_CONTROL_NONE( 6) |
-                             DOMAIN_ACCESS_CONTROL_NONE( 5) |
-                             DOMAIN_ACCESS_CONTROL_NONE( 4) |
-                             DOMAIN_ACCESS_CONTROL_NONE( 3) |
-                             DOMAIN_ACCESS_CONTROL_NONE( 2) |
-                             DOMAIN_ACCESS_CONTROL_NONE( 1) |
-<<<<<<< HEAD
-                             DOMAIN_ACCESS_CONTROL_MANAGER(0));
-=======
-                             DOMAIN_ACCESS_CONTROL_CLIENT(0));
->>>>>>> c2a892d7
-
-  ArmEnableInstructionCache();
-  ArmEnableDataCache();
-  ArmEnableMmu();
-  return RETURN_SUCCESS;
-}
-
-RETURN_STATUS
-ArmSetMemoryRegionNoExec (
-  IN  EFI_PHYSICAL_ADDRESS      BaseAddress,
-  IN  UINT64                    Length
-  )
-{
-  return RETURN_UNSUPPORTED;
-}
-
-RETURN_STATUS
-ArmClearMemoryRegionNoExec (
-  IN  EFI_PHYSICAL_ADDRESS      BaseAddress,
-  IN  UINT64                    Length
-  )
-{
-  return RETURN_UNSUPPORTED;
-}
-
-RETURN_STATUS
-ArmSetMemoryRegionReadOnly (
-  IN  EFI_PHYSICAL_ADDRESS      BaseAddress,
-  IN  UINT64                    Length
-  )
-{
-  return RETURN_UNSUPPORTED;
-}
-
-RETURN_STATUS
-ArmClearMemoryRegionReadOnly (
-  IN  EFI_PHYSICAL_ADDRESS      BaseAddress,
-  IN  UINT64                    Length
-  )
-{
-  return RETURN_UNSUPPORTED;
-}
+/** @file
+*  File managing the MMU for ARMv7 architecture
+*
+*  Copyright (c) 2011-2013, ARM Limited. All rights reserved.
+*
+*  This program and the accompanying materials
+*  are licensed and made available under the terms and conditions of the BSD License
+*  which accompanies this distribution.  The full text of the license may be found at
+*  http://opensource.org/licenses/bsd-license.php
+*
+*  THE PROGRAM IS DISTRIBUTED UNDER THE BSD LICENSE ON AN "AS IS" BASIS,
+*  WITHOUT WARRANTIES OR REPRESENTATIONS OF ANY KIND, EITHER EXPRESS OR IMPLIED.
+*
+**/
+
+#include <Uefi.h>
+#include <Chipset/ArmV7.h>
+#include <Library/BaseMemoryLib.h>
+#include <Library/MemoryAllocationLib.h>
+#include <Library/ArmLib.h>
+#include <Library/BaseLib.h>
+#include <Library/DebugLib.h>
+#include "ArmV7Lib.h"
+#include "ArmLibPrivate.h"
+
+UINT32
+ConvertSectionAttributesToPageAttributes (
+  IN UINT32   SectionAttributes,
+  IN BOOLEAN  IsLargePage
+  )
+{
+  UINT32 PageAttributes;
+
+  PageAttributes = 0;
+  PageAttributes |= TT_DESCRIPTOR_CONVERT_TO_PAGE_CACHE_POLICY (SectionAttributes, IsLargePage);
+  PageAttributes |= TT_DESCRIPTOR_CONVERT_TO_PAGE_AP (SectionAttributes);
+  PageAttributes |= TT_DESCRIPTOR_CONVERT_TO_PAGE_XN (SectionAttributes, IsLargePage);
+  PageAttributes |= TT_DESCRIPTOR_CONVERT_TO_PAGE_NG (SectionAttributes);
+  PageAttributes |= TT_DESCRIPTOR_CONVERT_TO_PAGE_S (SectionAttributes);
+
+  return PageAttributes;
+}
+
+STATIC
+BOOLEAN
+PreferNonshareableMemory (
+  VOID
+  )
+{
+  UINTN   Mmfr;
+  UINTN   Val;
+
+  if (FeaturePcdGet (PcdNormalMemoryNonshareableOverride)) {
+    return TRUE;
+  }
+
+  //
+  // Check whether the innermost level of shareability (the level we will use
+  // by default to map normal memory) is implemented with hardware coherency
+  // support. Otherwise, revert to mapping as non-shareable.
+  //
+  Mmfr = ArmReadIdMmfr0 ();
+  switch ((Mmfr >> ID_MMFR0_SHARELVL_SHIFT) & ID_MMFR0_SHARELVL_MASK) {
+  case ID_MMFR0_SHARELVL_ONE:
+    // one level of shareability
+    Val = (Mmfr >> ID_MMFR0_OUTERSHR_SHIFT) & ID_MMFR0_OUTERSHR_MASK;
+    break;
+  case ID_MMFR0_SHARELVL_TWO:
+    // two levels of shareability
+    Val = (Mmfr >> ID_MMFR0_INNERSHR_SHIFT) & ID_MMFR0_INNERSHR_MASK;
+    break;
+  default:
+    // unexpected value -> shareable is the safe option
+    ASSERT (FALSE);
+    return FALSE;
+  }
+  return Val != ID_MMFR0_SHR_IMP_HW_COHERENT;
+}
+
+STATIC
+VOID
+PopulateLevel2PageTable (
+  IN UINT32                         *SectionEntry,
+  IN UINT32                         PhysicalBase,
+  IN UINT32                         RemainLength,
+  IN ARM_MEMORY_REGION_ATTRIBUTES   Attributes
+  )
+{
+  UINT32* PageEntry;
+  UINT32  Pages;
+  UINT32  Index;
+  UINT32  PageAttributes;
+  UINT32  SectionDescriptor;
+  UINT32  TranslationTable;
+  UINT32  BaseSectionAddress;
+
+  switch (Attributes) {
+    case ARM_MEMORY_REGION_ATTRIBUTE_WRITE_BACK:
+    case ARM_MEMORY_REGION_ATTRIBUTE_NONSECURE_WRITE_BACK:
+      PageAttributes = TT_DESCRIPTOR_PAGE_WRITE_BACK;
+      break;
+    case ARM_MEMORY_REGION_ATTRIBUTE_WRITE_THROUGH:
+    case ARM_MEMORY_REGION_ATTRIBUTE_NONSECURE_WRITE_THROUGH:
+      PageAttributes = TT_DESCRIPTOR_PAGE_WRITE_THROUGH;
+      break;
+    case ARM_MEMORY_REGION_ATTRIBUTE_DEVICE:
+    case ARM_MEMORY_REGION_ATTRIBUTE_NONSECURE_DEVICE:
+      PageAttributes = TT_DESCRIPTOR_PAGE_DEVICE;
+      break;
+    case ARM_MEMORY_REGION_ATTRIBUTE_UNCACHED_UNBUFFERED:
+    case ARM_MEMORY_REGION_ATTRIBUTE_NONSECURE_UNCACHED_UNBUFFERED:
+      PageAttributes = TT_DESCRIPTOR_PAGE_UNCACHED;
+      break;
+    default:
+      PageAttributes = TT_DESCRIPTOR_PAGE_UNCACHED;
+      break;
+  }
+
+  if (PreferNonshareableMemory ()) {
+    PageAttributes &= ~TT_DESCRIPTOR_PAGE_S_SHARED;
+  }
+
+  // Check if the Section Entry has already been populated. Otherwise attach a
+  // Level 2 Translation Table to it
+  if (*SectionEntry != 0) {
+    // The entry must be a page table. Otherwise it exists an overlapping in the memory map
+    if (TT_DESCRIPTOR_SECTION_TYPE_IS_PAGE_TABLE(*SectionEntry)) {
+      TranslationTable = *SectionEntry & TT_DESCRIPTOR_SECTION_PAGETABLE_ADDRESS_MASK;
+    } else if ((*SectionEntry & TT_DESCRIPTOR_SECTION_TYPE_MASK) == TT_DESCRIPTOR_SECTION_TYPE_SECTION) {
+      // Case where a virtual memory map descriptor overlapped a section entry
+
+      // Allocate a Level2 Page Table for this Section
+      TranslationTable = (UINTN)AllocatePages(EFI_SIZE_TO_PAGES(TRANSLATION_TABLE_PAGE_SIZE + TRANSLATION_TABLE_PAGE_ALIGNMENT));
+      TranslationTable = ((UINTN)TranslationTable + TRANSLATION_TABLE_PAGE_ALIGNMENT_MASK) & ~TRANSLATION_TABLE_PAGE_ALIGNMENT_MASK;
+
+      // Translate the Section Descriptor into Page Descriptor
+      SectionDescriptor = TT_DESCRIPTOR_PAGE_TYPE_PAGE | ConvertSectionAttributesToPageAttributes (*SectionEntry, FALSE);
+
+      BaseSectionAddress = TT_DESCRIPTOR_SECTION_BASE_ADDRESS(*SectionEntry);
+
+      // Populate the new Level2 Page Table for the section
+      PageEntry = (UINT32*)TranslationTable;
+      for (Index = 0; Index < TRANSLATION_TABLE_PAGE_COUNT; Index++) {
+        PageEntry[Index] = TT_DESCRIPTOR_PAGE_BASE_ADDRESS(BaseSectionAddress + (Index << 12)) | SectionDescriptor;
+      }
+
+      // Overwrite the section entry to point to the new Level2 Translation Table
+      *SectionEntry = (TranslationTable & TT_DESCRIPTOR_SECTION_PAGETABLE_ADDRESS_MASK) |
+          (IS_ARM_MEMORY_REGION_ATTRIBUTES_SECURE(Attributes) ? (1 << 3) : 0) |
+          TT_DESCRIPTOR_SECTION_TYPE_PAGE_TABLE;
+    } else {
+      // We do not support the other section type (16MB Section)
+      ASSERT(0);
+      return;
+    }
+  } else {
+    TranslationTable = (UINTN)AllocatePages(EFI_SIZE_TO_PAGES(TRANSLATION_TABLE_PAGE_SIZE + TRANSLATION_TABLE_PAGE_ALIGNMENT));
+    TranslationTable = ((UINTN)TranslationTable + TRANSLATION_TABLE_PAGE_ALIGNMENT_MASK) & ~TRANSLATION_TABLE_PAGE_ALIGNMENT_MASK;
+
+    ZeroMem ((VOID *)TranslationTable, TRANSLATION_TABLE_PAGE_SIZE);
+
+    *SectionEntry = (TranslationTable & TT_DESCRIPTOR_SECTION_PAGETABLE_ADDRESS_MASK) |
+        (IS_ARM_MEMORY_REGION_ATTRIBUTES_SECURE(Attributes) ? (1 << 3) : 0) |
+        TT_DESCRIPTOR_SECTION_TYPE_PAGE_TABLE;
+  }
+
+  PageEntry = ((UINT32 *)(TranslationTable) + ((PhysicalBase & TT_DESCRIPTOR_PAGE_INDEX_MASK) >> TT_DESCRIPTOR_PAGE_BASE_SHIFT));
+  Pages     = RemainLength / TT_DESCRIPTOR_PAGE_SIZE;
+
+  for (Index = 0; Index < Pages; Index++) {
+    *PageEntry++     =  TT_DESCRIPTOR_PAGE_BASE_ADDRESS(PhysicalBase) | PageAttributes;
+    PhysicalBase += TT_DESCRIPTOR_PAGE_SIZE;
+  }
+
+}
+
+STATIC
+VOID
+FillTranslationTable (
+  IN  UINT32                        *TranslationTable,
+  IN  ARM_MEMORY_REGION_DESCRIPTOR  *MemoryRegion
+  )
+{
+  UINT32  *SectionEntry;
+  UINT32  Attributes;
+  UINT32  PhysicalBase;
+  UINT64  RemainLength;
+
+  ASSERT(MemoryRegion->Length > 0);
+
+  if (MemoryRegion->PhysicalBase >= SIZE_4GB) {
+    return;
+  }
+
+  PhysicalBase = MemoryRegion->PhysicalBase;
+  RemainLength = MIN(MemoryRegion->Length, SIZE_4GB - PhysicalBase);
+
+  switch (MemoryRegion->Attributes) {
+    case ARM_MEMORY_REGION_ATTRIBUTE_WRITE_BACK:
+      Attributes = TT_DESCRIPTOR_SECTION_WRITE_BACK(0);
+      break;
+    case ARM_MEMORY_REGION_ATTRIBUTE_WRITE_THROUGH:
+      Attributes = TT_DESCRIPTOR_SECTION_WRITE_THROUGH(0);
+      break;
+    case ARM_MEMORY_REGION_ATTRIBUTE_DEVICE:
+      Attributes = TT_DESCRIPTOR_SECTION_DEVICE(0);
+      break;
+    case ARM_MEMORY_REGION_ATTRIBUTE_UNCACHED_UNBUFFERED:
+      Attributes = TT_DESCRIPTOR_SECTION_UNCACHED(0);
+      break;
+    case ARM_MEMORY_REGION_ATTRIBUTE_NONSECURE_WRITE_BACK:
+      Attributes = TT_DESCRIPTOR_SECTION_WRITE_BACK(1);
+      break;
+    case ARM_MEMORY_REGION_ATTRIBUTE_NONSECURE_WRITE_THROUGH:
+      Attributes = TT_DESCRIPTOR_SECTION_WRITE_THROUGH(1);
+      break;
+    case ARM_MEMORY_REGION_ATTRIBUTE_NONSECURE_DEVICE:
+      Attributes = TT_DESCRIPTOR_SECTION_DEVICE(1);
+      break;
+    case ARM_MEMORY_REGION_ATTRIBUTE_NONSECURE_UNCACHED_UNBUFFERED:
+      Attributes = TT_DESCRIPTOR_SECTION_UNCACHED(1);
+      break;
+    default:
+      Attributes = TT_DESCRIPTOR_SECTION_UNCACHED(0);
+      break;
+  }
+
+  if (PreferNonshareableMemory ()) {
+    Attributes &= ~TT_DESCRIPTOR_SECTION_S_SHARED;
+  }
+
+  // Get the first section entry for this mapping
+  SectionEntry    = TRANSLATION_TABLE_ENTRY_FOR_VIRTUAL_ADDRESS(TranslationTable, MemoryRegion->VirtualBase);
+
+  while (RemainLength != 0) {
+    if (PhysicalBase % TT_DESCRIPTOR_SECTION_SIZE == 0) {
+      if (RemainLength >= TT_DESCRIPTOR_SECTION_SIZE) {
+        // Case: Physical address aligned on the Section Size (1MB) && the length is greater than the Section Size
+        *SectionEntry++ = TT_DESCRIPTOR_SECTION_BASE_ADDRESS(PhysicalBase) | Attributes;
+        PhysicalBase += TT_DESCRIPTOR_SECTION_SIZE;
+      } else {
+        // Case: Physical address aligned on the Section Size (1MB) && the length does not fill a section
+        PopulateLevel2PageTable (SectionEntry++, PhysicalBase, RemainLength, MemoryRegion->Attributes);
+
+        // It must be the last entry
+        break;
+      }
+    } else {
+      // Case: Physical address NOT aligned on the Section Size (1MB)
+      PopulateLevel2PageTable (SectionEntry++, PhysicalBase, RemainLength, MemoryRegion->Attributes);
+      // Aligned the address
+      PhysicalBase = (PhysicalBase + TT_DESCRIPTOR_SECTION_SIZE) & ~(TT_DESCRIPTOR_SECTION_SIZE-1);
+
+      // If it is the last entry
+      if (RemainLength < TT_DESCRIPTOR_SECTION_SIZE) {
+        break;
+      }
+    }
+    RemainLength -= TT_DESCRIPTOR_SECTION_SIZE;
+  }
+}
+
+RETURN_STATUS
+EFIAPI
+ArmConfigureMmu (
+  IN  ARM_MEMORY_REGION_DESCRIPTOR  *MemoryTable,
+  OUT VOID                         **TranslationTableBase OPTIONAL,
+  OUT UINTN                         *TranslationTableSize OPTIONAL
+  )
+{
+  VOID*                         TranslationTable;
+  ARM_MEMORY_REGION_ATTRIBUTES  TranslationTableAttribute;
+  UINT32                        TTBRAttributes;
+
+  // Allocate pages for translation table.
+  TranslationTable = AllocatePages (EFI_SIZE_TO_PAGES (TRANSLATION_TABLE_SECTION_SIZE + TRANSLATION_TABLE_SECTION_ALIGNMENT));
+  if (TranslationTable == NULL) {
+    return RETURN_OUT_OF_RESOURCES;
+  }
+  TranslationTable = (VOID*)(((UINTN)TranslationTable + TRANSLATION_TABLE_SECTION_ALIGNMENT_MASK) & ~TRANSLATION_TABLE_SECTION_ALIGNMENT_MASK);
+
+  if (TranslationTableBase != NULL) {
+    *TranslationTableBase = TranslationTable;
+  }
+
+  if (TranslationTableSize != NULL) {
+    *TranslationTableSize = TRANSLATION_TABLE_SECTION_SIZE;
+  }
+
+  ZeroMem (TranslationTable, TRANSLATION_TABLE_SECTION_SIZE);
+
+  // By default, mark the translation table as belonging to a uncached region
+  TranslationTableAttribute = ARM_MEMORY_REGION_ATTRIBUTE_UNCACHED_UNBUFFERED;
+  while (MemoryTable->Length != 0) {
+    // Find the memory attribute for the Translation Table
+    if (((UINTN)TranslationTable >= MemoryTable->PhysicalBase) && ((UINTN)TranslationTable <= MemoryTable->PhysicalBase - 1 + MemoryTable->Length)) {
+      TranslationTableAttribute = MemoryTable->Attributes;
+    }
+
+    FillTranslationTable (TranslationTable, MemoryTable);
+    MemoryTable++;
+  }
+
+  // Translate the Memory Attributes into Translation Table Register Attributes
+  if ((TranslationTableAttribute == ARM_MEMORY_REGION_ATTRIBUTE_UNCACHED_UNBUFFERED) ||
+      (TranslationTableAttribute == ARM_MEMORY_REGION_ATTRIBUTE_NONSECURE_UNCACHED_UNBUFFERED)) {
+    TTBRAttributes = ArmHasMpExtensions () ? TTBR_MP_NON_CACHEABLE : TTBR_NON_CACHEABLE;
+  } else if ((TranslationTableAttribute == ARM_MEMORY_REGION_ATTRIBUTE_WRITE_BACK) ||
+      (TranslationTableAttribute == ARM_MEMORY_REGION_ATTRIBUTE_NONSECURE_WRITE_BACK)) {
+    TTBRAttributes = ArmHasMpExtensions () ? TTBR_MP_WRITE_BACK_ALLOC : TTBR_WRITE_BACK_ALLOC;
+  } else if ((TranslationTableAttribute == ARM_MEMORY_REGION_ATTRIBUTE_WRITE_THROUGH) ||
+      (TranslationTableAttribute == ARM_MEMORY_REGION_ATTRIBUTE_NONSECURE_WRITE_THROUGH)) {
+    TTBRAttributes = ArmHasMpExtensions () ? TTBR_MP_WRITE_THROUGH : TTBR_WRITE_THROUGH;
+  } else {
+    ASSERT (0); // No support has been found for the attributes of the memory region that the translation table belongs to.
+    return RETURN_UNSUPPORTED;
+  }
+
+  if (TTBRAttributes & TTBR_SHAREABLE) {
+    if (PreferNonshareableMemory ()) {
+      TTBRAttributes ^= TTBR_SHAREABLE;
+    } else {
+      //
+      // Unlike the S bit in the short descriptors, which implies inner shareable
+      // on an implementation that supports two levels, the meaning of the S bit
+      // in the TTBR depends on the NOS bit, which defaults to Outer Shareable.
+      // However, we should only set this bit after we have confirmed that the
+      // implementation supports multiple levels, or else the NOS bit is UNK/SBZP
+      //
+      if (((ArmReadIdMmfr0 () >> 12) & 0xf) != 0) {
+        TTBRAttributes |= TTBR_NOT_OUTER_SHAREABLE;
+      }
+    }
+  }
+
+  ArmCleanInvalidateDataCache ();
+  ArmInvalidateInstructionCache ();
+
+  ArmDisableDataCache ();
+  ArmDisableInstructionCache();
+  // TLBs are also invalidated when calling ArmDisableMmu()
+  ArmDisableMmu ();
+
+  // Make sure nothing sneaked into the cache
+  ArmCleanInvalidateDataCache ();
+  ArmInvalidateInstructionCache ();
+
+  ArmSetTTBR0 ((VOID *)(UINTN)(((UINTN)TranslationTable & ~TRANSLATION_TABLE_SECTION_ALIGNMENT_MASK) | (TTBRAttributes & 0x7F)));
+
+  ArmSetDomainAccessControl (DOMAIN_ACCESS_CONTROL_NONE(15) |
+                             DOMAIN_ACCESS_CONTROL_NONE(14) |
+                             DOMAIN_ACCESS_CONTROL_NONE(13) |
+                             DOMAIN_ACCESS_CONTROL_NONE(12) |
+                             DOMAIN_ACCESS_CONTROL_NONE(11) |
+                             DOMAIN_ACCESS_CONTROL_NONE(10) |
+                             DOMAIN_ACCESS_CONTROL_NONE( 9) |
+                             DOMAIN_ACCESS_CONTROL_NONE( 8) |
+                             DOMAIN_ACCESS_CONTROL_NONE( 7) |
+                             DOMAIN_ACCESS_CONTROL_NONE( 6) |
+                             DOMAIN_ACCESS_CONTROL_NONE( 5) |
+                             DOMAIN_ACCESS_CONTROL_NONE( 4) |
+                             DOMAIN_ACCESS_CONTROL_NONE( 3) |
+                             DOMAIN_ACCESS_CONTROL_NONE( 2) |
+                             DOMAIN_ACCESS_CONTROL_NONE( 1) |
+                             DOMAIN_ACCESS_CONTROL_CLIENT(0));
+
+  ArmEnableInstructionCache();
+  ArmEnableDataCache();
+  ArmEnableMmu();
+  return RETURN_SUCCESS;
+}
+
+RETURN_STATUS
+ArmSetMemoryRegionNoExec (
+  IN  EFI_PHYSICAL_ADDRESS      BaseAddress,
+  IN  UINT64                    Length
+  )
+{
+  return RETURN_UNSUPPORTED;
+}
+
+RETURN_STATUS
+ArmClearMemoryRegionNoExec (
+  IN  EFI_PHYSICAL_ADDRESS      BaseAddress,
+  IN  UINT64                    Length
+  )
+{
+  return RETURN_UNSUPPORTED;
+}
+
+RETURN_STATUS
+ArmSetMemoryRegionReadOnly (
+  IN  EFI_PHYSICAL_ADDRESS      BaseAddress,
+  IN  UINT64                    Length
+  )
+{
+  return RETURN_UNSUPPORTED;
+}
+
+RETURN_STATUS
+ArmClearMemoryRegionReadOnly (
+  IN  EFI_PHYSICAL_ADDRESS      BaseAddress,
+  IN  UINT64                    Length
+  )
+{
+  return RETURN_UNSUPPORTED;
+}