//------------------------------------------------------------------------------
//
// Copyright (c) 2008 - 2010, Apple Inc. All rights reserved.<BR>
// Copyright (c) 2011 - 2014, ARM Limited. All rights reserved.
//
// This program and the accompanying materials
// are licensed and made available under the terms and conditions of the BSD License
// which accompanies this distribution.  The full text of the license may be found at
// http://opensource.org/licenses/bsd-license.php
//
// THE PROGRAM IS DISTRIBUTED UNDER THE BSD LICENSE ON AN "AS IS" BASIS,
// WITHOUT WARRANTIES OR REPRESENTATIONS OF ANY KIND, EITHER EXPRESS OR IMPLIED.
//
//------------------------------------------------------------------------------

<<<<<<< HEAD
    EXPORT  ArmInvalidateInstructionCache
    EXPORT  ArmInvalidateDataCacheEntryByMVA
    EXPORT  ArmCleanDataCacheEntryByMVA
    EXPORT  ArmCleanInvalidateDataCacheEntryByMVA
    EXPORT  ArmInvalidateDataCacheEntryBySetWay
    EXPORT  ArmCleanDataCacheEntryBySetWay
    EXPORT  ArmCleanInvalidateDataCacheEntryBySetWay
    EXPORT  ArmDrainWriteBuffer
    EXPORT  ArmEnableMmu
    EXPORT  ArmDisableMmu
    EXPORT  ArmDisableCachesAndMmu
    EXPORT  ArmMmuEnabled
    EXPORT  ArmEnableDataCache
    EXPORT  ArmDisableDataCache
    EXPORT  ArmEnableInstructionCache
    EXPORT  ArmDisableInstructionCache
    EXPORT  ArmEnableSWPInstruction
    EXPORT  ArmEnableBranchPrediction
    EXPORT  ArmDisableBranchPrediction
    EXPORT  ArmSetLowVectors
    EXPORT  ArmSetHighVectors
    EXPORT  ArmV7AllDataCachesOperation
    EXPORT  ArmV7PerformPoUDataCacheOperation
    EXPORT  ArmDataMemoryBarrier
    EXPORT  ArmDataSyncronizationBarrier
    EXPORT  ArmInstructionSynchronizationBarrier
    EXPORT  ArmReadVBar
    EXPORT  ArmWriteVBar
    EXPORT  ArmEnableVFP
    EXPORT  ArmCallWFI
    EXPORT  ArmReadCbar
    EXPORT  ArmReadMpidr
    EXPORT  ArmReadTpidrurw
    EXPORT  ArmWriteTpidrurw
    EXPORT  ArmIsArchTimerImplemented
    EXPORT  ArmReadIdPfr1

    AREA    ArmV7Support, CODE, READONLY
=======

    INCLUDE AsmMacroExport.inc
>>>>>>> c2a892d7
    PRESERVE8

DC_ON           EQU     ( 0x1:SHL:2 )
IC_ON           EQU     ( 0x1:SHL:12 )
CTRL_M_BIT      EQU     (1 << 0)
CTRL_C_BIT      EQU     (1 << 2)
CTRL_B_BIT      EQU     (1 << 7)
CTRL_I_BIT      EQU     (1 << 12)


<<<<<<< HEAD
ArmInvalidateDataCacheEntryByMVA
  mcr     p15, 0, r0, c7, c6, 1   ; invalidate single data cache line
  dsb
  isb
  bx      lr

ArmCleanDataCacheEntryByMVA
  mcr     p15, 0, r0, c7, c10, 1  ; clean single data cache line
  dsb
  isb
=======
 RVCT_ASM_EXPORT ArmInvalidateDataCacheEntryByMVA
  mcr     p15, 0, r0, c7, c6, 1   ; invalidate single data cache line
  bx      lr

 RVCT_ASM_EXPORT ArmCleanDataCacheEntryByMVA
  mcr     p15, 0, r0, c7, c10, 1  ; clean single data cache line
>>>>>>> c2a892d7
  bx      lr


 RVCT_ASM_EXPORT ArmCleanDataCacheEntryToPoUByMVA
  mcr     p15, 0, r0, c7, c11, 1  ; clean single data cache line to PoU
  bx      lr


 RVCT_ASM_EXPORT ArmCleanInvalidateDataCacheEntryByMVA
  mcr     p15, 0, r0, c7, c14, 1  ; clean and invalidate single data cache line
  bx      lr


<<<<<<< HEAD
ArmInvalidateDataCacheEntryBySetWay
  mcr     p15, 0, r0, c7, c6, 2        ; Invalidate this line
  dsb
  isb
  bx      lr


ArmCleanInvalidateDataCacheEntryBySetWay
  mcr     p15, 0, r0, c7, c14, 2       ; Clean and Invalidate this line
  dsb
  isb
  bx      lr


ArmCleanDataCacheEntryBySetWay
  mcr     p15, 0, r0, c7, c10, 2       ; Clean this line
  dsb
  isb
=======
 RVCT_ASM_EXPORT ArmInvalidateDataCacheEntryBySetWay
  mcr     p15, 0, r0, c7, c6, 2        ; Invalidate this line
  bx      lr


 RVCT_ASM_EXPORT ArmCleanInvalidateDataCacheEntryBySetWay
  mcr     p15, 0, r0, c7, c14, 2       ; Clean and Invalidate this line
  bx      lr


 RVCT_ASM_EXPORT ArmCleanDataCacheEntryBySetWay
  mcr     p15, 0, r0, c7, c10, 2       ; Clean this line
>>>>>>> c2a892d7
  bx      lr


 RVCT_ASM_EXPORT ArmInvalidateInstructionCache
  mcr     p15,0,R0,c7,c5,0      ;Invalidate entire instruction cache
  isb
  bx      LR

 RVCT_ASM_EXPORT ArmEnableMmu
  mrc     p15,0,R0,c1,c0,0      ; Read SCTLR into R0 (Read control register configuration data)
  orr     R0,R0,#1              ; Set SCTLR.M bit : Enable MMU
  mcr     p15,0,R0,c1,c0,0      ; Write R0 into SCTLR (Write control register configuration data)
  dsb
  isb
  bx      LR

 RVCT_ASM_EXPORT ArmDisableMmu
  mrc     p15,0,R0,c1,c0,0      ; Read SCTLR into R0 (Read control register configuration data)
  bic     R0,R0,#1              ; Clear SCTLR.M bit : Disable MMU
  mcr     p15,0,R0,c1,c0,0      ; Write R0 into SCTLR (Write control register configuration data)

  mcr     p15,0,R0,c8,c7,0      ; TLBIALL : Invalidate unified TLB
  mcr     p15,0,R0,c7,c5,6      ; BPIALL  : Invalidate entire branch predictor array
  dsb
  isb
  bx      LR

 RVCT_ASM_EXPORT ArmDisableCachesAndMmu
  mrc   p15, 0, r0, c1, c0, 0           ; Get control register
  bic   r0, r0, #CTRL_M_BIT             ; Disable MMU
  bic   r0, r0, #CTRL_C_BIT             ; Disable D Cache
  bic   r0, r0, #CTRL_I_BIT             ; Disable I Cache
  mcr   p15, 0, r0, c1, c0, 0           ; Write control register
  dsb
  isb
  bx      LR

 RVCT_ASM_EXPORT ArmMmuEnabled
  mrc     p15,0,R0,c1,c0,0      ; Read SCTLR into R0 (Read control register configuration data)
  and     R0,R0,#1
  bx      LR

 RVCT_ASM_EXPORT ArmEnableDataCache
  ldr     R1,=DC_ON             ; Specify SCTLR.C bit : (Data) Cache enable bit
  mrc     p15,0,R0,c1,c0,0      ; Read SCTLR into R0 (Read control register configuration data)
  orr     R0,R0,R1              ; Set SCTLR.C bit : Data and unified caches enabled
  mcr     p15,0,R0,c1,c0,0      ; Write R0 into SCTLR (Write control register configuration data)
  dsb
  isb
  bx      LR

<<<<<<< HEAD
ArmDisableDataCache
=======
 RVCT_ASM_EXPORT ArmDisableDataCache
>>>>>>> c2a892d7
  ldr     R1,=DC_ON             ; Specify SCTLR.C bit : (Data) Cache enable bit
  mrc     p15,0,R0,c1,c0,0      ; Read SCTLR into R0 (Read control register configuration data)
  bic     R0,R0,R1              ; Clear SCTLR.C bit : Data and unified caches disabled
  mcr     p15,0,R0,c1,c0,0      ; Write R0 into SCTLR (Write control register configuration data)
  dsb
  isb
  bx      LR

 RVCT_ASM_EXPORT ArmEnableInstructionCache
  ldr     R1,=IC_ON             ; Specify SCTLR.I bit : Instruction cache enable bit
  mrc     p15,0,R0,c1,c0,0      ; Read SCTLR into R0 (Read control register configuration data)
  orr     R0,R0,R1              ; Set SCTLR.I bit : Instruction caches enabled
  mcr     p15,0,R0,c1,c0,0      ; Write R0 into SCTLR (Write control register configuration data)
  dsb
  isb
  bx      LR

<<<<<<< HEAD
ArmDisableInstructionCache
=======
 RVCT_ASM_EXPORT ArmDisableInstructionCache
>>>>>>> c2a892d7
  ldr     R1,=IC_ON             ; Specify SCTLR.I bit : Instruction cache enable bit
  mrc     p15,0,R0,c1,c0,0      ; Read SCTLR into R0 (Read control register configuration data)
  BIC     R0,R0,R1              ; Clear SCTLR.I bit : Instruction caches disabled
  mcr     p15,0,R0,c1,c0,0      ; Write R0 into SCTLR (Write control register configuration data)
  isb
  bx      LR

 RVCT_ASM_EXPORT ArmEnableSWPInstruction
  mrc     p15, 0, r0, c1, c0, 0
  orr     r0, r0, #0x00000400
  mcr     p15, 0, r0, c1, c0, 0
  isb
  bx      LR

 RVCT_ASM_EXPORT ArmEnableBranchPrediction
  mrc     p15, 0, r0, c1, c0, 0 ; Read SCTLR into R0 (Read control register configuration data)
  orr     r0, r0, #0x00000800   ;
  mcr     p15, 0, r0, c1, c0, 0 ; Write R0 into SCTLR (Write control register configuration data)
  dsb
  isb
  bx      LR

 RVCT_ASM_EXPORT ArmDisableBranchPrediction
  mrc     p15, 0, r0, c1, c0, 0 ; Read SCTLR into R0 (Read control register configuration data)
  bic     r0, r0, #0x00000800   ;
  mcr     p15, 0, r0, c1, c0, 0 ; Write R0 into SCTLR (Write control register configuration data)
  dsb
  isb
  bx      LR

 RVCT_ASM_EXPORT ArmSetLowVectors
  mrc     p15, 0, r0, c1, c0, 0 ; Read SCTLR into R0 (Read control register configuration data)
  bic     r0, r0, #0x00002000   ; clear V bit
  mcr     p15, 0, r0, c1, c0, 0 ; Write R0 into SCTLR (Write control register configuration data)
  isb
  bx      LR

 RVCT_ASM_EXPORT ArmSetHighVectors
  mrc     p15, 0, r0, c1, c0, 0 ; Read SCTLR into R0 (Read control register configuration data)
  orr     r0, r0, #0x00002000   ; Set V bit
  mcr     p15, 0, r0, c1, c0, 0 ; Write R0 into SCTLR (Write control register configuration data)
  isb
  bx      LR

 RVCT_ASM_EXPORT ArmV7AllDataCachesOperation
  stmfd SP!,{r4-r12, LR}
  mov   R1, R0                ; Save Function call in R1
  mrc   p15, 1, R6, c0, c0, 1 ; Read CLIDR
  ands  R3, R6, #&7000000     ; Mask out all but Level of Coherency (LoC)
  mov   R3, R3, LSR #23       ; Cache level value (naturally aligned)
  beq   Finished
  mov   R10, #0

Loop1
  add   R2, R10, R10, LSR #1    ; Work out 3xcachelevel
  mov   R12, R6, LSR R2         ; bottom 3 bits are the Cache type for this level
  and   R12, R12, #7            ; get those 3 bits alone
  cmp   R12, #2
  blt   Skip                    ; no cache or only instruction cache at this level
  mcr   p15, 2, R10, c0, c0, 0  ; write the Cache Size selection register (CSSELR) // OR in 1 for Instruction
  isb                           ; isb to sync the change to the CacheSizeID reg
  mrc   p15, 1, R12, c0, c0, 0  ; reads current Cache Size ID register (CCSIDR)
  and   R2, R12, #&7            ; extract the line length field
  add   R2, R2, #4              ; add 4 for the line length offset (log2 16 bytes)
  ldr   R4, =0x3FF
  ands  R4, R4, R12, LSR #3     ; R4 is the max number on the way size (right aligned)
  clz   R5, R4                  ; R5 is the bit position of the way size increment
  ldr   R7, =0x00007FFF
  ands  R7, R7, R12, LSR #13    ; R7 is the max number of the index size (right aligned)

Loop2
  mov   R9, R4                  ; R9 working copy of the max way size (right aligned)

Loop3
  orr   R0, R10, R9, LSL R5     ; factor in the way number and cache number into R11
  orr   R0, R0, R7, LSL R2      ; factor in the index number

  blx   R1

  subs  R9, R9, #1              ; decrement the way number
  bge   Loop3
  subs  R7, R7, #1              ; decrement the index
  bge   Loop2
Skip
  add   R10, R10, #2            ; increment the cache number
  cmp   R3, R10
  bgt   Loop1
<<<<<<< HEAD

Finished
  dsb
  ldmfd SP!, {r4-r12, lr}
  bx    LR

ArmV7PerformPoUDataCacheOperation
  stmfd SP!,{r4-r12, LR}
  mov   R1, R0                ; Save Function call in R1
  mrc   p15, 1, R6, c0, c0, 1 ; Read CLIDR
  ands  R3, R6, #&38000000    ; Mask out all but Level of Unification (LoU)
  mov   R3, R3, LSR #26       ; Cache level value (naturally aligned)
  beq   Finished2
  mov   R10, #0

Loop4
  add   R2, R10, R10, LSR #1    ; Work out 3xcachelevel
  mov   R12, R6, LSR R2         ; bottom 3 bits are the Cache type for this level
  and   R12, R12, #7            ; get those 3 bits alone
  cmp   R12, #2
  blt   Skip2                   ; no cache or only instruction cache at this level
  mcr   p15, 2, R10, c0, c0, 0  ; write the Cache Size selection register (CSSELR) // OR in 1 for Instruction
  isb                           ; isb to sync the change to the CacheSizeID reg
  mrc   p15, 1, R12, c0, c0, 0  ; reads current Cache Size ID register (CCSIDR)
  and   R2, R12, #&7            ; extract the line length field
  add   R2, R2, #4              ; add 4 for the line length offset (log2 16 bytes)
  ldr   R4, =0x3FF
  ands  R4, R4, R12, LSR #3     ; R4 is the max number on the way size (right aligned)
  clz   R5, R4                  ; R5 is the bit position of the way size increment
  ldr   R7, =0x00007FFF
  ands  R7, R7, R12, LSR #13    ; R7 is the max number of the index size (right aligned)

Loop5
  mov   R9, R4                  ; R9 working copy of the max way size (right aligned)

Loop6
  orr   R0, R10, R9, LSL R5     ; factor in the way number and cache number into R11
  orr   R0, R0, R7, LSL R2      ; factor in the index number

  blx   R1

  subs  R9, R9, #1              ; decrement the way number
  bge   Loop6
  subs  R7, R7, #1              ; decrement the index
  bge   Loop5
Skip2
  add   R10, R10, #2            ; increment the cache number
  cmp   R3, R10
  bgt   Loop4

Finished2
=======

Finished
>>>>>>> c2a892d7
  dsb
  ldmfd SP!, {r4-r12, lr}
  bx    LR

 RVCT_ASM_EXPORT ArmDataMemoryBarrier
  dmb
  bx      LR

<<<<<<< HEAD
ArmDataSyncronizationBarrier
ArmDrainWriteBuffer
  dsb
  bx      LR

ArmInstructionSynchronizationBarrier
=======
 RVCT_ASM_EXPORT ArmDataSynchronizationBarrier
  dsb
  bx      LR

 RVCT_ASM_EXPORT ArmInstructionSynchronizationBarrier
>>>>>>> c2a892d7
  isb
  bx      LR

 RVCT_ASM_EXPORT ArmReadVBar
  // Set the Address of the Vector Table in the VBAR register
  mrc     p15, 0, r0, c12, c0, 0
  bx      lr

 RVCT_ASM_EXPORT ArmWriteVBar
  // Set the Address of the Vector Table in the VBAR register
  mcr     p15, 0, r0, c12, c0, 0
  // Ensure the SCTLR.V bit is clear
  mrc     p15, 0, r0, c1, c0, 0 ; Read SCTLR into R0 (Read control register configuration data)
  bic     r0, r0, #0x00002000   ; clear V bit
  mcr     p15, 0, r0, c1, c0, 0 ; Write R0 into SCTLR (Write control register configuration data)
  isb
  bx      lr

 RVCT_ASM_EXPORT ArmEnableVFP
  // Read CPACR (Coprocessor Access Control Register)
  mrc     p15, 0, r0, c1, c0, 2
  // Enable VPF access (Full Access to CP10, CP11) (V* instructions)
  orr     r0, r0, #0x00f00000
  // Write back CPACR (Coprocessor Access Control Register)
  mcr     p15, 0, r0, c1, c0, 2
  isb
  // Set EN bit in FPEXC. The Advanced SIMD and VFP extensions are enabled and operate normally.
  mov     r0, #0x40000000
  mcr     p10,#0x7,r0,c8,c0,#0
  bx      lr

 RVCT_ASM_EXPORT ArmCallWFI
  wfi
  bx      lr

//Note: Return 0 in Uniprocessor implementation
 RVCT_ASM_EXPORT ArmReadCbar
  mrc     p15, 4, r0, c15, c0, 0  //Read Configuration Base Address Register
  bx      lr

<<<<<<< HEAD
ArmReadMpidr
=======
 RVCT_ASM_EXPORT ArmReadMpidr
>>>>>>> c2a892d7
  mrc     p15, 0, r0, c0, c0, 5     ; read MPIDR
  bx      lr

 RVCT_ASM_EXPORT ArmReadTpidrurw
  mrc     p15, 0, r0, c13, c0, 2    ; read TPIDRURW
  bx      lr

 RVCT_ASM_EXPORT ArmWriteTpidrurw
  mcr     p15, 0, r0, c13, c0, 2   ; write TPIDRURW
  bx      lr

 RVCT_ASM_EXPORT ArmIsArchTimerImplemented
  mrc    p15, 0, r0, c0, c1, 1     ; Read ID_PFR1
  and    r0, r0, #0x000F0000
  bx     lr

 RVCT_ASM_EXPORT ArmReadIdPfr1
  mrc    p15, 0, r0, c0, c1, 1     ; Read ID_PFR1 Register
  bx     lr

 RVCT_ASM_EXPORT ArmReadIdMmfr0
  mrc    p15, 0, r0, c0, c1, 4     ; Read ID_MMFR0 Register
  bx     lr

 END
<|MERGE_RESOLUTION|>--- conflicted
+++ resolved
@@ -1,446 +1,296 @@
-//------------------------------------------------------------------------------
-//
-// Copyright (c) 2008 - 2010, Apple Inc. All rights reserved.<BR>
-// Copyright (c) 2011 - 2014, ARM Limited. All rights reserved.
-//
-// This program and the accompanying materials
-// are licensed and made available under the terms and conditions of the BSD License
-// which accompanies this distribution.  The full text of the license may be found at
-// http://opensource.org/licenses/bsd-license.php
-//
-// THE PROGRAM IS DISTRIBUTED UNDER THE BSD LICENSE ON AN "AS IS" BASIS,
-// WITHOUT WARRANTIES OR REPRESENTATIONS OF ANY KIND, EITHER EXPRESS OR IMPLIED.
-//
-//------------------------------------------------------------------------------
-
-<<<<<<< HEAD
-    EXPORT  ArmInvalidateInstructionCache
-    EXPORT  ArmInvalidateDataCacheEntryByMVA
-    EXPORT  ArmCleanDataCacheEntryByMVA
-    EXPORT  ArmCleanInvalidateDataCacheEntryByMVA
-    EXPORT  ArmInvalidateDataCacheEntryBySetWay
-    EXPORT  ArmCleanDataCacheEntryBySetWay
-    EXPORT  ArmCleanInvalidateDataCacheEntryBySetWay
-    EXPORT  ArmDrainWriteBuffer
-    EXPORT  ArmEnableMmu
-    EXPORT  ArmDisableMmu
-    EXPORT  ArmDisableCachesAndMmu
-    EXPORT  ArmMmuEnabled
-    EXPORT  ArmEnableDataCache
-    EXPORT  ArmDisableDataCache
-    EXPORT  ArmEnableInstructionCache
-    EXPORT  ArmDisableInstructionCache
-    EXPORT  ArmEnableSWPInstruction
-    EXPORT  ArmEnableBranchPrediction
-    EXPORT  ArmDisableBranchPrediction
-    EXPORT  ArmSetLowVectors
-    EXPORT  ArmSetHighVectors
-    EXPORT  ArmV7AllDataCachesOperation
-    EXPORT  ArmV7PerformPoUDataCacheOperation
-    EXPORT  ArmDataMemoryBarrier
-    EXPORT  ArmDataSyncronizationBarrier
-    EXPORT  ArmInstructionSynchronizationBarrier
-    EXPORT  ArmReadVBar
-    EXPORT  ArmWriteVBar
-    EXPORT  ArmEnableVFP
-    EXPORT  ArmCallWFI
-    EXPORT  ArmReadCbar
-    EXPORT  ArmReadMpidr
-    EXPORT  ArmReadTpidrurw
-    EXPORT  ArmWriteTpidrurw
-    EXPORT  ArmIsArchTimerImplemented
-    EXPORT  ArmReadIdPfr1
-
-    AREA    ArmV7Support, CODE, READONLY
-=======
-
-    INCLUDE AsmMacroExport.inc
->>>>>>> c2a892d7
-    PRESERVE8
-
-DC_ON           EQU     ( 0x1:SHL:2 )
-IC_ON           EQU     ( 0x1:SHL:12 )
-CTRL_M_BIT      EQU     (1 << 0)
-CTRL_C_BIT      EQU     (1 << 2)
-CTRL_B_BIT      EQU     (1 << 7)
-CTRL_I_BIT      EQU     (1 << 12)
-
-
-<<<<<<< HEAD
-ArmInvalidateDataCacheEntryByMVA
-  mcr     p15, 0, r0, c7, c6, 1   ; invalidate single data cache line
-  dsb
-  isb
-  bx      lr
-
-ArmCleanDataCacheEntryByMVA
-  mcr     p15, 0, r0, c7, c10, 1  ; clean single data cache line
-  dsb
-  isb
-=======
- RVCT_ASM_EXPORT ArmInvalidateDataCacheEntryByMVA
-  mcr     p15, 0, r0, c7, c6, 1   ; invalidate single data cache line
-  bx      lr
-
- RVCT_ASM_EXPORT ArmCleanDataCacheEntryByMVA
-  mcr     p15, 0, r0, c7, c10, 1  ; clean single data cache line
->>>>>>> c2a892d7
-  bx      lr
-
-
- RVCT_ASM_EXPORT ArmCleanDataCacheEntryToPoUByMVA
-  mcr     p15, 0, r0, c7, c11, 1  ; clean single data cache line to PoU
-  bx      lr
-
-
- RVCT_ASM_EXPORT ArmCleanInvalidateDataCacheEntryByMVA
-  mcr     p15, 0, r0, c7, c14, 1  ; clean and invalidate single data cache line
-  bx      lr
-
-
-<<<<<<< HEAD
-ArmInvalidateDataCacheEntryBySetWay
-  mcr     p15, 0, r0, c7, c6, 2        ; Invalidate this line
-  dsb
-  isb
-  bx      lr
-
-
-ArmCleanInvalidateDataCacheEntryBySetWay
-  mcr     p15, 0, r0, c7, c14, 2       ; Clean and Invalidate this line
-  dsb
-  isb
-  bx      lr
-
-
-ArmCleanDataCacheEntryBySetWay
-  mcr     p15, 0, r0, c7, c10, 2       ; Clean this line
-  dsb
-  isb
-=======
- RVCT_ASM_EXPORT ArmInvalidateDataCacheEntryBySetWay
-  mcr     p15, 0, r0, c7, c6, 2        ; Invalidate this line
-  bx      lr
-
-
- RVCT_ASM_EXPORT ArmCleanInvalidateDataCacheEntryBySetWay
-  mcr     p15, 0, r0, c7, c14, 2       ; Clean and Invalidate this line
-  bx      lr
-
-
- RVCT_ASM_EXPORT ArmCleanDataCacheEntryBySetWay
-  mcr     p15, 0, r0, c7, c10, 2       ; Clean this line
->>>>>>> c2a892d7
-  bx      lr
-
-
- RVCT_ASM_EXPORT ArmInvalidateInstructionCache
-  mcr     p15,0,R0,c7,c5,0      ;Invalidate entire instruction cache
-  isb
-  bx      LR
-
- RVCT_ASM_EXPORT ArmEnableMmu
-  mrc     p15,0,R0,c1,c0,0      ; Read SCTLR into R0 (Read control register configuration data)
-  orr     R0,R0,#1              ; Set SCTLR.M bit : Enable MMU
-  mcr     p15,0,R0,c1,c0,0      ; Write R0 into SCTLR (Write control register configuration data)
-  dsb
-  isb
-  bx      LR
-
- RVCT_ASM_EXPORT ArmDisableMmu
-  mrc     p15,0,R0,c1,c0,0      ; Read SCTLR into R0 (Read control register configuration data)
-  bic     R0,R0,#1              ; Clear SCTLR.M bit : Disable MMU
-  mcr     p15,0,R0,c1,c0,0      ; Write R0 into SCTLR (Write control register configuration data)
-
-  mcr     p15,0,R0,c8,c7,0      ; TLBIALL : Invalidate unified TLB
-  mcr     p15,0,R0,c7,c5,6      ; BPIALL  : Invalidate entire branch predictor array
-  dsb
-  isb
-  bx      LR
-
- RVCT_ASM_EXPORT ArmDisableCachesAndMmu
-  mrc   p15, 0, r0, c1, c0, 0           ; Get control register
-  bic   r0, r0, #CTRL_M_BIT             ; Disable MMU
-  bic   r0, r0, #CTRL_C_BIT             ; Disable D Cache
-  bic   r0, r0, #CTRL_I_BIT             ; Disable I Cache
-  mcr   p15, 0, r0, c1, c0, 0           ; Write control register
-  dsb
-  isb
-  bx      LR
-
- RVCT_ASM_EXPORT ArmMmuEnabled
-  mrc     p15,0,R0,c1,c0,0      ; Read SCTLR into R0 (Read control register configuration data)
-  and     R0,R0,#1
-  bx      LR
-
- RVCT_ASM_EXPORT ArmEnableDataCache
-  ldr     R1,=DC_ON             ; Specify SCTLR.C bit : (Data) Cache enable bit
-  mrc     p15,0,R0,c1,c0,0      ; Read SCTLR into R0 (Read control register configuration data)
-  orr     R0,R0,R1              ; Set SCTLR.C bit : Data and unified caches enabled
-  mcr     p15,0,R0,c1,c0,0      ; Write R0 into SCTLR (Write control register configuration data)
-  dsb
-  isb
-  bx      LR
-
-<<<<<<< HEAD
-ArmDisableDataCache
-=======
- RVCT_ASM_EXPORT ArmDisableDataCache
->>>>>>> c2a892d7
-  ldr     R1,=DC_ON             ; Specify SCTLR.C bit : (Data) Cache enable bit
-  mrc     p15,0,R0,c1,c0,0      ; Read SCTLR into R0 (Read control register configuration data)
-  bic     R0,R0,R1              ; Clear SCTLR.C bit : Data and unified caches disabled
-  mcr     p15,0,R0,c1,c0,0      ; Write R0 into SCTLR (Write control register configuration data)
-  dsb
-  isb
-  bx      LR
-
- RVCT_ASM_EXPORT ArmEnableInstructionCache
-  ldr     R1,=IC_ON             ; Specify SCTLR.I bit : Instruction cache enable bit
-  mrc     p15,0,R0,c1,c0,0      ; Read SCTLR into R0 (Read control register configuration data)
-  orr     R0,R0,R1              ; Set SCTLR.I bit : Instruction caches enabled
-  mcr     p15,0,R0,c1,c0,0      ; Write R0 into SCTLR (Write control register configuration data)
-  dsb
-  isb
-  bx      LR
-
-<<<<<<< HEAD
-ArmDisableInstructionCache
-=======
- RVCT_ASM_EXPORT ArmDisableInstructionCache
->>>>>>> c2a892d7
-  ldr     R1,=IC_ON             ; Specify SCTLR.I bit : Instruction cache enable bit
-  mrc     p15,0,R0,c1,c0,0      ; Read SCTLR into R0 (Read control register configuration data)
-  BIC     R0,R0,R1              ; Clear SCTLR.I bit : Instruction caches disabled
-  mcr     p15,0,R0,c1,c0,0      ; Write R0 into SCTLR (Write control register configuration data)
-  isb
-  bx      LR
-
- RVCT_ASM_EXPORT ArmEnableSWPInstruction
-  mrc     p15, 0, r0, c1, c0, 0
-  orr     r0, r0, #0x00000400
-  mcr     p15, 0, r0, c1, c0, 0
-  isb
-  bx      LR
-
- RVCT_ASM_EXPORT ArmEnableBranchPrediction
-  mrc     p15, 0, r0, c1, c0, 0 ; Read SCTLR into R0 (Read control register configuration data)
-  orr     r0, r0, #0x00000800   ;
-  mcr     p15, 0, r0, c1, c0, 0 ; Write R0 into SCTLR (Write control register configuration data)
-  dsb
-  isb
-  bx      LR
-
- RVCT_ASM_EXPORT ArmDisableBranchPrediction
-  mrc     p15, 0, r0, c1, c0, 0 ; Read SCTLR into R0 (Read control register configuration data)
-  bic     r0, r0, #0x00000800   ;
-  mcr     p15, 0, r0, c1, c0, 0 ; Write R0 into SCTLR (Write control register configuration data)
-  dsb
-  isb
-  bx      LR
-
- RVCT_ASM_EXPORT ArmSetLowVectors
-  mrc     p15, 0, r0, c1, c0, 0 ; Read SCTLR into R0 (Read control register configuration data)
-  bic     r0, r0, #0x00002000   ; clear V bit
-  mcr     p15, 0, r0, c1, c0, 0 ; Write R0 into SCTLR (Write control register configuration data)
-  isb
-  bx      LR
-
- RVCT_ASM_EXPORT ArmSetHighVectors
-  mrc     p15, 0, r0, c1, c0, 0 ; Read SCTLR into R0 (Read control register configuration data)
-  orr     r0, r0, #0x00002000   ; Set V bit
-  mcr     p15, 0, r0, c1, c0, 0 ; Write R0 into SCTLR (Write control register configuration data)
-  isb
-  bx      LR
-
- RVCT_ASM_EXPORT ArmV7AllDataCachesOperation
-  stmfd SP!,{r4-r12, LR}
-  mov   R1, R0                ; Save Function call in R1
-  mrc   p15, 1, R6, c0, c0, 1 ; Read CLIDR
-  ands  R3, R6, #&7000000     ; Mask out all but Level of Coherency (LoC)
-  mov   R3, R3, LSR #23       ; Cache level value (naturally aligned)
-  beq   Finished
-  mov   R10, #0
-
-Loop1
-  add   R2, R10, R10, LSR #1    ; Work out 3xcachelevel
-  mov   R12, R6, LSR R2         ; bottom 3 bits are the Cache type for this level
-  and   R12, R12, #7            ; get those 3 bits alone
-  cmp   R12, #2
-  blt   Skip                    ; no cache or only instruction cache at this level
-  mcr   p15, 2, R10, c0, c0, 0  ; write the Cache Size selection register (CSSELR) // OR in 1 for Instruction
-  isb                           ; isb to sync the change to the CacheSizeID reg
-  mrc   p15, 1, R12, c0, c0, 0  ; reads current Cache Size ID register (CCSIDR)
-  and   R2, R12, #&7            ; extract the line length field
-  add   R2, R2, #4              ; add 4 for the line length offset (log2 16 bytes)
-  ldr   R4, =0x3FF
-  ands  R4, R4, R12, LSR #3     ; R4 is the max number on the way size (right aligned)
-  clz   R5, R4                  ; R5 is the bit position of the way size increment
-  ldr   R7, =0x00007FFF
-  ands  R7, R7, R12, LSR #13    ; R7 is the max number of the index size (right aligned)
-
-Loop2
-  mov   R9, R4                  ; R9 working copy of the max way size (right aligned)
-
-Loop3
-  orr   R0, R10, R9, LSL R5     ; factor in the way number and cache number into R11
-  orr   R0, R0, R7, LSL R2      ; factor in the index number
-
-  blx   R1
-
-  subs  R9, R9, #1              ; decrement the way number
-  bge   Loop3
-  subs  R7, R7, #1              ; decrement the index
-  bge   Loop2
-Skip
-  add   R10, R10, #2            ; increment the cache number
-  cmp   R3, R10
-  bgt   Loop1
-<<<<<<< HEAD
-
-Finished
-  dsb
-  ldmfd SP!, {r4-r12, lr}
-  bx    LR
-
-ArmV7PerformPoUDataCacheOperation
-  stmfd SP!,{r4-r12, LR}
-  mov   R1, R0                ; Save Function call in R1
-  mrc   p15, 1, R6, c0, c0, 1 ; Read CLIDR
-  ands  R3, R6, #&38000000    ; Mask out all but Level of Unification (LoU)
-  mov   R3, R3, LSR #26       ; Cache level value (naturally aligned)
-  beq   Finished2
-  mov   R10, #0
-
-Loop4
-  add   R2, R10, R10, LSR #1    ; Work out 3xcachelevel
-  mov   R12, R6, LSR R2         ; bottom 3 bits are the Cache type for this level
-  and   R12, R12, #7            ; get those 3 bits alone
-  cmp   R12, #2
-  blt   Skip2                   ; no cache or only instruction cache at this level
-  mcr   p15, 2, R10, c0, c0, 0  ; write the Cache Size selection register (CSSELR) // OR in 1 for Instruction
-  isb                           ; isb to sync the change to the CacheSizeID reg
-  mrc   p15, 1, R12, c0, c0, 0  ; reads current Cache Size ID register (CCSIDR)
-  and   R2, R12, #&7            ; extract the line length field
-  add   R2, R2, #4              ; add 4 for the line length offset (log2 16 bytes)
-  ldr   R4, =0x3FF
-  ands  R4, R4, R12, LSR #3     ; R4 is the max number on the way size (right aligned)
-  clz   R5, R4                  ; R5 is the bit position of the way size increment
-  ldr   R7, =0x00007FFF
-  ands  R7, R7, R12, LSR #13    ; R7 is the max number of the index size (right aligned)
-
-Loop5
-  mov   R9, R4                  ; R9 working copy of the max way size (right aligned)
-
-Loop6
-  orr   R0, R10, R9, LSL R5     ; factor in the way number and cache number into R11
-  orr   R0, R0, R7, LSL R2      ; factor in the index number
-
-  blx   R1
-
-  subs  R9, R9, #1              ; decrement the way number
-  bge   Loop6
-  subs  R7, R7, #1              ; decrement the index
-  bge   Loop5
-Skip2
-  add   R10, R10, #2            ; increment the cache number
-  cmp   R3, R10
-  bgt   Loop4
-
-Finished2
-=======
-
-Finished
->>>>>>> c2a892d7
-  dsb
-  ldmfd SP!, {r4-r12, lr}
-  bx    LR
-
- RVCT_ASM_EXPORT ArmDataMemoryBarrier
-  dmb
-  bx      LR
-
-<<<<<<< HEAD
-ArmDataSyncronizationBarrier
-ArmDrainWriteBuffer
-  dsb
-  bx      LR
-
-ArmInstructionSynchronizationBarrier
-=======
- RVCT_ASM_EXPORT ArmDataSynchronizationBarrier
-  dsb
-  bx      LR
-
- RVCT_ASM_EXPORT ArmInstructionSynchronizationBarrier
->>>>>>> c2a892d7
-  isb
-  bx      LR
-
- RVCT_ASM_EXPORT ArmReadVBar
-  // Set the Address of the Vector Table in the VBAR register
-  mrc     p15, 0, r0, c12, c0, 0
-  bx      lr
-
- RVCT_ASM_EXPORT ArmWriteVBar
-  // Set the Address of the Vector Table in the VBAR register
-  mcr     p15, 0, r0, c12, c0, 0
-  // Ensure the SCTLR.V bit is clear
-  mrc     p15, 0, r0, c1, c0, 0 ; Read SCTLR into R0 (Read control register configuration data)
-  bic     r0, r0, #0x00002000   ; clear V bit
-  mcr     p15, 0, r0, c1, c0, 0 ; Write R0 into SCTLR (Write control register configuration data)
-  isb
-  bx      lr
-
- RVCT_ASM_EXPORT ArmEnableVFP
-  // Read CPACR (Coprocessor Access Control Register)
-  mrc     p15, 0, r0, c1, c0, 2
-  // Enable VPF access (Full Access to CP10, CP11) (V* instructions)
-  orr     r0, r0, #0x00f00000
-  // Write back CPACR (Coprocessor Access Control Register)
-  mcr     p15, 0, r0, c1, c0, 2
-  isb
-  // Set EN bit in FPEXC. The Advanced SIMD and VFP extensions are enabled and operate normally.
-  mov     r0, #0x40000000
-  mcr     p10,#0x7,r0,c8,c0,#0
-  bx      lr
-
- RVCT_ASM_EXPORT ArmCallWFI
-  wfi
-  bx      lr
-
-//Note: Return 0 in Uniprocessor implementation
- RVCT_ASM_EXPORT ArmReadCbar
-  mrc     p15, 4, r0, c15, c0, 0  //Read Configuration Base Address Register
-  bx      lr
-
-<<<<<<< HEAD
-ArmReadMpidr
-=======
- RVCT_ASM_EXPORT ArmReadMpidr
->>>>>>> c2a892d7
-  mrc     p15, 0, r0, c0, c0, 5     ; read MPIDR
-  bx      lr
-
- RVCT_ASM_EXPORT ArmReadTpidrurw
-  mrc     p15, 0, r0, c13, c0, 2    ; read TPIDRURW
-  bx      lr
-
- RVCT_ASM_EXPORT ArmWriteTpidrurw
-  mcr     p15, 0, r0, c13, c0, 2   ; write TPIDRURW
-  bx      lr
-
- RVCT_ASM_EXPORT ArmIsArchTimerImplemented
-  mrc    p15, 0, r0, c0, c1, 1     ; Read ID_PFR1
-  and    r0, r0, #0x000F0000
-  bx     lr
-
- RVCT_ASM_EXPORT ArmReadIdPfr1
-  mrc    p15, 0, r0, c0, c1, 1     ; Read ID_PFR1 Register
-  bx     lr
-
- RVCT_ASM_EXPORT ArmReadIdMmfr0
-  mrc    p15, 0, r0, c0, c1, 4     ; Read ID_MMFR0 Register
-  bx     lr
-
- END
+//------------------------------------------------------------------------------
+//
+// Copyright (c) 2008 - 2010, Apple Inc. All rights reserved.<BR>
+// Copyright (c) 2011 - 2014, ARM Limited. All rights reserved.
+//
+// This program and the accompanying materials
+// are licensed and made available under the terms and conditions of the BSD License
+// which accompanies this distribution.  The full text of the license may be found at
+// http://opensource.org/licenses/bsd-license.php
+//
+// THE PROGRAM IS DISTRIBUTED UNDER THE BSD LICENSE ON AN "AS IS" BASIS,
+// WITHOUT WARRANTIES OR REPRESENTATIONS OF ANY KIND, EITHER EXPRESS OR IMPLIED.
+//
+//------------------------------------------------------------------------------
+
+
+    INCLUDE AsmMacroExport.inc
+    PRESERVE8
+
+DC_ON           EQU     ( 0x1:SHL:2 )
+IC_ON           EQU     ( 0x1:SHL:12 )
+CTRL_M_BIT      EQU     (1 << 0)
+CTRL_C_BIT      EQU     (1 << 2)
+CTRL_B_BIT      EQU     (1 << 7)
+CTRL_I_BIT      EQU     (1 << 12)
+
+
+ RVCT_ASM_EXPORT ArmInvalidateDataCacheEntryByMVA
+  mcr     p15, 0, r0, c7, c6, 1   ; invalidate single data cache line
+  bx      lr
+
+ RVCT_ASM_EXPORT ArmCleanDataCacheEntryByMVA
+  mcr     p15, 0, r0, c7, c10, 1  ; clean single data cache line
+  bx      lr
+
+
+ RVCT_ASM_EXPORT ArmCleanDataCacheEntryToPoUByMVA
+  mcr     p15, 0, r0, c7, c11, 1  ; clean single data cache line to PoU
+  bx      lr
+
+
+ RVCT_ASM_EXPORT ArmCleanInvalidateDataCacheEntryByMVA
+  mcr     p15, 0, r0, c7, c14, 1  ; clean and invalidate single data cache line
+  bx      lr
+
+
+ RVCT_ASM_EXPORT ArmInvalidateDataCacheEntryBySetWay
+  mcr     p15, 0, r0, c7, c6, 2        ; Invalidate this line
+  bx      lr
+
+
+ RVCT_ASM_EXPORT ArmCleanInvalidateDataCacheEntryBySetWay
+  mcr     p15, 0, r0, c7, c14, 2       ; Clean and Invalidate this line
+  bx      lr
+
+
+ RVCT_ASM_EXPORT ArmCleanDataCacheEntryBySetWay
+  mcr     p15, 0, r0, c7, c10, 2       ; Clean this line
+  bx      lr
+
+
+ RVCT_ASM_EXPORT ArmInvalidateInstructionCache
+  mcr     p15,0,R0,c7,c5,0      ;Invalidate entire instruction cache
+  isb
+  bx      LR
+
+ RVCT_ASM_EXPORT ArmEnableMmu
+  mrc     p15,0,R0,c1,c0,0      ; Read SCTLR into R0 (Read control register configuration data)
+  orr     R0,R0,#1              ; Set SCTLR.M bit : Enable MMU
+  mcr     p15,0,R0,c1,c0,0      ; Write R0 into SCTLR (Write control register configuration data)
+  dsb
+  isb
+  bx      LR
+
+ RVCT_ASM_EXPORT ArmDisableMmu
+  mrc     p15,0,R0,c1,c0,0      ; Read SCTLR into R0 (Read control register configuration data)
+  bic     R0,R0,#1              ; Clear SCTLR.M bit : Disable MMU
+  mcr     p15,0,R0,c1,c0,0      ; Write R0 into SCTLR (Write control register configuration data)
+
+  mcr     p15,0,R0,c8,c7,0      ; TLBIALL : Invalidate unified TLB
+  mcr     p15,0,R0,c7,c5,6      ; BPIALL  : Invalidate entire branch predictor array
+  dsb
+  isb
+  bx      LR
+
+ RVCT_ASM_EXPORT ArmDisableCachesAndMmu
+  mrc   p15, 0, r0, c1, c0, 0           ; Get control register
+  bic   r0, r0, #CTRL_M_BIT             ; Disable MMU
+  bic   r0, r0, #CTRL_C_BIT             ; Disable D Cache
+  bic   r0, r0, #CTRL_I_BIT             ; Disable I Cache
+  mcr   p15, 0, r0, c1, c0, 0           ; Write control register
+  dsb
+  isb
+  bx      LR
+
+ RVCT_ASM_EXPORT ArmMmuEnabled
+  mrc     p15,0,R0,c1,c0,0      ; Read SCTLR into R0 (Read control register configuration data)
+  and     R0,R0,#1
+  bx      LR
+
+ RVCT_ASM_EXPORT ArmEnableDataCache
+  ldr     R1,=DC_ON             ; Specify SCTLR.C bit : (Data) Cache enable bit
+  mrc     p15,0,R0,c1,c0,0      ; Read SCTLR into R0 (Read control register configuration data)
+  orr     R0,R0,R1              ; Set SCTLR.C bit : Data and unified caches enabled
+  mcr     p15,0,R0,c1,c0,0      ; Write R0 into SCTLR (Write control register configuration data)
+  dsb
+  isb
+  bx      LR
+
+ RVCT_ASM_EXPORT ArmDisableDataCache
+  ldr     R1,=DC_ON             ; Specify SCTLR.C bit : (Data) Cache enable bit
+  mrc     p15,0,R0,c1,c0,0      ; Read SCTLR into R0 (Read control register configuration data)
+  bic     R0,R0,R1              ; Clear SCTLR.C bit : Data and unified caches disabled
+  mcr     p15,0,R0,c1,c0,0      ; Write R0 into SCTLR (Write control register configuration data)
+  dsb
+  isb
+  bx      LR
+
+ RVCT_ASM_EXPORT ArmEnableInstructionCache
+  ldr     R1,=IC_ON             ; Specify SCTLR.I bit : Instruction cache enable bit
+  mrc     p15,0,R0,c1,c0,0      ; Read SCTLR into R0 (Read control register configuration data)
+  orr     R0,R0,R1              ; Set SCTLR.I bit : Instruction caches enabled
+  mcr     p15,0,R0,c1,c0,0      ; Write R0 into SCTLR (Write control register configuration data)
+  dsb
+  isb
+  bx      LR
+
+ RVCT_ASM_EXPORT ArmDisableInstructionCache
+  ldr     R1,=IC_ON             ; Specify SCTLR.I bit : Instruction cache enable bit
+  mrc     p15,0,R0,c1,c0,0      ; Read SCTLR into R0 (Read control register configuration data)
+  BIC     R0,R0,R1              ; Clear SCTLR.I bit : Instruction caches disabled
+  mcr     p15,0,R0,c1,c0,0      ; Write R0 into SCTLR (Write control register configuration data)
+  isb
+  bx      LR
+
+ RVCT_ASM_EXPORT ArmEnableSWPInstruction
+  mrc     p15, 0, r0, c1, c0, 0
+  orr     r0, r0, #0x00000400
+  mcr     p15, 0, r0, c1, c0, 0
+  isb
+  bx      LR
+
+ RVCT_ASM_EXPORT ArmEnableBranchPrediction
+  mrc     p15, 0, r0, c1, c0, 0 ; Read SCTLR into R0 (Read control register configuration data)
+  orr     r0, r0, #0x00000800   ;
+  mcr     p15, 0, r0, c1, c0, 0 ; Write R0 into SCTLR (Write control register configuration data)
+  dsb
+  isb
+  bx      LR
+
+ RVCT_ASM_EXPORT ArmDisableBranchPrediction
+  mrc     p15, 0, r0, c1, c0, 0 ; Read SCTLR into R0 (Read control register configuration data)
+  bic     r0, r0, #0x00000800   ;
+  mcr     p15, 0, r0, c1, c0, 0 ; Write R0 into SCTLR (Write control register configuration data)
+  dsb
+  isb
+  bx      LR
+
+ RVCT_ASM_EXPORT ArmSetLowVectors
+  mrc     p15, 0, r0, c1, c0, 0 ; Read SCTLR into R0 (Read control register configuration data)
+  bic     r0, r0, #0x00002000   ; clear V bit
+  mcr     p15, 0, r0, c1, c0, 0 ; Write R0 into SCTLR (Write control register configuration data)
+  isb
+  bx      LR
+
+ RVCT_ASM_EXPORT ArmSetHighVectors
+  mrc     p15, 0, r0, c1, c0, 0 ; Read SCTLR into R0 (Read control register configuration data)
+  orr     r0, r0, #0x00002000   ; Set V bit
+  mcr     p15, 0, r0, c1, c0, 0 ; Write R0 into SCTLR (Write control register configuration data)
+  isb
+  bx      LR
+
+ RVCT_ASM_EXPORT ArmV7AllDataCachesOperation
+  stmfd SP!,{r4-r12, LR}
+  mov   R1, R0                ; Save Function call in R1
+  mrc   p15, 1, R6, c0, c0, 1 ; Read CLIDR
+  ands  R3, R6, #&7000000     ; Mask out all but Level of Coherency (LoC)
+  mov   R3, R3, LSR #23       ; Cache level value (naturally aligned)
+  beq   Finished
+  mov   R10, #0
+
+Loop1
+  add   R2, R10, R10, LSR #1    ; Work out 3xcachelevel
+  mov   R12, R6, LSR R2         ; bottom 3 bits are the Cache type for this level
+  and   R12, R12, #7            ; get those 3 bits alone
+  cmp   R12, #2
+  blt   Skip                    ; no cache or only instruction cache at this level
+  mcr   p15, 2, R10, c0, c0, 0  ; write the Cache Size selection register (CSSELR) // OR in 1 for Instruction
+  isb                           ; isb to sync the change to the CacheSizeID reg
+  mrc   p15, 1, R12, c0, c0, 0  ; reads current Cache Size ID register (CCSIDR)
+  and   R2, R12, #&7            ; extract the line length field
+  add   R2, R2, #4              ; add 4 for the line length offset (log2 16 bytes)
+  ldr   R4, =0x3FF
+  ands  R4, R4, R12, LSR #3     ; R4 is the max number on the way size (right aligned)
+  clz   R5, R4                  ; R5 is the bit position of the way size increment
+  ldr   R7, =0x00007FFF
+  ands  R7, R7, R12, LSR #13    ; R7 is the max number of the index size (right aligned)
+
+Loop2
+  mov   R9, R4                  ; R9 working copy of the max way size (right aligned)
+
+Loop3
+  orr   R0, R10, R9, LSL R5     ; factor in the way number and cache number into R11
+  orr   R0, R0, R7, LSL R2      ; factor in the index number
+
+  blx   R1
+
+  subs  R9, R9, #1              ; decrement the way number
+  bge   Loop3
+  subs  R7, R7, #1              ; decrement the index
+  bge   Loop2
+Skip
+  add   R10, R10, #2            ; increment the cache number
+  cmp   R3, R10
+  bgt   Loop1
+
+Finished
+  dsb
+  ldmfd SP!, {r4-r12, lr}
+  bx    LR
+
+ RVCT_ASM_EXPORT ArmDataMemoryBarrier
+  dmb
+  bx      LR
+
+ RVCT_ASM_EXPORT ArmDataSynchronizationBarrier
+  dsb
+  bx      LR
+
+ RVCT_ASM_EXPORT ArmInstructionSynchronizationBarrier
+  isb
+  bx      LR
+
+ RVCT_ASM_EXPORT ArmReadVBar
+  // Set the Address of the Vector Table in the VBAR register
+  mrc     p15, 0, r0, c12, c0, 0
+  bx      lr
+
+ RVCT_ASM_EXPORT ArmWriteVBar
+  // Set the Address of the Vector Table in the VBAR register
+  mcr     p15, 0, r0, c12, c0, 0
+  // Ensure the SCTLR.V bit is clear
+  mrc     p15, 0, r0, c1, c0, 0 ; Read SCTLR into R0 (Read control register configuration data)
+  bic     r0, r0, #0x00002000   ; clear V bit
+  mcr     p15, 0, r0, c1, c0, 0 ; Write R0 into SCTLR (Write control register configuration data)
+  isb
+  bx      lr
+
+ RVCT_ASM_EXPORT ArmEnableVFP
+  // Read CPACR (Coprocessor Access Control Register)
+  mrc     p15, 0, r0, c1, c0, 2
+  // Enable VPF access (Full Access to CP10, CP11) (V* instructions)
+  orr     r0, r0, #0x00f00000
+  // Write back CPACR (Coprocessor Access Control Register)
+  mcr     p15, 0, r0, c1, c0, 2
+  isb
+  // Set EN bit in FPEXC. The Advanced SIMD and VFP extensions are enabled and operate normally.
+  mov     r0, #0x40000000
+  mcr     p10,#0x7,r0,c8,c0,#0
+  bx      lr
+
+ RVCT_ASM_EXPORT ArmCallWFI
+  wfi
+  bx      lr
+
+//Note: Return 0 in Uniprocessor implementation
+ RVCT_ASM_EXPORT ArmReadCbar
+  mrc     p15, 4, r0, c15, c0, 0  //Read Configuration Base Address Register
+  bx      lr
+
+ RVCT_ASM_EXPORT ArmReadMpidr
+  mrc     p15, 0, r0, c0, c0, 5     ; read MPIDR
+  bx      lr
+
+ RVCT_ASM_EXPORT ArmReadTpidrurw
+  mrc     p15, 0, r0, c13, c0, 2    ; read TPIDRURW
+  bx      lr
+
+ RVCT_ASM_EXPORT ArmWriteTpidrurw
+  mcr     p15, 0, r0, c13, c0, 2   ; write TPIDRURW
+  bx      lr
+
+ RVCT_ASM_EXPORT ArmIsArchTimerImplemented
+  mrc    p15, 0, r0, c0, c1, 1     ; Read ID_PFR1
+  and    r0, r0, #0x000F0000
+  bx     lr
+
+ RVCT_ASM_EXPORT ArmReadIdPfr1
+  mrc    p15, 0, r0, c0, c1, 1     ; Read ID_PFR1 Register
+  bx     lr
+
+ RVCT_ASM_EXPORT ArmReadIdMmfr0
+  mrc    p15, 0, r0, c0, c1, 4     ; Read ID_MMFR0 Register
+  bx     lr
+
+ END