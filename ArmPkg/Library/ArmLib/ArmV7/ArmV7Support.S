--- conflicted
+++ resolved
@@ -1,426 +1,342 @@
-#------------------------------------------------------------------------------
-#
-# Copyright (c) 2008 - 2010, Apple Inc. All rights reserved.<BR>
-# Copyright (c) 2011 - 2014, ARM Limited. All rights reserved.
-#
-# This program and the accompanying materials
-# are licensed and made available under the terms and conditions of the BSD License
-# which accompanies this distribution.  The full text of the license may be found at
-# http://opensource.org/licenses/bsd-license.php
-#
-# THE PROGRAM IS DISTRIBUTED UNDER THE BSD LICENSE ON AN "AS IS" BASIS,
-# WITHOUT WARRANTIES OR REPRESENTATIONS OF ANY KIND, EITHER EXPRESS OR IMPLIED.
-#
-#------------------------------------------------------------------------------
-
-.text
-.align 2
-
-GCC_ASM_EXPORT (ArmInvalidateInstructionCache)
-GCC_ASM_EXPORT (ArmInvalidateDataCacheEntryByMVA)
-GCC_ASM_EXPORT (ArmCleanDataCacheEntryByMVA)
-GCC_ASM_EXPORT (ArmCleanDataCacheEntryToPoUByMVA)
-GCC_ASM_EXPORT (ArmCleanInvalidateDataCacheEntryByMVA)
-GCC_ASM_EXPORT (ArmInvalidateDataCacheEntryBySetWay)
-GCC_ASM_EXPORT (ArmCleanDataCacheEntryBySetWay)
-GCC_ASM_EXPORT (ArmCleanInvalidateDataCacheEntryBySetWay)
-GCC_ASM_EXPORT (ArmEnableMmu)
-GCC_ASM_EXPORT (ArmDisableMmu)
-GCC_ASM_EXPORT (ArmDisableCachesAndMmu)
-GCC_ASM_EXPORT (ArmMmuEnabled)
-GCC_ASM_EXPORT (ArmEnableDataCache)
-GCC_ASM_EXPORT (ArmDisableDataCache)
-GCC_ASM_EXPORT (ArmEnableInstructionCache)
-GCC_ASM_EXPORT (ArmDisableInstructionCache)
-GCC_ASM_EXPORT (ArmEnableSWPInstruction)
-GCC_ASM_EXPORT (ArmEnableBranchPrediction)
-GCC_ASM_EXPORT (ArmDisableBranchPrediction)
-GCC_ASM_EXPORT (ArmSetLowVectors)
-GCC_ASM_EXPORT (ArmSetHighVectors)
-GCC_ASM_EXPORT (ArmV7AllDataCachesOperation)
-GCC_ASM_EXPORT (ArmDataMemoryBarrier)
-GCC_ASM_EXPORT (ArmDataSynchronizationBarrier)
-GCC_ASM_EXPORT (ArmInstructionSynchronizationBarrier)
-GCC_ASM_EXPORT (ArmReadVBar)
-GCC_ASM_EXPORT (ArmWriteVBar)
-GCC_ASM_EXPORT (ArmEnableVFP)
-GCC_ASM_EXPORT (ArmCallWFI)
-GCC_ASM_EXPORT (ArmReadCbar)
-GCC_ASM_EXPORT (ArmReadMpidr)
-GCC_ASM_EXPORT (ArmReadTpidrurw)
-GCC_ASM_EXPORT (ArmWriteTpidrurw)
-GCC_ASM_EXPORT (ArmIsArchTimerImplemented)
-GCC_ASM_EXPORT (ArmReadIdPfr1)
-GCC_ASM_EXPORT (ArmReadIdMmfr0)
-
-.set DC_ON, (0x1<<2)
-.set IC_ON, (0x1<<12)
-.set CTRL_M_BIT,  (1 << 0)
-.set CTRL_C_BIT,  (1 << 2)
-.set CTRL_B_BIT,  (1 << 7)
-.set CTRL_I_BIT,  (1 << 12)
-
-
-ASM_PFX(ArmInvalidateDataCacheEntryByMVA):
-  mcr     p15, 0, r0, c7, c6, 1   @invalidate single data cache line
-<<<<<<< HEAD
-  dsb
-  isb
-=======
->>>>>>> c2a892d7
-  bx      lr
-
-ASM_PFX(ArmCleanDataCacheEntryByMVA):
-  mcr     p15, 0, r0, c7, c10, 1  @clean single data cache line
-<<<<<<< HEAD
-  dsb
-  isb
-=======
-  bx      lr
-
-
-ASM_PFX(ArmCleanDataCacheEntryToPoUByMVA):
-  mcr     p15, 0, r0, c7, c11, 1  @clean single data cache line to PoU
->>>>>>> c2a892d7
-  bx      lr
-
-
-ASM_PFX(ArmCleanInvalidateDataCacheEntryByMVA):
-  mcr     p15, 0, r0, c7, c14, 1  @clean and invalidate single data cache line
-  bx      lr
-
-
-ASM_PFX(ArmInvalidateDataCacheEntryBySetWay):
-  mcr     p15, 0, r0, c7, c6, 2        @ Invalidate this line
-<<<<<<< HEAD
-  dsb
-  isb
-=======
->>>>>>> c2a892d7
-  bx      lr
-
-
-ASM_PFX(ArmCleanInvalidateDataCacheEntryBySetWay):
-  mcr     p15, 0, r0, c7, c14, 2       @ Clean and Invalidate this line
-<<<<<<< HEAD
-  dsb
-  isb
-=======
->>>>>>> c2a892d7
-  bx      lr
-
-
-ASM_PFX(ArmCleanDataCacheEntryBySetWay):
-  mcr     p15, 0, r0, c7, c10, 2       @ Clean this line
-<<<<<<< HEAD
-  dsb
-  isb
-=======
->>>>>>> c2a892d7
-  bx      lr
-
-ASM_PFX(ArmInvalidateInstructionCache):
-  mcr     p15,0,R0,c7,c5,0      @Invalidate entire instruction cache
-  dsb
-  isb
-  bx      LR
-
-ASM_PFX(ArmEnableMmu):
-  mrc     p15,0,R0,c1,c0,0
-  orr     R0,R0,#1
-  mcr     p15,0,R0,c1,c0,0
-  dsb
-  isb
-  bx      LR
-
-
-ASM_PFX(ArmDisableMmu):
-  mrc     p15,0,R0,c1,c0,0
-  bic     R0,R0,#1
-  mcr     p15,0,R0,c1,c0,0      @Disable MMU
-
-  mcr     p15,0,R0,c8,c7,0      @Invalidate TLB
-  mcr     p15,0,R0,c7,c5,6      @Invalidate Branch predictor array
-  dsb
-  isb
-  bx      LR
-
-ASM_PFX(ArmDisableCachesAndMmu):
-  mrc   p15, 0, r0, c1, c0, 0           @ Get control register
-  bic   r0, r0, #CTRL_M_BIT             @ Disable MMU
-  bic   r0, r0, #CTRL_C_BIT             @ Disable D Cache
-  bic   r0, r0, #CTRL_I_BIT             @ Disable I Cache
-  mcr   p15, 0, r0, c1, c0, 0           @ Write control register
-  dsb
-  isb
-  bx      LR
-
-ASM_PFX(ArmMmuEnabled):
-  mrc     p15,0,R0,c1,c0,0
-  and     R0,R0,#1
-  bx      LR
-
-ASM_PFX(ArmEnableDataCache):
-  ldr     R1,=DC_ON
-  mrc     p15,0,R0,c1,c0,0      @Read control register configuration data
-  orr     R0,R0,R1              @Set C bit
-  mcr     p15,0,r0,c1,c0,0      @Write control register configuration data
-  dsb
-  isb
-  bx      LR
-
-ASM_PFX(ArmDisableDataCache):
-  ldr     R1,=DC_ON
-  mrc     p15,0,R0,c1,c0,0      @Read control register configuration data
-  bic     R0,R0,R1              @Clear C bit
-  mcr     p15,0,r0,c1,c0,0      @Write control register configuration data
-  dsb
-  isb
-  bx      LR
-
-ASM_PFX(ArmEnableInstructionCache):
-  ldr     R1,=IC_ON
-  mrc     p15,0,R0,c1,c0,0      @Read control register configuration data
-  orr     R0,R0,R1              @Set I bit
-  mcr     p15,0,r0,c1,c0,0      @Write control register configuration data
-  dsb
-  isb
-  bx      LR
-
-ASM_PFX(ArmDisableInstructionCache):
-  ldr     R1,=IC_ON
-  mrc     p15,0,R0,c1,c0,0      @Read control register configuration data
-  bic     R0,R0,R1              @Clear I bit.
-  mcr     p15,0,r0,c1,c0,0      @Write control register configuration data
-  dsb
-  isb
-  bx      LR
-
-ASM_PFX(ArmEnableSWPInstruction):
-  mrc     p15, 0, r0, c1, c0, 0
-  orr     r0, r0, #0x00000400
-  mcr     p15, 0, r0, c1, c0, 0
-  isb
-  bx      LR
-
-ASM_PFX(ArmEnableBranchPrediction):
-  mrc     p15, 0, r0, c1, c0, 0
-  orr     r0, r0, #0x00000800
-  mcr     p15, 0, r0, c1, c0, 0
-  dsb
-  isb
-  bx      LR
-
-ASM_PFX(ArmDisableBranchPrediction):
-  mrc     p15, 0, r0, c1, c0, 0
-  bic     r0, r0, #0x00000800
-  mcr     p15, 0, r0, c1, c0, 0
-  dsb
-  isb
-  bx      LR
-
-ASM_PFX(ArmSetLowVectors):
-  mrc     p15, 0, r0, c1, c0, 0 @ Read SCTLR into R0 (Read control register configuration data)
-  bic     r0, r0, #0x00002000   @ clear V bit
-  mcr     p15, 0, r0, c1, c0, 0 @ Write R0 into SCTLR (Write control register configuration data)
-  isb
-  bx      LR
-
-ASM_PFX(ArmSetHighVectors):
-  mrc     p15, 0, r0, c1, c0, 0 @ Read SCTLR into R0 (Read control register configuration data)
-  orr     r0, r0, #0x00002000   @ Set V bit
-  mcr     p15, 0, r0, c1, c0, 0 @ Write R0 into SCTLR (Write control register configuration data)
-  isb
-  bx      LR
-
-ASM_PFX(ArmV7AllDataCachesOperation):
-  stmfd SP!,{r4-r12, LR}
-  mov   R1, R0                @ Save Function call in R1
-  mrc   p15, 1, R6, c0, c0, 1 @ Read CLIDR
-  ands  R3, R6, #0x7000000    @ Mask out all but Level of Coherency (LoC)
-  mov   R3, R3, LSR #23       @ Cache level value (naturally aligned)
-  beq   L_Finished
-  mov   R10, #0
-
-Loop1:
-  add   R2, R10, R10, LSR #1  @ Work out 3xcachelevel
-  mov   R12, R6, LSR R2       @ bottom 3 bits are the Cache type for this level
-  and   R12, R12, #7          @ get those 3 bits alone
-  cmp   R12, #2
-  blt   L_Skip                  @ no cache or only instruction cache at this level
-  mcr   p15, 2, R10, c0, c0, 0  @ write the Cache Size selection register (CSSELR) // OR in 1 for Instruction
-  isb                           @ isb to sync the change to the CacheSizeID reg
-  mrc   p15, 1, R12, c0, c0, 0  @ reads current Cache Size ID register (CCSIDR)
-  and   R2, R12, #0x7           @ extract the line length field
-  add   R2, R2, #4              @ add 4 for the line length offset (log2 16 bytes)
-@  ldr   R4, =0x3FF
-  mov   R4, #0x400
-  sub   R4, R4, #1
-  ands  R4, R4, R12, LSR #3     @ R4 is the max number on the way size (right aligned)
-  clz   R5, R4                  @ R5 is the bit position of the way size increment
-@  ldr   R7, =0x00007FFF
-  mov   R7, #0x00008000
-  sub   R7, R7, #1
-  ands  R7, R7, R12, LSR #13    @ R7 is the max number of the index size (right aligned)
-
-Loop2:
-  mov   R9, R4                  @ R9 working copy of the max way size (right aligned)
-
-Loop3:
-  orr   R0, R10, R9, LSL R5     @ factor in the way number and cache number into R11
-  orr   R0, R0, R7, LSL R2      @ factor in the index number
-
-  blx   R1
-
-  subs  R9, R9, #1              @ decrement the way number
-  bge   Loop3
-  subs  R7, R7, #1              @ decrement the index
-  bge   Loop2
-L_Skip:
-  add   R10, R10, #2            @ increment the cache number
-  cmp   R3, R10
-  bgt   Loop1
-<<<<<<< HEAD
-
-L_Finished:
-  dsb
-  ldmfd SP!, {r4-r12, lr}
-  bx    LR
-
-ASM_PFX(ArmV7PerformPoUDataCacheOperation):
-  stmfd SP!,{r4-r12, LR}
-  mov   R1, R0                @ Save Function call in R1
-  mrc   p15, 1, R6, c0, c0, 1 @ Read CLIDR
-  ands  R3, R6, #0x38000000    @ Mask out all but Level of Unification (LoU)
-  mov   R3, R3, LSR #26       @ Cache level value (naturally aligned)
-  beq   Finished2
-  mov   R10, #0
-
-Loop4:
-  add   R2, R10, R10, LSR #1    @ Work out 3xcachelevel
-  mov   R12, R6, LSR R2         @ bottom 3 bits are the Cache type for this level
-  and   R12, R12, #7            @ get those 3 bits alone
-  cmp   R12, #2
-  blt   Skip2                   @ no cache or only instruction cache at this level
-  mcr   p15, 2, R10, c0, c0, 0  @ write the Cache Size selection register (CSSELR) // OR in 1 for Instruction
-  isb                           @ isb to sync the change to the CacheSizeID reg
-  mrc   p15, 1, R12, c0, c0, 0  @ reads current Cache Size ID register (CCSIDR)
-  and   R2, R12, #0x7            @ extract the line length field
-  add   R2, R2, #4              @ add 4 for the line length offset (log2 16 bytes)
-  ldr   R4, =0x3FF
-  ands  R4, R4, R12, LSR #3     @ R4 is the max number on the way size (right aligned)
-  clz   R5, R4                  @ R5 is the bit position of the way size increment
-  ldr   R7, =0x00007FFF
-  ands  R7, R7, R12, LSR #13    @ R7 is the max number of the index size (right aligned)
-
-Loop5:
-  mov   R9, R4                  @ R9 working copy of the max way size (right aligned)
-
-Loop6:
-  orr   R0, R10, R9, LSL R5     @ factor in the way number and cache number into R11
-  orr   R0, R0, R7, LSL R2      @ factor in the index number
-
-  blx   R1
-
-  subs  R9, R9, #1              @ decrement the way number
-  bge   Loop6
-  subs  R7, R7, #1              @ decrement the index
-  bge   Loop5
-Skip2:
-  add   R10, R10, #2            @ increment the cache number
-  cmp   R3, R10
-  bgt   Loop4
-
-Finished2:
-=======
-
-L_Finished:
->>>>>>> c2a892d7
-  dsb
-  ldmfd SP!, {r4-r12, lr}
-  bx    LR
-
-ASM_PFX(ArmDataMemoryBarrier):
-  dmb
-  bx      LR
-
-<<<<<<< HEAD
-ASM_PFX(ArmDataSyncronizationBarrier):
-ASM_PFX(ArmDrainWriteBuffer):
-=======
-ASM_PFX(ArmDataSynchronizationBarrier):
->>>>>>> c2a892d7
-  dsb
-  bx      LR
-
-ASM_PFX(ArmInstructionSynchronizationBarrier):
-  isb
-  bx      LR
-
-ASM_PFX(ArmReadVBar):
-  # Set the Address of the Vector Table in the VBAR register
-  mrc     p15, 0, r0, c12, c0, 0
-  bx      lr
-
-ASM_PFX(ArmWriteVBar):
-  # Set the Address of the Vector Table in the VBAR register
-  mcr     p15, 0, r0, c12, c0, 0
-  # Ensure the SCTLR.V bit is clear
-  mrc     p15, 0, r0, c1, c0, 0 @ Read SCTLR into R0 (Read control register configuration data)
-  bic     r0, r0, #0x00002000   @ clear V bit
-  mcr     p15, 0, r0, c1, c0, 0 @ Write R0 into SCTLR (Write control register configuration data)
-  isb
-  bx      lr
-
-ASM_PFX(ArmEnableVFP):
-  # Read CPACR (Coprocessor Access Control Register)
-  mrc     p15, 0, r0, c1, c0, 2
-  # Enable VPF access (Full Access to CP10, CP11) (V* instructions)
-  orr     r0, r0, #0x00f00000
-  # Write back CPACR (Coprocessor Access Control Register)
-  mcr     p15, 0, r0, c1, c0, 2
-  isb
-  # Set EN bit in FPEXC. The Advanced SIMD and VFP extensions are enabled and operate normally.
-  mov     r0, #0x40000000
-#ifndef __clang__
-  mcr     p10,#0x7,r0,c8,c0,#0
-#else
-  vmsr    fpexc, r0
-#endif
-  bx      lr
-
-ASM_PFX(ArmCallWFI):
-  wfi
-  bx      lr
-
-#Note: Return 0 in Uniprocessor implementation
-ASM_PFX(ArmReadCbar):
-  mrc     p15, 4, r0, c15, c0, 0  @ Read Configuration Base Address Register
-  bx      lr
-
-ASM_PFX(ArmReadMpidr):
-  mrc     p15, 0, r0, c0, c0, 5       @ read MPIDR
-  bx      lr
-
-ASM_PFX(ArmReadTpidrurw):
-  mrc     p15, 0, r0, c13, c0, 2    @ read TPIDRURW
-  bx      lr
-
-ASM_PFX(ArmWriteTpidrurw):
-  mcr     p15, 0, r0, c13, c0, 2    @ write TPIDRURW
-  bx      lr
-
-ASM_PFX(ArmIsArchTimerImplemented):
-  mrc    p15, 0, r0, c0, c1, 1     @ Read ID_PFR1
-  and    r0, r0, #0x000F0000
-  bx     lr
-
-ASM_PFX(ArmReadIdPfr1):
-  mrc    p15, 0, r0, c0, c1, 1     @ Read ID_PFR1 Register
-  bx     lr
-
-ASM_PFX(ArmReadIdMmfr0):
-  mrc    p15, 0, r0, c0, c1, 4     @ Read ID_MMFR0 Register
-  bx     lr
-
-ASM_FUNCTION_REMOVE_IF_UNREFERENCED
+#------------------------------------------------------------------------------
+#
+# Copyright (c) 2008 - 2010, Apple Inc. All rights reserved.<BR>
+# Copyright (c) 2011 - 2014, ARM Limited. All rights reserved.
+#
+# This program and the accompanying materials
+# are licensed and made available under the terms and conditions of the BSD License
+# which accompanies this distribution.  The full text of the license may be found at
+# http://opensource.org/licenses/bsd-license.php
+#
+# THE PROGRAM IS DISTRIBUTED UNDER THE BSD LICENSE ON AN "AS IS" BASIS,
+# WITHOUT WARRANTIES OR REPRESENTATIONS OF ANY KIND, EITHER EXPRESS OR IMPLIED.
+#
+#------------------------------------------------------------------------------
+
+.text
+.align 2
+
+GCC_ASM_EXPORT (ArmInvalidateInstructionCache)
+GCC_ASM_EXPORT (ArmInvalidateDataCacheEntryByMVA)
+GCC_ASM_EXPORT (ArmCleanDataCacheEntryByMVA)
+GCC_ASM_EXPORT (ArmCleanDataCacheEntryToPoUByMVA)
+GCC_ASM_EXPORT (ArmCleanInvalidateDataCacheEntryByMVA)
+GCC_ASM_EXPORT (ArmInvalidateDataCacheEntryBySetWay)
+GCC_ASM_EXPORT (ArmCleanDataCacheEntryBySetWay)
+GCC_ASM_EXPORT (ArmCleanInvalidateDataCacheEntryBySetWay)
+GCC_ASM_EXPORT (ArmEnableMmu)
+GCC_ASM_EXPORT (ArmDisableMmu)
+GCC_ASM_EXPORT (ArmDisableCachesAndMmu)
+GCC_ASM_EXPORT (ArmMmuEnabled)
+GCC_ASM_EXPORT (ArmEnableDataCache)
+GCC_ASM_EXPORT (ArmDisableDataCache)
+GCC_ASM_EXPORT (ArmEnableInstructionCache)
+GCC_ASM_EXPORT (ArmDisableInstructionCache)
+GCC_ASM_EXPORT (ArmEnableSWPInstruction)
+GCC_ASM_EXPORT (ArmEnableBranchPrediction)
+GCC_ASM_EXPORT (ArmDisableBranchPrediction)
+GCC_ASM_EXPORT (ArmSetLowVectors)
+GCC_ASM_EXPORT (ArmSetHighVectors)
+GCC_ASM_EXPORT (ArmV7AllDataCachesOperation)
+GCC_ASM_EXPORT (ArmDataMemoryBarrier)
+GCC_ASM_EXPORT (ArmDataSynchronizationBarrier)
+GCC_ASM_EXPORT (ArmInstructionSynchronizationBarrier)
+GCC_ASM_EXPORT (ArmReadVBar)
+GCC_ASM_EXPORT (ArmWriteVBar)
+GCC_ASM_EXPORT (ArmEnableVFP)
+GCC_ASM_EXPORT (ArmCallWFI)
+GCC_ASM_EXPORT (ArmReadCbar)
+GCC_ASM_EXPORT (ArmReadMpidr)
+GCC_ASM_EXPORT (ArmReadTpidrurw)
+GCC_ASM_EXPORT (ArmWriteTpidrurw)
+GCC_ASM_EXPORT (ArmIsArchTimerImplemented)
+GCC_ASM_EXPORT (ArmReadIdPfr1)
+GCC_ASM_EXPORT (ArmReadIdMmfr0)
+
+.set DC_ON, (0x1<<2)
+.set IC_ON, (0x1<<12)
+.set CTRL_M_BIT,  (1 << 0)
+.set CTRL_C_BIT,  (1 << 2)
+.set CTRL_B_BIT,  (1 << 7)
+.set CTRL_I_BIT,  (1 << 12)
+
+
+ASM_PFX(ArmInvalidateDataCacheEntryByMVA):
+  mcr     p15, 0, r0, c7, c6, 1   @invalidate single data cache line
+  bx      lr
+
+ASM_PFX(ArmCleanDataCacheEntryByMVA):
+  mcr     p15, 0, r0, c7, c10, 1  @clean single data cache line
+  bx      lr
+
+
+ASM_PFX(ArmCleanDataCacheEntryToPoUByMVA):
+  mcr     p15, 0, r0, c7, c11, 1  @clean single data cache line to PoU
+  bx      lr
+
+
+ASM_PFX(ArmCleanInvalidateDataCacheEntryByMVA):
+  mcr     p15, 0, r0, c7, c14, 1  @clean and invalidate single data cache line
+  bx      lr
+
+
+ASM_PFX(ArmInvalidateDataCacheEntryBySetWay):
+  mcr     p15, 0, r0, c7, c6, 2        @ Invalidate this line
+  bx      lr
+
+
+ASM_PFX(ArmCleanInvalidateDataCacheEntryBySetWay):
+  mcr     p15, 0, r0, c7, c14, 2       @ Clean and Invalidate this line
+  bx      lr
+
+
+ASM_PFX(ArmCleanDataCacheEntryBySetWay):
+  mcr     p15, 0, r0, c7, c10, 2       @ Clean this line
+  bx      lr
+
+ASM_PFX(ArmInvalidateInstructionCache):
+  mcr     p15,0,R0,c7,c5,0      @Invalidate entire instruction cache
+  dsb
+  isb
+  bx      LR
+
+ASM_PFX(ArmEnableMmu):
+  mrc     p15,0,R0,c1,c0,0
+  orr     R0,R0,#1
+  mcr     p15,0,R0,c1,c0,0
+  dsb
+  isb
+  bx      LR
+
+
+ASM_PFX(ArmDisableMmu):
+  mrc     p15,0,R0,c1,c0,0
+  bic     R0,R0,#1
+  mcr     p15,0,R0,c1,c0,0      @Disable MMU
+
+  mcr     p15,0,R0,c8,c7,0      @Invalidate TLB
+  mcr     p15,0,R0,c7,c5,6      @Invalidate Branch predictor array
+  dsb
+  isb
+  bx      LR
+
+ASM_PFX(ArmDisableCachesAndMmu):
+  mrc   p15, 0, r0, c1, c0, 0           @ Get control register
+  bic   r0, r0, #CTRL_M_BIT             @ Disable MMU
+  bic   r0, r0, #CTRL_C_BIT             @ Disable D Cache
+  bic   r0, r0, #CTRL_I_BIT             @ Disable I Cache
+  mcr   p15, 0, r0, c1, c0, 0           @ Write control register
+  dsb
+  isb
+  bx      LR
+
+ASM_PFX(ArmMmuEnabled):
+  mrc     p15,0,R0,c1,c0,0
+  and     R0,R0,#1
+  bx      LR
+
+ASM_PFX(ArmEnableDataCache):
+  ldr     R1,=DC_ON
+  mrc     p15,0,R0,c1,c0,0      @Read control register configuration data
+  orr     R0,R0,R1              @Set C bit
+  mcr     p15,0,r0,c1,c0,0      @Write control register configuration data
+  dsb
+  isb
+  bx      LR
+
+ASM_PFX(ArmDisableDataCache):
+  ldr     R1,=DC_ON
+  mrc     p15,0,R0,c1,c0,0      @Read control register configuration data
+  bic     R0,R0,R1              @Clear C bit
+  mcr     p15,0,r0,c1,c0,0      @Write control register configuration data
+  dsb
+  isb
+  bx      LR
+
+ASM_PFX(ArmEnableInstructionCache):
+  ldr     R1,=IC_ON
+  mrc     p15,0,R0,c1,c0,0      @Read control register configuration data
+  orr     R0,R0,R1              @Set I bit
+  mcr     p15,0,r0,c1,c0,0      @Write control register configuration data
+  dsb
+  isb
+  bx      LR
+
+ASM_PFX(ArmDisableInstructionCache):
+  ldr     R1,=IC_ON
+  mrc     p15,0,R0,c1,c0,0      @Read control register configuration data
+  bic     R0,R0,R1              @Clear I bit.
+  mcr     p15,0,r0,c1,c0,0      @Write control register configuration data
+  dsb
+  isb
+  bx      LR
+
+ASM_PFX(ArmEnableSWPInstruction):
+  mrc     p15, 0, r0, c1, c0, 0
+  orr     r0, r0, #0x00000400
+  mcr     p15, 0, r0, c1, c0, 0
+  isb
+  bx      LR
+
+ASM_PFX(ArmEnableBranchPrediction):
+  mrc     p15, 0, r0, c1, c0, 0
+  orr     r0, r0, #0x00000800
+  mcr     p15, 0, r0, c1, c0, 0
+  dsb
+  isb
+  bx      LR
+
+ASM_PFX(ArmDisableBranchPrediction):
+  mrc     p15, 0, r0, c1, c0, 0
+  bic     r0, r0, #0x00000800
+  mcr     p15, 0, r0, c1, c0, 0
+  dsb
+  isb
+  bx      LR
+
+ASM_PFX(ArmSetLowVectors):
+  mrc     p15, 0, r0, c1, c0, 0 @ Read SCTLR into R0 (Read control register configuration data)
+  bic     r0, r0, #0x00002000   @ clear V bit
+  mcr     p15, 0, r0, c1, c0, 0 @ Write R0 into SCTLR (Write control register configuration data)
+  isb
+  bx      LR
+
+ASM_PFX(ArmSetHighVectors):
+  mrc     p15, 0, r0, c1, c0, 0 @ Read SCTLR into R0 (Read control register configuration data)
+  orr     r0, r0, #0x00002000   @ Set V bit
+  mcr     p15, 0, r0, c1, c0, 0 @ Write R0 into SCTLR (Write control register configuration data)
+  isb
+  bx      LR
+
+ASM_PFX(ArmV7AllDataCachesOperation):
+  stmfd SP!,{r4-r12, LR}
+  mov   R1, R0                @ Save Function call in R1
+  mrc   p15, 1, R6, c0, c0, 1 @ Read CLIDR
+  ands  R3, R6, #0x7000000    @ Mask out all but Level of Coherency (LoC)
+  mov   R3, R3, LSR #23       @ Cache level value (naturally aligned)
+  beq   L_Finished
+  mov   R10, #0
+
+Loop1:
+  add   R2, R10, R10, LSR #1  @ Work out 3xcachelevel
+  mov   R12, R6, LSR R2       @ bottom 3 bits are the Cache type for this level
+  and   R12, R12, #7          @ get those 3 bits alone
+  cmp   R12, #2
+  blt   L_Skip                  @ no cache or only instruction cache at this level
+  mcr   p15, 2, R10, c0, c0, 0  @ write the Cache Size selection register (CSSELR) // OR in 1 for Instruction
+  isb                           @ isb to sync the change to the CacheSizeID reg
+  mrc   p15, 1, R12, c0, c0, 0  @ reads current Cache Size ID register (CCSIDR)
+  and   R2, R12, #0x7           @ extract the line length field
+  add   R2, R2, #4              @ add 4 for the line length offset (log2 16 bytes)
+@  ldr   R4, =0x3FF
+  mov   R4, #0x400
+  sub   R4, R4, #1
+  ands  R4, R4, R12, LSR #3     @ R4 is the max number on the way size (right aligned)
+  clz   R5, R4                  @ R5 is the bit position of the way size increment
+@  ldr   R7, =0x00007FFF
+  mov   R7, #0x00008000
+  sub   R7, R7, #1
+  ands  R7, R7, R12, LSR #13    @ R7 is the max number of the index size (right aligned)
+
+Loop2:
+  mov   R9, R4                  @ R9 working copy of the max way size (right aligned)
+
+Loop3:
+  orr   R0, R10, R9, LSL R5     @ factor in the way number and cache number into R11
+  orr   R0, R0, R7, LSL R2      @ factor in the index number
+
+  blx   R1
+
+  subs  R9, R9, #1              @ decrement the way number
+  bge   Loop3
+  subs  R7, R7, #1              @ decrement the index
+  bge   Loop2
+L_Skip:
+  add   R10, R10, #2            @ increment the cache number
+  cmp   R3, R10
+  bgt   Loop1
+
+L_Finished:
+  dsb
+  ldmfd SP!, {r4-r12, lr}
+  bx    LR
+
+ASM_PFX(ArmDataMemoryBarrier):
+  dmb
+  bx      LR
+
+ASM_PFX(ArmDataSynchronizationBarrier):
+  dsb
+  bx      LR
+
+ASM_PFX(ArmInstructionSynchronizationBarrier):
+  isb
+  bx      LR
+
+ASM_PFX(ArmReadVBar):
+  # Set the Address of the Vector Table in the VBAR register
+  mrc     p15, 0, r0, c12, c0, 0
+  bx      lr
+
+ASM_PFX(ArmWriteVBar):
+  # Set the Address of the Vector Table in the VBAR register
+  mcr     p15, 0, r0, c12, c0, 0
+  # Ensure the SCTLR.V bit is clear
+  mrc     p15, 0, r0, c1, c0, 0 @ Read SCTLR into R0 (Read control register configuration data)
+  bic     r0, r0, #0x00002000   @ clear V bit
+  mcr     p15, 0, r0, c1, c0, 0 @ Write R0 into SCTLR (Write control register configuration data)
+  isb
+  bx      lr
+
+ASM_PFX(ArmEnableVFP):
+  # Read CPACR (Coprocessor Access Control Register)
+  mrc     p15, 0, r0, c1, c0, 2
+  # Enable VPF access (Full Access to CP10, CP11) (V* instructions)
+  orr     r0, r0, #0x00f00000
+  # Write back CPACR (Coprocessor Access Control Register)
+  mcr     p15, 0, r0, c1, c0, 2
+  isb
+  # Set EN bit in FPEXC. The Advanced SIMD and VFP extensions are enabled and operate normally.
+  mov     r0, #0x40000000
+#ifndef __clang__
+  mcr     p10,#0x7,r0,c8,c0,#0
+#else
+  vmsr    fpexc, r0
+#endif
+  bx      lr
+
+ASM_PFX(ArmCallWFI):
+  wfi
+  bx      lr
+
+#Note: Return 0 in Uniprocessor implementation
+ASM_PFX(ArmReadCbar):
+  mrc     p15, 4, r0, c15, c0, 0  @ Read Configuration Base Address Register
+  bx      lr
+
+ASM_PFX(ArmReadMpidr):
+  mrc     p15, 0, r0, c0, c0, 5       @ read MPIDR
+  bx      lr
+
+ASM_PFX(ArmReadTpidrurw):
+  mrc     p15, 0, r0, c13, c0, 2    @ read TPIDRURW
+  bx      lr
+
+ASM_PFX(ArmWriteTpidrurw):
+  mcr     p15, 0, r0, c13, c0, 2    @ write TPIDRURW
+  bx      lr
+
+ASM_PFX(ArmIsArchTimerImplemented):
+  mrc    p15, 0, r0, c0, c1, 1     @ Read ID_PFR1
+  and    r0, r0, #0x000F0000
+  bx     lr
+
+ASM_PFX(ArmReadIdPfr1):
+  mrc    p15, 0, r0, c0, c1, 1     @ Read ID_PFR1 Register
+  bx     lr
+
+ASM_PFX(ArmReadIdMmfr0):
+  mrc    p15, 0, r0, c0, c1, 4     @ Read ID_MMFR0 Register
+  bx     lr
+
+ASM_FUNCTION_REMOVE_IF_UNREFERENCED