#/* @file
<<<<<<< HEAD
#  Copyright (c) 2011, ARM Limited. All rights reserved.
=======
#  Copyright (c) 2011-2015, ARM Limited. All rights reserved.
>>>>>>> c2a892d7
#
#  This program and the accompanying materials
#  are licensed and made available under the terms and conditions of the BSD License
#  which accompanies this distribution.  The full text of the license may be found at
#  http://opensource.org/licenses/bsd-license.php
#
#  THE PROGRAM IS DISTRIBUTED UNDER THE BSD LICENSE ON AN "AS IS" BASIS,
#  WITHOUT WARRANTIES OR REPRESENTATIONS OF ANY KIND, EITHER EXPRESS OR IMPLIED.
#
#*/

[Defines]
  INF_VERSION                    = 0x00010005
  BASE_NAME                      = ArmV7LibSec
  FILE_GUID                      = addd46ad-156a-4309-b134-46a1b14a61bf
  MODULE_TYPE                    = BASE
  VERSION_STRING                 = 1.0
  LIBRARY_CLASS                  = ArmLib

[Sources.common]
  ArmLibSupportV7.S    | GCC
  ArmLibSupportV7.asm  | RVCT

  ../Common/Arm/ArmLibSupport.S    | GCC
  ../Common/Arm/ArmLibSupport.asm  | RVCT
  ../Common/ArmLib.c

  ArmV7Support.S    | GCC
  ArmV7Support.asm  | RVCT

  ArmV7Lib.c

  ArmV7ArchTimer.c
  ArmV7ArchTimerSupport.S    | GCC
  ArmV7ArchTimerSupport.asm    | RVCT

[Packages]
  ArmPkg/ArmPkg.dec
  MdePkg/MdePkg.dec

[Protocols]
  gEfiCpuArchProtocolGuid
<|MERGE_RESOLUTION|>--- conflicted
+++ resolved
@@ -1,48 +1,44 @@
-#/* @file
-<<<<<<< HEAD
-#  Copyright (c) 2011, ARM Limited. All rights reserved.
-=======
-#  Copyright (c) 2011-2015, ARM Limited. All rights reserved.
->>>>>>> c2a892d7
-#
-#  This program and the accompanying materials
-#  are licensed and made available under the terms and conditions of the BSD License
-#  which accompanies this distribution.  The full text of the license may be found at
-#  http://opensource.org/licenses/bsd-license.php
-#
-#  THE PROGRAM IS DISTRIBUTED UNDER THE BSD LICENSE ON AN "AS IS" BASIS,
-#  WITHOUT WARRANTIES OR REPRESENTATIONS OF ANY KIND, EITHER EXPRESS OR IMPLIED.
-#
-#*/
-
-[Defines]
-  INF_VERSION                    = 0x00010005
-  BASE_NAME                      = ArmV7LibSec
-  FILE_GUID                      = addd46ad-156a-4309-b134-46a1b14a61bf
-  MODULE_TYPE                    = BASE
-  VERSION_STRING                 = 1.0
-  LIBRARY_CLASS                  = ArmLib
-
-[Sources.common]
-  ArmLibSupportV7.S    | GCC
-  ArmLibSupportV7.asm  | RVCT
-
-  ../Common/Arm/ArmLibSupport.S    | GCC
-  ../Common/Arm/ArmLibSupport.asm  | RVCT
-  ../Common/ArmLib.c
-
-  ArmV7Support.S    | GCC
-  ArmV7Support.asm  | RVCT
-
-  ArmV7Lib.c
-
-  ArmV7ArchTimer.c
-  ArmV7ArchTimerSupport.S    | GCC
-  ArmV7ArchTimerSupport.asm    | RVCT
-
-[Packages]
-  ArmPkg/ArmPkg.dec
-  MdePkg/MdePkg.dec
-
-[Protocols]
-  gEfiCpuArchProtocolGuid
+#/* @file
+#  Copyright (c) 2011-2015, ARM Limited. All rights reserved.
+#
+#  This program and the accompanying materials
+#  are licensed and made available under the terms and conditions of the BSD License
+#  which accompanies this distribution.  The full text of the license may be found at
+#  http://opensource.org/licenses/bsd-license.php
+#
+#  THE PROGRAM IS DISTRIBUTED UNDER THE BSD LICENSE ON AN "AS IS" BASIS,
+#  WITHOUT WARRANTIES OR REPRESENTATIONS OF ANY KIND, EITHER EXPRESS OR IMPLIED.
+#
+#*/
+
+[Defines]
+  INF_VERSION                    = 0x00010005
+  BASE_NAME                      = ArmV7LibSec
+  FILE_GUID                      = addd46ad-156a-4309-b134-46a1b14a61bf
+  MODULE_TYPE                    = BASE
+  VERSION_STRING                 = 1.0
+  LIBRARY_CLASS                  = ArmLib
+
+[Sources.common]
+  ArmLibSupportV7.S    | GCC
+  ArmLibSupportV7.asm  | RVCT
+
+  ../Common/Arm/ArmLibSupport.S    | GCC
+  ../Common/Arm/ArmLibSupport.asm  | RVCT
+  ../Common/ArmLib.c
+
+  ArmV7Support.S    | GCC
+  ArmV7Support.asm  | RVCT
+
+  ArmV7Lib.c
+
+  ArmV7ArchTimer.c
+  ArmV7ArchTimerSupport.S    | GCC
+  ArmV7ArchTimerSupport.asm    | RVCT
+
+[Packages]
+  ArmPkg/ArmPkg.dec
+  MdePkg/MdePkg.dec
+
+[Protocols]
+  gEfiCpuArchProtocolGuid