--- conflicted
+++ resolved
@@ -1,151 +1,107 @@
-/** @file
-
-  Copyright (c) 2008 - 2009, Apple Inc. All rights reserved.<BR>
-  Copyright (c) 2011 - 2014, ARM Ltd. All rights reserved.<BR>
-
-  This program and the accompanying materials
-  are licensed and made available under the terms and conditions of the BSD License
-  which accompanies this distribution.  The full text of the license may be found at
-  http://opensource.org/licenses/bsd-license.php
-
-  THE PROGRAM IS DISTRIBUTED UNDER THE BSD LICENSE ON AN "AS IS" BASIS,
-  WITHOUT WARRANTIES OR REPRESENTATIONS OF ANY KIND, EITHER EXPRESS OR IMPLIED.
-
-**/
-
-#include <Base.h>
-
-#include <Library/ArmLib.h>
-#include <Library/DebugLib.h>
-#include <Library/PcdLib.h>
-
-#include "ArmLibPrivate.h"
-
-VOID
-EFIAPI
-ArmSetAuxCrBit (
-  IN  UINT32    Bits
-  )
-{
-  UINT32 val = ArmReadAuxCr();
-  val |= Bits;
-  ArmWriteAuxCr(val);
-}
-
-VOID
-EFIAPI
-<<<<<<< HEAD
-ArmSetAuxCrBit (
-=======
-ArmUnsetAuxCrBit (
->>>>>>> c2a892d7
-  IN  UINT32    Bits
-  )
-{
-  UINT32 val = ArmReadAuxCr();
-<<<<<<< HEAD
-  val |= Bits;
-  ArmWriteAuxCr(val);
-}
-
-VOID
-EFIAPI
-ArmUnsetAuxCrBit (
-  IN  UINT32    Bits
-  )
-{
-  UINT32 val = ArmReadAuxCr();
-  val &= ~Bits;
-  ArmWriteAuxCr(val);
-=======
-  val &= ~Bits;
-  ArmWriteAuxCr(val);
-}
-
-//
-// Helper functions for accessing CPUACTLR
-//
-
-VOID
-EFIAPI
-ArmSetCpuActlrBit (
-  IN  UINTN    Bits
-  )
-{
-  UINTN Value;
-  Value =  ArmReadCpuActlr ();
-  Value |= Bits;
-  ArmWriteCpuActlr (Value);
->>>>>>> c2a892d7
-}
-
-//
-// Helper functions for accessing CPUACTLR
-//
-
-VOID
-EFIAPI
-<<<<<<< HEAD
-ArmSetCpuActlrBit (
-=======
-ArmUnsetCpuActlrBit (
->>>>>>> c2a892d7
-  IN  UINTN    Bits
-  )
-{
-  UINTN Value;
-<<<<<<< HEAD
-  Value =  ArmReadCpuActlr ();
-  Value |= Bits;
-=======
-  Value = ArmReadCpuActlr ();
-  Value &= ~Bits;
->>>>>>> c2a892d7
-  ArmWriteCpuActlr (Value);
-}
-
-UINTN
-EFIAPI
-<<<<<<< HEAD
-ArmUnsetCpuActlrBit (
-  IN  UINTN    Bits
-  )
-{
-  UINTN Value;
-  Value = ArmReadCpuActlr ();
-  Value &= ~Bits;
-  ArmWriteCpuActlr (Value);
-=======
-ArmDataCacheLineLength (
-  VOID
-  )
-{
-  return 4 << ((ArmCacheInfo () >> 16) & 0xf); // CTR_EL0.DminLine
-}
-
-UINTN
-EFIAPI
-ArmInstructionCacheLineLength (
-  VOID
-  )
-{
-  return 4 << (ArmCacheInfo () & 0xf); // CTR_EL0.IminLine
-}
-
-UINTN
-EFIAPI
-ArmCacheWritebackGranule (
-  VOID
-  )
-{
-  UINTN   CWG;
-
-  CWG = (ArmCacheInfo () >> 24) & 0xf; // CTR_EL0.CWG
-
-  if (CWG == 0) {
-    return SIZE_2KB;
-  }
-
-  return 4 << CWG;
->>>>>>> c2a892d7
-}
+/** @file
+
+  Copyright (c) 2008 - 2009, Apple Inc. All rights reserved.<BR>
+  Copyright (c) 2011 - 2014, ARM Ltd. All rights reserved.<BR>
+
+  This program and the accompanying materials
+  are licensed and made available under the terms and conditions of the BSD License
+  which accompanies this distribution.  The full text of the license may be found at
+  http://opensource.org/licenses/bsd-license.php
+
+  THE PROGRAM IS DISTRIBUTED UNDER THE BSD LICENSE ON AN "AS IS" BASIS,
+  WITHOUT WARRANTIES OR REPRESENTATIONS OF ANY KIND, EITHER EXPRESS OR IMPLIED.
+
+**/
+
+#include <Base.h>
+
+#include <Library/ArmLib.h>
+#include <Library/DebugLib.h>
+#include <Library/PcdLib.h>
+
+#include "ArmLibPrivate.h"
+
+VOID
+EFIAPI
+ArmSetAuxCrBit (
+  IN  UINT32    Bits
+  )
+{
+  UINT32 val = ArmReadAuxCr();
+  val |= Bits;
+  ArmWriteAuxCr(val);
+}
+
+VOID
+EFIAPI
+ArmUnsetAuxCrBit (
+  IN  UINT32    Bits
+  )
+{
+  UINT32 val = ArmReadAuxCr();
+  val &= ~Bits;
+  ArmWriteAuxCr(val);
+}
+
+//
+// Helper functions for accessing CPUACTLR
+//
+
+VOID
+EFIAPI
+ArmSetCpuActlrBit (
+  IN  UINTN    Bits
+  )
+{
+  UINTN Value;
+  Value =  ArmReadCpuActlr ();
+  Value |= Bits;
+  ArmWriteCpuActlr (Value);
+}
+
+VOID
+EFIAPI
+ArmUnsetCpuActlrBit (
+  IN  UINTN    Bits
+  )
+{
+  UINTN Value;
+  Value = ArmReadCpuActlr ();
+  Value &= ~Bits;
+  ArmWriteCpuActlr (Value);
+}
+
+UINTN
+EFIAPI
+ArmDataCacheLineLength (
+  VOID
+  )
+{
+  return 4 << ((ArmCacheInfo () >> 16) & 0xf); // CTR_EL0.DminLine
+}
+
+UINTN
+EFIAPI
+ArmInstructionCacheLineLength (
+  VOID
+  )
+{
+  return 4 << (ArmCacheInfo () & 0xf); // CTR_EL0.IminLine
+}
+
+UINTN
+EFIAPI
+ArmCacheWritebackGranule (
+  VOID
+  )
+{
+  UINTN   CWG;
+
+  CWG = (ArmCacheInfo () >> 24) & 0xf; // CTR_EL0.CWG
+
+  if (CWG == 0) {
+    return SIZE_2KB;
+  }
+
+  return 4 << CWG;
+}