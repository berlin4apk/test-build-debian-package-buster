/** @file
*  File managing the MMU for ARMv8 architecture
*
*  Copyright (c) 2011-2014, ARM Limited. All rights reserved.
*
*  This program and the accompanying materials
*  are licensed and made available under the terms and conditions of the BSD License
*  which accompanies this distribution.  The full text of the license may be found at
*  http://opensource.org/licenses/bsd-license.php
*
*  THE PROGRAM IS DISTRIBUTED UNDER THE BSD LICENSE ON AN "AS IS" BASIS,
*  WITHOUT WARRANTIES OR REPRESENTATIONS OF ANY KIND, EITHER EXPRESS OR IMPLIED.
*
**/

#include <Uefi.h>
#include <Chipset/AArch64.h>
#include <Library/BaseMemoryLib.h>
#include <Library/MemoryAllocationLib.h>
#include <Library/ArmLib.h>
#include <Library/BaseLib.h>
#include <Library/DebugLib.h>
#include "AArch64Lib.h"
#include "ArmLibPrivate.h"

// We use this index definition to define an invalid block entry
#define TT_ATTR_INDX_INVALID    ((UINT32)~0)

STATIC
UINT64
ArmMemoryAttributeToPageAttribute (
  IN ARM_MEMORY_REGION_ATTRIBUTES  Attributes
  )
{
  switch (Attributes) {
  case ARM_MEMORY_REGION_ATTRIBUTE_WRITE_BACK:
  case ARM_MEMORY_REGION_ATTRIBUTE_NONSECURE_WRITE_BACK:
    return TT_ATTR_INDX_MEMORY_WRITE_BACK | TT_SH_INNER_SHAREABLE;

  case ARM_MEMORY_REGION_ATTRIBUTE_WRITE_THROUGH:
  case ARM_MEMORY_REGION_ATTRIBUTE_NONSECURE_WRITE_THROUGH:
    return TT_ATTR_INDX_MEMORY_WRITE_THROUGH | TT_SH_INNER_SHAREABLE;

  // Uncached and device mappings are treated as outer shareable by default,
  case ARM_MEMORY_REGION_ATTRIBUTE_UNCACHED_UNBUFFERED:
  case ARM_MEMORY_REGION_ATTRIBUTE_NONSECURE_UNCACHED_UNBUFFERED:
    return TT_ATTR_INDX_MEMORY_NON_CACHEABLE;

  default:
    ASSERT(0);
  case ARM_MEMORY_REGION_ATTRIBUTE_DEVICE:
  case ARM_MEMORY_REGION_ATTRIBUTE_NONSECURE_DEVICE:
    if (ArmReadCurrentEL () == AARCH64_EL2)
      return TT_ATTR_INDX_DEVICE_MEMORY | TT_TABLE_XN;
    else
      return TT_ATTR_INDX_DEVICE_MEMORY | TT_TABLE_UXN | TT_TABLE_PXN;
  }
}

UINT64
PageAttributeToGcdAttribute (
  IN UINT64 PageAttributes
  )
{
  UINT64  GcdAttributes;

  switch (PageAttributes & TT_ATTR_INDX_MASK) {
  case TT_ATTR_INDX_DEVICE_MEMORY:
    GcdAttributes = EFI_MEMORY_UC;
    break;
  case TT_ATTR_INDX_MEMORY_NON_CACHEABLE:
    GcdAttributes = EFI_MEMORY_WC;
    break;
  case TT_ATTR_INDX_MEMORY_WRITE_THROUGH:
    GcdAttributes = EFI_MEMORY_WT;
    break;
  case TT_ATTR_INDX_MEMORY_WRITE_BACK:
    GcdAttributes = EFI_MEMORY_WB;
    break;
  default:
    DEBUG ((EFI_D_ERROR, "PageAttributeToGcdAttribute: PageAttributes:0x%lX not supported.\n", PageAttributes));
    ASSERT (0);
    // The Global Coherency Domain (GCD) value is defined as a bit set.
    // Returning 0 means no attribute has been set.
    GcdAttributes = 0;
  }

  // Determine protection attributes
  if (((PageAttributes & TT_AP_MASK) == TT_AP_NO_RO) || ((PageAttributes & TT_AP_MASK) == TT_AP_RO_RO)) {
    // Read only cases map to write-protect
    GcdAttributes |= EFI_MEMORY_WP;
  }

  // Process eXecute Never attribute
  if ((PageAttributes & (TT_PXN_MASK | TT_UXN_MASK)) != 0 ) {
    GcdAttributes |= EFI_MEMORY_XP;
  }

  return GcdAttributes;
}

ARM_MEMORY_REGION_ATTRIBUTES
GcdAttributeToArmAttribute (
  IN UINT64 GcdAttributes
  )
{
  switch (GcdAttributes & 0xFF) {
  case EFI_MEMORY_UC:
    return ARM_MEMORY_REGION_ATTRIBUTE_DEVICE;
  case EFI_MEMORY_WC:
    return ARM_MEMORY_REGION_ATTRIBUTE_UNCACHED_UNBUFFERED;
  case EFI_MEMORY_WT:
    return ARM_MEMORY_REGION_ATTRIBUTE_WRITE_THROUGH;
  case EFI_MEMORY_WB:
    return ARM_MEMORY_REGION_ATTRIBUTE_WRITE_BACK;
  default:
    DEBUG ((EFI_D_ERROR, "GcdAttributeToArmAttribute: 0x%lX attributes is not supported.\n", GcdAttributes));
    ASSERT (0);
    return ARM_MEMORY_REGION_ATTRIBUTE_DEVICE;
  }
}

// Describe the T0SZ values for each translation table level
typedef struct {
  UINTN     MinT0SZ;
  UINTN     MaxT0SZ;
  UINTN     LargestT0SZ; // Generally (MaxT0SZ == LargestT0SZ) but at the Level3 Table
                         // the MaxT0SZ is not at the boundary of the table
} T0SZ_DESCRIPTION_PER_LEVEL;

// Map table for the corresponding Level of Table
STATIC CONST T0SZ_DESCRIPTION_PER_LEVEL T0SZPerTableLevel[] = {
    { 16, 24, 24 }, // Table Level 0
    { 25, 33, 33 }, // Table Level 1
    { 34, 39, 42 }  // Table Level 2
};

VOID
GetRootTranslationTableInfo (
  IN UINTN     T0SZ,
  OUT UINTN   *TableLevel,
  OUT UINTN   *TableEntryCount
  )
{
  UINTN Index;

  // Identify the level of the root table from the given T0SZ
  for (Index = 0; Index < sizeof (T0SZPerTableLevel) / sizeof (T0SZ_DESCRIPTION_PER_LEVEL); Index++) {
    if (T0SZ <= T0SZPerTableLevel[Index].MaxT0SZ) {
      break;
    }
  }

  // If we have not found the corresponding maximum T0SZ then we use the last one
  if (Index == sizeof (T0SZPerTableLevel) / sizeof (T0SZ_DESCRIPTION_PER_LEVEL)) {
    Index--;
  }

  // Get the level of the root table
  if (TableLevel) {
    *TableLevel = Index;
  }

  // The Size of the Table is 2^(T0SZ-LargestT0SZ)
  if (TableEntryCount) {
    *TableEntryCount = 1 << (T0SZPerTableLevel[Index].LargestT0SZ - T0SZ + 1);
  }
}

STATIC
VOID
LookupAddresstoRootTable (
  IN  UINT64  MaxAddress,
  OUT UINTN  *T0SZ,
  OUT UINTN  *TableEntryCount
  )
{
  UINTN TopBit;

  // Check the parameters are not NULL
  ASSERT ((T0SZ != NULL) && (TableEntryCount != NULL));

  // Look for the highest bit set in MaxAddress
  for (TopBit = 63; TopBit != 0; TopBit--) {
    if ((1ULL << TopBit) & MaxAddress) {
      // MaxAddress top bit is found
      TopBit = TopBit + 1;
      break;
    }
  }
  ASSERT (TopBit != 0);

  // Calculate T0SZ from the top bit of the MaxAddress
  *T0SZ = 64 - TopBit;

  // Get the Table info from T0SZ
  GetRootTranslationTableInfo (*T0SZ, NULL, TableEntryCount);
}

STATIC
UINT64*
GetBlockEntryListFromAddress (
  IN  UINT64       *RootTable,
  IN  UINT64        RegionStart,
  OUT UINTN        *TableLevel,
  IN OUT UINT64    *BlockEntrySize,
  OUT UINT64      **LastBlockEntry
  )
{
  UINTN   RootTableLevel;
  UINTN   RootTableEntryCount;
  UINT64 *TranslationTable;
  UINT64 *BlockEntry;
  UINT64 *SubTableBlockEntry;
  UINT64  BlockEntryAddress;
  UINTN   BaseAddressAlignment;
  UINTN   PageLevel;
  UINTN   Index;
  UINTN   IndexLevel;
  UINTN   T0SZ;
  UINT64  Attributes;
  UINT64  TableAttributes;

  // Initialize variable
  BlockEntry = NULL;

  // Ensure the parameters are valid
  if (!(TableLevel && BlockEntrySize && LastBlockEntry)) {
    ASSERT_EFI_ERROR (EFI_INVALID_PARAMETER);
    return NULL;
  }

  // Ensure the Region is aligned on 4KB boundary
  if ((RegionStart & (SIZE_4KB - 1)) != 0) {
    ASSERT_EFI_ERROR (EFI_INVALID_PARAMETER);
    return NULL;
  }

<<<<<<< HEAD
  // Ensure the required size is aligned on 4KB boundary
  if ((*BlockEntrySize & (SIZE_4KB - 1)) != 0) {
=======
  // Ensure the required size is aligned on 4KB boundary and not 0
  if ((*BlockEntrySize & (SIZE_4KB - 1)) != 0 || *BlockEntrySize == 0) {
>>>>>>> c2a892d7
    ASSERT_EFI_ERROR (EFI_INVALID_PARAMETER);
    return NULL;
  }

  T0SZ = ArmGetTCR () & TCR_T0SZ_MASK;
  // Get the Table info from T0SZ
  GetRootTranslationTableInfo (T0SZ, &RootTableLevel, &RootTableEntryCount);

  // If the start address is 0x0 then we use the size of the region to identify the alignment
  if (RegionStart == 0) {
    // Identify the highest possible alignment for the Region Size
    BaseAddressAlignment = LowBitSet64 (*BlockEntrySize);
  } else {
    // Identify the highest possible alignment for the Base Address
    BaseAddressAlignment = LowBitSet64 (RegionStart);
  }

  // Identify the Page Level the RegionStart must belong to. Note that PageLevel
  // should be at least 1 since block translations are not supported at level 0
  PageLevel = MAX (3 - ((BaseAddressAlignment - 12) / 9), 1);

  // If the required size is smaller than the current block size then we need to go to the page below.
  // The PageLevel was calculated on the Base Address alignment but did not take in account the alignment
  // of the allocation size
  while (*BlockEntrySize < TT_BLOCK_ENTRY_SIZE_AT_LEVEL (PageLevel)) {
    // It does not fit so we need to go a page level above
    PageLevel++;
  }

  //
  // Get the Table Descriptor for the corresponding PageLevel. We need to decompose RegionStart to get appropriate entries
  //

  TranslationTable = RootTable;
  for (IndexLevel = RootTableLevel; IndexLevel <= PageLevel; IndexLevel++) {
    BlockEntry = (UINT64*)TT_GET_ENTRY_FOR_ADDRESS (TranslationTable, IndexLevel, RegionStart);

    if ((IndexLevel != 3) && ((*BlockEntry & TT_TYPE_MASK) == TT_TYPE_TABLE_ENTRY)) {
      // Go to the next table
      TranslationTable = (UINT64*)(*BlockEntry & TT_ADDRESS_MASK_DESCRIPTION_TABLE);

      // If we are at the last level then update the last level to next level
      if (IndexLevel == PageLevel) {
        // Enter the next level
        PageLevel++;
      }
    } else if ((*BlockEntry & TT_TYPE_MASK) == TT_TYPE_BLOCK_ENTRY) {
      // If we are not at the last level then we need to split this BlockEntry
      if (IndexLevel != PageLevel) {
        // Retrieve the attributes from the block entry
        Attributes = *BlockEntry & TT_ATTRIBUTES_MASK;

        // Convert the block entry attributes into Table descriptor attributes
        TableAttributes = TT_TABLE_AP_NO_PERMISSION;
        if (Attributes & TT_PXN_MASK) {
          TableAttributes = TT_TABLE_PXN;
        }
        // XN maps to UXN in the EL1&0 translation regime
        if (Attributes & TT_XN_MASK) {
          TableAttributes = TT_TABLE_XN;
        }
        if (Attributes & TT_NS) {
          TableAttributes = TT_TABLE_NS;
        }

        // Get the address corresponding at this entry
        BlockEntryAddress = RegionStart;
        BlockEntryAddress = BlockEntryAddress >> TT_ADDRESS_OFFSET_AT_LEVEL(IndexLevel);
        // Shift back to right to set zero before the effective address
        BlockEntryAddress = BlockEntryAddress << TT_ADDRESS_OFFSET_AT_LEVEL(IndexLevel);

        // Set the correct entry type for the next page level
        if ((IndexLevel + 1) == 3) {
          Attributes |= TT_TYPE_BLOCK_ENTRY_LEVEL3;
        } else {
          Attributes |= TT_TYPE_BLOCK_ENTRY;
        }

        // Create a new translation table
        TranslationTable = (UINT64*)AllocateAlignedPages (EFI_SIZE_TO_PAGES(TT_ENTRY_COUNT * sizeof(UINT64)), TT_ALIGNMENT_DESCRIPTION_TABLE);
        if (TranslationTable == NULL) {
          return NULL;
        }
<<<<<<< HEAD
        TranslationTable = (UINT64*)((UINTN)TranslationTable & TT_ADDRESS_MASK_DESCRIPTION_TABLE);

        // Populate the newly created lower level table
        SubTableBlockEntry = TranslationTable;
        for (Index = 0; Index < TT_ENTRY_COUNT; Index++) {
          *SubTableBlockEntry = Attributes | (BlockEntryAddress + (Index << TT_ADDRESS_OFFSET_AT_LEVEL(IndexLevel + 1)));
          SubTableBlockEntry++;
        }

        // Fill the BlockEntry with the new TranslationTable
        *BlockEntry = ((UINTN)TranslationTable & TT_ADDRESS_MASK_DESCRIPTION_TABLE) | TableAttributes | TT_TYPE_TABLE_ENTRY;
        // Update the last block entry with the newly created translation table
        *LastBlockEntry = TT_LAST_BLOCK_ADDRESS(TranslationTable, TT_ENTRY_COUNT);

        // Block Entry points at the beginning of the Translation Table
        BlockEntry = TranslationTable;
=======

        // Populate the newly created lower level table
        SubTableBlockEntry = TranslationTable;
        for (Index = 0; Index < TT_ENTRY_COUNT; Index++) {
          *SubTableBlockEntry = Attributes | (BlockEntryAddress + (Index << TT_ADDRESS_OFFSET_AT_LEVEL(IndexLevel + 1)));
          SubTableBlockEntry++;
        }

        // Fill the BlockEntry with the new TranslationTable
        *BlockEntry = ((UINTN)TranslationTable & TT_ADDRESS_MASK_DESCRIPTION_TABLE) | TableAttributes | TT_TYPE_TABLE_ENTRY;
>>>>>>> c2a892d7
      }
    } else {
      if (IndexLevel != PageLevel) {
        //
        // Case when we have an Invalid Entry and we are at a page level above of the one targetted.
        //

        // Create a new translation table
        TranslationTable = (UINT64*)AllocateAlignedPages (EFI_SIZE_TO_PAGES(TT_ENTRY_COUNT * sizeof(UINT64)), TT_ALIGNMENT_DESCRIPTION_TABLE);
        if (TranslationTable == NULL) {
          return NULL;
        }

        ZeroMem (TranslationTable, TT_ENTRY_COUNT * sizeof(UINT64));

        // Fill the new BlockEntry with the TranslationTable
        *BlockEntry = ((UINTN)TranslationTable & TT_ADDRESS_MASK_DESCRIPTION_TABLE) | TT_TYPE_TABLE_ENTRY;
        // Update the last block entry with the newly created translation table
        *LastBlockEntry = TT_LAST_BLOCK_ADDRESS(TranslationTable, TT_ENTRY_COUNT);
      } else {
        //
        // Case when the new region is part of an existing page table
        //
        *LastBlockEntry = TT_LAST_BLOCK_ADDRESS(TranslationTable, TT_ENTRY_COUNT);
      }
    }
  }

  // Expose the found PageLevel to the caller
  *TableLevel = PageLevel;

  // Now, we have the Table Level we can get the Block Size associated to this table
  *BlockEntrySize = TT_BLOCK_ENTRY_SIZE_AT_LEVEL (PageLevel);

  // The last block of the root table depends on the number of entry in this table,
  // otherwise it is always the (TT_ENTRY_COUNT - 1)th entry in the table.
  *LastBlockEntry = TT_LAST_BLOCK_ADDRESS(TranslationTable,
      (PageLevel == RootTableLevel) ? RootTableEntryCount : TT_ENTRY_COUNT);

  return BlockEntry;
}

STATIC
RETURN_STATUS
UpdateRegionMapping (
  IN  UINT64  *RootTable,
  IN  UINT64  RegionStart,
  IN  UINT64  RegionLength,
  IN  UINT64  Attributes,
  IN  UINT64  BlockEntryMask
  )
{
  UINT32  Type;
  UINT64  *BlockEntry;
  UINT64  *LastBlockEntry;
  UINT64  BlockEntrySize;
  UINTN   TableLevel;

  // Ensure the Length is aligned on 4KB boundary
<<<<<<< HEAD
  if ((MemoryRegion->Length == 0) || ((MemoryRegion->Length & (SIZE_4KB - 1)) != 0)) {
    ASSERT_EFI_ERROR (EFI_INVALID_PARAMETER);
    return RETURN_INVALID_PARAMETER;
  }

  // Variable initialization
  Attributes = ArmMemoryAttributeToPageAttribute (MemoryRegion->Attributes) | TT_AF;
  RemainingRegionLength = MemoryRegion->Length;
  RegionStart = MemoryRegion->VirtualBase;
=======
  if ((RegionLength == 0) || ((RegionLength & (SIZE_4KB - 1)) != 0)) {
    ASSERT_EFI_ERROR (EFI_INVALID_PARAMETER);
    return RETURN_INVALID_PARAMETER;
  }
>>>>>>> c2a892d7

  do {
    // Get the first Block Entry that matches the Virtual Address and also the information on the Table Descriptor
    // such as the the size of the Block Entry and the address of the last BlockEntry of the Table Descriptor
    BlockEntrySize = RegionLength;
    BlockEntry = GetBlockEntryListFromAddress (RootTable, RegionStart, &TableLevel, &BlockEntrySize, &LastBlockEntry);
    if (BlockEntry == NULL) {
      // GetBlockEntryListFromAddress() return NULL when it fails to allocate new pages from the Translation Tables
      return RETURN_OUT_OF_RESOURCES;
    }

    if (TableLevel != 3) {
      Type = TT_TYPE_BLOCK_ENTRY;
    } else {
      Type = TT_TYPE_BLOCK_ENTRY_LEVEL3;
    }

    do {
      // Fill the Block Entry with attribute and output block address
      *BlockEntry &= BlockEntryMask;
      *BlockEntry |= (RegionStart & TT_ADDRESS_MASK_BLOCK_ENTRY) | Attributes | Type;

      // Go to the next BlockEntry
      RegionStart += BlockEntrySize;
      RegionLength -= BlockEntrySize;
      BlockEntry++;

      // Break the inner loop when next block is a table
      // Rerun GetBlockEntryListFromAddress to avoid page table memory leak
      if (TableLevel != 3 &&
          (*BlockEntry & TT_TYPE_MASK) == TT_TYPE_TABLE_ENTRY) {
            break;
      }
    } while ((RegionLength >= BlockEntrySize) && (BlockEntry <= LastBlockEntry));
  } while (RegionLength != 0);

  return RETURN_SUCCESS;
}

STATIC
RETURN_STATUS
FillTranslationTable (
  IN  UINT64                        *RootTable,
  IN  ARM_MEMORY_REGION_DESCRIPTOR  *MemoryRegion
  )
{
  return UpdateRegionMapping (
           RootTable,
           MemoryRegion->VirtualBase,
           MemoryRegion->Length,
           ArmMemoryAttributeToPageAttribute (MemoryRegion->Attributes) | TT_AF,
           0
           );
}

RETURN_STATUS
SetMemoryAttributes (
  IN EFI_PHYSICAL_ADDRESS      BaseAddress,
  IN UINT64                    Length,
  IN UINT64                    Attributes,
  IN EFI_PHYSICAL_ADDRESS      VirtualMask
  )
{
  RETURN_STATUS                Status;
  ARM_MEMORY_REGION_DESCRIPTOR MemoryRegion;
  UINT64                      *TranslationTable;

  MemoryRegion.PhysicalBase = BaseAddress;
  MemoryRegion.VirtualBase = BaseAddress;
  MemoryRegion.Length = Length;
  MemoryRegion.Attributes = GcdAttributeToArmAttribute (Attributes);

  TranslationTable = ArmGetTTBR0BaseAddress ();

  Status = FillTranslationTable (TranslationTable, &MemoryRegion);
  if (RETURN_ERROR (Status)) {
    return Status;
  }

  // Invalidate all TLB entries so changes are synced
  ArmInvalidateTlb ();

  return RETURN_SUCCESS;
}

STATIC
RETURN_STATUS
SetMemoryRegionAttribute (
  IN  EFI_PHYSICAL_ADDRESS      BaseAddress,
  IN  UINT64                    Length,
  IN  UINT64                    Attributes,
  IN  UINT64                    BlockEntryMask
  )
{
  RETURN_STATUS                Status;
  UINT64                       *RootTable;

  RootTable = ArmGetTTBR0BaseAddress ();

  Status = UpdateRegionMapping (RootTable, BaseAddress, Length, Attributes, BlockEntryMask);
  if (RETURN_ERROR (Status)) {
    return Status;
  }

  // Invalidate all TLB entries so changes are synced
  ArmInvalidateTlb ();

  return RETURN_SUCCESS;
}

RETURN_STATUS
ArmSetMemoryRegionNoExec (
  IN  EFI_PHYSICAL_ADDRESS      BaseAddress,
  IN  UINT64                    Length
  )
{
  UINT64    Val;

  if (ArmReadCurrentEL () == AARCH64_EL1) {
    Val = TT_PXN_MASK | TT_UXN_MASK;
  } else {
    Val = TT_XN_MASK;
  }

  return SetMemoryRegionAttribute (
           BaseAddress,
           Length,
           Val,
           ~TT_ADDRESS_MASK_BLOCK_ENTRY);
}

RETURN_STATUS
ArmClearMemoryRegionNoExec (
  IN  EFI_PHYSICAL_ADDRESS      BaseAddress,
  IN  UINT64                    Length
  )
{
  UINT64 Mask;

  // XN maps to UXN in the EL1&0 translation regime
  Mask = ~(TT_ADDRESS_MASK_BLOCK_ENTRY | TT_PXN_MASK | TT_XN_MASK);

  return SetMemoryRegionAttribute (
           BaseAddress,
           Length,
           0,
           Mask);
}

RETURN_STATUS
ArmSetMemoryRegionReadOnly (
  IN  EFI_PHYSICAL_ADDRESS      BaseAddress,
  IN  UINT64                    Length
  )
{
  return SetMemoryRegionAttribute (
           BaseAddress,
           Length,
           TT_AP_RO_RO,
           ~TT_ADDRESS_MASK_BLOCK_ENTRY);
}

RETURN_STATUS
ArmClearMemoryRegionReadOnly (
  IN  EFI_PHYSICAL_ADDRESS      BaseAddress,
  IN  UINT64                    Length
  )
{
  return SetMemoryRegionAttribute (
           BaseAddress,
           Length,
           TT_AP_NO_RO,
           ~(TT_ADDRESS_MASK_BLOCK_ENTRY | TT_AP_MASK));
}

RETURN_STATUS
EFIAPI
ArmConfigureMmu (
  IN  ARM_MEMORY_REGION_DESCRIPTOR  *MemoryTable,
  OUT VOID                         **TranslationTableBase OPTIONAL,
  OUT UINTN                         *TranslationTableSize OPTIONAL
  )
{
  VOID*                         TranslationTable;
  UINTN                         TranslationTablePageCount;
  UINT32                        TranslationTableAttribute;
  ARM_MEMORY_REGION_DESCRIPTOR *MemoryTableEntry;
  UINT64                        MaxAddress;
  UINT64                        TopAddress;
  UINTN                         T0SZ;
  UINTN                         RootTableEntryCount;
  UINT64                        TCR;
  RETURN_STATUS                 Status;

  if(MemoryTable == NULL) {
    ASSERT (MemoryTable != NULL);
    return RETURN_INVALID_PARAMETER;
  }

  // Identify the highest address of the memory table
  MaxAddress = MemoryTable->PhysicalBase + MemoryTable->Length - 1;
  MemoryTableEntry = MemoryTable;
  while (MemoryTableEntry->Length != 0) {
    TopAddress = MemoryTableEntry->PhysicalBase + MemoryTableEntry->Length - 1;
    if (TopAddress > MaxAddress) {
      MaxAddress = TopAddress;
    }
    MemoryTableEntry++;
  }

  // Lookup the Table Level to get the information
  LookupAddresstoRootTable (MaxAddress, &T0SZ, &RootTableEntryCount);

  //
  // Set TCR that allows us to retrieve T0SZ in the subsequent functions
  //
  // Ideally we will be running at EL2, but should support EL1 as well.
  // UEFI should not run at EL3.
  if (ArmReadCurrentEL () == AARCH64_EL2) {
    //Note: Bits 23 and 31 are reserved(RES1) bits in TCR_EL2
    TCR = T0SZ | (1UL << 31) | (1UL << 23) | TCR_TG0_4KB;

    // Set the Physical Address Size using MaxAddress
    if (MaxAddress < SIZE_4GB) {
      TCR |= TCR_PS_4GB;
    } else if (MaxAddress < SIZE_64GB) {
      TCR |= TCR_PS_64GB;
    } else if (MaxAddress < SIZE_1TB) {
      TCR |= TCR_PS_1TB;
    } else if (MaxAddress < SIZE_4TB) {
      TCR |= TCR_PS_4TB;
    } else if (MaxAddress < SIZE_16TB) {
      TCR |= TCR_PS_16TB;
    } else if (MaxAddress < SIZE_256TB) {
      TCR |= TCR_PS_256TB;
    } else {
      DEBUG ((EFI_D_ERROR, "ArmConfigureMmu: The MaxAddress 0x%lX is not supported by this MMU configuration.\n", MaxAddress));
      ASSERT (0); // Bigger than 48-bit memory space are not supported
      return RETURN_UNSUPPORTED;
    }
  } else if (ArmReadCurrentEL () == AARCH64_EL1) {
    // Due to Cortex-A57 erratum #822227 we must set TG1[1] == 1, regardless of EPD1.
    TCR = T0SZ | TCR_TG0_4KB | TCR_TG1_4KB | TCR_EPD1;

    // Set the Physical Address Size using MaxAddress
    if (MaxAddress < SIZE_4GB) {
      TCR |= TCR_IPS_4GB;
    } else if (MaxAddress < SIZE_64GB) {
      TCR |= TCR_IPS_64GB;
    } else if (MaxAddress < SIZE_1TB) {
      TCR |= TCR_IPS_1TB;
    } else if (MaxAddress < SIZE_4TB) {
      TCR |= TCR_IPS_4TB;
    } else if (MaxAddress < SIZE_16TB) {
      TCR |= TCR_IPS_16TB;
    } else if (MaxAddress < SIZE_256TB) {
      TCR |= TCR_IPS_256TB;
    } else {
      DEBUG ((EFI_D_ERROR, "ArmConfigureMmu: The MaxAddress 0x%lX is not supported by this MMU configuration.\n", MaxAddress));
      ASSERT (0); // Bigger than 48-bit memory space are not supported
      return RETURN_UNSUPPORTED;
    }
  } else {
    ASSERT (0); // UEFI is only expected to run at EL2 and EL1, not EL3.
    return RETURN_UNSUPPORTED;
  }

  // Set TCR
  ArmSetTCR (TCR);

  // Allocate pages for translation table
  TranslationTablePageCount = EFI_SIZE_TO_PAGES(RootTableEntryCount * sizeof(UINT64));
  TranslationTable = (UINT64*)AllocateAlignedPages (TranslationTablePageCount, TT_ALIGNMENT_DESCRIPTION_TABLE);
  if (TranslationTable == NULL) {
    return RETURN_OUT_OF_RESOURCES;
  }
  // We set TTBR0 just after allocating the table to retrieve its location from the subsequent
  // functions without needing to pass this value across the functions. The MMU is only enabled
  // after the translation tables are populated.
  ArmSetTTBR0 (TranslationTable);

  if (TranslationTableBase != NULL) {
    *TranslationTableBase = TranslationTable;
  }

  if (TranslationTableSize != NULL) {
    *TranslationTableSize = RootTableEntryCount * sizeof(UINT64);
  }

  ZeroMem (TranslationTable, RootTableEntryCount * sizeof(UINT64));

  // Disable MMU and caches. ArmDisableMmu() also invalidates the TLBs
  ArmDisableMmu ();
  ArmDisableDataCache ();
  ArmDisableInstructionCache ();

  // Make sure nothing sneaked into the cache
  ArmCleanInvalidateDataCache ();
  ArmInvalidateInstructionCache ();

  TranslationTableAttribute = TT_ATTR_INDX_INVALID;
  while (MemoryTable->Length != 0) {
    // Find the memory attribute for the Translation Table
    if (((UINTN)TranslationTable >= MemoryTable->PhysicalBase) &&
        ((UINTN)TranslationTable <= MemoryTable->PhysicalBase - 1 + MemoryTable->Length)) {
      TranslationTableAttribute = MemoryTable->Attributes;
    }

    Status = FillTranslationTable (TranslationTable, MemoryTable);
    if (RETURN_ERROR (Status)) {
      goto FREE_TRANSLATION_TABLE;
    }
    MemoryTable++;
  }

  // Translate the Memory Attributes into Translation Table Register Attributes
  if ((TranslationTableAttribute == ARM_MEMORY_REGION_ATTRIBUTE_UNCACHED_UNBUFFERED) ||
      (TranslationTableAttribute == ARM_MEMORY_REGION_ATTRIBUTE_NONSECURE_UNCACHED_UNBUFFERED)) {
    TCR |= TCR_SH_NON_SHAREABLE | TCR_RGN_OUTER_NON_CACHEABLE | TCR_RGN_INNER_NON_CACHEABLE;
  } else if ((TranslationTableAttribute == ARM_MEMORY_REGION_ATTRIBUTE_WRITE_BACK) ||
      (TranslationTableAttribute == ARM_MEMORY_REGION_ATTRIBUTE_NONSECURE_WRITE_BACK)) {
    TCR |= TCR_SH_INNER_SHAREABLE | TCR_RGN_OUTER_WRITE_BACK_ALLOC | TCR_RGN_INNER_WRITE_BACK_ALLOC;
  } else if ((TranslationTableAttribute == ARM_MEMORY_REGION_ATTRIBUTE_WRITE_THROUGH) ||
      (TranslationTableAttribute == ARM_MEMORY_REGION_ATTRIBUTE_NONSECURE_WRITE_THROUGH)) {
    TCR |= TCR_SH_NON_SHAREABLE | TCR_RGN_OUTER_WRITE_THROUGH | TCR_RGN_INNER_WRITE_THROUGH;
  } else {
    // If we failed to find a mapping that contains the root translation table then it probably means the translation table
    // is not mapped in the given memory map.
    ASSERT (0);
    Status = RETURN_UNSUPPORTED;
    goto FREE_TRANSLATION_TABLE;
  }

  // Set again TCR after getting the Translation Table attributes
  ArmSetTCR (TCR);

  ArmSetMAIR (MAIR_ATTR(TT_ATTR_INDX_DEVICE_MEMORY, MAIR_ATTR_DEVICE_MEMORY) |                      // mapped to EFI_MEMORY_UC
              MAIR_ATTR(TT_ATTR_INDX_MEMORY_NON_CACHEABLE, MAIR_ATTR_NORMAL_MEMORY_NON_CACHEABLE) | // mapped to EFI_MEMORY_WC
              MAIR_ATTR(TT_ATTR_INDX_MEMORY_WRITE_THROUGH, MAIR_ATTR_NORMAL_MEMORY_WRITE_THROUGH) | // mapped to EFI_MEMORY_WT
              MAIR_ATTR(TT_ATTR_INDX_MEMORY_WRITE_BACK, MAIR_ATTR_NORMAL_MEMORY_WRITE_BACK));       // mapped to EFI_MEMORY_WB

  ArmDisableAlignmentCheck ();
  ArmEnableInstructionCache ();
  ArmEnableDataCache ();

  ArmEnableMmu ();
  return RETURN_SUCCESS;

FREE_TRANSLATION_TABLE:
  FreePages (TranslationTable, TranslationTablePageCount);
  return Status;
}
<|MERGE_RESOLUTION|>--- conflicted
+++ resolved
@@ -1,784 +1,741 @@
-/** @file
-*  File managing the MMU for ARMv8 architecture
-*
-*  Copyright (c) 2011-2014, ARM Limited. All rights reserved.
-*
-*  This program and the accompanying materials
-*  are licensed and made available under the terms and conditions of the BSD License
-*  which accompanies this distribution.  The full text of the license may be found at
-*  http://opensource.org/licenses/bsd-license.php
-*
-*  THE PROGRAM IS DISTRIBUTED UNDER THE BSD LICENSE ON AN "AS IS" BASIS,
-*  WITHOUT WARRANTIES OR REPRESENTATIONS OF ANY KIND, EITHER EXPRESS OR IMPLIED.
-*
-**/
-
-#include <Uefi.h>
-#include <Chipset/AArch64.h>
-#include <Library/BaseMemoryLib.h>
-#include <Library/MemoryAllocationLib.h>
-#include <Library/ArmLib.h>
-#include <Library/BaseLib.h>
-#include <Library/DebugLib.h>
-#include "AArch64Lib.h"
-#include "ArmLibPrivate.h"
-
-// We use this index definition to define an invalid block entry
-#define TT_ATTR_INDX_INVALID    ((UINT32)~0)
-
-STATIC
-UINT64
-ArmMemoryAttributeToPageAttribute (
-  IN ARM_MEMORY_REGION_ATTRIBUTES  Attributes
-  )
-{
-  switch (Attributes) {
-  case ARM_MEMORY_REGION_ATTRIBUTE_WRITE_BACK:
-  case ARM_MEMORY_REGION_ATTRIBUTE_NONSECURE_WRITE_BACK:
-    return TT_ATTR_INDX_MEMORY_WRITE_BACK | TT_SH_INNER_SHAREABLE;
-
-  case ARM_MEMORY_REGION_ATTRIBUTE_WRITE_THROUGH:
-  case ARM_MEMORY_REGION_ATTRIBUTE_NONSECURE_WRITE_THROUGH:
-    return TT_ATTR_INDX_MEMORY_WRITE_THROUGH | TT_SH_INNER_SHAREABLE;
-
-  // Uncached and device mappings are treated as outer shareable by default,
-  case ARM_MEMORY_REGION_ATTRIBUTE_UNCACHED_UNBUFFERED:
-  case ARM_MEMORY_REGION_ATTRIBUTE_NONSECURE_UNCACHED_UNBUFFERED:
-    return TT_ATTR_INDX_MEMORY_NON_CACHEABLE;
-
-  default:
-    ASSERT(0);
-  case ARM_MEMORY_REGION_ATTRIBUTE_DEVICE:
-  case ARM_MEMORY_REGION_ATTRIBUTE_NONSECURE_DEVICE:
-    if (ArmReadCurrentEL () == AARCH64_EL2)
-      return TT_ATTR_INDX_DEVICE_MEMORY | TT_TABLE_XN;
-    else
-      return TT_ATTR_INDX_DEVICE_MEMORY | TT_TABLE_UXN | TT_TABLE_PXN;
-  }
-}
-
-UINT64
-PageAttributeToGcdAttribute (
-  IN UINT64 PageAttributes
-  )
-{
-  UINT64  GcdAttributes;
-
-  switch (PageAttributes & TT_ATTR_INDX_MASK) {
-  case TT_ATTR_INDX_DEVICE_MEMORY:
-    GcdAttributes = EFI_MEMORY_UC;
-    break;
-  case TT_ATTR_INDX_MEMORY_NON_CACHEABLE:
-    GcdAttributes = EFI_MEMORY_WC;
-    break;
-  case TT_ATTR_INDX_MEMORY_WRITE_THROUGH:
-    GcdAttributes = EFI_MEMORY_WT;
-    break;
-  case TT_ATTR_INDX_MEMORY_WRITE_BACK:
-    GcdAttributes = EFI_MEMORY_WB;
-    break;
-  default:
-    DEBUG ((EFI_D_ERROR, "PageAttributeToGcdAttribute: PageAttributes:0x%lX not supported.\n", PageAttributes));
-    ASSERT (0);
-    // The Global Coherency Domain (GCD) value is defined as a bit set.
-    // Returning 0 means no attribute has been set.
-    GcdAttributes = 0;
-  }
-
-  // Determine protection attributes
-  if (((PageAttributes & TT_AP_MASK) == TT_AP_NO_RO) || ((PageAttributes & TT_AP_MASK) == TT_AP_RO_RO)) {
-    // Read only cases map to write-protect
-    GcdAttributes |= EFI_MEMORY_WP;
-  }
-
-  // Process eXecute Never attribute
-  if ((PageAttributes & (TT_PXN_MASK | TT_UXN_MASK)) != 0 ) {
-    GcdAttributes |= EFI_MEMORY_XP;
-  }
-
-  return GcdAttributes;
-}
-
-ARM_MEMORY_REGION_ATTRIBUTES
-GcdAttributeToArmAttribute (
-  IN UINT64 GcdAttributes
-  )
-{
-  switch (GcdAttributes & 0xFF) {
-  case EFI_MEMORY_UC:
-    return ARM_MEMORY_REGION_ATTRIBUTE_DEVICE;
-  case EFI_MEMORY_WC:
-    return ARM_MEMORY_REGION_ATTRIBUTE_UNCACHED_UNBUFFERED;
-  case EFI_MEMORY_WT:
-    return ARM_MEMORY_REGION_ATTRIBUTE_WRITE_THROUGH;
-  case EFI_MEMORY_WB:
-    return ARM_MEMORY_REGION_ATTRIBUTE_WRITE_BACK;
-  default:
-    DEBUG ((EFI_D_ERROR, "GcdAttributeToArmAttribute: 0x%lX attributes is not supported.\n", GcdAttributes));
-    ASSERT (0);
-    return ARM_MEMORY_REGION_ATTRIBUTE_DEVICE;
-  }
-}
-
-// Describe the T0SZ values for each translation table level
-typedef struct {
-  UINTN     MinT0SZ;
-  UINTN     MaxT0SZ;
-  UINTN     LargestT0SZ; // Generally (MaxT0SZ == LargestT0SZ) but at the Level3 Table
-                         // the MaxT0SZ is not at the boundary of the table
-} T0SZ_DESCRIPTION_PER_LEVEL;
-
-// Map table for the corresponding Level of Table
-STATIC CONST T0SZ_DESCRIPTION_PER_LEVEL T0SZPerTableLevel[] = {
-    { 16, 24, 24 }, // Table Level 0
-    { 25, 33, 33 }, // Table Level 1
-    { 34, 39, 42 }  // Table Level 2
-};
-
-VOID
-GetRootTranslationTableInfo (
-  IN UINTN     T0SZ,
-  OUT UINTN   *TableLevel,
-  OUT UINTN   *TableEntryCount
-  )
-{
-  UINTN Index;
-
-  // Identify the level of the root table from the given T0SZ
-  for (Index = 0; Index < sizeof (T0SZPerTableLevel) / sizeof (T0SZ_DESCRIPTION_PER_LEVEL); Index++) {
-    if (T0SZ <= T0SZPerTableLevel[Index].MaxT0SZ) {
-      break;
-    }
-  }
-
-  // If we have not found the corresponding maximum T0SZ then we use the last one
-  if (Index == sizeof (T0SZPerTableLevel) / sizeof (T0SZ_DESCRIPTION_PER_LEVEL)) {
-    Index--;
-  }
-
-  // Get the level of the root table
-  if (TableLevel) {
-    *TableLevel = Index;
-  }
-
-  // The Size of the Table is 2^(T0SZ-LargestT0SZ)
-  if (TableEntryCount) {
-    *TableEntryCount = 1 << (T0SZPerTableLevel[Index].LargestT0SZ - T0SZ + 1);
-  }
-}
-
-STATIC
-VOID
-LookupAddresstoRootTable (
-  IN  UINT64  MaxAddress,
-  OUT UINTN  *T0SZ,
-  OUT UINTN  *TableEntryCount
-  )
-{
-  UINTN TopBit;
-
-  // Check the parameters are not NULL
-  ASSERT ((T0SZ != NULL) && (TableEntryCount != NULL));
-
-  // Look for the highest bit set in MaxAddress
-  for (TopBit = 63; TopBit != 0; TopBit--) {
-    if ((1ULL << TopBit) & MaxAddress) {
-      // MaxAddress top bit is found
-      TopBit = TopBit + 1;
-      break;
-    }
-  }
-  ASSERT (TopBit != 0);
-
-  // Calculate T0SZ from the top bit of the MaxAddress
-  *T0SZ = 64 - TopBit;
-
-  // Get the Table info from T0SZ
-  GetRootTranslationTableInfo (*T0SZ, NULL, TableEntryCount);
-}
-
-STATIC
-UINT64*
-GetBlockEntryListFromAddress (
-  IN  UINT64       *RootTable,
-  IN  UINT64        RegionStart,
-  OUT UINTN        *TableLevel,
-  IN OUT UINT64    *BlockEntrySize,
-  OUT UINT64      **LastBlockEntry
-  )
-{
-  UINTN   RootTableLevel;
-  UINTN   RootTableEntryCount;
-  UINT64 *TranslationTable;
-  UINT64 *BlockEntry;
-  UINT64 *SubTableBlockEntry;
-  UINT64  BlockEntryAddress;
-  UINTN   BaseAddressAlignment;
-  UINTN   PageLevel;
-  UINTN   Index;
-  UINTN   IndexLevel;
-  UINTN   T0SZ;
-  UINT64  Attributes;
-  UINT64  TableAttributes;
-
-  // Initialize variable
-  BlockEntry = NULL;
-
-  // Ensure the parameters are valid
-  if (!(TableLevel && BlockEntrySize && LastBlockEntry)) {
-    ASSERT_EFI_ERROR (EFI_INVALID_PARAMETER);
-    return NULL;
-  }
-
-  // Ensure the Region is aligned on 4KB boundary
-  if ((RegionStart & (SIZE_4KB - 1)) != 0) {
-    ASSERT_EFI_ERROR (EFI_INVALID_PARAMETER);
-    return NULL;
-  }
-
-<<<<<<< HEAD
-  // Ensure the required size is aligned on 4KB boundary
-  if ((*BlockEntrySize & (SIZE_4KB - 1)) != 0) {
-=======
-  // Ensure the required size is aligned on 4KB boundary and not 0
-  if ((*BlockEntrySize & (SIZE_4KB - 1)) != 0 || *BlockEntrySize == 0) {
->>>>>>> c2a892d7
-    ASSERT_EFI_ERROR (EFI_INVALID_PARAMETER);
-    return NULL;
-  }
-
-  T0SZ = ArmGetTCR () & TCR_T0SZ_MASK;
-  // Get the Table info from T0SZ
-  GetRootTranslationTableInfo (T0SZ, &RootTableLevel, &RootTableEntryCount);
-
-  // If the start address is 0x0 then we use the size of the region to identify the alignment
-  if (RegionStart == 0) {
-    // Identify the highest possible alignment for the Region Size
-    BaseAddressAlignment = LowBitSet64 (*BlockEntrySize);
-  } else {
-    // Identify the highest possible alignment for the Base Address
-    BaseAddressAlignment = LowBitSet64 (RegionStart);
-  }
-
-  // Identify the Page Level the RegionStart must belong to. Note that PageLevel
-  // should be at least 1 since block translations are not supported at level 0
-  PageLevel = MAX (3 - ((BaseAddressAlignment - 12) / 9), 1);
-
-  // If the required size is smaller than the current block size then we need to go to the page below.
-  // The PageLevel was calculated on the Base Address alignment but did not take in account the alignment
-  // of the allocation size
-  while (*BlockEntrySize < TT_BLOCK_ENTRY_SIZE_AT_LEVEL (PageLevel)) {
-    // It does not fit so we need to go a page level above
-    PageLevel++;
-  }
-
-  //
-  // Get the Table Descriptor for the corresponding PageLevel. We need to decompose RegionStart to get appropriate entries
-  //
-
-  TranslationTable = RootTable;
-  for (IndexLevel = RootTableLevel; IndexLevel <= PageLevel; IndexLevel++) {
-    BlockEntry = (UINT64*)TT_GET_ENTRY_FOR_ADDRESS (TranslationTable, IndexLevel, RegionStart);
-
-    if ((IndexLevel != 3) && ((*BlockEntry & TT_TYPE_MASK) == TT_TYPE_TABLE_ENTRY)) {
-      // Go to the next table
-      TranslationTable = (UINT64*)(*BlockEntry & TT_ADDRESS_MASK_DESCRIPTION_TABLE);
-
-      // If we are at the last level then update the last level to next level
-      if (IndexLevel == PageLevel) {
-        // Enter the next level
-        PageLevel++;
-      }
-    } else if ((*BlockEntry & TT_TYPE_MASK) == TT_TYPE_BLOCK_ENTRY) {
-      // If we are not at the last level then we need to split this BlockEntry
-      if (IndexLevel != PageLevel) {
-        // Retrieve the attributes from the block entry
-        Attributes = *BlockEntry & TT_ATTRIBUTES_MASK;
-
-        // Convert the block entry attributes into Table descriptor attributes
-        TableAttributes = TT_TABLE_AP_NO_PERMISSION;
-        if (Attributes & TT_PXN_MASK) {
-          TableAttributes = TT_TABLE_PXN;
-        }
-        // XN maps to UXN in the EL1&0 translation regime
-        if (Attributes & TT_XN_MASK) {
-          TableAttributes = TT_TABLE_XN;
-        }
-        if (Attributes & TT_NS) {
-          TableAttributes = TT_TABLE_NS;
-        }
-
-        // Get the address corresponding at this entry
-        BlockEntryAddress = RegionStart;
-        BlockEntryAddress = BlockEntryAddress >> TT_ADDRESS_OFFSET_AT_LEVEL(IndexLevel);
-        // Shift back to right to set zero before the effective address
-        BlockEntryAddress = BlockEntryAddress << TT_ADDRESS_OFFSET_AT_LEVEL(IndexLevel);
-
-        // Set the correct entry type for the next page level
-        if ((IndexLevel + 1) == 3) {
-          Attributes |= TT_TYPE_BLOCK_ENTRY_LEVEL3;
-        } else {
-          Attributes |= TT_TYPE_BLOCK_ENTRY;
-        }
-
-        // Create a new translation table
-        TranslationTable = (UINT64*)AllocateAlignedPages (EFI_SIZE_TO_PAGES(TT_ENTRY_COUNT * sizeof(UINT64)), TT_ALIGNMENT_DESCRIPTION_TABLE);
-        if (TranslationTable == NULL) {
-          return NULL;
-        }
-<<<<<<< HEAD
-        TranslationTable = (UINT64*)((UINTN)TranslationTable & TT_ADDRESS_MASK_DESCRIPTION_TABLE);
-
-        // Populate the newly created lower level table
-        SubTableBlockEntry = TranslationTable;
-        for (Index = 0; Index < TT_ENTRY_COUNT; Index++) {
-          *SubTableBlockEntry = Attributes | (BlockEntryAddress + (Index << TT_ADDRESS_OFFSET_AT_LEVEL(IndexLevel + 1)));
-          SubTableBlockEntry++;
-        }
-
-        // Fill the BlockEntry with the new TranslationTable
-        *BlockEntry = ((UINTN)TranslationTable & TT_ADDRESS_MASK_DESCRIPTION_TABLE) | TableAttributes | TT_TYPE_TABLE_ENTRY;
-        // Update the last block entry with the newly created translation table
-        *LastBlockEntry = TT_LAST_BLOCK_ADDRESS(TranslationTable, TT_ENTRY_COUNT);
-
-        // Block Entry points at the beginning of the Translation Table
-        BlockEntry = TranslationTable;
-=======
-
-        // Populate the newly created lower level table
-        SubTableBlockEntry = TranslationTable;
-        for (Index = 0; Index < TT_ENTRY_COUNT; Index++) {
-          *SubTableBlockEntry = Attributes | (BlockEntryAddress + (Index << TT_ADDRESS_OFFSET_AT_LEVEL(IndexLevel + 1)));
-          SubTableBlockEntry++;
-        }
-
-        // Fill the BlockEntry with the new TranslationTable
-        *BlockEntry = ((UINTN)TranslationTable & TT_ADDRESS_MASK_DESCRIPTION_TABLE) | TableAttributes | TT_TYPE_TABLE_ENTRY;
->>>>>>> c2a892d7
-      }
-    } else {
-      if (IndexLevel != PageLevel) {
-        //
-        // Case when we have an Invalid Entry and we are at a page level above of the one targetted.
-        //
-
-        // Create a new translation table
-        TranslationTable = (UINT64*)AllocateAlignedPages (EFI_SIZE_TO_PAGES(TT_ENTRY_COUNT * sizeof(UINT64)), TT_ALIGNMENT_DESCRIPTION_TABLE);
-        if (TranslationTable == NULL) {
-          return NULL;
-        }
-
-        ZeroMem (TranslationTable, TT_ENTRY_COUNT * sizeof(UINT64));
-
-        // Fill the new BlockEntry with the TranslationTable
-        *BlockEntry = ((UINTN)TranslationTable & TT_ADDRESS_MASK_DESCRIPTION_TABLE) | TT_TYPE_TABLE_ENTRY;
-        // Update the last block entry with the newly created translation table
-        *LastBlockEntry = TT_LAST_BLOCK_ADDRESS(TranslationTable, TT_ENTRY_COUNT);
-      } else {
-        //
-        // Case when the new region is part of an existing page table
-        //
-        *LastBlockEntry = TT_LAST_BLOCK_ADDRESS(TranslationTable, TT_ENTRY_COUNT);
-      }
-    }
-  }
-
-  // Expose the found PageLevel to the caller
-  *TableLevel = PageLevel;
-
-  // Now, we have the Table Level we can get the Block Size associated to this table
-  *BlockEntrySize = TT_BLOCK_ENTRY_SIZE_AT_LEVEL (PageLevel);
-
-  // The last block of the root table depends on the number of entry in this table,
-  // otherwise it is always the (TT_ENTRY_COUNT - 1)th entry in the table.
-  *LastBlockEntry = TT_LAST_BLOCK_ADDRESS(TranslationTable,
-      (PageLevel == RootTableLevel) ? RootTableEntryCount : TT_ENTRY_COUNT);
-
-  return BlockEntry;
-}
-
-STATIC
-RETURN_STATUS
-UpdateRegionMapping (
-  IN  UINT64  *RootTable,
-  IN  UINT64  RegionStart,
-  IN  UINT64  RegionLength,
-  IN  UINT64  Attributes,
-  IN  UINT64  BlockEntryMask
-  )
-{
-  UINT32  Type;
-  UINT64  *BlockEntry;
-  UINT64  *LastBlockEntry;
-  UINT64  BlockEntrySize;
-  UINTN   TableLevel;
-
-  // Ensure the Length is aligned on 4KB boundary
-<<<<<<< HEAD
-  if ((MemoryRegion->Length == 0) || ((MemoryRegion->Length & (SIZE_4KB - 1)) != 0)) {
-    ASSERT_EFI_ERROR (EFI_INVALID_PARAMETER);
-    return RETURN_INVALID_PARAMETER;
-  }
-
-  // Variable initialization
-  Attributes = ArmMemoryAttributeToPageAttribute (MemoryRegion->Attributes) | TT_AF;
-  RemainingRegionLength = MemoryRegion->Length;
-  RegionStart = MemoryRegion->VirtualBase;
-=======
-  if ((RegionLength == 0) || ((RegionLength & (SIZE_4KB - 1)) != 0)) {
-    ASSERT_EFI_ERROR (EFI_INVALID_PARAMETER);
-    return RETURN_INVALID_PARAMETER;
-  }
->>>>>>> c2a892d7
-
-  do {
-    // Get the first Block Entry that matches the Virtual Address and also the information on the Table Descriptor
-    // such as the the size of the Block Entry and the address of the last BlockEntry of the Table Descriptor
-    BlockEntrySize = RegionLength;
-    BlockEntry = GetBlockEntryListFromAddress (RootTable, RegionStart, &TableLevel, &BlockEntrySize, &LastBlockEntry);
-    if (BlockEntry == NULL) {
-      // GetBlockEntryListFromAddress() return NULL when it fails to allocate new pages from the Translation Tables
-      return RETURN_OUT_OF_RESOURCES;
-    }
-
-    if (TableLevel != 3) {
-      Type = TT_TYPE_BLOCK_ENTRY;
-    } else {
-      Type = TT_TYPE_BLOCK_ENTRY_LEVEL3;
-    }
-
-    do {
-      // Fill the Block Entry with attribute and output block address
-      *BlockEntry &= BlockEntryMask;
-      *BlockEntry |= (RegionStart & TT_ADDRESS_MASK_BLOCK_ENTRY) | Attributes | Type;
-
-      // Go to the next BlockEntry
-      RegionStart += BlockEntrySize;
-      RegionLength -= BlockEntrySize;
-      BlockEntry++;
-
-      // Break the inner loop when next block is a table
-      // Rerun GetBlockEntryListFromAddress to avoid page table memory leak
-      if (TableLevel != 3 &&
-          (*BlockEntry & TT_TYPE_MASK) == TT_TYPE_TABLE_ENTRY) {
-            break;
-      }
-    } while ((RegionLength >= BlockEntrySize) && (BlockEntry <= LastBlockEntry));
-  } while (RegionLength != 0);
-
-  return RETURN_SUCCESS;
-}
-
-STATIC
-RETURN_STATUS
-FillTranslationTable (
-  IN  UINT64                        *RootTable,
-  IN  ARM_MEMORY_REGION_DESCRIPTOR  *MemoryRegion
-  )
-{
-  return UpdateRegionMapping (
-           RootTable,
-           MemoryRegion->VirtualBase,
-           MemoryRegion->Length,
-           ArmMemoryAttributeToPageAttribute (MemoryRegion->Attributes) | TT_AF,
-           0
-           );
-}
-
-RETURN_STATUS
-SetMemoryAttributes (
-  IN EFI_PHYSICAL_ADDRESS      BaseAddress,
-  IN UINT64                    Length,
-  IN UINT64                    Attributes,
-  IN EFI_PHYSICAL_ADDRESS      VirtualMask
-  )
-{
-  RETURN_STATUS                Status;
-  ARM_MEMORY_REGION_DESCRIPTOR MemoryRegion;
-  UINT64                      *TranslationTable;
-
-  MemoryRegion.PhysicalBase = BaseAddress;
-  MemoryRegion.VirtualBase = BaseAddress;
-  MemoryRegion.Length = Length;
-  MemoryRegion.Attributes = GcdAttributeToArmAttribute (Attributes);
-
-  TranslationTable = ArmGetTTBR0BaseAddress ();
-
-  Status = FillTranslationTable (TranslationTable, &MemoryRegion);
-  if (RETURN_ERROR (Status)) {
-    return Status;
-  }
-
-  // Invalidate all TLB entries so changes are synced
-  ArmInvalidateTlb ();
-
-  return RETURN_SUCCESS;
-}
-
-STATIC
-RETURN_STATUS
-SetMemoryRegionAttribute (
-  IN  EFI_PHYSICAL_ADDRESS      BaseAddress,
-  IN  UINT64                    Length,
-  IN  UINT64                    Attributes,
-  IN  UINT64                    BlockEntryMask
-  )
-{
-  RETURN_STATUS                Status;
-  UINT64                       *RootTable;
-
-  RootTable = ArmGetTTBR0BaseAddress ();
-
-  Status = UpdateRegionMapping (RootTable, BaseAddress, Length, Attributes, BlockEntryMask);
-  if (RETURN_ERROR (Status)) {
-    return Status;
-  }
-
-  // Invalidate all TLB entries so changes are synced
-  ArmInvalidateTlb ();
-
-  return RETURN_SUCCESS;
-}
-
-RETURN_STATUS
-ArmSetMemoryRegionNoExec (
-  IN  EFI_PHYSICAL_ADDRESS      BaseAddress,
-  IN  UINT64                    Length
-  )
-{
-  UINT64    Val;
-
-  if (ArmReadCurrentEL () == AARCH64_EL1) {
-    Val = TT_PXN_MASK | TT_UXN_MASK;
-  } else {
-    Val = TT_XN_MASK;
-  }
-
-  return SetMemoryRegionAttribute (
-           BaseAddress,
-           Length,
-           Val,
-           ~TT_ADDRESS_MASK_BLOCK_ENTRY);
-}
-
-RETURN_STATUS
-ArmClearMemoryRegionNoExec (
-  IN  EFI_PHYSICAL_ADDRESS      BaseAddress,
-  IN  UINT64                    Length
-  )
-{
-  UINT64 Mask;
-
-  // XN maps to UXN in the EL1&0 translation regime
-  Mask = ~(TT_ADDRESS_MASK_BLOCK_ENTRY | TT_PXN_MASK | TT_XN_MASK);
-
-  return SetMemoryRegionAttribute (
-           BaseAddress,
-           Length,
-           0,
-           Mask);
-}
-
-RETURN_STATUS
-ArmSetMemoryRegionReadOnly (
-  IN  EFI_PHYSICAL_ADDRESS      BaseAddress,
-  IN  UINT64                    Length
-  )
-{
-  return SetMemoryRegionAttribute (
-           BaseAddress,
-           Length,
-           TT_AP_RO_RO,
-           ~TT_ADDRESS_MASK_BLOCK_ENTRY);
-}
-
-RETURN_STATUS
-ArmClearMemoryRegionReadOnly (
-  IN  EFI_PHYSICAL_ADDRESS      BaseAddress,
-  IN  UINT64                    Length
-  )
-{
-  return SetMemoryRegionAttribute (
-           BaseAddress,
-           Length,
-           TT_AP_NO_RO,
-           ~(TT_ADDRESS_MASK_BLOCK_ENTRY | TT_AP_MASK));
-}
-
-RETURN_STATUS
-EFIAPI
-ArmConfigureMmu (
-  IN  ARM_MEMORY_REGION_DESCRIPTOR  *MemoryTable,
-  OUT VOID                         **TranslationTableBase OPTIONAL,
-  OUT UINTN                         *TranslationTableSize OPTIONAL
-  )
-{
-  VOID*                         TranslationTable;
-  UINTN                         TranslationTablePageCount;
-  UINT32                        TranslationTableAttribute;
-  ARM_MEMORY_REGION_DESCRIPTOR *MemoryTableEntry;
-  UINT64                        MaxAddress;
-  UINT64                        TopAddress;
-  UINTN                         T0SZ;
-  UINTN                         RootTableEntryCount;
-  UINT64                        TCR;
-  RETURN_STATUS                 Status;
-
-  if(MemoryTable == NULL) {
-    ASSERT (MemoryTable != NULL);
-    return RETURN_INVALID_PARAMETER;
-  }
-
-  // Identify the highest address of the memory table
-  MaxAddress = MemoryTable->PhysicalBase + MemoryTable->Length - 1;
-  MemoryTableEntry = MemoryTable;
-  while (MemoryTableEntry->Length != 0) {
-    TopAddress = MemoryTableEntry->PhysicalBase + MemoryTableEntry->Length - 1;
-    if (TopAddress > MaxAddress) {
-      MaxAddress = TopAddress;
-    }
-    MemoryTableEntry++;
-  }
-
-  // Lookup the Table Level to get the information
-  LookupAddresstoRootTable (MaxAddress, &T0SZ, &RootTableEntryCount);
-
-  //
-  // Set TCR that allows us to retrieve T0SZ in the subsequent functions
-  //
-  // Ideally we will be running at EL2, but should support EL1 as well.
-  // UEFI should not run at EL3.
-  if (ArmReadCurrentEL () == AARCH64_EL2) {
-    //Note: Bits 23 and 31 are reserved(RES1) bits in TCR_EL2
-    TCR = T0SZ | (1UL << 31) | (1UL << 23) | TCR_TG0_4KB;
-
-    // Set the Physical Address Size using MaxAddress
-    if (MaxAddress < SIZE_4GB) {
-      TCR |= TCR_PS_4GB;
-    } else if (MaxAddress < SIZE_64GB) {
-      TCR |= TCR_PS_64GB;
-    } else if (MaxAddress < SIZE_1TB) {
-      TCR |= TCR_PS_1TB;
-    } else if (MaxAddress < SIZE_4TB) {
-      TCR |= TCR_PS_4TB;
-    } else if (MaxAddress < SIZE_16TB) {
-      TCR |= TCR_PS_16TB;
-    } else if (MaxAddress < SIZE_256TB) {
-      TCR |= TCR_PS_256TB;
-    } else {
-      DEBUG ((EFI_D_ERROR, "ArmConfigureMmu: The MaxAddress 0x%lX is not supported by this MMU configuration.\n", MaxAddress));
-      ASSERT (0); // Bigger than 48-bit memory space are not supported
-      return RETURN_UNSUPPORTED;
-    }
-  } else if (ArmReadCurrentEL () == AARCH64_EL1) {
-    // Due to Cortex-A57 erratum #822227 we must set TG1[1] == 1, regardless of EPD1.
-    TCR = T0SZ | TCR_TG0_4KB | TCR_TG1_4KB | TCR_EPD1;
-
-    // Set the Physical Address Size using MaxAddress
-    if (MaxAddress < SIZE_4GB) {
-      TCR |= TCR_IPS_4GB;
-    } else if (MaxAddress < SIZE_64GB) {
-      TCR |= TCR_IPS_64GB;
-    } else if (MaxAddress < SIZE_1TB) {
-      TCR |= TCR_IPS_1TB;
-    } else if (MaxAddress < SIZE_4TB) {
-      TCR |= TCR_IPS_4TB;
-    } else if (MaxAddress < SIZE_16TB) {
-      TCR |= TCR_IPS_16TB;
-    } else if (MaxAddress < SIZE_256TB) {
-      TCR |= TCR_IPS_256TB;
-    } else {
-      DEBUG ((EFI_D_ERROR, "ArmConfigureMmu: The MaxAddress 0x%lX is not supported by this MMU configuration.\n", MaxAddress));
-      ASSERT (0); // Bigger than 48-bit memory space are not supported
-      return RETURN_UNSUPPORTED;
-    }
-  } else {
-    ASSERT (0); // UEFI is only expected to run at EL2 and EL1, not EL3.
-    return RETURN_UNSUPPORTED;
-  }
-
-  // Set TCR
-  ArmSetTCR (TCR);
-
-  // Allocate pages for translation table
-  TranslationTablePageCount = EFI_SIZE_TO_PAGES(RootTableEntryCount * sizeof(UINT64));
-  TranslationTable = (UINT64*)AllocateAlignedPages (TranslationTablePageCount, TT_ALIGNMENT_DESCRIPTION_TABLE);
-  if (TranslationTable == NULL) {
-    return RETURN_OUT_OF_RESOURCES;
-  }
-  // We set TTBR0 just after allocating the table to retrieve its location from the subsequent
-  // functions without needing to pass this value across the functions. The MMU is only enabled
-  // after the translation tables are populated.
-  ArmSetTTBR0 (TranslationTable);
-
-  if (TranslationTableBase != NULL) {
-    *TranslationTableBase = TranslationTable;
-  }
-
-  if (TranslationTableSize != NULL) {
-    *TranslationTableSize = RootTableEntryCount * sizeof(UINT64);
-  }
-
-  ZeroMem (TranslationTable, RootTableEntryCount * sizeof(UINT64));
-
-  // Disable MMU and caches. ArmDisableMmu() also invalidates the TLBs
-  ArmDisableMmu ();
-  ArmDisableDataCache ();
-  ArmDisableInstructionCache ();
-
-  // Make sure nothing sneaked into the cache
-  ArmCleanInvalidateDataCache ();
-  ArmInvalidateInstructionCache ();
-
-  TranslationTableAttribute = TT_ATTR_INDX_INVALID;
-  while (MemoryTable->Length != 0) {
-    // Find the memory attribute for the Translation Table
-    if (((UINTN)TranslationTable >= MemoryTable->PhysicalBase) &&
-        ((UINTN)TranslationTable <= MemoryTable->PhysicalBase - 1 + MemoryTable->Length)) {
-      TranslationTableAttribute = MemoryTable->Attributes;
-    }
-
-    Status = FillTranslationTable (TranslationTable, MemoryTable);
-    if (RETURN_ERROR (Status)) {
-      goto FREE_TRANSLATION_TABLE;
-    }
-    MemoryTable++;
-  }
-
-  // Translate the Memory Attributes into Translation Table Register Attributes
-  if ((TranslationTableAttribute == ARM_MEMORY_REGION_ATTRIBUTE_UNCACHED_UNBUFFERED) ||
-      (TranslationTableAttribute == ARM_MEMORY_REGION_ATTRIBUTE_NONSECURE_UNCACHED_UNBUFFERED)) {
-    TCR |= TCR_SH_NON_SHAREABLE | TCR_RGN_OUTER_NON_CACHEABLE | TCR_RGN_INNER_NON_CACHEABLE;
-  } else if ((TranslationTableAttribute == ARM_MEMORY_REGION_ATTRIBUTE_WRITE_BACK) ||
-      (TranslationTableAttribute == ARM_MEMORY_REGION_ATTRIBUTE_NONSECURE_WRITE_BACK)) {
-    TCR |= TCR_SH_INNER_SHAREABLE | TCR_RGN_OUTER_WRITE_BACK_ALLOC | TCR_RGN_INNER_WRITE_BACK_ALLOC;
-  } else if ((TranslationTableAttribute == ARM_MEMORY_REGION_ATTRIBUTE_WRITE_THROUGH) ||
-      (TranslationTableAttribute == ARM_MEMORY_REGION_ATTRIBUTE_NONSECURE_WRITE_THROUGH)) {
-    TCR |= TCR_SH_NON_SHAREABLE | TCR_RGN_OUTER_WRITE_THROUGH | TCR_RGN_INNER_WRITE_THROUGH;
-  } else {
-    // If we failed to find a mapping that contains the root translation table then it probably means the translation table
-    // is not mapped in the given memory map.
-    ASSERT (0);
-    Status = RETURN_UNSUPPORTED;
-    goto FREE_TRANSLATION_TABLE;
-  }
-
-  // Set again TCR after getting the Translation Table attributes
-  ArmSetTCR (TCR);
-
-  ArmSetMAIR (MAIR_ATTR(TT_ATTR_INDX_DEVICE_MEMORY, MAIR_ATTR_DEVICE_MEMORY) |                      // mapped to EFI_MEMORY_UC
-              MAIR_ATTR(TT_ATTR_INDX_MEMORY_NON_CACHEABLE, MAIR_ATTR_NORMAL_MEMORY_NON_CACHEABLE) | // mapped to EFI_MEMORY_WC
-              MAIR_ATTR(TT_ATTR_INDX_MEMORY_WRITE_THROUGH, MAIR_ATTR_NORMAL_MEMORY_WRITE_THROUGH) | // mapped to EFI_MEMORY_WT
-              MAIR_ATTR(TT_ATTR_INDX_MEMORY_WRITE_BACK, MAIR_ATTR_NORMAL_MEMORY_WRITE_BACK));       // mapped to EFI_MEMORY_WB
-
-  ArmDisableAlignmentCheck ();
-  ArmEnableInstructionCache ();
-  ArmEnableDataCache ();
-
-  ArmEnableMmu ();
-  return RETURN_SUCCESS;
-
-FREE_TRANSLATION_TABLE:
-  FreePages (TranslationTable, TranslationTablePageCount);
-  return Status;
-}
+/** @file
+*  File managing the MMU for ARMv8 architecture
+*
+*  Copyright (c) 2011-2014, ARM Limited. All rights reserved.
+*
+*  This program and the accompanying materials
+*  are licensed and made available under the terms and conditions of the BSD License
+*  which accompanies this distribution.  The full text of the license may be found at
+*  http://opensource.org/licenses/bsd-license.php
+*
+*  THE PROGRAM IS DISTRIBUTED UNDER THE BSD LICENSE ON AN "AS IS" BASIS,
+*  WITHOUT WARRANTIES OR REPRESENTATIONS OF ANY KIND, EITHER EXPRESS OR IMPLIED.
+*
+**/
+
+#include <Uefi.h>
+#include <Chipset/AArch64.h>
+#include <Library/BaseMemoryLib.h>
+#include <Library/MemoryAllocationLib.h>
+#include <Library/ArmLib.h>
+#include <Library/BaseLib.h>
+#include <Library/DebugLib.h>
+#include "AArch64Lib.h"
+#include "ArmLibPrivate.h"
+
+// We use this index definition to define an invalid block entry
+#define TT_ATTR_INDX_INVALID    ((UINT32)~0)
+
+STATIC
+UINT64
+ArmMemoryAttributeToPageAttribute (
+  IN ARM_MEMORY_REGION_ATTRIBUTES  Attributes
+  )
+{
+  switch (Attributes) {
+  case ARM_MEMORY_REGION_ATTRIBUTE_WRITE_BACK:
+  case ARM_MEMORY_REGION_ATTRIBUTE_NONSECURE_WRITE_BACK:
+    return TT_ATTR_INDX_MEMORY_WRITE_BACK | TT_SH_INNER_SHAREABLE;
+
+  case ARM_MEMORY_REGION_ATTRIBUTE_WRITE_THROUGH:
+  case ARM_MEMORY_REGION_ATTRIBUTE_NONSECURE_WRITE_THROUGH:
+    return TT_ATTR_INDX_MEMORY_WRITE_THROUGH | TT_SH_INNER_SHAREABLE;
+
+  // Uncached and device mappings are treated as outer shareable by default,
+  case ARM_MEMORY_REGION_ATTRIBUTE_UNCACHED_UNBUFFERED:
+  case ARM_MEMORY_REGION_ATTRIBUTE_NONSECURE_UNCACHED_UNBUFFERED:
+    return TT_ATTR_INDX_MEMORY_NON_CACHEABLE;
+
+  default:
+    ASSERT(0);
+  case ARM_MEMORY_REGION_ATTRIBUTE_DEVICE:
+  case ARM_MEMORY_REGION_ATTRIBUTE_NONSECURE_DEVICE:
+    if (ArmReadCurrentEL () == AARCH64_EL2)
+      return TT_ATTR_INDX_DEVICE_MEMORY | TT_TABLE_XN;
+    else
+      return TT_ATTR_INDX_DEVICE_MEMORY | TT_TABLE_UXN | TT_TABLE_PXN;
+  }
+}
+
+UINT64
+PageAttributeToGcdAttribute (
+  IN UINT64 PageAttributes
+  )
+{
+  UINT64  GcdAttributes;
+
+  switch (PageAttributes & TT_ATTR_INDX_MASK) {
+  case TT_ATTR_INDX_DEVICE_MEMORY:
+    GcdAttributes = EFI_MEMORY_UC;
+    break;
+  case TT_ATTR_INDX_MEMORY_NON_CACHEABLE:
+    GcdAttributes = EFI_MEMORY_WC;
+    break;
+  case TT_ATTR_INDX_MEMORY_WRITE_THROUGH:
+    GcdAttributes = EFI_MEMORY_WT;
+    break;
+  case TT_ATTR_INDX_MEMORY_WRITE_BACK:
+    GcdAttributes = EFI_MEMORY_WB;
+    break;
+  default:
+    DEBUG ((EFI_D_ERROR, "PageAttributeToGcdAttribute: PageAttributes:0x%lX not supported.\n", PageAttributes));
+    ASSERT (0);
+    // The Global Coherency Domain (GCD) value is defined as a bit set.
+    // Returning 0 means no attribute has been set.
+    GcdAttributes = 0;
+  }
+
+  // Determine protection attributes
+  if (((PageAttributes & TT_AP_MASK) == TT_AP_NO_RO) || ((PageAttributes & TT_AP_MASK) == TT_AP_RO_RO)) {
+    // Read only cases map to write-protect
+    GcdAttributes |= EFI_MEMORY_WP;
+  }
+
+  // Process eXecute Never attribute
+  if ((PageAttributes & (TT_PXN_MASK | TT_UXN_MASK)) != 0 ) {
+    GcdAttributes |= EFI_MEMORY_XP;
+  }
+
+  return GcdAttributes;
+}
+
+ARM_MEMORY_REGION_ATTRIBUTES
+GcdAttributeToArmAttribute (
+  IN UINT64 GcdAttributes
+  )
+{
+  switch (GcdAttributes & 0xFF) {
+  case EFI_MEMORY_UC:
+    return ARM_MEMORY_REGION_ATTRIBUTE_DEVICE;
+  case EFI_MEMORY_WC:
+    return ARM_MEMORY_REGION_ATTRIBUTE_UNCACHED_UNBUFFERED;
+  case EFI_MEMORY_WT:
+    return ARM_MEMORY_REGION_ATTRIBUTE_WRITE_THROUGH;
+  case EFI_MEMORY_WB:
+    return ARM_MEMORY_REGION_ATTRIBUTE_WRITE_BACK;
+  default:
+    DEBUG ((EFI_D_ERROR, "GcdAttributeToArmAttribute: 0x%lX attributes is not supported.\n", GcdAttributes));
+    ASSERT (0);
+    return ARM_MEMORY_REGION_ATTRIBUTE_DEVICE;
+  }
+}
+
+// Describe the T0SZ values for each translation table level
+typedef struct {
+  UINTN     MinT0SZ;
+  UINTN     MaxT0SZ;
+  UINTN     LargestT0SZ; // Generally (MaxT0SZ == LargestT0SZ) but at the Level3 Table
+                         // the MaxT0SZ is not at the boundary of the table
+} T0SZ_DESCRIPTION_PER_LEVEL;
+
+// Map table for the corresponding Level of Table
+STATIC CONST T0SZ_DESCRIPTION_PER_LEVEL T0SZPerTableLevel[] = {
+    { 16, 24, 24 }, // Table Level 0
+    { 25, 33, 33 }, // Table Level 1
+    { 34, 39, 42 }  // Table Level 2
+};
+
+VOID
+GetRootTranslationTableInfo (
+  IN UINTN     T0SZ,
+  OUT UINTN   *TableLevel,
+  OUT UINTN   *TableEntryCount
+  )
+{
+  UINTN Index;
+
+  // Identify the level of the root table from the given T0SZ
+  for (Index = 0; Index < sizeof (T0SZPerTableLevel) / sizeof (T0SZ_DESCRIPTION_PER_LEVEL); Index++) {
+    if (T0SZ <= T0SZPerTableLevel[Index].MaxT0SZ) {
+      break;
+    }
+  }
+
+  // If we have not found the corresponding maximum T0SZ then we use the last one
+  if (Index == sizeof (T0SZPerTableLevel) / sizeof (T0SZ_DESCRIPTION_PER_LEVEL)) {
+    Index--;
+  }
+
+  // Get the level of the root table
+  if (TableLevel) {
+    *TableLevel = Index;
+  }
+
+  // The Size of the Table is 2^(T0SZ-LargestT0SZ)
+  if (TableEntryCount) {
+    *TableEntryCount = 1 << (T0SZPerTableLevel[Index].LargestT0SZ - T0SZ + 1);
+  }
+}
+
+STATIC
+VOID
+LookupAddresstoRootTable (
+  IN  UINT64  MaxAddress,
+  OUT UINTN  *T0SZ,
+  OUT UINTN  *TableEntryCount
+  )
+{
+  UINTN TopBit;
+
+  // Check the parameters are not NULL
+  ASSERT ((T0SZ != NULL) && (TableEntryCount != NULL));
+
+  // Look for the highest bit set in MaxAddress
+  for (TopBit = 63; TopBit != 0; TopBit--) {
+    if ((1ULL << TopBit) & MaxAddress) {
+      // MaxAddress top bit is found
+      TopBit = TopBit + 1;
+      break;
+    }
+  }
+  ASSERT (TopBit != 0);
+
+  // Calculate T0SZ from the top bit of the MaxAddress
+  *T0SZ = 64 - TopBit;
+
+  // Get the Table info from T0SZ
+  GetRootTranslationTableInfo (*T0SZ, NULL, TableEntryCount);
+}
+
+STATIC
+UINT64*
+GetBlockEntryListFromAddress (
+  IN  UINT64       *RootTable,
+  IN  UINT64        RegionStart,
+  OUT UINTN        *TableLevel,
+  IN OUT UINT64    *BlockEntrySize,
+  OUT UINT64      **LastBlockEntry
+  )
+{
+  UINTN   RootTableLevel;
+  UINTN   RootTableEntryCount;
+  UINT64 *TranslationTable;
+  UINT64 *BlockEntry;
+  UINT64 *SubTableBlockEntry;
+  UINT64  BlockEntryAddress;
+  UINTN   BaseAddressAlignment;
+  UINTN   PageLevel;
+  UINTN   Index;
+  UINTN   IndexLevel;
+  UINTN   T0SZ;
+  UINT64  Attributes;
+  UINT64  TableAttributes;
+
+  // Initialize variable
+  BlockEntry = NULL;
+
+  // Ensure the parameters are valid
+  if (!(TableLevel && BlockEntrySize && LastBlockEntry)) {
+    ASSERT_EFI_ERROR (EFI_INVALID_PARAMETER);
+    return NULL;
+  }
+
+  // Ensure the Region is aligned on 4KB boundary
+  if ((RegionStart & (SIZE_4KB - 1)) != 0) {
+    ASSERT_EFI_ERROR (EFI_INVALID_PARAMETER);
+    return NULL;
+  }
+
+  // Ensure the required size is aligned on 4KB boundary and not 0
+  if ((*BlockEntrySize & (SIZE_4KB - 1)) != 0 || *BlockEntrySize == 0) {
+    ASSERT_EFI_ERROR (EFI_INVALID_PARAMETER);
+    return NULL;
+  }
+
+  T0SZ = ArmGetTCR () & TCR_T0SZ_MASK;
+  // Get the Table info from T0SZ
+  GetRootTranslationTableInfo (T0SZ, &RootTableLevel, &RootTableEntryCount);
+
+  // If the start address is 0x0 then we use the size of the region to identify the alignment
+  if (RegionStart == 0) {
+    // Identify the highest possible alignment for the Region Size
+    BaseAddressAlignment = LowBitSet64 (*BlockEntrySize);
+  } else {
+    // Identify the highest possible alignment for the Base Address
+    BaseAddressAlignment = LowBitSet64 (RegionStart);
+  }
+
+  // Identify the Page Level the RegionStart must belong to. Note that PageLevel
+  // should be at least 1 since block translations are not supported at level 0
+  PageLevel = MAX (3 - ((BaseAddressAlignment - 12) / 9), 1);
+
+  // If the required size is smaller than the current block size then we need to go to the page below.
+  // The PageLevel was calculated on the Base Address alignment but did not take in account the alignment
+  // of the allocation size
+  while (*BlockEntrySize < TT_BLOCK_ENTRY_SIZE_AT_LEVEL (PageLevel)) {
+    // It does not fit so we need to go a page level above
+    PageLevel++;
+  }
+
+  //
+  // Get the Table Descriptor for the corresponding PageLevel. We need to decompose RegionStart to get appropriate entries
+  //
+
+  TranslationTable = RootTable;
+  for (IndexLevel = RootTableLevel; IndexLevel <= PageLevel; IndexLevel++) {
+    BlockEntry = (UINT64*)TT_GET_ENTRY_FOR_ADDRESS (TranslationTable, IndexLevel, RegionStart);
+
+    if ((IndexLevel != 3) && ((*BlockEntry & TT_TYPE_MASK) == TT_TYPE_TABLE_ENTRY)) {
+      // Go to the next table
+      TranslationTable = (UINT64*)(*BlockEntry & TT_ADDRESS_MASK_DESCRIPTION_TABLE);
+
+      // If we are at the last level then update the last level to next level
+      if (IndexLevel == PageLevel) {
+        // Enter the next level
+        PageLevel++;
+      }
+    } else if ((*BlockEntry & TT_TYPE_MASK) == TT_TYPE_BLOCK_ENTRY) {
+      // If we are not at the last level then we need to split this BlockEntry
+      if (IndexLevel != PageLevel) {
+        // Retrieve the attributes from the block entry
+        Attributes = *BlockEntry & TT_ATTRIBUTES_MASK;
+
+        // Convert the block entry attributes into Table descriptor attributes
+        TableAttributes = TT_TABLE_AP_NO_PERMISSION;
+        if (Attributes & TT_PXN_MASK) {
+          TableAttributes = TT_TABLE_PXN;
+        }
+        // XN maps to UXN in the EL1&0 translation regime
+        if (Attributes & TT_XN_MASK) {
+          TableAttributes = TT_TABLE_XN;
+        }
+        if (Attributes & TT_NS) {
+          TableAttributes = TT_TABLE_NS;
+        }
+
+        // Get the address corresponding at this entry
+        BlockEntryAddress = RegionStart;
+        BlockEntryAddress = BlockEntryAddress >> TT_ADDRESS_OFFSET_AT_LEVEL(IndexLevel);
+        // Shift back to right to set zero before the effective address
+        BlockEntryAddress = BlockEntryAddress << TT_ADDRESS_OFFSET_AT_LEVEL(IndexLevel);
+
+        // Set the correct entry type for the next page level
+        if ((IndexLevel + 1) == 3) {
+          Attributes |= TT_TYPE_BLOCK_ENTRY_LEVEL3;
+        } else {
+          Attributes |= TT_TYPE_BLOCK_ENTRY;
+        }
+
+        // Create a new translation table
+        TranslationTable = (UINT64*)AllocateAlignedPages (EFI_SIZE_TO_PAGES(TT_ENTRY_COUNT * sizeof(UINT64)), TT_ALIGNMENT_DESCRIPTION_TABLE);
+        if (TranslationTable == NULL) {
+          return NULL;
+        }
+
+        // Populate the newly created lower level table
+        SubTableBlockEntry = TranslationTable;
+        for (Index = 0; Index < TT_ENTRY_COUNT; Index++) {
+          *SubTableBlockEntry = Attributes | (BlockEntryAddress + (Index << TT_ADDRESS_OFFSET_AT_LEVEL(IndexLevel + 1)));
+          SubTableBlockEntry++;
+        }
+
+        // Fill the BlockEntry with the new TranslationTable
+        *BlockEntry = ((UINTN)TranslationTable & TT_ADDRESS_MASK_DESCRIPTION_TABLE) | TableAttributes | TT_TYPE_TABLE_ENTRY;
+      }
+    } else {
+      if (IndexLevel != PageLevel) {
+        //
+        // Case when we have an Invalid Entry and we are at a page level above of the one targetted.
+        //
+
+        // Create a new translation table
+        TranslationTable = (UINT64*)AllocateAlignedPages (EFI_SIZE_TO_PAGES(TT_ENTRY_COUNT * sizeof(UINT64)), TT_ALIGNMENT_DESCRIPTION_TABLE);
+        if (TranslationTable == NULL) {
+          return NULL;
+        }
+
+        ZeroMem (TranslationTable, TT_ENTRY_COUNT * sizeof(UINT64));
+
+        // Fill the new BlockEntry with the TranslationTable
+        *BlockEntry = ((UINTN)TranslationTable & TT_ADDRESS_MASK_DESCRIPTION_TABLE) | TT_TYPE_TABLE_ENTRY;
+      }
+    }
+  }
+
+  // Expose the found PageLevel to the caller
+  *TableLevel = PageLevel;
+
+  // Now, we have the Table Level we can get the Block Size associated to this table
+  *BlockEntrySize = TT_BLOCK_ENTRY_SIZE_AT_LEVEL (PageLevel);
+
+  // The last block of the root table depends on the number of entry in this table,
+  // otherwise it is always the (TT_ENTRY_COUNT - 1)th entry in the table.
+  *LastBlockEntry = TT_LAST_BLOCK_ADDRESS(TranslationTable,
+      (PageLevel == RootTableLevel) ? RootTableEntryCount : TT_ENTRY_COUNT);
+
+  return BlockEntry;
+}
+
+STATIC
+RETURN_STATUS
+UpdateRegionMapping (
+  IN  UINT64  *RootTable,
+  IN  UINT64  RegionStart,
+  IN  UINT64  RegionLength,
+  IN  UINT64  Attributes,
+  IN  UINT64  BlockEntryMask
+  )
+{
+  UINT32  Type;
+  UINT64  *BlockEntry;
+  UINT64  *LastBlockEntry;
+  UINT64  BlockEntrySize;
+  UINTN   TableLevel;
+
+  // Ensure the Length is aligned on 4KB boundary
+  if ((RegionLength == 0) || ((RegionLength & (SIZE_4KB - 1)) != 0)) {
+    ASSERT_EFI_ERROR (EFI_INVALID_PARAMETER);
+    return RETURN_INVALID_PARAMETER;
+  }
+
+  do {
+    // Get the first Block Entry that matches the Virtual Address and also the information on the Table Descriptor
+    // such as the the size of the Block Entry and the address of the last BlockEntry of the Table Descriptor
+    BlockEntrySize = RegionLength;
+    BlockEntry = GetBlockEntryListFromAddress (RootTable, RegionStart, &TableLevel, &BlockEntrySize, &LastBlockEntry);
+    if (BlockEntry == NULL) {
+      // GetBlockEntryListFromAddress() return NULL when it fails to allocate new pages from the Translation Tables
+      return RETURN_OUT_OF_RESOURCES;
+    }
+
+    if (TableLevel != 3) {
+      Type = TT_TYPE_BLOCK_ENTRY;
+    } else {
+      Type = TT_TYPE_BLOCK_ENTRY_LEVEL3;
+    }
+
+    do {
+      // Fill the Block Entry with attribute and output block address
+      *BlockEntry &= BlockEntryMask;
+      *BlockEntry |= (RegionStart & TT_ADDRESS_MASK_BLOCK_ENTRY) | Attributes | Type;
+
+      // Go to the next BlockEntry
+      RegionStart += BlockEntrySize;
+      RegionLength -= BlockEntrySize;
+      BlockEntry++;
+
+      // Break the inner loop when next block is a table
+      // Rerun GetBlockEntryListFromAddress to avoid page table memory leak
+      if (TableLevel != 3 &&
+          (*BlockEntry & TT_TYPE_MASK) == TT_TYPE_TABLE_ENTRY) {
+            break;
+      }
+    } while ((RegionLength >= BlockEntrySize) && (BlockEntry <= LastBlockEntry));
+  } while (RegionLength != 0);
+
+  return RETURN_SUCCESS;
+}
+
+STATIC
+RETURN_STATUS
+FillTranslationTable (
+  IN  UINT64                        *RootTable,
+  IN  ARM_MEMORY_REGION_DESCRIPTOR  *MemoryRegion
+  )
+{
+  return UpdateRegionMapping (
+           RootTable,
+           MemoryRegion->VirtualBase,
+           MemoryRegion->Length,
+           ArmMemoryAttributeToPageAttribute (MemoryRegion->Attributes) | TT_AF,
+           0
+           );
+}
+
+RETURN_STATUS
+SetMemoryAttributes (
+  IN EFI_PHYSICAL_ADDRESS      BaseAddress,
+  IN UINT64                    Length,
+  IN UINT64                    Attributes,
+  IN EFI_PHYSICAL_ADDRESS      VirtualMask
+  )
+{
+  RETURN_STATUS                Status;
+  ARM_MEMORY_REGION_DESCRIPTOR MemoryRegion;
+  UINT64                      *TranslationTable;
+
+  MemoryRegion.PhysicalBase = BaseAddress;
+  MemoryRegion.VirtualBase = BaseAddress;
+  MemoryRegion.Length = Length;
+  MemoryRegion.Attributes = GcdAttributeToArmAttribute (Attributes);
+
+  TranslationTable = ArmGetTTBR0BaseAddress ();
+
+  Status = FillTranslationTable (TranslationTable, &MemoryRegion);
+  if (RETURN_ERROR (Status)) {
+    return Status;
+  }
+
+  // Invalidate all TLB entries so changes are synced
+  ArmInvalidateTlb ();
+
+  return RETURN_SUCCESS;
+}
+
+STATIC
+RETURN_STATUS
+SetMemoryRegionAttribute (
+  IN  EFI_PHYSICAL_ADDRESS      BaseAddress,
+  IN  UINT64                    Length,
+  IN  UINT64                    Attributes,
+  IN  UINT64                    BlockEntryMask
+  )
+{
+  RETURN_STATUS                Status;
+  UINT64                       *RootTable;
+
+  RootTable = ArmGetTTBR0BaseAddress ();
+
+  Status = UpdateRegionMapping (RootTable, BaseAddress, Length, Attributes, BlockEntryMask);
+  if (RETURN_ERROR (Status)) {
+    return Status;
+  }
+
+  // Invalidate all TLB entries so changes are synced
+  ArmInvalidateTlb ();
+
+  return RETURN_SUCCESS;
+}
+
+RETURN_STATUS
+ArmSetMemoryRegionNoExec (
+  IN  EFI_PHYSICAL_ADDRESS      BaseAddress,
+  IN  UINT64                    Length
+  )
+{
+  UINT64    Val;
+
+  if (ArmReadCurrentEL () == AARCH64_EL1) {
+    Val = TT_PXN_MASK | TT_UXN_MASK;
+  } else {
+    Val = TT_XN_MASK;
+  }
+
+  return SetMemoryRegionAttribute (
+           BaseAddress,
+           Length,
+           Val,
+           ~TT_ADDRESS_MASK_BLOCK_ENTRY);
+}
+
+RETURN_STATUS
+ArmClearMemoryRegionNoExec (
+  IN  EFI_PHYSICAL_ADDRESS      BaseAddress,
+  IN  UINT64                    Length
+  )
+{
+  UINT64 Mask;
+
+  // XN maps to UXN in the EL1&0 translation regime
+  Mask = ~(TT_ADDRESS_MASK_BLOCK_ENTRY | TT_PXN_MASK | TT_XN_MASK);
+
+  return SetMemoryRegionAttribute (
+           BaseAddress,
+           Length,
+           0,
+           Mask);
+}
+
+RETURN_STATUS
+ArmSetMemoryRegionReadOnly (
+  IN  EFI_PHYSICAL_ADDRESS      BaseAddress,
+  IN  UINT64                    Length
+  )
+{
+  return SetMemoryRegionAttribute (
+           BaseAddress,
+           Length,
+           TT_AP_RO_RO,
+           ~TT_ADDRESS_MASK_BLOCK_ENTRY);
+}
+
+RETURN_STATUS
+ArmClearMemoryRegionReadOnly (
+  IN  EFI_PHYSICAL_ADDRESS      BaseAddress,
+  IN  UINT64                    Length
+  )
+{
+  return SetMemoryRegionAttribute (
+           BaseAddress,
+           Length,
+           TT_AP_NO_RO,
+           ~(TT_ADDRESS_MASK_BLOCK_ENTRY | TT_AP_MASK));
+}
+
+RETURN_STATUS
+EFIAPI
+ArmConfigureMmu (
+  IN  ARM_MEMORY_REGION_DESCRIPTOR  *MemoryTable,
+  OUT VOID                         **TranslationTableBase OPTIONAL,
+  OUT UINTN                         *TranslationTableSize OPTIONAL
+  )
+{
+  VOID*                         TranslationTable;
+  UINTN                         TranslationTablePageCount;
+  UINT32                        TranslationTableAttribute;
+  ARM_MEMORY_REGION_DESCRIPTOR *MemoryTableEntry;
+  UINT64                        MaxAddress;
+  UINT64                        TopAddress;
+  UINTN                         T0SZ;
+  UINTN                         RootTableEntryCount;
+  UINT64                        TCR;
+  RETURN_STATUS                 Status;
+
+  if(MemoryTable == NULL) {
+    ASSERT (MemoryTable != NULL);
+    return RETURN_INVALID_PARAMETER;
+  }
+
+  // Identify the highest address of the memory table
+  MaxAddress = MemoryTable->PhysicalBase + MemoryTable->Length - 1;
+  MemoryTableEntry = MemoryTable;
+  while (MemoryTableEntry->Length != 0) {
+    TopAddress = MemoryTableEntry->PhysicalBase + MemoryTableEntry->Length - 1;
+    if (TopAddress > MaxAddress) {
+      MaxAddress = TopAddress;
+    }
+    MemoryTableEntry++;
+  }
+
+  // Lookup the Table Level to get the information
+  LookupAddresstoRootTable (MaxAddress, &T0SZ, &RootTableEntryCount);
+
+  //
+  // Set TCR that allows us to retrieve T0SZ in the subsequent functions
+  //
+  // Ideally we will be running at EL2, but should support EL1 as well.
+  // UEFI should not run at EL3.
+  if (ArmReadCurrentEL () == AARCH64_EL2) {
+    //Note: Bits 23 and 31 are reserved(RES1) bits in TCR_EL2
+    TCR = T0SZ | (1UL << 31) | (1UL << 23) | TCR_TG0_4KB;
+
+    // Set the Physical Address Size using MaxAddress
+    if (MaxAddress < SIZE_4GB) {
+      TCR |= TCR_PS_4GB;
+    } else if (MaxAddress < SIZE_64GB) {
+      TCR |= TCR_PS_64GB;
+    } else if (MaxAddress < SIZE_1TB) {
+      TCR |= TCR_PS_1TB;
+    } else if (MaxAddress < SIZE_4TB) {
+      TCR |= TCR_PS_4TB;
+    } else if (MaxAddress < SIZE_16TB) {
+      TCR |= TCR_PS_16TB;
+    } else if (MaxAddress < SIZE_256TB) {
+      TCR |= TCR_PS_256TB;
+    } else {
+      DEBUG ((EFI_D_ERROR, "ArmConfigureMmu: The MaxAddress 0x%lX is not supported by this MMU configuration.\n", MaxAddress));
+      ASSERT (0); // Bigger than 48-bit memory space are not supported
+      return RETURN_UNSUPPORTED;
+    }
+  } else if (ArmReadCurrentEL () == AARCH64_EL1) {
+    // Due to Cortex-A57 erratum #822227 we must set TG1[1] == 1, regardless of EPD1.
+    TCR = T0SZ | TCR_TG0_4KB | TCR_TG1_4KB | TCR_EPD1;
+
+    // Set the Physical Address Size using MaxAddress
+    if (MaxAddress < SIZE_4GB) {
+      TCR |= TCR_IPS_4GB;
+    } else if (MaxAddress < SIZE_64GB) {
+      TCR |= TCR_IPS_64GB;
+    } else if (MaxAddress < SIZE_1TB) {
+      TCR |= TCR_IPS_1TB;
+    } else if (MaxAddress < SIZE_4TB) {
+      TCR |= TCR_IPS_4TB;
+    } else if (MaxAddress < SIZE_16TB) {
+      TCR |= TCR_IPS_16TB;
+    } else if (MaxAddress < SIZE_256TB) {
+      TCR |= TCR_IPS_256TB;
+    } else {
+      DEBUG ((EFI_D_ERROR, "ArmConfigureMmu: The MaxAddress 0x%lX is not supported by this MMU configuration.\n", MaxAddress));
+      ASSERT (0); // Bigger than 48-bit memory space are not supported
+      return RETURN_UNSUPPORTED;
+    }
+  } else {
+    ASSERT (0); // UEFI is only expected to run at EL2 and EL1, not EL3.
+    return RETURN_UNSUPPORTED;
+  }
+
+  // Set TCR
+  ArmSetTCR (TCR);
+
+  // Allocate pages for translation table
+  TranslationTablePageCount = EFI_SIZE_TO_PAGES(RootTableEntryCount * sizeof(UINT64));
+  TranslationTable = (UINT64*)AllocateAlignedPages (TranslationTablePageCount, TT_ALIGNMENT_DESCRIPTION_TABLE);
+  if (TranslationTable == NULL) {
+    return RETURN_OUT_OF_RESOURCES;
+  }
+  // We set TTBR0 just after allocating the table to retrieve its location from the subsequent
+  // functions without needing to pass this value across the functions. The MMU is only enabled
+  // after the translation tables are populated.
+  ArmSetTTBR0 (TranslationTable);
+
+  if (TranslationTableBase != NULL) {
+    *TranslationTableBase = TranslationTable;
+  }
+
+  if (TranslationTableSize != NULL) {
+    *TranslationTableSize = RootTableEntryCount * sizeof(UINT64);
+  }
+
+  ZeroMem (TranslationTable, RootTableEntryCount * sizeof(UINT64));
+
+  // Disable MMU and caches. ArmDisableMmu() also invalidates the TLBs
+  ArmDisableMmu ();
+  ArmDisableDataCache ();
+  ArmDisableInstructionCache ();
+
+  // Make sure nothing sneaked into the cache
+  ArmCleanInvalidateDataCache ();
+  ArmInvalidateInstructionCache ();
+
+  TranslationTableAttribute = TT_ATTR_INDX_INVALID;
+  while (MemoryTable->Length != 0) {
+    // Find the memory attribute for the Translation Table
+    if (((UINTN)TranslationTable >= MemoryTable->PhysicalBase) &&
+        ((UINTN)TranslationTable <= MemoryTable->PhysicalBase - 1 + MemoryTable->Length)) {
+      TranslationTableAttribute = MemoryTable->Attributes;
+    }
+
+    Status = FillTranslationTable (TranslationTable, MemoryTable);
+    if (RETURN_ERROR (Status)) {
+      goto FREE_TRANSLATION_TABLE;
+    }
+    MemoryTable++;
+  }
+
+  // Translate the Memory Attributes into Translation Table Register Attributes
+  if ((TranslationTableAttribute == ARM_MEMORY_REGION_ATTRIBUTE_UNCACHED_UNBUFFERED) ||
+      (TranslationTableAttribute == ARM_MEMORY_REGION_ATTRIBUTE_NONSECURE_UNCACHED_UNBUFFERED)) {
+    TCR |= TCR_SH_NON_SHAREABLE | TCR_RGN_OUTER_NON_CACHEABLE | TCR_RGN_INNER_NON_CACHEABLE;
+  } else if ((TranslationTableAttribute == ARM_MEMORY_REGION_ATTRIBUTE_WRITE_BACK) ||
+      (TranslationTableAttribute == ARM_MEMORY_REGION_ATTRIBUTE_NONSECURE_WRITE_BACK)) {
+    TCR |= TCR_SH_INNER_SHAREABLE | TCR_RGN_OUTER_WRITE_BACK_ALLOC | TCR_RGN_INNER_WRITE_BACK_ALLOC;
+  } else if ((TranslationTableAttribute == ARM_MEMORY_REGION_ATTRIBUTE_WRITE_THROUGH) ||
+      (TranslationTableAttribute == ARM_MEMORY_REGION_ATTRIBUTE_NONSECURE_WRITE_THROUGH)) {
+    TCR |= TCR_SH_NON_SHAREABLE | TCR_RGN_OUTER_WRITE_THROUGH | TCR_RGN_INNER_WRITE_THROUGH;
+  } else {
+    // If we failed to find a mapping that contains the root translation table then it probably means the translation table
+    // is not mapped in the given memory map.
+    ASSERT (0);
+    Status = RETURN_UNSUPPORTED;
+    goto FREE_TRANSLATION_TABLE;
+  }
+
+  // Set again TCR after getting the Translation Table attributes
+  ArmSetTCR (TCR);
+
+  ArmSetMAIR (MAIR_ATTR(TT_ATTR_INDX_DEVICE_MEMORY, MAIR_ATTR_DEVICE_MEMORY) |                      // mapped to EFI_MEMORY_UC
+              MAIR_ATTR(TT_ATTR_INDX_MEMORY_NON_CACHEABLE, MAIR_ATTR_NORMAL_MEMORY_NON_CACHEABLE) | // mapped to EFI_MEMORY_WC
+              MAIR_ATTR(TT_ATTR_INDX_MEMORY_WRITE_THROUGH, MAIR_ATTR_NORMAL_MEMORY_WRITE_THROUGH) | // mapped to EFI_MEMORY_WT
+              MAIR_ATTR(TT_ATTR_INDX_MEMORY_WRITE_BACK, MAIR_ATTR_NORMAL_MEMORY_WRITE_BACK));       // mapped to EFI_MEMORY_WB
+
+  ArmDisableAlignmentCheck ();
+  ArmEnableInstructionCache ();
+  ArmEnableDataCache ();
+
+  ArmEnableMmu ();
+  return RETURN_SUCCESS;
+
+FREE_TRANSLATION_TABLE:
+  FreePages (TranslationTable, TranslationTablePageCount);
+  return Status;
+}