#/** @file
# ARM processor package.
#
# Copyright (c) 2009 - 2010, Apple Inc. All rights reserved.<BR>
<<<<<<< HEAD
# Copyright (c) 2011 - 2014, ARM Limited. All rights reserved.
=======
# Copyright (c) 2011 - 2015, ARM Limited. All rights reserved.
>>>>>>> c2a892d7
#
#    This program and the accompanying materials
#    are licensed and made available under the terms and conditions of the BSD License
#    which accompanies this distribution. The full text of the license may be found at
#    http://opensource.org/licenses/bsd-license.php
#
#    THE PROGRAM IS DISTRIBUTED UNDER THE BSD LICENSE ON AN "AS IS" BASIS,
#    WITHOUT WARRANTIES OR REPRESENTATIONS OF ANY KIND, EITHER EXPRESS OR IMPLIED.
#
#**/

[Defines]
  DEC_SPECIFICATION              = 0x00010005
  PACKAGE_NAME                   = ArmPkg
  PACKAGE_GUID                   = 5CFBD99E-3C43-4E7F-8054-9CDEAFF7710F
  PACKAGE_VERSION                = 0.1

################################################################################
#
# Include Section - list of Include Paths that are provided by this package.
#                   Comments are used for Keywords and Module Types.
#
# Supported Module Types:
#  BASE SEC PEI_CORE PEIM DXE_CORE DXE_DRIVER DXE_RUNTIME_DRIVER DXE_SMM_DRIVER DXE_SAL_DRIVER UEFI_DRIVER UEFI_APPLICATION
#
################################################################################
[Includes.common]
  Include                        # Root include for the package

[LibraryClasses.common]
  ArmLib|Include/Library/ArmLib.h
  SemihostLib|Include/Library/Semihosting.h
  UncachedMemoryAllocationLib|Include/Library/UncachedMemoryAllocationLib.h
  DefaultExceptionHandlerLib|Include/Library/DefaultExceptionHandlerLib.h
  ArmDisassemblerLib|Include/Library/ArmDisassemblerLib.h
<<<<<<< HEAD
=======
  ArmGicArchLib|Include/Library/ArmGicArchLib.h
>>>>>>> c2a892d7

[Guids.common]
  gArmTokenSpaceGuid       = { 0xBB11ECFE, 0x820F, 0x4968, { 0xBB, 0xA6, 0xF7, 0x6A, 0xFE, 0x30, 0x25, 0x96 } }

  ## ARM MPCore table
  # Include/Guid/ArmMpCoreInfo.h
  gArmMpCoreInfoGuid = { 0xa4ee0728, 0xe5d7, 0x4ac5,  {0xb2, 0x1e, 0x65, 0x8e, 0xd8, 0x57, 0xe8, 0x34} }

[Ppis]
  ## Include/Ppi/ArmMpCoreInfo.h
  gArmMpCoreInfoPpiGuid = { 0x6847cc74, 0xe9ec, 0x4f8f, {0xa2, 0x9d, 0xab, 0x44, 0xe7, 0x54, 0xa8, 0xfc} }

[Protocols.common]
  gVirtualUncachedPagesProtocolGuid = { 0xAD651C7D, 0x3C22, 0x4DBF, { 0x92, 0xe8, 0x38, 0xa7, 0xcd, 0xae, 0x87, 0xb2 } }

[PcdsFeatureFlag.common]
  gArmTokenSpaceGuid.PcdCpuDxeProduceDebugSupport|FALSE|BOOLEAN|0x00000001

  # On ARM Architecture with the Security Extension, the address for the
  # Vector Table can be mapped anywhere in the memory map. It means we can
  # point the Exception Vector Table to its location in CpuDxe.
  # By default we copy the Vector Table at  PcdGet32(PcdCpuVectorBaseAddress)
  gArmTokenSpaceGuid.PcdRelocateVectorTable|TRUE|BOOLEAN|0x00000022
  # Set this PCD to TRUE if the Exception Vector is changed to add debugger support before
  # it has been configured by the CPU DXE
  gArmTokenSpaceGuid.PcdDebuggerExceptionSupport|FALSE|BOOLEAN|0x00000032

  # Define if the spin-table mechanism is used by the secondary cores when booting
  # Linux (instead of PSCI)
  gArmTokenSpaceGuid.PcdArmLinuxSpinTable|FALSE|BOOLEAN|0x00000033

<<<<<<< HEAD
=======
  # Define if the GICv3 controller should use the GICv2 legacy
  gArmTokenSpaceGuid.PcdArmGicV3WithV2Legacy|FALSE|BOOLEAN|0x00000042

[PcdsFeatureFlag.ARM]
  # Whether to map normal memory as non-shareable. FALSE is the safe choice, but
  # TRUE may be appropriate to fix performance problems if you don't care about
  # hardware coherency (i.e., no virtualization or cache coherent DMA)
  gArmTokenSpaceGuid.PcdNormalMemoryNonshareableOverride|FALSE|BOOLEAN|0x00000043

>>>>>>> c2a892d7
[PcdsFixedAtBuild.common]
  gArmTokenSpaceGuid.PcdTrustzoneSupport|FALSE|BOOLEAN|0x00000006

  # This PCD should be a FeaturePcd. But we used this PCD as an '#if' in an ASM file.
  # Using a FeaturePcd make a '(BOOLEAN) casting for its value which is not understood by the preprocessor.
  gArmTokenSpaceGuid.PcdVFPEnabled|0|UINT32|0x00000024

  gArmTokenSpaceGuid.PcdArmUncachedMemoryMask|0x0000000080000000|UINT64|0x00000002
  # This PCD will free the unallocated buffers if their size reach this threshold.
  # We set the default value to 512MB.
<<<<<<< HEAD
  gArmTokenSpaceGuid.PcdArmFreeUncachedMemorySizeThreshold|0x20000000|UINT64|0x00000043
  gArmTokenSpaceGuid.PcdArmCacheOperationThreshold|1024|UINT32|0x00000003
=======
  gArmTokenSpaceGuid.PcdArmFreeUncachedMemorySizeThreshold|0x20000000|UINT64|0x00000003
>>>>>>> c2a892d7
  gArmTokenSpaceGuid.PcdCpuVectorBaseAddress|0xffff0000|UINT32|0x00000004
  gArmTokenSpaceGuid.PcdCpuResetAddress|0x00000000|UINT32|0x00000005

  #
  # ARM Secure Firmware PCDs
  #
  gArmTokenSpaceGuid.PcdSecureFdBaseAddress|0|UINT64|0x00000015
  gArmTokenSpaceGuid.PcdSecureFdSize|0|UINT32|0x00000016
  gArmTokenSpaceGuid.PcdSecureFvBaseAddress|0x0|UINT64|0x0000002F
  gArmTokenSpaceGuid.PcdSecureFvSize|0x0|UINT32|0x00000030

  #
<<<<<<< HEAD
  # ARM Normal (or Non Secure) Firmware PCDs
  #
  gArmTokenSpaceGuid.PcdFdBaseAddress|0|UINT64|0x0000002B
  gArmTokenSpaceGuid.PcdFdSize|0|UINT32|0x0000002C
  gArmTokenSpaceGuid.PcdFvBaseAddress|0|UINT64|0x0000002D
  gArmTokenSpaceGuid.PcdFvSize|0|UINT32|0x0000002E

  #
=======
>>>>>>> c2a892d7
  # ARM Hypervisor Firmware PCDs
  #
  gArmTokenSpaceGuid.PcdHypFdBaseAddress|0|UINT32|0x0000003A
  gArmTokenSpaceGuid.PcdHypFdSize|0|UINT32|0x0000003B
  gArmTokenSpaceGuid.PcdHypFvBaseAddress|0|UINT32|0x0000003C
  gArmTokenSpaceGuid.PcdHypFvSize|0|UINT32|0x0000003D

  # Use ClusterId + CoreId to identify the PrimaryCore
  gArmTokenSpaceGuid.PcdArmPrimaryCoreMask|0xF03|UINT32|0x00000031
  # The Primary Core is ClusterId[0] & CoreId[0]
  gArmTokenSpaceGuid.PcdArmPrimaryCore|0|UINT32|0x00000037

  #
  # ARM L2x0 PCDs
  #
  gArmTokenSpaceGuid.PcdL2x0ControllerBase|0|UINT32|0x0000001B

  #
  # BdsLib
  #
  # The compressed Linux kernel is expected to be under 128MB from the beginning of the System Memory
  gArmTokenSpaceGuid.PcdArmLinuxKernelMaxOffset|0x08000000|UINT32|0x0000001F
  # Maximum file size for TFTP servers that do not support 'tsize' extension
  gArmTokenSpaceGuid.PcdMaxTftpFileSize|0x01000000|UINT32|0x00000000

<<<<<<< HEAD
=======
  #
  # ARM Normal (or Non Secure) Firmware PCDs
  #
  gArmTokenSpaceGuid.PcdFdSize|0|UINT32|0x0000002C
  gArmTokenSpaceGuid.PcdFvSize|0|UINT32|0x0000002E

[PcdsFixedAtBuild.common, PcdsPatchableInModule.common]
  gArmTokenSpaceGuid.PcdFdBaseAddress|0|UINT64|0x0000002B
  gArmTokenSpaceGuid.PcdFvBaseAddress|0|UINT64|0x0000002D
>>>>>>> c2a892d7

[PcdsFixedAtBuild.ARM]
  #
  # ARM Security Extension
  #

  # Secure Configuration Register
  # - BIT0 : NS - Non Secure bit
  # - BIT1 : IRQ Handler
  # - BIT2 : FIQ Handler
  # - BIT3 : EA - External Abort
  # - BIT4 : FW - F bit writable
  # - BIT5 : AW - A bit writable
  # - BIT6 : nET - Not Early Termination
  # - BIT7 : SCD - Secure Monitor Call Disable
  # - BIT8 : HCE - Hyp Call enable
  # - BIT9 : SIF - Secure Instruction Fetch
  # 0x31 = NS | EA | FW
  gArmTokenSpaceGuid.PcdArmScr|0x31|UINT32|0x00000038

  # By default we do not do a transition to non-secure mode
  gArmTokenSpaceGuid.PcdArmNonSecModeTransition|0x0|UINT32|0x0000003E

  # The Linux ATAGs are expected to be under 0x4000 (16KB) from the beginning of the System Memory
  gArmTokenSpaceGuid.PcdArmLinuxAtagMaxOffset|0x4000|UINT32|0x00000020

  # If the fixed FDT address is not available, then it should be loaded below the kernel.
  # The recommendation from the Linux kernel is to have the FDT below 16KB.
  # (see the kernel doc: Documentation/arm/Booting)
  gArmTokenSpaceGuid.PcdArmLinuxFdtMaxOffset|0x4000|UINT32|0x00000023
  # The FDT blob must be loaded at a 64bit aligned address.
  gArmTokenSpaceGuid.PcdArmLinuxFdtAlignment|0x8|UINT32|0x00000026

  # Non Secure Access Control Register
  # - BIT15 : NSASEDIS - Disable Non-secure Advanced SIMD functionality
  # - BIT14 : NSD32DIS - Disable Non-secure use of D16-D31
  # - BIT11 : cp11 - Non-secure access to coprocessor 11 enable
  # - BIT10 : cp10 - Non-secure access to coprocessor 10 enable
  # 0xC00 = cp10 | cp11
  gArmTokenSpaceGuid.PcdArmNsacr|0xC00|UINT32|0x00000039

[PcdsFixedAtBuild.AARCH64]
  #
  # AArch64 Security Extension
  #

  # Secure Configuration Register
  # - BIT0 : NS - Non Secure bit
  # - BIT1 : IRQ Handler
  # - BIT2 : FIQ Handler
  # - BIT3 : EA - External Abort
  # - BIT4 : FW - F bit writable
  # - BIT5 : AW - A bit writable
  # - BIT6 : nET - Not Early Termination
  # - BIT7 : SCD - Secure Monitor Call Disable
  # - BIT8 : HCE - Hyp Call enable
  # - BIT9 : SIF - Secure Instruction Fetch
  # - BIT10: RW -  Register width control for lower exception levels
  # - BIT11: SIF - Enables Secure EL1 access to EL1 Architectural Timer
  # - BIT12: TWI - Trap WFI
  # - BIT13: TWE - Trap WFE
  # 0x501 = NS | HCE | RW
  gArmTokenSpaceGuid.PcdArmScr|0x501|UINT32|0x00000038

  # By default we do transition to EL2 non-secure mode with Stack for EL2.
  #        Mode Description              Bits
  # NS EL2 SP2 all interrupts disabled =  0x3c9
  # NS EL1 SP1 all interrupts disabled =  0x3c5
  # Other modes include using SP0 or switching to Aarch32, but these are
  # not currently supported.
  gArmTokenSpaceGuid.PcdArmNonSecModeTransition|0x3c9|UINT32|0x0000003E
  # If the fixed FDT address is not available, then it should be loaded above the kernel.
  # The recommendation from the AArch64 Linux kernel is to have the FDT below 512MB.
  # (see the kernel doc: Documentation/arm64/booting.txt)
  gArmTokenSpaceGuid.PcdArmLinuxFdtMaxOffset|0x20000000|UINT32|0x00000023
  # The FDT blob must be loaded at a 2MB aligned address.
  gArmTokenSpaceGuid.PcdArmLinuxFdtAlignment|0x00200000|UINT32|0x00000026


#
<<<<<<< HEAD
# These PCDs are also defined as 'PcdsDynamic' to be redefined when using UEFI in a
# context of virtual machine.
#
[PcdsFixedAtBuild.common, PcdsDynamic.common]
=======
# These PCDs are also defined as 'PcdsDynamic' or 'PcdsPatchableInModule' to be
# redefined when using UEFI in a context of virtual machine.
#
[PcdsFixedAtBuild.common, PcdsDynamic.common, PcdsPatchableInModule.common]

>>>>>>> c2a892d7
  # System Memory (DRAM): These PCDs define the region of in-built system memory
  # Some platforms can get DRAM extensions, these additional regions will be declared
  # to UEFI by ArmPlatformLib
  gArmTokenSpaceGuid.PcdSystemMemoryBase|0|UINT64|0x00000029
  gArmTokenSpaceGuid.PcdSystemMemorySize|0|UINT64|0x0000002A

<<<<<<< HEAD
=======
[PcdsFixedAtBuild.common, PcdsDynamic.common]
>>>>>>> c2a892d7
  #
  # ARM Architectural Timer
  #
  gArmTokenSpaceGuid.PcdArmArchTimerFreqInHz|0|UINT32|0x00000034

  # ARM Architectural Timer Interrupt(GIC PPI) numbers
  gArmTokenSpaceGuid.PcdArmArchTimerSecIntrNum|29|UINT32|0x00000035
  gArmTokenSpaceGuid.PcdArmArchTimerIntrNum|30|UINT32|0x00000036
  gArmTokenSpaceGuid.PcdArmArchTimerHypIntrNum|26|UINT32|0x00000040
  gArmTokenSpaceGuid.PcdArmArchTimerVirtIntrNum|27|UINT32|0x00000041

  #
  # ARM Generic Watchdog
  #

  gArmTokenSpaceGuid.PcdGenericWatchdogControlBase|0x2A440000|UINT32|0x00000007
  gArmTokenSpaceGuid.PcdGenericWatchdogRefreshBase|0x2A450000|UINT32|0x00000008
  gArmTokenSpaceGuid.PcdGenericWatchdogEl2IntrNum|93|UINT32|0x00000009

  #
  # ARM Generic Interrupt Controller
  #
  gArmTokenSpaceGuid.PcdGicDistributorBase|0|UINT32|0x0000000C
<<<<<<< HEAD
=======
  # Base address for the GIC Redistributor region that contains the boot CPU
  gArmTokenSpaceGuid.PcdGicRedistributorsBase|0|UINT32|0x0000000E
>>>>>>> c2a892d7
  gArmTokenSpaceGuid.PcdGicInterruptInterfaceBase|0|UINT32|0x0000000D
  gArmTokenSpaceGuid.PcdGicSgiIntId|0|UINT32|0x00000025
<|MERGE_RESOLUTION|>--- conflicted
+++ resolved
@@ -1,299 +1,257 @@
-#/** @file
-# ARM processor package.
-#
-# Copyright (c) 2009 - 2010, Apple Inc. All rights reserved.<BR>
-<<<<<<< HEAD
-# Copyright (c) 2011 - 2014, ARM Limited. All rights reserved.
-=======
-# Copyright (c) 2011 - 2015, ARM Limited. All rights reserved.
->>>>>>> c2a892d7
-#
-#    This program and the accompanying materials
-#    are licensed and made available under the terms and conditions of the BSD License
-#    which accompanies this distribution. The full text of the license may be found at
-#    http://opensource.org/licenses/bsd-license.php
-#
-#    THE PROGRAM IS DISTRIBUTED UNDER THE BSD LICENSE ON AN "AS IS" BASIS,
-#    WITHOUT WARRANTIES OR REPRESENTATIONS OF ANY KIND, EITHER EXPRESS OR IMPLIED.
-#
-#**/
-
-[Defines]
-  DEC_SPECIFICATION              = 0x00010005
-  PACKAGE_NAME                   = ArmPkg
-  PACKAGE_GUID                   = 5CFBD99E-3C43-4E7F-8054-9CDEAFF7710F
-  PACKAGE_VERSION                = 0.1
-
-################################################################################
-#
-# Include Section - list of Include Paths that are provided by this package.
-#                   Comments are used for Keywords and Module Types.
-#
-# Supported Module Types:
-#  BASE SEC PEI_CORE PEIM DXE_CORE DXE_DRIVER DXE_RUNTIME_DRIVER DXE_SMM_DRIVER DXE_SAL_DRIVER UEFI_DRIVER UEFI_APPLICATION
-#
-################################################################################
-[Includes.common]
-  Include                        # Root include for the package
-
-[LibraryClasses.common]
-  ArmLib|Include/Library/ArmLib.h
-  SemihostLib|Include/Library/Semihosting.h
-  UncachedMemoryAllocationLib|Include/Library/UncachedMemoryAllocationLib.h
-  DefaultExceptionHandlerLib|Include/Library/DefaultExceptionHandlerLib.h
-  ArmDisassemblerLib|Include/Library/ArmDisassemblerLib.h
-<<<<<<< HEAD
-=======
-  ArmGicArchLib|Include/Library/ArmGicArchLib.h
->>>>>>> c2a892d7
-
-[Guids.common]
-  gArmTokenSpaceGuid       = { 0xBB11ECFE, 0x820F, 0x4968, { 0xBB, 0xA6, 0xF7, 0x6A, 0xFE, 0x30, 0x25, 0x96 } }
-
-  ## ARM MPCore table
-  # Include/Guid/ArmMpCoreInfo.h
-  gArmMpCoreInfoGuid = { 0xa4ee0728, 0xe5d7, 0x4ac5,  {0xb2, 0x1e, 0x65, 0x8e, 0xd8, 0x57, 0xe8, 0x34} }
-
-[Ppis]
-  ## Include/Ppi/ArmMpCoreInfo.h
-  gArmMpCoreInfoPpiGuid = { 0x6847cc74, 0xe9ec, 0x4f8f, {0xa2, 0x9d, 0xab, 0x44, 0xe7, 0x54, 0xa8, 0xfc} }
-
-[Protocols.common]
-  gVirtualUncachedPagesProtocolGuid = { 0xAD651C7D, 0x3C22, 0x4DBF, { 0x92, 0xe8, 0x38, 0xa7, 0xcd, 0xae, 0x87, 0xb2 } }
-
-[PcdsFeatureFlag.common]
-  gArmTokenSpaceGuid.PcdCpuDxeProduceDebugSupport|FALSE|BOOLEAN|0x00000001
-
-  # On ARM Architecture with the Security Extension, the address for the
-  # Vector Table can be mapped anywhere in the memory map. It means we can
-  # point the Exception Vector Table to its location in CpuDxe.
-  # By default we copy the Vector Table at  PcdGet32(PcdCpuVectorBaseAddress)
-  gArmTokenSpaceGuid.PcdRelocateVectorTable|TRUE|BOOLEAN|0x00000022
-  # Set this PCD to TRUE if the Exception Vector is changed to add debugger support before
-  # it has been configured by the CPU DXE
-  gArmTokenSpaceGuid.PcdDebuggerExceptionSupport|FALSE|BOOLEAN|0x00000032
-
-  # Define if the spin-table mechanism is used by the secondary cores when booting
-  # Linux (instead of PSCI)
-  gArmTokenSpaceGuid.PcdArmLinuxSpinTable|FALSE|BOOLEAN|0x00000033
-
-<<<<<<< HEAD
-=======
-  # Define if the GICv3 controller should use the GICv2 legacy
-  gArmTokenSpaceGuid.PcdArmGicV3WithV2Legacy|FALSE|BOOLEAN|0x00000042
-
-[PcdsFeatureFlag.ARM]
-  # Whether to map normal memory as non-shareable. FALSE is the safe choice, but
-  # TRUE may be appropriate to fix performance problems if you don't care about
-  # hardware coherency (i.e., no virtualization or cache coherent DMA)
-  gArmTokenSpaceGuid.PcdNormalMemoryNonshareableOverride|FALSE|BOOLEAN|0x00000043
-
->>>>>>> c2a892d7
-[PcdsFixedAtBuild.common]
-  gArmTokenSpaceGuid.PcdTrustzoneSupport|FALSE|BOOLEAN|0x00000006
-
-  # This PCD should be a FeaturePcd. But we used this PCD as an '#if' in an ASM file.
-  # Using a FeaturePcd make a '(BOOLEAN) casting for its value which is not understood by the preprocessor.
-  gArmTokenSpaceGuid.PcdVFPEnabled|0|UINT32|0x00000024
-
-  gArmTokenSpaceGuid.PcdArmUncachedMemoryMask|0x0000000080000000|UINT64|0x00000002
-  # This PCD will free the unallocated buffers if their size reach this threshold.
-  # We set the default value to 512MB.
-<<<<<<< HEAD
-  gArmTokenSpaceGuid.PcdArmFreeUncachedMemorySizeThreshold|0x20000000|UINT64|0x00000043
-  gArmTokenSpaceGuid.PcdArmCacheOperationThreshold|1024|UINT32|0x00000003
-=======
-  gArmTokenSpaceGuid.PcdArmFreeUncachedMemorySizeThreshold|0x20000000|UINT64|0x00000003
->>>>>>> c2a892d7
-  gArmTokenSpaceGuid.PcdCpuVectorBaseAddress|0xffff0000|UINT32|0x00000004
-  gArmTokenSpaceGuid.PcdCpuResetAddress|0x00000000|UINT32|0x00000005
-
-  #
-  # ARM Secure Firmware PCDs
-  #
-  gArmTokenSpaceGuid.PcdSecureFdBaseAddress|0|UINT64|0x00000015
-  gArmTokenSpaceGuid.PcdSecureFdSize|0|UINT32|0x00000016
-  gArmTokenSpaceGuid.PcdSecureFvBaseAddress|0x0|UINT64|0x0000002F
-  gArmTokenSpaceGuid.PcdSecureFvSize|0x0|UINT32|0x00000030
-
-  #
-<<<<<<< HEAD
-  # ARM Normal (or Non Secure) Firmware PCDs
-  #
-  gArmTokenSpaceGuid.PcdFdBaseAddress|0|UINT64|0x0000002B
-  gArmTokenSpaceGuid.PcdFdSize|0|UINT32|0x0000002C
-  gArmTokenSpaceGuid.PcdFvBaseAddress|0|UINT64|0x0000002D
-  gArmTokenSpaceGuid.PcdFvSize|0|UINT32|0x0000002E
-
-  #
-=======
->>>>>>> c2a892d7
-  # ARM Hypervisor Firmware PCDs
-  #
-  gArmTokenSpaceGuid.PcdHypFdBaseAddress|0|UINT32|0x0000003A
-  gArmTokenSpaceGuid.PcdHypFdSize|0|UINT32|0x0000003B
-  gArmTokenSpaceGuid.PcdHypFvBaseAddress|0|UINT32|0x0000003C
-  gArmTokenSpaceGuid.PcdHypFvSize|0|UINT32|0x0000003D
-
-  # Use ClusterId + CoreId to identify the PrimaryCore
-  gArmTokenSpaceGuid.PcdArmPrimaryCoreMask|0xF03|UINT32|0x00000031
-  # The Primary Core is ClusterId[0] & CoreId[0]
-  gArmTokenSpaceGuid.PcdArmPrimaryCore|0|UINT32|0x00000037
-
-  #
-  # ARM L2x0 PCDs
-  #
-  gArmTokenSpaceGuid.PcdL2x0ControllerBase|0|UINT32|0x0000001B
-
-  #
-  # BdsLib
-  #
-  # The compressed Linux kernel is expected to be under 128MB from the beginning of the System Memory
-  gArmTokenSpaceGuid.PcdArmLinuxKernelMaxOffset|0x08000000|UINT32|0x0000001F
-  # Maximum file size for TFTP servers that do not support 'tsize' extension
-  gArmTokenSpaceGuid.PcdMaxTftpFileSize|0x01000000|UINT32|0x00000000
-
-<<<<<<< HEAD
-=======
-  #
-  # ARM Normal (or Non Secure) Firmware PCDs
-  #
-  gArmTokenSpaceGuid.PcdFdSize|0|UINT32|0x0000002C
-  gArmTokenSpaceGuid.PcdFvSize|0|UINT32|0x0000002E
-
-[PcdsFixedAtBuild.common, PcdsPatchableInModule.common]
-  gArmTokenSpaceGuid.PcdFdBaseAddress|0|UINT64|0x0000002B
-  gArmTokenSpaceGuid.PcdFvBaseAddress|0|UINT64|0x0000002D
->>>>>>> c2a892d7
-
-[PcdsFixedAtBuild.ARM]
-  #
-  # ARM Security Extension
-  #
-
-  # Secure Configuration Register
-  # - BIT0 : NS - Non Secure bit
-  # - BIT1 : IRQ Handler
-  # - BIT2 : FIQ Handler
-  # - BIT3 : EA - External Abort
-  # - BIT4 : FW - F bit writable
-  # - BIT5 : AW - A bit writable
-  # - BIT6 : nET - Not Early Termination
-  # - BIT7 : SCD - Secure Monitor Call Disable
-  # - BIT8 : HCE - Hyp Call enable
-  # - BIT9 : SIF - Secure Instruction Fetch
-  # 0x31 = NS | EA | FW
-  gArmTokenSpaceGuid.PcdArmScr|0x31|UINT32|0x00000038
-
-  # By default we do not do a transition to non-secure mode
-  gArmTokenSpaceGuid.PcdArmNonSecModeTransition|0x0|UINT32|0x0000003E
-
-  # The Linux ATAGs are expected to be under 0x4000 (16KB) from the beginning of the System Memory
-  gArmTokenSpaceGuid.PcdArmLinuxAtagMaxOffset|0x4000|UINT32|0x00000020
-
-  # If the fixed FDT address is not available, then it should be loaded below the kernel.
-  # The recommendation from the Linux kernel is to have the FDT below 16KB.
-  # (see the kernel doc: Documentation/arm/Booting)
-  gArmTokenSpaceGuid.PcdArmLinuxFdtMaxOffset|0x4000|UINT32|0x00000023
-  # The FDT blob must be loaded at a 64bit aligned address.
-  gArmTokenSpaceGuid.PcdArmLinuxFdtAlignment|0x8|UINT32|0x00000026
-
-  # Non Secure Access Control Register
-  # - BIT15 : NSASEDIS - Disable Non-secure Advanced SIMD functionality
-  # - BIT14 : NSD32DIS - Disable Non-secure use of D16-D31
-  # - BIT11 : cp11 - Non-secure access to coprocessor 11 enable
-  # - BIT10 : cp10 - Non-secure access to coprocessor 10 enable
-  # 0xC00 = cp10 | cp11
-  gArmTokenSpaceGuid.PcdArmNsacr|0xC00|UINT32|0x00000039
-
-[PcdsFixedAtBuild.AARCH64]
-  #
-  # AArch64 Security Extension
-  #
-
-  # Secure Configuration Register
-  # - BIT0 : NS - Non Secure bit
-  # - BIT1 : IRQ Handler
-  # - BIT2 : FIQ Handler
-  # - BIT3 : EA - External Abort
-  # - BIT4 : FW - F bit writable
-  # - BIT5 : AW - A bit writable
-  # - BIT6 : nET - Not Early Termination
-  # - BIT7 : SCD - Secure Monitor Call Disable
-  # - BIT8 : HCE - Hyp Call enable
-  # - BIT9 : SIF - Secure Instruction Fetch
-  # - BIT10: RW -  Register width control for lower exception levels
-  # - BIT11: SIF - Enables Secure EL1 access to EL1 Architectural Timer
-  # - BIT12: TWI - Trap WFI
-  # - BIT13: TWE - Trap WFE
-  # 0x501 = NS | HCE | RW
-  gArmTokenSpaceGuid.PcdArmScr|0x501|UINT32|0x00000038
-
-  # By default we do transition to EL2 non-secure mode with Stack for EL2.
-  #        Mode Description              Bits
-  # NS EL2 SP2 all interrupts disabled =  0x3c9
-  # NS EL1 SP1 all interrupts disabled =  0x3c5
-  # Other modes include using SP0 or switching to Aarch32, but these are
-  # not currently supported.
-  gArmTokenSpaceGuid.PcdArmNonSecModeTransition|0x3c9|UINT32|0x0000003E
-  # If the fixed FDT address is not available, then it should be loaded above the kernel.
-  # The recommendation from the AArch64 Linux kernel is to have the FDT below 512MB.
-  # (see the kernel doc: Documentation/arm64/booting.txt)
-  gArmTokenSpaceGuid.PcdArmLinuxFdtMaxOffset|0x20000000|UINT32|0x00000023
-  # The FDT blob must be loaded at a 2MB aligned address.
-  gArmTokenSpaceGuid.PcdArmLinuxFdtAlignment|0x00200000|UINT32|0x00000026
-
-
-#
-<<<<<<< HEAD
-# These PCDs are also defined as 'PcdsDynamic' to be redefined when using UEFI in a
-# context of virtual machine.
-#
-[PcdsFixedAtBuild.common, PcdsDynamic.common]
-=======
-# These PCDs are also defined as 'PcdsDynamic' or 'PcdsPatchableInModule' to be
-# redefined when using UEFI in a context of virtual machine.
-#
-[PcdsFixedAtBuild.common, PcdsDynamic.common, PcdsPatchableInModule.common]
-
->>>>>>> c2a892d7
-  # System Memory (DRAM): These PCDs define the region of in-built system memory
-  # Some platforms can get DRAM extensions, these additional regions will be declared
-  # to UEFI by ArmPlatformLib
-  gArmTokenSpaceGuid.PcdSystemMemoryBase|0|UINT64|0x00000029
-  gArmTokenSpaceGuid.PcdSystemMemorySize|0|UINT64|0x0000002A
-
-<<<<<<< HEAD
-=======
-[PcdsFixedAtBuild.common, PcdsDynamic.common]
->>>>>>> c2a892d7
-  #
-  # ARM Architectural Timer
-  #
-  gArmTokenSpaceGuid.PcdArmArchTimerFreqInHz|0|UINT32|0x00000034
-
-  # ARM Architectural Timer Interrupt(GIC PPI) numbers
-  gArmTokenSpaceGuid.PcdArmArchTimerSecIntrNum|29|UINT32|0x00000035
-  gArmTokenSpaceGuid.PcdArmArchTimerIntrNum|30|UINT32|0x00000036
-  gArmTokenSpaceGuid.PcdArmArchTimerHypIntrNum|26|UINT32|0x00000040
-  gArmTokenSpaceGuid.PcdArmArchTimerVirtIntrNum|27|UINT32|0x00000041
-
-  #
-  # ARM Generic Watchdog
-  #
-
-  gArmTokenSpaceGuid.PcdGenericWatchdogControlBase|0x2A440000|UINT32|0x00000007
-  gArmTokenSpaceGuid.PcdGenericWatchdogRefreshBase|0x2A450000|UINT32|0x00000008
-  gArmTokenSpaceGuid.PcdGenericWatchdogEl2IntrNum|93|UINT32|0x00000009
-
-  #
-  # ARM Generic Interrupt Controller
-  #
-  gArmTokenSpaceGuid.PcdGicDistributorBase|0|UINT32|0x0000000C
-<<<<<<< HEAD
-=======
-  # Base address for the GIC Redistributor region that contains the boot CPU
-  gArmTokenSpaceGuid.PcdGicRedistributorsBase|0|UINT32|0x0000000E
->>>>>>> c2a892d7
-  gArmTokenSpaceGuid.PcdGicInterruptInterfaceBase|0|UINT32|0x0000000D
-  gArmTokenSpaceGuid.PcdGicSgiIntId|0|UINT32|0x00000025
+#/** @file
+# ARM processor package.
+#
+# Copyright (c) 2009 - 2010, Apple Inc. All rights reserved.<BR>
+# Copyright (c) 2011 - 2015, ARM Limited. All rights reserved.
+#
+#    This program and the accompanying materials
+#    are licensed and made available under the terms and conditions of the BSD License
+#    which accompanies this distribution. The full text of the license may be found at
+#    http://opensource.org/licenses/bsd-license.php
+#
+#    THE PROGRAM IS DISTRIBUTED UNDER THE BSD LICENSE ON AN "AS IS" BASIS,
+#    WITHOUT WARRANTIES OR REPRESENTATIONS OF ANY KIND, EITHER EXPRESS OR IMPLIED.
+#
+#**/
+
+[Defines]
+  DEC_SPECIFICATION              = 0x00010005
+  PACKAGE_NAME                   = ArmPkg
+  PACKAGE_GUID                   = 5CFBD99E-3C43-4E7F-8054-9CDEAFF7710F
+  PACKAGE_VERSION                = 0.1
+
+################################################################################
+#
+# Include Section - list of Include Paths that are provided by this package.
+#                   Comments are used for Keywords and Module Types.
+#
+# Supported Module Types:
+#  BASE SEC PEI_CORE PEIM DXE_CORE DXE_DRIVER DXE_RUNTIME_DRIVER DXE_SMM_DRIVER DXE_SAL_DRIVER UEFI_DRIVER UEFI_APPLICATION
+#
+################################################################################
+[Includes.common]
+  Include                        # Root include for the package
+
+[LibraryClasses.common]
+  ArmLib|Include/Library/ArmLib.h
+  SemihostLib|Include/Library/Semihosting.h
+  UncachedMemoryAllocationLib|Include/Library/UncachedMemoryAllocationLib.h
+  DefaultExceptionHandlerLib|Include/Library/DefaultExceptionHandlerLib.h
+  ArmDisassemblerLib|Include/Library/ArmDisassemblerLib.h
+  ArmGicArchLib|Include/Library/ArmGicArchLib.h
+
+[Guids.common]
+  gArmTokenSpaceGuid       = { 0xBB11ECFE, 0x820F, 0x4968, { 0xBB, 0xA6, 0xF7, 0x6A, 0xFE, 0x30, 0x25, 0x96 } }
+
+  ## ARM MPCore table
+  # Include/Guid/ArmMpCoreInfo.h
+  gArmMpCoreInfoGuid = { 0xa4ee0728, 0xe5d7, 0x4ac5,  {0xb2, 0x1e, 0x65, 0x8e, 0xd8, 0x57, 0xe8, 0x34} }
+
+[Ppis]
+  ## Include/Ppi/ArmMpCoreInfo.h
+  gArmMpCoreInfoPpiGuid = { 0x6847cc74, 0xe9ec, 0x4f8f, {0xa2, 0x9d, 0xab, 0x44, 0xe7, 0x54, 0xa8, 0xfc} }
+
+[Protocols.common]
+  gVirtualUncachedPagesProtocolGuid = { 0xAD651C7D, 0x3C22, 0x4DBF, { 0x92, 0xe8, 0x38, 0xa7, 0xcd, 0xae, 0x87, 0xb2 } }
+
+[PcdsFeatureFlag.common]
+  gArmTokenSpaceGuid.PcdCpuDxeProduceDebugSupport|FALSE|BOOLEAN|0x00000001
+
+  # On ARM Architecture with the Security Extension, the address for the
+  # Vector Table can be mapped anywhere in the memory map. It means we can
+  # point the Exception Vector Table to its location in CpuDxe.
+  # By default we copy the Vector Table at  PcdGet32(PcdCpuVectorBaseAddress)
+  gArmTokenSpaceGuid.PcdRelocateVectorTable|TRUE|BOOLEAN|0x00000022
+  # Set this PCD to TRUE if the Exception Vector is changed to add debugger support before
+  # it has been configured by the CPU DXE
+  gArmTokenSpaceGuid.PcdDebuggerExceptionSupport|FALSE|BOOLEAN|0x00000032
+
+  # Define if the spin-table mechanism is used by the secondary cores when booting
+  # Linux (instead of PSCI)
+  gArmTokenSpaceGuid.PcdArmLinuxSpinTable|FALSE|BOOLEAN|0x00000033
+
+  # Define if the GICv3 controller should use the GICv2 legacy
+  gArmTokenSpaceGuid.PcdArmGicV3WithV2Legacy|FALSE|BOOLEAN|0x00000042
+
+[PcdsFeatureFlag.ARM]
+  # Whether to map normal memory as non-shareable. FALSE is the safe choice, but
+  # TRUE may be appropriate to fix performance problems if you don't care about
+  # hardware coherency (i.e., no virtualization or cache coherent DMA)
+  gArmTokenSpaceGuid.PcdNormalMemoryNonshareableOverride|FALSE|BOOLEAN|0x00000043
+
+[PcdsFixedAtBuild.common]
+  gArmTokenSpaceGuid.PcdTrustzoneSupport|FALSE|BOOLEAN|0x00000006
+
+  # This PCD should be a FeaturePcd. But we used this PCD as an '#if' in an ASM file.
+  # Using a FeaturePcd make a '(BOOLEAN) casting for its value which is not understood by the preprocessor.
+  gArmTokenSpaceGuid.PcdVFPEnabled|0|UINT32|0x00000024
+
+  gArmTokenSpaceGuid.PcdArmUncachedMemoryMask|0x0000000080000000|UINT64|0x00000002
+  # This PCD will free the unallocated buffers if their size reach this threshold.
+  # We set the default value to 512MB.
+  gArmTokenSpaceGuid.PcdArmFreeUncachedMemorySizeThreshold|0x20000000|UINT64|0x00000003
+  gArmTokenSpaceGuid.PcdCpuVectorBaseAddress|0xffff0000|UINT32|0x00000004
+  gArmTokenSpaceGuid.PcdCpuResetAddress|0x00000000|UINT32|0x00000005
+
+  #
+  # ARM Secure Firmware PCDs
+  #
+  gArmTokenSpaceGuid.PcdSecureFdBaseAddress|0|UINT64|0x00000015
+  gArmTokenSpaceGuid.PcdSecureFdSize|0|UINT32|0x00000016
+  gArmTokenSpaceGuid.PcdSecureFvBaseAddress|0x0|UINT64|0x0000002F
+  gArmTokenSpaceGuid.PcdSecureFvSize|0x0|UINT32|0x00000030
+
+  #
+  # ARM Hypervisor Firmware PCDs
+  #
+  gArmTokenSpaceGuid.PcdHypFdBaseAddress|0|UINT32|0x0000003A
+  gArmTokenSpaceGuid.PcdHypFdSize|0|UINT32|0x0000003B
+  gArmTokenSpaceGuid.PcdHypFvBaseAddress|0|UINT32|0x0000003C
+  gArmTokenSpaceGuid.PcdHypFvSize|0|UINT32|0x0000003D
+
+  # Use ClusterId + CoreId to identify the PrimaryCore
+  gArmTokenSpaceGuid.PcdArmPrimaryCoreMask|0xF03|UINT32|0x00000031
+  # The Primary Core is ClusterId[0] & CoreId[0]
+  gArmTokenSpaceGuid.PcdArmPrimaryCore|0|UINT32|0x00000037
+
+  #
+  # ARM L2x0 PCDs
+  #
+  gArmTokenSpaceGuid.PcdL2x0ControllerBase|0|UINT32|0x0000001B
+
+  #
+  # BdsLib
+  #
+  # The compressed Linux kernel is expected to be under 128MB from the beginning of the System Memory
+  gArmTokenSpaceGuid.PcdArmLinuxKernelMaxOffset|0x08000000|UINT32|0x0000001F
+  # Maximum file size for TFTP servers that do not support 'tsize' extension
+  gArmTokenSpaceGuid.PcdMaxTftpFileSize|0x01000000|UINT32|0x00000000
+
+  #
+  # ARM Normal (or Non Secure) Firmware PCDs
+  #
+  gArmTokenSpaceGuid.PcdFdSize|0|UINT32|0x0000002C
+  gArmTokenSpaceGuid.PcdFvSize|0|UINT32|0x0000002E
+
+[PcdsFixedAtBuild.common, PcdsPatchableInModule.common]
+  gArmTokenSpaceGuid.PcdFdBaseAddress|0|UINT64|0x0000002B
+  gArmTokenSpaceGuid.PcdFvBaseAddress|0|UINT64|0x0000002D
+
+[PcdsFixedAtBuild.ARM]
+  #
+  # ARM Security Extension
+  #
+
+  # Secure Configuration Register
+  # - BIT0 : NS - Non Secure bit
+  # - BIT1 : IRQ Handler
+  # - BIT2 : FIQ Handler
+  # - BIT3 : EA - External Abort
+  # - BIT4 : FW - F bit writable
+  # - BIT5 : AW - A bit writable
+  # - BIT6 : nET - Not Early Termination
+  # - BIT7 : SCD - Secure Monitor Call Disable
+  # - BIT8 : HCE - Hyp Call enable
+  # - BIT9 : SIF - Secure Instruction Fetch
+  # 0x31 = NS | EA | FW
+  gArmTokenSpaceGuid.PcdArmScr|0x31|UINT32|0x00000038
+
+  # By default we do not do a transition to non-secure mode
+  gArmTokenSpaceGuid.PcdArmNonSecModeTransition|0x0|UINT32|0x0000003E
+
+  # The Linux ATAGs are expected to be under 0x4000 (16KB) from the beginning of the System Memory
+  gArmTokenSpaceGuid.PcdArmLinuxAtagMaxOffset|0x4000|UINT32|0x00000020
+
+  # If the fixed FDT address is not available, then it should be loaded below the kernel.
+  # The recommendation from the Linux kernel is to have the FDT below 16KB.
+  # (see the kernel doc: Documentation/arm/Booting)
+  gArmTokenSpaceGuid.PcdArmLinuxFdtMaxOffset|0x4000|UINT32|0x00000023
+  # The FDT blob must be loaded at a 64bit aligned address.
+  gArmTokenSpaceGuid.PcdArmLinuxFdtAlignment|0x8|UINT32|0x00000026
+
+  # Non Secure Access Control Register
+  # - BIT15 : NSASEDIS - Disable Non-secure Advanced SIMD functionality
+  # - BIT14 : NSD32DIS - Disable Non-secure use of D16-D31
+  # - BIT11 : cp11 - Non-secure access to coprocessor 11 enable
+  # - BIT10 : cp10 - Non-secure access to coprocessor 10 enable
+  # 0xC00 = cp10 | cp11
+  gArmTokenSpaceGuid.PcdArmNsacr|0xC00|UINT32|0x00000039
+
+[PcdsFixedAtBuild.AARCH64]
+  #
+  # AArch64 Security Extension
+  #
+
+  # Secure Configuration Register
+  # - BIT0 : NS - Non Secure bit
+  # - BIT1 : IRQ Handler
+  # - BIT2 : FIQ Handler
+  # - BIT3 : EA - External Abort
+  # - BIT4 : FW - F bit writable
+  # - BIT5 : AW - A bit writable
+  # - BIT6 : nET - Not Early Termination
+  # - BIT7 : SCD - Secure Monitor Call Disable
+  # - BIT8 : HCE - Hyp Call enable
+  # - BIT9 : SIF - Secure Instruction Fetch
+  # - BIT10: RW -  Register width control for lower exception levels
+  # - BIT11: SIF - Enables Secure EL1 access to EL1 Architectural Timer
+  # - BIT12: TWI - Trap WFI
+  # - BIT13: TWE - Trap WFE
+  # 0x501 = NS | HCE | RW
+  gArmTokenSpaceGuid.PcdArmScr|0x501|UINT32|0x00000038
+
+  # By default we do transition to EL2 non-secure mode with Stack for EL2.
+  #        Mode Description              Bits
+  # NS EL2 SP2 all interrupts disabled =  0x3c9
+  # NS EL1 SP1 all interrupts disabled =  0x3c5
+  # Other modes include using SP0 or switching to Aarch32, but these are
+  # not currently supported.
+  gArmTokenSpaceGuid.PcdArmNonSecModeTransition|0x3c9|UINT32|0x0000003E
+  # If the fixed FDT address is not available, then it should be loaded above the kernel.
+  # The recommendation from the AArch64 Linux kernel is to have the FDT below 512MB.
+  # (see the kernel doc: Documentation/arm64/booting.txt)
+  gArmTokenSpaceGuid.PcdArmLinuxFdtMaxOffset|0x20000000|UINT32|0x00000023
+  # The FDT blob must be loaded at a 2MB aligned address.
+  gArmTokenSpaceGuid.PcdArmLinuxFdtAlignment|0x00200000|UINT32|0x00000026
+
+
+#
+# These PCDs are also defined as 'PcdsDynamic' or 'PcdsPatchableInModule' to be
+# redefined when using UEFI in a context of virtual machine.
+#
+[PcdsFixedAtBuild.common, PcdsDynamic.common, PcdsPatchableInModule.common]
+
+  # System Memory (DRAM): These PCDs define the region of in-built system memory
+  # Some platforms can get DRAM extensions, these additional regions will be declared
+  # to UEFI by ArmPlatformLib
+  gArmTokenSpaceGuid.PcdSystemMemoryBase|0|UINT64|0x00000029
+  gArmTokenSpaceGuid.PcdSystemMemorySize|0|UINT64|0x0000002A
+
+[PcdsFixedAtBuild.common, PcdsDynamic.common]
+  #
+  # ARM Architectural Timer
+  #
+  gArmTokenSpaceGuid.PcdArmArchTimerFreqInHz|0|UINT32|0x00000034
+
+  # ARM Architectural Timer Interrupt(GIC PPI) numbers
+  gArmTokenSpaceGuid.PcdArmArchTimerSecIntrNum|29|UINT32|0x00000035
+  gArmTokenSpaceGuid.PcdArmArchTimerIntrNum|30|UINT32|0x00000036
+  gArmTokenSpaceGuid.PcdArmArchTimerHypIntrNum|26|UINT32|0x00000040
+  gArmTokenSpaceGuid.PcdArmArchTimerVirtIntrNum|27|UINT32|0x00000041
+
+  #
+  # ARM Generic Watchdog
+  #
+
+  gArmTokenSpaceGuid.PcdGenericWatchdogControlBase|0x2A440000|UINT32|0x00000007
+  gArmTokenSpaceGuid.PcdGenericWatchdogRefreshBase|0x2A450000|UINT32|0x00000008
+  gArmTokenSpaceGuid.PcdGenericWatchdogEl2IntrNum|93|UINT32|0x00000009
+
+  #
+  # ARM Generic Interrupt Controller
+  #
+  gArmTokenSpaceGuid.PcdGicDistributorBase|0|UINT32|0x0000000C
+  # Base address for the GIC Redistributor region that contains the boot CPU
+  gArmTokenSpaceGuid.PcdGicRedistributorsBase|0|UINT32|0x0000000E
+  gArmTokenSpaceGuid.PcdGicInterruptInterfaceBase|0|UINT32|0x0000000D
+  gArmTokenSpaceGuid.PcdGicSgiIntId|0|UINT32|0x00000025