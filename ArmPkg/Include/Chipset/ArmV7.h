/** @file

  Copyright (c) 2008 - 2009, Apple Inc. All rights reserved.<BR>
<<<<<<< HEAD
  Copyright (c) 2011-2014, ARM Ltd. All rights reserved.<BR>
=======
  Copyright (c) 2011-2015, ARM Ltd. All rights reserved.<BR>
>>>>>>> c2a892d7

  This program and the accompanying materials
  are licensed and made available under the terms and conditions of the BSD License
  which accompanies this distribution.  The full text of the license may be found at
  http://opensource.org/licenses/bsd-license.php

  THE PROGRAM IS DISTRIBUTED UNDER THE BSD LICENSE ON AN "AS IS" BASIS,
  WITHOUT WARRANTIES OR REPRESENTATIONS OF ANY KIND, EITHER EXPRESS OR IMPLIED.

**/

#ifndef __ARM_V7_H__
#define __ARM_V7_H__

#include <Chipset/ArmV7Mmu.h>
#include <Chipset/ArmArchTimer.h>

// ARM Interrupt ID in Exception Table
#define ARM_ARCH_EXCEPTION_IRQ            EXCEPT_ARM_IRQ

// ID_PFR1 - ARM Processor Feature Register 1 definitions
#define ARM_PFR1_SEC        (0xFUL << 4)
#define ARM_PFR1_TIMER      (0xFUL << 16)
#define ARM_PFR1_GIC        (0xFUL << 28)

// Domain Access Control Register
#define DOMAIN_ACCESS_CONTROL_MASK(a)     (3UL << (2 * (a)))
#define DOMAIN_ACCESS_CONTROL_NONE(a)     (0UL << (2 * (a)))
#define DOMAIN_ACCESS_CONTROL_CLIENT(a)   (1UL << (2 * (a)))
#define DOMAIN_ACCESS_CONTROL_RESERVED(a) (2UL << (2 * (a)))
#define DOMAIN_ACCESS_CONTROL_MANAGER(a)  (3UL << (2 * (a)))

// CPSR - Coprocessor Status Register definitions
#define CPSR_MODE_USER       0x10
#define CPSR_MODE_FIQ        0x11
#define CPSR_MODE_IRQ        0x12
#define CPSR_MODE_SVC        0x13
#define CPSR_MODE_ABORT      0x17
#define CPSR_MODE_HYP        0x1A
#define CPSR_MODE_UNDEFINED  0x1B
#define CPSR_MODE_SYSTEM     0x1F
#define CPSR_MODE_MASK       0x1F
#define CPSR_ASYNC_ABORT     (1 << 8)
#define CPSR_IRQ             (1 << 7)
#define CPSR_FIQ             (1 << 6)


// CPACR - Coprocessor Access Control Register definitions
#define CPACR_CP_DENIED(cp)     0x00
#define CPACR_CP_PRIV(cp)       ((0x1 << ((cp) << 1)) & 0x0FFFFFFF)
#define CPACR_CP_FULL(cp)       ((0x3 << ((cp) << 1)) & 0x0FFFFFFF)
#define CPACR_ASEDIS            (1 << 31)
#define CPACR_D32DIS            (1 << 30)
#define CPACR_CP_FULL_ACCESS    0x0FFFFFFF

// NSACR - Non-Secure Access Control Register definitions
#define NSACR_CP(cp)            ((1 << (cp)) & 0x3FFF)
#define NSACR_NSD32DIS          (1 << 14)
#define NSACR_NSASEDIS          (1 << 15)
#define NSACR_PLE               (1 << 16)
#define NSACR_TL                (1 << 17)
#define NSACR_NS_SMP            (1 << 18)
#define NSACR_RFR               (1 << 19)

// SCR - Secure Configuration Register definitions
#define SCR_NS                  (1 << 0)
#define SCR_IRQ                 (1 << 1)
#define SCR_FIQ                 (1 << 2)
#define SCR_EA                  (1 << 3)
#define SCR_FW                  (1 << 4)
#define SCR_AW                  (1 << 5)

// MIDR - Main ID Register definitions
#define ARM_CPU_TYPE_SHIFT      4
#define ARM_CPU_TYPE_MASK       0xFFF
#define ARM_CPU_TYPE_AEMv8      0xD0F
#define ARM_CPU_TYPE_A53        0xD03
#define ARM_CPU_TYPE_A57        0xD07
#define ARM_CPU_TYPE_A15        0xC0F
#define ARM_CPU_TYPE_A12        0xC0D
#define ARM_CPU_TYPE_A9         0xC09
#define ARM_CPU_TYPE_A7         0xC07
#define ARM_CPU_TYPE_A5         0xC05

#define ARM_CPU_REV_MASK        ((0xF << 20) | (0xF) )
#define ARM_CPU_REV(rn, pn)     ((((rn) & 0xF) << 20) | ((pn) & 0xF))

#define ARM_VECTOR_TABLE_ALIGNMENT ((1 << 5)-1)

VOID
EFIAPI
ArmEnableSWPInstruction (
  VOID
  );

UINTN
EFIAPI
ArmReadCbar (
  VOID
  );

UINTN
EFIAPI
ArmReadTpidrurw (
  VOID
  );

VOID
EFIAPI
ArmWriteTpidrurw (
  UINTN Value
  );

UINT32
EFIAPI
ArmReadNsacr (
  VOID
  );

VOID
EFIAPI
ArmWriteNsacr (
  IN  UINT32   Nsacr
  );

#endif // __ARM_V7_H__
<|MERGE_RESOLUTION|>--- conflicted
+++ resolved
@@ -1,134 +1,130 @@
-/** @file
-
-  Copyright (c) 2008 - 2009, Apple Inc. All rights reserved.<BR>
-<<<<<<< HEAD
-  Copyright (c) 2011-2014, ARM Ltd. All rights reserved.<BR>
-=======
-  Copyright (c) 2011-2015, ARM Ltd. All rights reserved.<BR>
->>>>>>> c2a892d7
-
-  This program and the accompanying materials
-  are licensed and made available under the terms and conditions of the BSD License
-  which accompanies this distribution.  The full text of the license may be found at
-  http://opensource.org/licenses/bsd-license.php
-
-  THE PROGRAM IS DISTRIBUTED UNDER THE BSD LICENSE ON AN "AS IS" BASIS,
-  WITHOUT WARRANTIES OR REPRESENTATIONS OF ANY KIND, EITHER EXPRESS OR IMPLIED.
-
-**/
-
-#ifndef __ARM_V7_H__
-#define __ARM_V7_H__
-
-#include <Chipset/ArmV7Mmu.h>
-#include <Chipset/ArmArchTimer.h>
-
-// ARM Interrupt ID in Exception Table
-#define ARM_ARCH_EXCEPTION_IRQ            EXCEPT_ARM_IRQ
-
-// ID_PFR1 - ARM Processor Feature Register 1 definitions
-#define ARM_PFR1_SEC        (0xFUL << 4)
-#define ARM_PFR1_TIMER      (0xFUL << 16)
-#define ARM_PFR1_GIC        (0xFUL << 28)
-
-// Domain Access Control Register
-#define DOMAIN_ACCESS_CONTROL_MASK(a)     (3UL << (2 * (a)))
-#define DOMAIN_ACCESS_CONTROL_NONE(a)     (0UL << (2 * (a)))
-#define DOMAIN_ACCESS_CONTROL_CLIENT(a)   (1UL << (2 * (a)))
-#define DOMAIN_ACCESS_CONTROL_RESERVED(a) (2UL << (2 * (a)))
-#define DOMAIN_ACCESS_CONTROL_MANAGER(a)  (3UL << (2 * (a)))
-
-// CPSR - Coprocessor Status Register definitions
-#define CPSR_MODE_USER       0x10
-#define CPSR_MODE_FIQ        0x11
-#define CPSR_MODE_IRQ        0x12
-#define CPSR_MODE_SVC        0x13
-#define CPSR_MODE_ABORT      0x17
-#define CPSR_MODE_HYP        0x1A
-#define CPSR_MODE_UNDEFINED  0x1B
-#define CPSR_MODE_SYSTEM     0x1F
-#define CPSR_MODE_MASK       0x1F
-#define CPSR_ASYNC_ABORT     (1 << 8)
-#define CPSR_IRQ             (1 << 7)
-#define CPSR_FIQ             (1 << 6)
-
-
-// CPACR - Coprocessor Access Control Register definitions
-#define CPACR_CP_DENIED(cp)     0x00
-#define CPACR_CP_PRIV(cp)       ((0x1 << ((cp) << 1)) & 0x0FFFFFFF)
-#define CPACR_CP_FULL(cp)       ((0x3 << ((cp) << 1)) & 0x0FFFFFFF)
-#define CPACR_ASEDIS            (1 << 31)
-#define CPACR_D32DIS            (1 << 30)
-#define CPACR_CP_FULL_ACCESS    0x0FFFFFFF
-
-// NSACR - Non-Secure Access Control Register definitions
-#define NSACR_CP(cp)            ((1 << (cp)) & 0x3FFF)
-#define NSACR_NSD32DIS          (1 << 14)
-#define NSACR_NSASEDIS          (1 << 15)
-#define NSACR_PLE               (1 << 16)
-#define NSACR_TL                (1 << 17)
-#define NSACR_NS_SMP            (1 << 18)
-#define NSACR_RFR               (1 << 19)
-
-// SCR - Secure Configuration Register definitions
-#define SCR_NS                  (1 << 0)
-#define SCR_IRQ                 (1 << 1)
-#define SCR_FIQ                 (1 << 2)
-#define SCR_EA                  (1 << 3)
-#define SCR_FW                  (1 << 4)
-#define SCR_AW                  (1 << 5)
-
-// MIDR - Main ID Register definitions
-#define ARM_CPU_TYPE_SHIFT      4
-#define ARM_CPU_TYPE_MASK       0xFFF
-#define ARM_CPU_TYPE_AEMv8      0xD0F
-#define ARM_CPU_TYPE_A53        0xD03
-#define ARM_CPU_TYPE_A57        0xD07
-#define ARM_CPU_TYPE_A15        0xC0F
-#define ARM_CPU_TYPE_A12        0xC0D
-#define ARM_CPU_TYPE_A9         0xC09
-#define ARM_CPU_TYPE_A7         0xC07
-#define ARM_CPU_TYPE_A5         0xC05
-
-#define ARM_CPU_REV_MASK        ((0xF << 20) | (0xF) )
-#define ARM_CPU_REV(rn, pn)     ((((rn) & 0xF) << 20) | ((pn) & 0xF))
-
-#define ARM_VECTOR_TABLE_ALIGNMENT ((1 << 5)-1)
-
-VOID
-EFIAPI
-ArmEnableSWPInstruction (
-  VOID
-  );
-
-UINTN
-EFIAPI
-ArmReadCbar (
-  VOID
-  );
-
-UINTN
-EFIAPI
-ArmReadTpidrurw (
-  VOID
-  );
-
-VOID
-EFIAPI
-ArmWriteTpidrurw (
-  UINTN Value
-  );
-
-UINT32
-EFIAPI
-ArmReadNsacr (
-  VOID
-  );
-
-VOID
-EFIAPI
-ArmWriteNsacr (
-  IN  UINT32   Nsacr
-  );
-
-#endif // __ARM_V7_H__
+/** @file
+
+  Copyright (c) 2008 - 2009, Apple Inc. All rights reserved.<BR>
+  Copyright (c) 2011-2015, ARM Ltd. All rights reserved.<BR>
+
+  This program and the accompanying materials
+  are licensed and made available under the terms and conditions of the BSD License
+  which accompanies this distribution.  The full text of the license may be found at
+  http://opensource.org/licenses/bsd-license.php
+
+  THE PROGRAM IS DISTRIBUTED UNDER THE BSD LICENSE ON AN "AS IS" BASIS,
+  WITHOUT WARRANTIES OR REPRESENTATIONS OF ANY KIND, EITHER EXPRESS OR IMPLIED.
+
+**/
+
+#ifndef __ARM_V7_H__
+#define __ARM_V7_H__
+
+#include <Chipset/ArmV7Mmu.h>
+#include <Chipset/ArmArchTimer.h>
+
+// ARM Interrupt ID in Exception Table
+#define ARM_ARCH_EXCEPTION_IRQ            EXCEPT_ARM_IRQ
+
+// ID_PFR1 - ARM Processor Feature Register 1 definitions
+#define ARM_PFR1_SEC        (0xFUL << 4)
+#define ARM_PFR1_TIMER      (0xFUL << 16)
+#define ARM_PFR1_GIC        (0xFUL << 28)
+
+// Domain Access Control Register
+#define DOMAIN_ACCESS_CONTROL_MASK(a)     (3UL << (2 * (a)))
+#define DOMAIN_ACCESS_CONTROL_NONE(a)     (0UL << (2 * (a)))
+#define DOMAIN_ACCESS_CONTROL_CLIENT(a)   (1UL << (2 * (a)))
+#define DOMAIN_ACCESS_CONTROL_RESERVED(a) (2UL << (2 * (a)))
+#define DOMAIN_ACCESS_CONTROL_MANAGER(a)  (3UL << (2 * (a)))
+
+// CPSR - Coprocessor Status Register definitions
+#define CPSR_MODE_USER       0x10
+#define CPSR_MODE_FIQ        0x11
+#define CPSR_MODE_IRQ        0x12
+#define CPSR_MODE_SVC        0x13
+#define CPSR_MODE_ABORT      0x17
+#define CPSR_MODE_HYP        0x1A
+#define CPSR_MODE_UNDEFINED  0x1B
+#define CPSR_MODE_SYSTEM     0x1F
+#define CPSR_MODE_MASK       0x1F
+#define CPSR_ASYNC_ABORT     (1 << 8)
+#define CPSR_IRQ             (1 << 7)
+#define CPSR_FIQ             (1 << 6)
+
+
+// CPACR - Coprocessor Access Control Register definitions
+#define CPACR_CP_DENIED(cp)     0x00
+#define CPACR_CP_PRIV(cp)       ((0x1 << ((cp) << 1)) & 0x0FFFFFFF)
+#define CPACR_CP_FULL(cp)       ((0x3 << ((cp) << 1)) & 0x0FFFFFFF)
+#define CPACR_ASEDIS            (1 << 31)
+#define CPACR_D32DIS            (1 << 30)
+#define CPACR_CP_FULL_ACCESS    0x0FFFFFFF
+
+// NSACR - Non-Secure Access Control Register definitions
+#define NSACR_CP(cp)            ((1 << (cp)) & 0x3FFF)
+#define NSACR_NSD32DIS          (1 << 14)
+#define NSACR_NSASEDIS          (1 << 15)
+#define NSACR_PLE               (1 << 16)
+#define NSACR_TL                (1 << 17)
+#define NSACR_NS_SMP            (1 << 18)
+#define NSACR_RFR               (1 << 19)
+
+// SCR - Secure Configuration Register definitions
+#define SCR_NS                  (1 << 0)
+#define SCR_IRQ                 (1 << 1)
+#define SCR_FIQ                 (1 << 2)
+#define SCR_EA                  (1 << 3)
+#define SCR_FW                  (1 << 4)
+#define SCR_AW                  (1 << 5)
+
+// MIDR - Main ID Register definitions
+#define ARM_CPU_TYPE_SHIFT      4
+#define ARM_CPU_TYPE_MASK       0xFFF
+#define ARM_CPU_TYPE_AEMv8      0xD0F
+#define ARM_CPU_TYPE_A53        0xD03
+#define ARM_CPU_TYPE_A57        0xD07
+#define ARM_CPU_TYPE_A15        0xC0F
+#define ARM_CPU_TYPE_A12        0xC0D
+#define ARM_CPU_TYPE_A9         0xC09
+#define ARM_CPU_TYPE_A7         0xC07
+#define ARM_CPU_TYPE_A5         0xC05
+
+#define ARM_CPU_REV_MASK        ((0xF << 20) | (0xF) )
+#define ARM_CPU_REV(rn, pn)     ((((rn) & 0xF) << 20) | ((pn) & 0xF))
+
+#define ARM_VECTOR_TABLE_ALIGNMENT ((1 << 5)-1)
+
+VOID
+EFIAPI
+ArmEnableSWPInstruction (
+  VOID
+  );
+
+UINTN
+EFIAPI
+ArmReadCbar (
+  VOID
+  );
+
+UINTN
+EFIAPI
+ArmReadTpidrurw (
+  VOID
+  );
+
+VOID
+EFIAPI
+ArmWriteTpidrurw (
+  UINTN Value
+  );
+
+UINT32
+EFIAPI
+ArmReadNsacr (
+  VOID
+  );
+
+VOID
+EFIAPI
+ArmWriteNsacr (
+  IN  UINT32   Nsacr
+  );
+
+#endif // __ARM_V7_H__