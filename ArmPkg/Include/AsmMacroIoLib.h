/** @file
  Macros to work around lack of Apple support for LDR register, =expr

  Copyright (c) 2008 - 2009, Apple Inc. All rights reserved.<BR>
  Copyright (c) 2011-2012, ARM Ltd. All rights reserved.<BR>

  This program and the accompanying materials
  are licensed and made available under the terms and conditions of the BSD License
  which accompanies this distribution.  The full text of the license may be found at
  http://opensource.org/licenses/bsd-license.php

  THE PROGRAM IS DISTRIBUTED UNDER THE BSD LICENSE ON AN "AS IS" BASIS,
  WITHOUT WARRANTIES OR REPRESENTATIONS OF ANY KIND, EITHER EXPRESS OR IMPLIED.

**/


#ifndef __MACRO_IO_LIB_H__
#define __MACRO_IO_LIB_H__

#if defined(__APPLE__)

//
//  ldr reg, =expr does not work with current Apple tool chain. So do the work our selves
//

// returns _Data in R0 and _Address in R1
#define MmioWrite32(_Address, _Data) \
  ldr  r1, [pc, #8]     ;            \
  ldr  r0, [pc, #8]     ;            \
  str  r0, [r1]         ;            \
  b    1f               ;            \
  .long (_Address)      ;            \
  .long (_Data) ;                    \
1:

// returns _Data in R0 and _Address in R1, and _OrData in r2
#define MmioOr32(_Address, _OrData) \
  ldr  r1, [pc, #16]    ;           \
  ldr  r2, [pc, #16]    ;           \
  ldr  r0, [r1]         ;           \
  orr  r0, r0, r2       ;           \
  str  r0, [r1]         ;           \
  b    1f               ;           \
  .long (_Address)      ;           \
  .long (_OrData)       ;           \
1:

// returns _Data in R0 and _Address in R1, and _OrData in r2
#define MmioAnd32(_Address, _AndData) \
  ldr  r1, [pc, #16]    ;             \
  ldr  r2, [pc, #16]    ;             \
  ldr  r0, [r1]         ;             \
  and  r0, r0, r2       ;             \
  str  r0, [r1]         ;             \
  b    1f               ;             \
  .long (_Address)      ;             \
  .long (_AndData)       ;             \
1:

// returns result in R0, _Address in R1, and _OrData in r2
#define MmioAndThenOr32(_Address, _AndData, _OrData)  \
  ldr  r1, [pc, #24]    ;                             \
  ldr  r0, [r1]         ;                             \
  ldr  r2, [pc, #20]    ;                             \
  and  r0, r0, r2       ;                             \
  ldr  r2, [pc, #16]    ;                             \
  orr  r0, r0, r2       ;                             \
  str  r0, [r1]         ;                             \
  b    1f               ;                             \
  .long (_Address)      ;                             \
  .long (_AndData)      ;                             \
  .long (_OrData)       ;                             \
1:

// returns _Data in _Reg and _Address in R1
#define MmioWriteFromReg32(_Address, _Reg) \
  ldr  r1, [pc, #4]     ;                  \
  str  _Reg, [r1]       ;                  \
  b    1f               ;                  \
  .long (_Address)      ;                  \
1:


// returns _Data in R0 and _Address in R1
#define MmioRead32(_Address)   \
  ldr  r1, [pc, #4]     ;      \
  ldr  r0, [r1]         ;      \
  b    1f               ;      \
  .long (_Address)      ;      \
1:

// returns _Data in Reg and _Address in R1
#define MmioReadToReg32(_Address, _Reg) \
  ldr  r1, [pc, #4]     ;               \
  ldr  _Reg, [r1]       ;               \
  b    1f               ;               \
  .long (_Address)      ;               \
1:


// load R0 with _Data
#define LoadConstant(_Data)  \
  ldr  r0, [pc, #0]     ;    \
  b    1f               ;    \
  .long (_Data)         ;    \
1:

// load _Reg with _Data
#define LoadConstantToReg(_Data, _Reg)  \
  ldr  _Reg, [pc, #0]   ;               \
  b    1f               ;               \
  .long (_Data)         ;               \
1:

// load _Reg with _Data if eq
#define LoadConstantToRegIfEq(_Data, _Reg)  \
  ldreq  _Reg, [pc, #0]   ;                 \
  b    1f                 ;                 \
  .long (_Data)           ;                 \
1:

// Reserve a region at the top of the Primary Core stack
// for Global variables for the XIP phase
#define SetPrimaryStack(StackTop, GlobalSize, Tmp)  \
  and     Tmp, GlobalSize, #7         ;             \
  rsbne   Tmp, Tmp, #8                ;             \
  add     GlobalSize, GlobalSize, Tmp ;             \
  sub     sp, StackTop, GlobalSize    ;             \
                                      ;             \
  mov     Tmp, sp                     ;             \
  mov     GlobalSize, #0x0            ;             \
_SetPrimaryStackInitGlobals:          ;             \
  cmp     Tmp, StackTop               ;             \
  beq     _SetPrimaryStackEnd         ;             \
  str     GlobalSize, [Tmp], #4       ;             \
  b       _SetPrimaryStackInitGlobals ;             \
_SetPrimaryStackEnd:

// Initialize the Global Variable with '0'
#define InitializePrimaryStack(GlobalSize, Tmp1)    \
  and     Tmp1, GlobalSize, #7        ;             \
  rsbne   Tmp1, Tmp1, #8              ;             \
  add     GlobalSize, GlobalSize, Tmp1 ;            \
                                      ;             \
  mov     Tmp1, sp                    ;             \
  sub     sp, GlobalSize              ;             \
  mov     GlobalSize, #0x0            ;             \
_InitializePrimaryStackLoop:          ;             \
  cmp     Tmp1, sp                    ;             \
  bls     _InitializePrimaryStackEnd  ;             \
  str     GlobalSize, [Tmp1, #-4]!    ;             \
  b       _InitializePrimaryStackLoop ;             \
_InitializePrimaryStackEnd:

#elif defined (__GNUC__)

#define MmioWrite32(Address, Data) \
  ldr  r1, =Address ;              \
  ldr  r0, =Data    ;              \
  str  r0, [r1]

#define MmioOr32(Address, OrData) \
  ldr  r1, =Address ;             \
  ldr  r2, =OrData  ;             \
  ldr  r0, [r1]     ;             \
  orr  r0, r0, r2   ;             \
  str  r0, [r1]

#define MmioAnd32(Address, AndData) \
  ldr  r1, =Address ;               \
  ldr  r2, =AndData ;               \
  ldr  r0, [r1]     ;               \
  and  r0, r0, r2   ;               \
  str  r0, [r1]

#define MmioAndThenOr32(Address, AndData, OrData) \
  ldr  r1, =Address ;                             \
  ldr  r0, [r1]     ;                             \
  ldr  r2, =AndData ;                             \
  and  r0, r0, r2   ;                             \
  ldr  r2, =OrData  ;                             \
  orr  r0, r0, r2   ;                             \
  str  r0, [r1]

#define MmioWriteFromReg32(Address, Reg) \
  ldr  r1, =Address ;                    \
  str  Reg, [r1]

#define MmioRead32(Address) \
  ldr  r1, =Address ;       \
  ldr  r0, [r1]

#define MmioReadToReg32(Address, Reg) \
  ldr  r1, =Address ;                 \
  ldr  Reg, [r1]

#define LoadConstant(Data) \
  ldr  r0, =Data

#define LoadConstantToReg(Data, Reg) \
  ldr  Reg, =Data

<<<<<<< HEAD
#define SetPrimaryStack(StackTop, GlobalSize, Tmp)  \
  and     Tmp, GlobalSize, #7         ;             \
  rsbne   Tmp, Tmp, #8                ;             \
  add     GlobalSize, GlobalSize, Tmp ;             \
  sub     sp, StackTop, GlobalSize    ;             \
                                      ;             \
  mov     Tmp, sp                     ;             \
  mov     GlobalSize, #0x0            ;             \
_SetPrimaryStackInitGlobals:          ;             \
  cmp     Tmp, StackTop               ;             \
  beq     _SetPrimaryStackEnd         ;             \
  str     GlobalSize, [Tmp], #4       ;             \
  b       _SetPrimaryStackInitGlobals ;             \
_SetPrimaryStackEnd:

// Initialize the Global Variable with '0'
#define InitializePrimaryStack(GlobalSize, Tmp1)    \
  and     Tmp1, GlobalSize, #7        ;             \
  rsbne   Tmp1, Tmp1, #8              ;             \
  add     GlobalSize, GlobalSize, Tmp1 ;            \
                                      ;             \
  mov     Tmp1, sp                    ;             \
  sub     sp, GlobalSize              ;             \
  mov     GlobalSize, #0x0            ;             \
_InitializePrimaryStackLoop:          ;             \
  cmp     Tmp1, sp                    ;             \
  bls     _InitializePrimaryStackEnd  ;             \
  str     GlobalSize, [Tmp1, #-4]!    ;             \
  b       _InitializePrimaryStackLoop ;             \
_InitializePrimaryStackEnd:

=======
>>>>>>> c2a892d7
#else

//
// Use ARM assembly macros, form armasam
//
//  Less magic in the macros if ldr reg, =expr works
//

// returns _Data in R0 and _Address in R1



#define MmioWrite32(Address, Data) MmioWrite32Macro Address, Data




// returns Data in R0 and Address in R1, and OrData in r2
#define MmioOr32(Address, OrData) MmioOr32Macro Address, OrData


// returns _Data in R0 and _Address in R1, and _OrData in r2


#define MmioAnd32(Address, AndData)  MmioAnd32Macro Address, AndData

// returns result in R0, _Address in R1, and _OrData in r2


#define MmioAndThenOr32(Address, AndData, OrData) MmioAndThenOr32Macro Address, AndData, OrData


// returns _Data in _Reg and _Address in R1


#define MmioWriteFromReg32(Address, Reg) MmioWriteFromReg32Macro Address, Reg

// returns _Data in R0 and _Address in R1


#define MmioRead32(Address)  MmioRead32Macro Address

// returns _Data in Reg and _Address in R1


#define MmioReadToReg32(Address, Reg) MmioReadToReg32Macro Address, Reg


// load R0 with _Data


#define LoadConstant(Data)  LoadConstantMacro Data

// load _Reg with _Data


#define LoadConstantToReg(Data, Reg)  LoadConstantToRegMacro Data, Reg

// conditional load testing eq flag
#define LoadConstantToRegIfEq(Data, Reg)  LoadConstantToRegIfEqMacro Data, Reg

#endif

#endif
<|MERGE_RESOLUTION|>--- conflicted
+++ resolved
@@ -1,301 +1,267 @@
-/** @file
-  Macros to work around lack of Apple support for LDR register, =expr
-
-  Copyright (c) 2008 - 2009, Apple Inc. All rights reserved.<BR>
-  Copyright (c) 2011-2012, ARM Ltd. All rights reserved.<BR>
-
-  This program and the accompanying materials
-  are licensed and made available under the terms and conditions of the BSD License
-  which accompanies this distribution.  The full text of the license may be found at
-  http://opensource.org/licenses/bsd-license.php
-
-  THE PROGRAM IS DISTRIBUTED UNDER THE BSD LICENSE ON AN "AS IS" BASIS,
-  WITHOUT WARRANTIES OR REPRESENTATIONS OF ANY KIND, EITHER EXPRESS OR IMPLIED.
-
-**/
-
-
-#ifndef __MACRO_IO_LIB_H__
-#define __MACRO_IO_LIB_H__
-
-#if defined(__APPLE__)
-
-//
-//  ldr reg, =expr does not work with current Apple tool chain. So do the work our selves
-//
-
-// returns _Data in R0 and _Address in R1
-#define MmioWrite32(_Address, _Data) \
-  ldr  r1, [pc, #8]     ;            \
-  ldr  r0, [pc, #8]     ;            \
-  str  r0, [r1]         ;            \
-  b    1f               ;            \
-  .long (_Address)      ;            \
-  .long (_Data) ;                    \
-1:
-
-// returns _Data in R0 and _Address in R1, and _OrData in r2
-#define MmioOr32(_Address, _OrData) \
-  ldr  r1, [pc, #16]    ;           \
-  ldr  r2, [pc, #16]    ;           \
-  ldr  r0, [r1]         ;           \
-  orr  r0, r0, r2       ;           \
-  str  r0, [r1]         ;           \
-  b    1f               ;           \
-  .long (_Address)      ;           \
-  .long (_OrData)       ;           \
-1:
-
-// returns _Data in R0 and _Address in R1, and _OrData in r2
-#define MmioAnd32(_Address, _AndData) \
-  ldr  r1, [pc, #16]    ;             \
-  ldr  r2, [pc, #16]    ;             \
-  ldr  r0, [r1]         ;             \
-  and  r0, r0, r2       ;             \
-  str  r0, [r1]         ;             \
-  b    1f               ;             \
-  .long (_Address)      ;             \
-  .long (_AndData)       ;             \
-1:
-
-// returns result in R0, _Address in R1, and _OrData in r2
-#define MmioAndThenOr32(_Address, _AndData, _OrData)  \
-  ldr  r1, [pc, #24]    ;                             \
-  ldr  r0, [r1]         ;                             \
-  ldr  r2, [pc, #20]    ;                             \
-  and  r0, r0, r2       ;                             \
-  ldr  r2, [pc, #16]    ;                             \
-  orr  r0, r0, r2       ;                             \
-  str  r0, [r1]         ;                             \
-  b    1f               ;                             \
-  .long (_Address)      ;                             \
-  .long (_AndData)      ;                             \
-  .long (_OrData)       ;                             \
-1:
-
-// returns _Data in _Reg and _Address in R1
-#define MmioWriteFromReg32(_Address, _Reg) \
-  ldr  r1, [pc, #4]     ;                  \
-  str  _Reg, [r1]       ;                  \
-  b    1f               ;                  \
-  .long (_Address)      ;                  \
-1:
-
-
-// returns _Data in R0 and _Address in R1
-#define MmioRead32(_Address)   \
-  ldr  r1, [pc, #4]     ;      \
-  ldr  r0, [r1]         ;      \
-  b    1f               ;      \
-  .long (_Address)      ;      \
-1:
-
-// returns _Data in Reg and _Address in R1
-#define MmioReadToReg32(_Address, _Reg) \
-  ldr  r1, [pc, #4]     ;               \
-  ldr  _Reg, [r1]       ;               \
-  b    1f               ;               \
-  .long (_Address)      ;               \
-1:
-
-
-// load R0 with _Data
-#define LoadConstant(_Data)  \
-  ldr  r0, [pc, #0]     ;    \
-  b    1f               ;    \
-  .long (_Data)         ;    \
-1:
-
-// load _Reg with _Data
-#define LoadConstantToReg(_Data, _Reg)  \
-  ldr  _Reg, [pc, #0]   ;               \
-  b    1f               ;               \
-  .long (_Data)         ;               \
-1:
-
-// load _Reg with _Data if eq
-#define LoadConstantToRegIfEq(_Data, _Reg)  \
-  ldreq  _Reg, [pc, #0]   ;                 \
-  b    1f                 ;                 \
-  .long (_Data)           ;                 \
-1:
-
-// Reserve a region at the top of the Primary Core stack
-// for Global variables for the XIP phase
-#define SetPrimaryStack(StackTop, GlobalSize, Tmp)  \
-  and     Tmp, GlobalSize, #7         ;             \
-  rsbne   Tmp, Tmp, #8                ;             \
-  add     GlobalSize, GlobalSize, Tmp ;             \
-  sub     sp, StackTop, GlobalSize    ;             \
-                                      ;             \
-  mov     Tmp, sp                     ;             \
-  mov     GlobalSize, #0x0            ;             \
-_SetPrimaryStackInitGlobals:          ;             \
-  cmp     Tmp, StackTop               ;             \
-  beq     _SetPrimaryStackEnd         ;             \
-  str     GlobalSize, [Tmp], #4       ;             \
-  b       _SetPrimaryStackInitGlobals ;             \
-_SetPrimaryStackEnd:
-
-// Initialize the Global Variable with '0'
-#define InitializePrimaryStack(GlobalSize, Tmp1)    \
-  and     Tmp1, GlobalSize, #7        ;             \
-  rsbne   Tmp1, Tmp1, #8              ;             \
-  add     GlobalSize, GlobalSize, Tmp1 ;            \
-                                      ;             \
-  mov     Tmp1, sp                    ;             \
-  sub     sp, GlobalSize              ;             \
-  mov     GlobalSize, #0x0            ;             \
-_InitializePrimaryStackLoop:          ;             \
-  cmp     Tmp1, sp                    ;             \
-  bls     _InitializePrimaryStackEnd  ;             \
-  str     GlobalSize, [Tmp1, #-4]!    ;             \
-  b       _InitializePrimaryStackLoop ;             \
-_InitializePrimaryStackEnd:
-
-#elif defined (__GNUC__)
-
-#define MmioWrite32(Address, Data) \
-  ldr  r1, =Address ;              \
-  ldr  r0, =Data    ;              \
-  str  r0, [r1]
-
-#define MmioOr32(Address, OrData) \
-  ldr  r1, =Address ;             \
-  ldr  r2, =OrData  ;             \
-  ldr  r0, [r1]     ;             \
-  orr  r0, r0, r2   ;             \
-  str  r0, [r1]
-
-#define MmioAnd32(Address, AndData) \
-  ldr  r1, =Address ;               \
-  ldr  r2, =AndData ;               \
-  ldr  r0, [r1]     ;               \
-  and  r0, r0, r2   ;               \
-  str  r0, [r1]
-
-#define MmioAndThenOr32(Address, AndData, OrData) \
-  ldr  r1, =Address ;                             \
-  ldr  r0, [r1]     ;                             \
-  ldr  r2, =AndData ;                             \
-  and  r0, r0, r2   ;                             \
-  ldr  r2, =OrData  ;                             \
-  orr  r0, r0, r2   ;                             \
-  str  r0, [r1]
-
-#define MmioWriteFromReg32(Address, Reg) \
-  ldr  r1, =Address ;                    \
-  str  Reg, [r1]
-
-#define MmioRead32(Address) \
-  ldr  r1, =Address ;       \
-  ldr  r0, [r1]
-
-#define MmioReadToReg32(Address, Reg) \
-  ldr  r1, =Address ;                 \
-  ldr  Reg, [r1]
-
-#define LoadConstant(Data) \
-  ldr  r0, =Data
-
-#define LoadConstantToReg(Data, Reg) \
-  ldr  Reg, =Data
-
-<<<<<<< HEAD
-#define SetPrimaryStack(StackTop, GlobalSize, Tmp)  \
-  and     Tmp, GlobalSize, #7         ;             \
-  rsbne   Tmp, Tmp, #8                ;             \
-  add     GlobalSize, GlobalSize, Tmp ;             \
-  sub     sp, StackTop, GlobalSize    ;             \
-                                      ;             \
-  mov     Tmp, sp                     ;             \
-  mov     GlobalSize, #0x0            ;             \
-_SetPrimaryStackInitGlobals:          ;             \
-  cmp     Tmp, StackTop               ;             \
-  beq     _SetPrimaryStackEnd         ;             \
-  str     GlobalSize, [Tmp], #4       ;             \
-  b       _SetPrimaryStackInitGlobals ;             \
-_SetPrimaryStackEnd:
-
-// Initialize the Global Variable with '0'
-#define InitializePrimaryStack(GlobalSize, Tmp1)    \
-  and     Tmp1, GlobalSize, #7        ;             \
-  rsbne   Tmp1, Tmp1, #8              ;             \
-  add     GlobalSize, GlobalSize, Tmp1 ;            \
-                                      ;             \
-  mov     Tmp1, sp                    ;             \
-  sub     sp, GlobalSize              ;             \
-  mov     GlobalSize, #0x0            ;             \
-_InitializePrimaryStackLoop:          ;             \
-  cmp     Tmp1, sp                    ;             \
-  bls     _InitializePrimaryStackEnd  ;             \
-  str     GlobalSize, [Tmp1, #-4]!    ;             \
-  b       _InitializePrimaryStackLoop ;             \
-_InitializePrimaryStackEnd:
-
-=======
->>>>>>> c2a892d7
-#else
-
-//
-// Use ARM assembly macros, form armasam
-//
-//  Less magic in the macros if ldr reg, =expr works
-//
-
-// returns _Data in R0 and _Address in R1
-
-
-
-#define MmioWrite32(Address, Data) MmioWrite32Macro Address, Data
-
-
-
-
-// returns Data in R0 and Address in R1, and OrData in r2
-#define MmioOr32(Address, OrData) MmioOr32Macro Address, OrData
-
-
-// returns _Data in R0 and _Address in R1, and _OrData in r2
-
-
-#define MmioAnd32(Address, AndData)  MmioAnd32Macro Address, AndData
-
-// returns result in R0, _Address in R1, and _OrData in r2
-
-
-#define MmioAndThenOr32(Address, AndData, OrData) MmioAndThenOr32Macro Address, AndData, OrData
-
-
-// returns _Data in _Reg and _Address in R1
-
-
-#define MmioWriteFromReg32(Address, Reg) MmioWriteFromReg32Macro Address, Reg
-
-// returns _Data in R0 and _Address in R1
-
-
-#define MmioRead32(Address)  MmioRead32Macro Address
-
-// returns _Data in Reg and _Address in R1
-
-
-#define MmioReadToReg32(Address, Reg) MmioReadToReg32Macro Address, Reg
-
-
-// load R0 with _Data
-
-
-#define LoadConstant(Data)  LoadConstantMacro Data
-
-// load _Reg with _Data
-
-
-#define LoadConstantToReg(Data, Reg)  LoadConstantToRegMacro Data, Reg
-
-// conditional load testing eq flag
-#define LoadConstantToRegIfEq(Data, Reg)  LoadConstantToRegIfEqMacro Data, Reg
-
-#endif
-
-#endif
+/** @file
+  Macros to work around lack of Apple support for LDR register, =expr
+
+  Copyright (c) 2008 - 2009, Apple Inc. All rights reserved.<BR>
+  Copyright (c) 2011-2012, ARM Ltd. All rights reserved.<BR>
+
+  This program and the accompanying materials
+  are licensed and made available under the terms and conditions of the BSD License
+  which accompanies this distribution.  The full text of the license may be found at
+  http://opensource.org/licenses/bsd-license.php
+
+  THE PROGRAM IS DISTRIBUTED UNDER THE BSD LICENSE ON AN "AS IS" BASIS,
+  WITHOUT WARRANTIES OR REPRESENTATIONS OF ANY KIND, EITHER EXPRESS OR IMPLIED.
+
+**/
+
+
+#ifndef __MACRO_IO_LIB_H__
+#define __MACRO_IO_LIB_H__
+
+#if defined(__APPLE__)
+
+//
+//  ldr reg, =expr does not work with current Apple tool chain. So do the work our selves
+//
+
+// returns _Data in R0 and _Address in R1
+#define MmioWrite32(_Address, _Data) \
+  ldr  r1, [pc, #8]     ;            \
+  ldr  r0, [pc, #8]     ;            \
+  str  r0, [r1]         ;            \
+  b    1f               ;            \
+  .long (_Address)      ;            \
+  .long (_Data) ;                    \
+1:
+
+// returns _Data in R0 and _Address in R1, and _OrData in r2
+#define MmioOr32(_Address, _OrData) \
+  ldr  r1, [pc, #16]    ;           \
+  ldr  r2, [pc, #16]    ;           \
+  ldr  r0, [r1]         ;           \
+  orr  r0, r0, r2       ;           \
+  str  r0, [r1]         ;           \
+  b    1f               ;           \
+  .long (_Address)      ;           \
+  .long (_OrData)       ;           \
+1:
+
+// returns _Data in R0 and _Address in R1, and _OrData in r2
+#define MmioAnd32(_Address, _AndData) \
+  ldr  r1, [pc, #16]    ;             \
+  ldr  r2, [pc, #16]    ;             \
+  ldr  r0, [r1]         ;             \
+  and  r0, r0, r2       ;             \
+  str  r0, [r1]         ;             \
+  b    1f               ;             \
+  .long (_Address)      ;             \
+  .long (_AndData)       ;             \
+1:
+
+// returns result in R0, _Address in R1, and _OrData in r2
+#define MmioAndThenOr32(_Address, _AndData, _OrData)  \
+  ldr  r1, [pc, #24]    ;                             \
+  ldr  r0, [r1]         ;                             \
+  ldr  r2, [pc, #20]    ;                             \
+  and  r0, r0, r2       ;                             \
+  ldr  r2, [pc, #16]    ;                             \
+  orr  r0, r0, r2       ;                             \
+  str  r0, [r1]         ;                             \
+  b    1f               ;                             \
+  .long (_Address)      ;                             \
+  .long (_AndData)      ;                             \
+  .long (_OrData)       ;                             \
+1:
+
+// returns _Data in _Reg and _Address in R1
+#define MmioWriteFromReg32(_Address, _Reg) \
+  ldr  r1, [pc, #4]     ;                  \
+  str  _Reg, [r1]       ;                  \
+  b    1f               ;                  \
+  .long (_Address)      ;                  \
+1:
+
+
+// returns _Data in R0 and _Address in R1
+#define MmioRead32(_Address)   \
+  ldr  r1, [pc, #4]     ;      \
+  ldr  r0, [r1]         ;      \
+  b    1f               ;      \
+  .long (_Address)      ;      \
+1:
+
+// returns _Data in Reg and _Address in R1
+#define MmioReadToReg32(_Address, _Reg) \
+  ldr  r1, [pc, #4]     ;               \
+  ldr  _Reg, [r1]       ;               \
+  b    1f               ;               \
+  .long (_Address)      ;               \
+1:
+
+
+// load R0 with _Data
+#define LoadConstant(_Data)  \
+  ldr  r0, [pc, #0]     ;    \
+  b    1f               ;    \
+  .long (_Data)         ;    \
+1:
+
+// load _Reg with _Data
+#define LoadConstantToReg(_Data, _Reg)  \
+  ldr  _Reg, [pc, #0]   ;               \
+  b    1f               ;               \
+  .long (_Data)         ;               \
+1:
+
+// load _Reg with _Data if eq
+#define LoadConstantToRegIfEq(_Data, _Reg)  \
+  ldreq  _Reg, [pc, #0]   ;                 \
+  b    1f                 ;                 \
+  .long (_Data)           ;                 \
+1:
+
+// Reserve a region at the top of the Primary Core stack
+// for Global variables for the XIP phase
+#define SetPrimaryStack(StackTop, GlobalSize, Tmp)  \
+  and     Tmp, GlobalSize, #7         ;             \
+  rsbne   Tmp, Tmp, #8                ;             \
+  add     GlobalSize, GlobalSize, Tmp ;             \
+  sub     sp, StackTop, GlobalSize    ;             \
+                                      ;             \
+  mov     Tmp, sp                     ;             \
+  mov     GlobalSize, #0x0            ;             \
+_SetPrimaryStackInitGlobals:          ;             \
+  cmp     Tmp, StackTop               ;             \
+  beq     _SetPrimaryStackEnd         ;             \
+  str     GlobalSize, [Tmp], #4       ;             \
+  b       _SetPrimaryStackInitGlobals ;             \
+_SetPrimaryStackEnd:
+
+// Initialize the Global Variable with '0'
+#define InitializePrimaryStack(GlobalSize, Tmp1)    \
+  and     Tmp1, GlobalSize, #7        ;             \
+  rsbne   Tmp1, Tmp1, #8              ;             \
+  add     GlobalSize, GlobalSize, Tmp1 ;            \
+                                      ;             \
+  mov     Tmp1, sp                    ;             \
+  sub     sp, GlobalSize              ;             \
+  mov     GlobalSize, #0x0            ;             \
+_InitializePrimaryStackLoop:          ;             \
+  cmp     Tmp1, sp                    ;             \
+  bls     _InitializePrimaryStackEnd  ;             \
+  str     GlobalSize, [Tmp1, #-4]!    ;             \
+  b       _InitializePrimaryStackLoop ;             \
+_InitializePrimaryStackEnd:
+
+#elif defined (__GNUC__)
+
+#define MmioWrite32(Address, Data) \
+  ldr  r1, =Address ;              \
+  ldr  r0, =Data    ;              \
+  str  r0, [r1]
+
+#define MmioOr32(Address, OrData) \
+  ldr  r1, =Address ;             \
+  ldr  r2, =OrData  ;             \
+  ldr  r0, [r1]     ;             \
+  orr  r0, r0, r2   ;             \
+  str  r0, [r1]
+
+#define MmioAnd32(Address, AndData) \
+  ldr  r1, =Address ;               \
+  ldr  r2, =AndData ;               \
+  ldr  r0, [r1]     ;               \
+  and  r0, r0, r2   ;               \
+  str  r0, [r1]
+
+#define MmioAndThenOr32(Address, AndData, OrData) \
+  ldr  r1, =Address ;                             \
+  ldr  r0, [r1]     ;                             \
+  ldr  r2, =AndData ;                             \
+  and  r0, r0, r2   ;                             \
+  ldr  r2, =OrData  ;                             \
+  orr  r0, r0, r2   ;                             \
+  str  r0, [r1]
+
+#define MmioWriteFromReg32(Address, Reg) \
+  ldr  r1, =Address ;                    \
+  str  Reg, [r1]
+
+#define MmioRead32(Address) \
+  ldr  r1, =Address ;       \
+  ldr  r0, [r1]
+
+#define MmioReadToReg32(Address, Reg) \
+  ldr  r1, =Address ;                 \
+  ldr  Reg, [r1]
+
+#define LoadConstant(Data) \
+  ldr  r0, =Data
+
+#define LoadConstantToReg(Data, Reg) \
+  ldr  Reg, =Data
+
+#else
+
+//
+// Use ARM assembly macros, form armasam
+//
+//  Less magic in the macros if ldr reg, =expr works
+//
+
+// returns _Data in R0 and _Address in R1
+
+
+
+#define MmioWrite32(Address, Data) MmioWrite32Macro Address, Data
+
+
+
+
+// returns Data in R0 and Address in R1, and OrData in r2
+#define MmioOr32(Address, OrData) MmioOr32Macro Address, OrData
+
+
+// returns _Data in R0 and _Address in R1, and _OrData in r2
+
+
+#define MmioAnd32(Address, AndData)  MmioAnd32Macro Address, AndData
+
+// returns result in R0, _Address in R1, and _OrData in r2
+
+
+#define MmioAndThenOr32(Address, AndData, OrData) MmioAndThenOr32Macro Address, AndData, OrData
+
+
+// returns _Data in _Reg and _Address in R1
+
+
+#define MmioWriteFromReg32(Address, Reg) MmioWriteFromReg32Macro Address, Reg
+
+// returns _Data in R0 and _Address in R1
+
+
+#define MmioRead32(Address)  MmioRead32Macro Address
+
+// returns _Data in Reg and _Address in R1
+
+
+#define MmioReadToReg32(Address, Reg) MmioReadToReg32Macro Address, Reg
+
+
+// load R0 with _Data
+
+
+#define LoadConstant(Data)  LoadConstantMacro Data
+
+// load _Reg with _Data
+
+
+#define LoadConstantToReg(Data, Reg)  LoadConstantToRegMacro Data, Reg
+
+// conditional load testing eq flag
+#define LoadConstantToRegIfEq(Data, Reg)  LoadConstantToRegIfEqMacro Data, Reg
+
+#endif
+
+#endif