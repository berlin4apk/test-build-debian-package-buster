;%HEADER%
;/** @file
;  Macros to work around lack of Apple support for LDR register, =expr
;
;  Copyright (c) 2009, Apple Inc. All rights reserved.<BR>
;  Copyright (c) 2011-2012, ARM Ltd. All rights reserved.<BR>
;
;  This program and the accompanying materials
;  are licensed and made available under the terms and conditions of the BSD License
;  which accompanies this distribution.  The full text of the license may be found at
;  http://opensource.org/licenses/bsd-license.php
;
;  THE PROGRAM IS DISTRIBUTED UNDER THE BSD LICENSE ON AN "AS IS" BASIS,
;  WITHOUT WARRANTIES OR REPRESENTATIONS OF ANY KIND, EITHER EXPRESS OR IMPLIED.
;
;**/


  MACRO
  MmioWrite32Macro $Address, $Data
  ldr  r1, = ($Address)
  ldr  r0, = ($Data)
  str  r0, [r1]
<<<<<<< HEAD
  MEND

  MACRO
  MmioOr32Macro $Address, $OrData
  ldr  r1, =($Address)
  ldr  r2, =($OrData)
  ldr  r0, [r1]
  orr  r0, r0, r2
  str  r0, [r1]
  MEND

  MACRO
  MmioAnd32Macro $Address, $AndData
  ldr  r1, =($Address)
  ldr  r2, =($AndData)
  ldr  r0, [r1]
  and  r0, r0, r2
=======
  MEND

  MACRO
  MmioOr32Macro $Address, $OrData
  ldr  r1, =($Address)
  ldr  r2, =($OrData)
  ldr  r0, [r1]
  orr  r0, r0, r2
>>>>>>> c2a892d7
  str  r0, [r1]
  MEND

  MACRO
<<<<<<< HEAD
  MmioAndThenOr32Macro $Address, $AndData, $OrData
  ldr  r1, =($Address)
  ldr  r0, [r1]
  ldr  r2, =($AndData)
  and  r0, r0, r2
  ldr  r2, =($OrData)
  orr  r0, r0, r2
=======
  MmioAnd32Macro $Address, $AndData
  ldr  r1, =($Address)
  ldr  r2, =($AndData)
  ldr  r0, [r1]
  and  r0, r0, r2
>>>>>>> c2a892d7
  str  r0, [r1]
  MEND

  MACRO
<<<<<<< HEAD
  MmioWriteFromReg32Macro $Address, $Reg
  ldr  r1, =($Address)
  str  $Reg, [r1]
  MEND

  MACRO
  MmioRead32Macro $Address
  ldr  r1, =($Address)
  ldr  r0, [r1]
  MEND

  MACRO
  MmioReadToReg32Macro $Address, $Reg
  ldr  r1, =($Address)
  ldr  $Reg, [r1]
  MEND

  MACRO
  LoadConstantMacro $Data
  ldr  r0, =($Data)
  MEND

  MACRO
  LoadConstantToRegMacro $Data, $Reg
  ldr  $Reg, =($Data)
  MEND

  ; The reserved place must be 8-bytes aligned for pushing 64-bit variable on the stack
  ; Note: Global Size will be modified
=======
  MmioAndThenOr32Macro $Address, $AndData, $OrData
  ldr  r1, =($Address)
  ldr  r0, [r1]
  ldr  r2, =($AndData)
  and  r0, r0, r2
  ldr  r2, =($OrData)
  orr  r0, r0, r2
  str  r0, [r1]
  MEND

  MACRO
  MmioWriteFromReg32Macro $Address, $Reg
  ldr  r1, =($Address)
  str  $Reg, [r1]
  MEND

  MACRO
  MmioRead32Macro $Address
  ldr  r1, =($Address)
  ldr  r0, [r1]
  MEND

  MACRO
  MmioReadToReg32Macro $Address, $Reg
  ldr  r1, =($Address)
  ldr  $Reg, [r1]
  MEND

>>>>>>> c2a892d7
  MACRO
  LoadConstantMacro $Data
  ldr  r0, =($Data)
  MEND

  MACRO
<<<<<<< HEAD
  InitializePrimaryStack $GlobalSize, $Tmp1
  and     $Tmp1, $GlobalSize, #7
  rsbne   $Tmp1, $Tmp1, #8
  add     $GlobalSize, $GlobalSize, $Tmp1

  mov     $Tmp1, sp
  sub     sp, $GlobalSize
  ; Set all the global variables to 0
  mov     $GlobalSize, #0x0
_InitializePrimaryStackLoop
  cmp     $Tmp1, sp
  bls     _InitializePrimaryStackEnd
  str     $GlobalSize, [$Tmp1, #-4]!
  b       _InitializePrimaryStackLoop
_InitializePrimaryStackEnd
=======
  LoadConstantToRegMacro $Data, $Reg
  ldr  $Reg, =($Data)
>>>>>>> c2a892d7
  MEND

  END
<|MERGE_RESOLUTION|>--- conflicted
+++ resolved
@@ -1,163 +1,83 @@
-;%HEADER%
-;/** @file
-;  Macros to work around lack of Apple support for LDR register, =expr
-;
-;  Copyright (c) 2009, Apple Inc. All rights reserved.<BR>
-;  Copyright (c) 2011-2012, ARM Ltd. All rights reserved.<BR>
-;
-;  This program and the accompanying materials
-;  are licensed and made available under the terms and conditions of the BSD License
-;  which accompanies this distribution.  The full text of the license may be found at
-;  http://opensource.org/licenses/bsd-license.php
-;
-;  THE PROGRAM IS DISTRIBUTED UNDER THE BSD LICENSE ON AN "AS IS" BASIS,
-;  WITHOUT WARRANTIES OR REPRESENTATIONS OF ANY KIND, EITHER EXPRESS OR IMPLIED.
-;
-;**/
-
-
-  MACRO
-  MmioWrite32Macro $Address, $Data
-  ldr  r1, = ($Address)
-  ldr  r0, = ($Data)
-  str  r0, [r1]
-<<<<<<< HEAD
-  MEND
-
-  MACRO
-  MmioOr32Macro $Address, $OrData
-  ldr  r1, =($Address)
-  ldr  r2, =($OrData)
-  ldr  r0, [r1]
-  orr  r0, r0, r2
-  str  r0, [r1]
-  MEND
-
-  MACRO
-  MmioAnd32Macro $Address, $AndData
-  ldr  r1, =($Address)
-  ldr  r2, =($AndData)
-  ldr  r0, [r1]
-  and  r0, r0, r2
-=======
-  MEND
-
-  MACRO
-  MmioOr32Macro $Address, $OrData
-  ldr  r1, =($Address)
-  ldr  r2, =($OrData)
-  ldr  r0, [r1]
-  orr  r0, r0, r2
->>>>>>> c2a892d7
-  str  r0, [r1]
-  MEND
-
-  MACRO
-<<<<<<< HEAD
-  MmioAndThenOr32Macro $Address, $AndData, $OrData
-  ldr  r1, =($Address)
-  ldr  r0, [r1]
-  ldr  r2, =($AndData)
-  and  r0, r0, r2
-  ldr  r2, =($OrData)
-  orr  r0, r0, r2
-=======
-  MmioAnd32Macro $Address, $AndData
-  ldr  r1, =($Address)
-  ldr  r2, =($AndData)
-  ldr  r0, [r1]
-  and  r0, r0, r2
->>>>>>> c2a892d7
-  str  r0, [r1]
-  MEND
-
-  MACRO
-<<<<<<< HEAD
-  MmioWriteFromReg32Macro $Address, $Reg
-  ldr  r1, =($Address)
-  str  $Reg, [r1]
-  MEND
-
-  MACRO
-  MmioRead32Macro $Address
-  ldr  r1, =($Address)
-  ldr  r0, [r1]
-  MEND
-
-  MACRO
-  MmioReadToReg32Macro $Address, $Reg
-  ldr  r1, =($Address)
-  ldr  $Reg, [r1]
-  MEND
-
-  MACRO
-  LoadConstantMacro $Data
-  ldr  r0, =($Data)
-  MEND
-
-  MACRO
-  LoadConstantToRegMacro $Data, $Reg
-  ldr  $Reg, =($Data)
-  MEND
-
-  ; The reserved place must be 8-bytes aligned for pushing 64-bit variable on the stack
-  ; Note: Global Size will be modified
-=======
-  MmioAndThenOr32Macro $Address, $AndData, $OrData
-  ldr  r1, =($Address)
-  ldr  r0, [r1]
-  ldr  r2, =($AndData)
-  and  r0, r0, r2
-  ldr  r2, =($OrData)
-  orr  r0, r0, r2
-  str  r0, [r1]
-  MEND
-
-  MACRO
-  MmioWriteFromReg32Macro $Address, $Reg
-  ldr  r1, =($Address)
-  str  $Reg, [r1]
-  MEND
-
-  MACRO
-  MmioRead32Macro $Address
-  ldr  r1, =($Address)
-  ldr  r0, [r1]
-  MEND
-
-  MACRO
-  MmioReadToReg32Macro $Address, $Reg
-  ldr  r1, =($Address)
-  ldr  $Reg, [r1]
-  MEND
-
->>>>>>> c2a892d7
-  MACRO
-  LoadConstantMacro $Data
-  ldr  r0, =($Data)
-  MEND
-
-  MACRO
-<<<<<<< HEAD
-  InitializePrimaryStack $GlobalSize, $Tmp1
-  and     $Tmp1, $GlobalSize, #7
-  rsbne   $Tmp1, $Tmp1, #8
-  add     $GlobalSize, $GlobalSize, $Tmp1
-
-  mov     $Tmp1, sp
-  sub     sp, $GlobalSize
-  ; Set all the global variables to 0
-  mov     $GlobalSize, #0x0
-_InitializePrimaryStackLoop
-  cmp     $Tmp1, sp
-  bls     _InitializePrimaryStackEnd
-  str     $GlobalSize, [$Tmp1, #-4]!
-  b       _InitializePrimaryStackLoop
-_InitializePrimaryStackEnd
-=======
-  LoadConstantToRegMacro $Data, $Reg
-  ldr  $Reg, =($Data)
->>>>>>> c2a892d7
-  MEND
-
-  END
+;%HEADER%
+;/** @file
+;  Macros to work around lack of Apple support for LDR register, =expr
+;
+;  Copyright (c) 2009, Apple Inc. All rights reserved.<BR>
+;  Copyright (c) 2011-2012, ARM Ltd. All rights reserved.<BR>
+;
+;  This program and the accompanying materials
+;  are licensed and made available under the terms and conditions of the BSD License
+;  which accompanies this distribution.  The full text of the license may be found at
+;  http://opensource.org/licenses/bsd-license.php
+;
+;  THE PROGRAM IS DISTRIBUTED UNDER THE BSD LICENSE ON AN "AS IS" BASIS,
+;  WITHOUT WARRANTIES OR REPRESENTATIONS OF ANY KIND, EITHER EXPRESS OR IMPLIED.
+;
+;**/
+
+
+  MACRO
+  MmioWrite32Macro $Address, $Data
+  ldr  r1, = ($Address)
+  ldr  r0, = ($Data)
+  str  r0, [r1]
+  MEND
+
+  MACRO
+  MmioOr32Macro $Address, $OrData
+  ldr  r1, =($Address)
+  ldr  r2, =($OrData)
+  ldr  r0, [r1]
+  orr  r0, r0, r2
+  str  r0, [r1]
+  MEND
+
+  MACRO
+  MmioAnd32Macro $Address, $AndData
+  ldr  r1, =($Address)
+  ldr  r2, =($AndData)
+  ldr  r0, [r1]
+  and  r0, r0, r2
+  str  r0, [r1]
+  MEND
+
+  MACRO
+  MmioAndThenOr32Macro $Address, $AndData, $OrData
+  ldr  r1, =($Address)
+  ldr  r0, [r1]
+  ldr  r2, =($AndData)
+  and  r0, r0, r2
+  ldr  r2, =($OrData)
+  orr  r0, r0, r2
+  str  r0, [r1]
+  MEND
+
+  MACRO
+  MmioWriteFromReg32Macro $Address, $Reg
+  ldr  r1, =($Address)
+  str  $Reg, [r1]
+  MEND
+
+  MACRO
+  MmioRead32Macro $Address
+  ldr  r1, =($Address)
+  ldr  r0, [r1]
+  MEND
+
+  MACRO
+  MmioReadToReg32Macro $Address, $Reg
+  ldr  r1, =($Address)
+  ldr  $Reg, [r1]
+  MEND
+
+  MACRO
+  LoadConstantMacro $Data
+  ldr  r0, =($Data)
+  MEND
+
+  MACRO
+  LoadConstantToRegMacro $Data, $Reg
+  ldr  $Reg, =($Data)
+  MEND
+
+  END