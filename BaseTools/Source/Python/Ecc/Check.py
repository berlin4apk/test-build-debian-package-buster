## @file
# This file is used to define checkpoints used by ECC tool
#
<<<<<<< HEAD
# Copyright (c) 2008 - 2014, Intel Corporation. All rights reserved.<BR>
=======
# Copyright (c) 2008 - 2015, Intel Corporation. All rights reserved.<BR>
>>>>>>> c2a892d7
# This program and the accompanying materials
# are licensed and made available under the terms and conditions of the BSD License
# which accompanies this distribution.  The full text of the license may be found at
# http://opensource.org/licenses/bsd-license.php
#
# THE PROGRAM IS DISTRIBUTED UNDER THE BSD LICENSE ON AN "AS IS" BASIS,
# WITHOUT WARRANTIES OR REPRESENTATIONS OF ANY KIND, EITHER EXPRESS OR IMPLIED.
#
import Common.LongFilePathOs as os
import re
from CommonDataClass.DataClass import *
import Common.DataType as DT
from EccToolError import *
from MetaDataParser import ParseHeaderCommentSection
import EccGlobalData
import c
from Common.LongFilePathSupport import OpenLongFilePath as open
<<<<<<< HEAD
=======
from Common.MultipleWorkspace import MultipleWorkspace as mws
>>>>>>> c2a892d7

## Check
#
# This class is to define checkpoints used by ECC tool
#
# @param object:          Inherited from object class
#
class Check(object):
    def __init__(self):
        pass

    # Check all required checkpoints
    def Check(self):
        self.GeneralCheck()
        self.MetaDataFileCheck()
        self.DoxygenCheck()
        self.IncludeFileCheck()
        self.PredicateExpressionCheck()
        self.DeclAndDataTypeCheck()
        self.FunctionLayoutCheck()
        self.NamingConventionCheck()

    # Check UNI files
    def UniCheck(self):
        if EccGlobalData.gConfig.GeneralCheckUni == '1' or EccGlobalData.gConfig.GeneralCheckAll == '1' or EccGlobalData.gConfig.CheckAll == '1':
            EdkLogger.quiet("Checking whether UNI file is UTF-16 ...")
            SqlCommand = """select ID, FullPath, ExtName from File where ExtName like 'uni'"""
            RecordSet = EccGlobalData.gDb.TblFile.Exec(SqlCommand)
            for Record in RecordSet:
                File = Record[1]
                FileIn = open(File, 'rb').read(2)
                if FileIn != '\xff\xfe':
                    OtherMsg = "File %s is not a valid UTF-16 UNI file" % Record[1]
                    EccGlobalData.gDb.TblReport.Insert(ERROR_GENERAL_CHECK_UNI, OtherMsg=OtherMsg, BelongsToTable='File', BelongsToItem=Record[0])

    # General Checking
    def GeneralCheck(self):
        self.GeneralCheckNonAcsii()
        self.UniCheck()

    # Check whether file has non ACSII char
    def GeneralCheckNonAcsii(self):
        if EccGlobalData.gConfig.GeneralCheckNonAcsii == '1' or EccGlobalData.gConfig.GeneralCheckAll == '1' or EccGlobalData.gConfig.CheckAll == '1':
            EdkLogger.quiet("Checking Non-ACSII char in file ...")
            SqlCommand = """select ID, FullPath, ExtName from File where ExtName in ('.dec', '.inf', '.dsc', 'c', 'h')"""
            RecordSet = EccGlobalData.gDb.TblFile.Exec(SqlCommand)
            for Record in RecordSet:
                if Record[2].upper() not in EccGlobalData.gConfig.BinaryExtList:
                    op = open(Record[1]).readlines()
                    IndexOfLine = 0
                    for Line in op:
                        IndexOfLine += 1
                        IndexOfChar = 0
                        for Char in Line:
                            IndexOfChar += 1
                            if ord(Char) > 126:
                                OtherMsg = "File %s has Non-ASCII char at line %s column %s" % (Record[1], IndexOfLine, IndexOfChar)
                                EccGlobalData.gDb.TblReport.Insert(ERROR_GENERAL_CHECK_NON_ACSII, OtherMsg=OtherMsg, BelongsToTable='File', BelongsToItem=Record[0])

    # C Function Layout Checking
    def FunctionLayoutCheck(self):
        self.FunctionLayoutCheckReturnType()
        self.FunctionLayoutCheckModifier()
        self.FunctionLayoutCheckName()
        self.FunctionLayoutCheckPrototype()
        self.FunctionLayoutCheckBody()
        self.FunctionLayoutCheckLocalVariable()

    def WalkTree(self):
        IgnoredPattern = c.GetIgnoredDirListPattern()
        for Dirpath, Dirnames, Filenames in os.walk(EccGlobalData.gTarget):
            for Dir in Dirnames:
                Dirname = os.path.join(Dirpath, Dir)
                if os.path.islink(Dirname):
                    Dirname = os.path.realpath(Dirname)
                    if os.path.isdir(Dirname):
                        # symlinks to directories are treated as directories
                        Dirnames.remove(Dir)
                        Dirnames.append(Dirname)
            if IgnoredPattern.match(Dirpath.upper()):
                continue
            for f in Filenames[:]:
                if f.lower() in EccGlobalData.gConfig.SkipFileList:
                    Filenames.remove(f)
            yield (Dirpath, Dirnames, Filenames)

    # Check whether return type exists and in the first line
    def FunctionLayoutCheckReturnType(self):
        if EccGlobalData.gConfig.CFunctionLayoutCheckReturnType == '1' or EccGlobalData.gConfig.CFunctionLayoutCheckAll == '1' or EccGlobalData.gConfig.CheckAll == '1':
            EdkLogger.quiet("Checking function layout return type ...")

#            for Dirpath, Dirnames, Filenames in self.WalkTree():
#                for F in Filenames:
#                    if os.path.splitext(F)[1] in ('.c', '.h'):
#                        FullName = os.path.join(Dirpath, F)
#                        c.CheckFuncLayoutReturnType(FullName)
            for FullName in EccGlobalData.gCFileList + EccGlobalData.gHFileList:
                c.CheckFuncLayoutReturnType(FullName)

    # Check whether any optional functional modifiers exist and next to the return type
    def FunctionLayoutCheckModifier(self):
        if EccGlobalData.gConfig.CFunctionLayoutCheckOptionalFunctionalModifier == '1' or EccGlobalData.gConfig.CFunctionLayoutCheckAll == '1' or EccGlobalData.gConfig.CheckAll == '1':
            EdkLogger.quiet("Checking function layout modifier ...")

#            for Dirpath, Dirnames, Filenames in self.WalkTree():
#                for F in Filenames:
#                    if os.path.splitext(F)[1] in ('.c', '.h'):
#                        FullName = os.path.join(Dirpath, F)
#                        c.CheckFuncLayoutModifier(FullName)
            for FullName in EccGlobalData.gCFileList + EccGlobalData.gHFileList:
                c.CheckFuncLayoutModifier(FullName)

    # Check whether the next line contains the function name, left justified, followed by the beginning of the parameter list
    # Check whether the closing parenthesis is on its own line and also indented two spaces
    def FunctionLayoutCheckName(self):
        if EccGlobalData.gConfig.CFunctionLayoutCheckFunctionName == '1' or EccGlobalData.gConfig.CFunctionLayoutCheckAll == '1' or EccGlobalData.gConfig.CheckAll == '1':
            EdkLogger.quiet("Checking function layout function name ...")

#            for Dirpath, Dirnames, Filenames in self.WalkTree():
#                for F in Filenames:
#                    if os.path.splitext(F)[1] in ('.c', '.h'):
#                        FullName = os.path.join(Dirpath, F)
#                        c.CheckFuncLayoutName(FullName)
            for FullName in EccGlobalData.gCFileList + EccGlobalData.gHFileList:
                c.CheckFuncLayoutName(FullName)

    # Check whether the function prototypes in include files have the same form as function definitions
    def FunctionLayoutCheckPrototype(self):
        if EccGlobalData.gConfig.CFunctionLayoutCheckFunctionPrototype == '1' or EccGlobalData.gConfig.CFunctionLayoutCheckAll == '1' or EccGlobalData.gConfig.CheckAll == '1':
            EdkLogger.quiet("Checking function layout function prototype ...")

#            for Dirpath, Dirnames, Filenames in self.WalkTree():
#                for F in Filenames:
#                    if os.path.splitext(F)[1] in ('.c'):
#                        FullName = os.path.join(Dirpath, F)
#                        EdkLogger.quiet("[PROTOTYPE]" + FullName)
#                        c.CheckFuncLayoutPrototype(FullName)
            for FullName in EccGlobalData.gCFileList:
                EdkLogger.quiet("[PROTOTYPE]" + FullName)
                c.CheckFuncLayoutPrototype(FullName)

    # Check whether the body of a function is contained by open and close braces that must be in the first column
    def FunctionLayoutCheckBody(self):
        if EccGlobalData.gConfig.CFunctionLayoutCheckFunctionBody == '1' or EccGlobalData.gConfig.CFunctionLayoutCheckAll == '1' or EccGlobalData.gConfig.CheckAll == '1':
            EdkLogger.quiet("Checking function layout function body ...")

#            for Dirpath, Dirnames, Filenames in self.WalkTree():
#                for F in Filenames:
#                    if os.path.splitext(F)[1] in ('.c'):
#                        FullName = os.path.join(Dirpath, F)
#                        c.CheckFuncLayoutBody(FullName)
            for FullName in EccGlobalData.gCFileList:
                c.CheckFuncLayoutBody(FullName)

    # Check whether the data declarations is the first code in a module.
    # self.CFunctionLayoutCheckDataDeclaration = 1
    # Check whether no initialization of a variable as part of its declaration
    def FunctionLayoutCheckLocalVariable(self):
        if EccGlobalData.gConfig.CFunctionLayoutCheckNoInitOfVariable == '1' or EccGlobalData.gConfig.CFunctionLayoutCheckAll == '1' or EccGlobalData.gConfig.CheckAll == '1':
            EdkLogger.quiet("Checking function layout local variables ...")

#            for Dirpath, Dirnames, Filenames in self.WalkTree():
#                for F in Filenames:
#                    if os.path.splitext(F)[1] in ('.c'):
#                        FullName = os.path.join(Dirpath, F)
#                        c.CheckFuncLayoutLocalVariable(FullName)

            for FullName in EccGlobalData.gCFileList:
                c.CheckFuncLayoutLocalVariable(FullName)

    # Check whether no use of STATIC for functions
    # self.CFunctionLayoutCheckNoStatic = 1

    # Declarations and Data Types Checking
    def DeclAndDataTypeCheck(self):
        self.DeclCheckNoUseCType()
        self.DeclCheckInOutModifier()
        self.DeclCheckEFIAPIModifier()
        self.DeclCheckEnumeratedType()
        self.DeclCheckStructureDeclaration()
        self.DeclCheckSameStructure()
        self.DeclCheckUnionType()


    # Check whether no use of int, unsigned, char, void, static, long in any .c, .h or .asl files.
    def DeclCheckNoUseCType(self):
        if EccGlobalData.gConfig.DeclarationDataTypeCheckNoUseCType == '1' or EccGlobalData.gConfig.DeclarationDataTypeCheckAll == '1' or EccGlobalData.gConfig.CheckAll == '1':
            EdkLogger.quiet("Checking Declaration No use C type ...")

#            for Dirpath, Dirnames, Filenames in self.WalkTree():
#                for F in Filenames:
#                    if os.path.splitext(F)[1] in ('.h', '.c'):
#                        FullName = os.path.join(Dirpath, F)
#                        c.CheckDeclNoUseCType(FullName)
            for FullName in EccGlobalData.gCFileList + EccGlobalData.gHFileList:
                c.CheckDeclNoUseCType(FullName)

    # Check whether the modifiers IN, OUT, OPTIONAL, and UNALIGNED are used only to qualify arguments to a function and should not appear in a data type declaration
    def DeclCheckInOutModifier(self):
        if EccGlobalData.gConfig.DeclarationDataTypeCheckInOutModifier == '1' or EccGlobalData.gConfig.DeclarationDataTypeCheckAll == '1' or EccGlobalData.gConfig.CheckAll == '1':
            EdkLogger.quiet("Checking Declaration argument modifier ...")

#            for Dirpath, Dirnames, Filenames in self.WalkTree():
#                for F in Filenames:
#                    if os.path.splitext(F)[1] in ('.h', '.c'):
#                        FullName = os.path.join(Dirpath, F)
#                        c.CheckDeclArgModifier(FullName)
            for FullName in EccGlobalData.gCFileList + EccGlobalData.gHFileList:
                c.CheckDeclArgModifier(FullName)

    # Check whether the EFIAPI modifier should be used at the entry of drivers, events, and member functions of protocols
    def DeclCheckEFIAPIModifier(self):
        if EccGlobalData.gConfig.DeclarationDataTypeCheckEFIAPIModifier == '1' or EccGlobalData.gConfig.DeclarationDataTypeCheckAll == '1' or EccGlobalData.gConfig.CheckAll == '1':
            pass

    # Check whether Enumerated Type has a 'typedef' and the name is capital
    def DeclCheckEnumeratedType(self):
        if EccGlobalData.gConfig.DeclarationDataTypeCheckEnumeratedType == '1' or EccGlobalData.gConfig.DeclarationDataTypeCheckAll == '1' or EccGlobalData.gConfig.CheckAll == '1':
            EdkLogger.quiet("Checking Declaration enum typedef ...")

#            for Dirpath, Dirnames, Filenames in self.WalkTree():
#                for F in Filenames:
#                    if os.path.splitext(F)[1] in ('.h', '.c'):
#                        FullName = os.path.join(Dirpath, F)
#                        EdkLogger.quiet("[ENUM]" + FullName)
#                        c.CheckDeclEnumTypedef(FullName)
            for FullName in EccGlobalData.gCFileList + EccGlobalData.gHFileList:
                EdkLogger.quiet("[ENUM]" + FullName)
                c.CheckDeclEnumTypedef(FullName)

    # Check whether Structure Type has a 'typedef' and the name is capital
    def DeclCheckStructureDeclaration(self):
        if EccGlobalData.gConfig.DeclarationDataTypeCheckStructureDeclaration == '1' or EccGlobalData.gConfig.DeclarationDataTypeCheckAll == '1' or EccGlobalData.gConfig.CheckAll == '1':
            EdkLogger.quiet("Checking Declaration struct typedef ...")

#            for Dirpath, Dirnames, Filenames in self.WalkTree():
#                for F in Filenames:
#                    if os.path.splitext(F)[1] in ('.h', '.c'):
#                        FullName = os.path.join(Dirpath, F)
#                        EdkLogger.quiet("[STRUCT]" + FullName)
#                        c.CheckDeclStructTypedef(FullName)
            for FullName in EccGlobalData.gCFileList + EccGlobalData.gHFileList:
                EdkLogger.quiet("[STRUCT]" + FullName)
                c.CheckDeclStructTypedef(FullName)

    # Check whether having same Structure
    def DeclCheckSameStructure(self):
        if EccGlobalData.gConfig.DeclarationDataTypeCheckSameStructure == '1' or EccGlobalData.gConfig.DeclarationDataTypeCheckAll == '1' or EccGlobalData.gConfig.CheckAll == '1':
            EdkLogger.quiet("Checking same struct ...")
            AllStructure = {}
            for IdentifierTable in EccGlobalData.gIdentifierTableList:
                SqlCommand = """select ID, Name, BelongsToFile from %s where Model = %s""" % (IdentifierTable, MODEL_IDENTIFIER_STRUCTURE)
                RecordSet = EccGlobalData.gDb.TblFile.Exec(SqlCommand)
                for Record in RecordSet:
                    if Record[1] != '':
                        if Record[1] not in AllStructure.keys():
                            AllStructure[Record[1]] = Record[2]
                        else:
                            ID = AllStructure[Record[1]]
                            SqlCommand = """select FullPath from File where ID = %s """ % ID
                            NewRecordSet = EccGlobalData.gDb.TblFile.Exec(SqlCommand)
                            OtherMsg = "The structure name '%s' is duplicate" % Record[1]
                            if NewRecordSet != []:
                                OtherMsg = "The structure name [%s] is duplicate with the one defined in %s, maybe struct NOT typedefed or the typedef new type NOT used to qualify variables" % (Record[1], NewRecordSet[0][0])
                            if not EccGlobalData.gException.IsException(ERROR_DECLARATION_DATA_TYPE_CHECK_SAME_STRUCTURE, Record[1]):
                                EccGlobalData.gDb.TblReport.Insert(ERROR_DECLARATION_DATA_TYPE_CHECK_SAME_STRUCTURE, OtherMsg=OtherMsg, BelongsToTable=IdentifierTable, BelongsToItem=Record[0])

    # Check whether Union Type has a 'typedef' and the name is capital
    def DeclCheckUnionType(self):
        if EccGlobalData.gConfig.DeclarationDataTypeCheckUnionType == '1' or EccGlobalData.gConfig.DeclarationDataTypeCheckAll == '1' or EccGlobalData.gConfig.CheckAll == '1':
            EdkLogger.quiet("Checking Declaration union typedef ...")

#            for Dirpath, Dirnames, Filenames in self.WalkTree():
#                for F in Filenames:
#                    if os.path.splitext(F)[1] in ('.h', '.c'):
#                        FullName = os.path.join(Dirpath, F)
#                        EdkLogger.quiet("[UNION]" + FullName)
#                        c.CheckDeclUnionTypedef(FullName)
            for FullName in EccGlobalData.gCFileList + EccGlobalData.gHFileList:
                EdkLogger.quiet("[UNION]" + FullName)
                c.CheckDeclUnionTypedef(FullName)

    # Predicate Expression Checking
    def PredicateExpressionCheck(self):
        self.PredicateExpressionCheckBooleanValue()
        self.PredicateExpressionCheckNonBooleanOperator()
        self.PredicateExpressionCheckComparisonNullType()

    # Check whether Boolean values, variable type BOOLEAN not use explicit comparisons to TRUE or FALSE
    def PredicateExpressionCheckBooleanValue(self):
        if EccGlobalData.gConfig.PredicateExpressionCheckBooleanValue == '1' or EccGlobalData.gConfig.PredicateExpressionCheckAll == '1' or EccGlobalData.gConfig.CheckAll == '1':
            EdkLogger.quiet("Checking predicate expression Boolean value ...")

#            for Dirpath, Dirnames, Filenames in self.WalkTree():
#                for F in Filenames:
#                    if os.path.splitext(F)[1] in ('.c'):
#                        FullName = os.path.join(Dirpath, F)
#                        EdkLogger.quiet("[BOOLEAN]" + FullName)
#                        c.CheckBooleanValueComparison(FullName)
            for FullName in EccGlobalData.gCFileList:
                EdkLogger.quiet("[BOOLEAN]" + FullName)
                c.CheckBooleanValueComparison(FullName)

    # Check whether Non-Boolean comparisons use a compare operator (==, !=, >, < >=, <=).
    def PredicateExpressionCheckNonBooleanOperator(self):
        if EccGlobalData.gConfig.PredicateExpressionCheckNonBooleanOperator == '1' or EccGlobalData.gConfig.PredicateExpressionCheckAll == '1' or EccGlobalData.gConfig.CheckAll == '1':
            EdkLogger.quiet("Checking predicate expression Non-Boolean variable...")

#            for Dirpath, Dirnames, Filenames in self.WalkTree():
#                for F in Filenames:
#                    if os.path.splitext(F)[1] in ('.c'):
#                        FullName = os.path.join(Dirpath, F)
#                        EdkLogger.quiet("[NON-BOOLEAN]" + FullName)
#                        c.CheckNonBooleanValueComparison(FullName)
            for FullName in EccGlobalData.gCFileList:
                EdkLogger.quiet("[NON-BOOLEAN]" + FullName)
                c.CheckNonBooleanValueComparison(FullName)

    # Check whether a comparison of any pointer to zero must be done via the NULL type
    def PredicateExpressionCheckComparisonNullType(self):
        if EccGlobalData.gConfig.PredicateExpressionCheckComparisonNullType == '1' or EccGlobalData.gConfig.PredicateExpressionCheckAll == '1' or EccGlobalData.gConfig.CheckAll == '1':
            EdkLogger.quiet("Checking predicate expression NULL pointer ...")

#            for Dirpath, Dirnames, Filenames in self.WalkTree():
#                for F in Filenames:
#                    if os.path.splitext(F)[1] in ('.c'):
#                        FullName = os.path.join(Dirpath, F)
#                        EdkLogger.quiet("[POINTER]" + FullName)
#                        c.CheckPointerNullComparison(FullName)
            for FullName in EccGlobalData.gCFileList:
                EdkLogger.quiet("[POINTER]" + FullName)
                c.CheckPointerNullComparison(FullName)

    # Include file checking
    def IncludeFileCheck(self):
        self.IncludeFileCheckIfndef()
        self.IncludeFileCheckData()
        self.IncludeFileCheckSameName()

    # Check whether having include files with same name
    def IncludeFileCheckSameName(self):
        if EccGlobalData.gConfig.IncludeFileCheckSameName == '1' or EccGlobalData.gConfig.IncludeFileCheckAll == '1' or EccGlobalData.gConfig.CheckAll == '1':
            EdkLogger.quiet("Checking same header file name ...")
            SqlCommand = """select ID, FullPath from File
                            where Model = 1002 order by Name """
            RecordDict = {}
            RecordSet = EccGlobalData.gDb.TblFile.Exec(SqlCommand)
            for Record in RecordSet:
                List = Record[1].replace('/', '\\').split('\\')
                if len(List) >= 2:
                    Key = List[-2] + '\\' + List[-1]
                else:
                    Key = List[0]
                if Key not in RecordDict:
                    RecordDict[Key] = [Record]
                else:
                    RecordDict[Key].append(Record)

            for Key in RecordDict:
                if len(RecordDict[Key]) > 1:
                    for Item in RecordDict[Key]:
                        Path = mws.relpath(Item[1], EccGlobalData.gWorkspace)
                        if not EccGlobalData.gException.IsException(ERROR_INCLUDE_FILE_CHECK_NAME, Path):
                            EccGlobalData.gDb.TblReport.Insert(ERROR_INCLUDE_FILE_CHECK_NAME, OtherMsg="The file name for [%s] is duplicate" % Path, BelongsToTable='File', BelongsToItem=Item[0])

    # Check whether all include file contents is guarded by a #ifndef statement.
    def IncludeFileCheckIfndef(self):
        if EccGlobalData.gConfig.IncludeFileCheckIfndefStatement == '1' or EccGlobalData.gConfig.IncludeFileCheckAll == '1' or EccGlobalData.gConfig.CheckAll == '1':
            EdkLogger.quiet("Checking header file ifndef ...")

#            for Dirpath, Dirnames, Filenames in self.WalkTree():
#                for F in Filenames:
#                    if os.path.splitext(F)[1] in ('.h'):
#                        FullName = os.path.join(Dirpath, F)
#                        MsgList = c.CheckHeaderFileIfndef(FullName)
            for FullName in EccGlobalData.gHFileList:
                MsgList = c.CheckHeaderFileIfndef(FullName)

    # Check whether include files NOT contain code or define data variables
    def IncludeFileCheckData(self):
        if EccGlobalData.gConfig.IncludeFileCheckData == '1' or EccGlobalData.gConfig.IncludeFileCheckAll == '1' or EccGlobalData.gConfig.CheckAll == '1':
            EdkLogger.quiet("Checking header file data ...")

#            for Dirpath, Dirnames, Filenames in self.WalkTree():
#                for F in Filenames:
#                    if os.path.splitext(F)[1] in ('.h'):
#                        FullName = os.path.join(Dirpath, F)
#                        MsgList = c.CheckHeaderFileData(FullName)
            for FullName in EccGlobalData.gHFileList:
                MsgList = c.CheckHeaderFileData(FullName)

    # Doxygen document checking
    def DoxygenCheck(self):
        self.DoxygenCheckFileHeader()
        self.DoxygenCheckFunctionHeader()
        self.DoxygenCheckCommentDescription()
        self.DoxygenCheckCommentFormat()
        self.DoxygenCheckCommand()

    # Check whether the file headers are followed Doxygen special documentation blocks in section 2.3.5
    def DoxygenCheckFileHeader(self):
        if EccGlobalData.gConfig.DoxygenCheckFileHeader == '1' or EccGlobalData.gConfig.DoxygenCheckAll == '1' or EccGlobalData.gConfig.CheckAll == '1':
            EdkLogger.quiet("Checking Doxygen file header ...")

            for Dirpath, Dirnames, Filenames in self.WalkTree():
                for F in Filenames:
                    Ext = os.path.splitext(F)[1]
                    if Ext in ('.h', '.c'):
                        FullName = os.path.join(Dirpath, F)
                        MsgList = c.CheckFileHeaderDoxygenComments(FullName)
                    elif Ext in ('.inf', '.dec', '.dsc', '.fdf'):
                        FullName = os.path.join(Dirpath, F)
                        op = open(FullName).readlines()
                        FileLinesList = op
                        LineNo             = 0
                        CurrentSection     = MODEL_UNKNOWN 
                        HeaderSectionLines       = []
                        HeaderCommentStart = False 
                        HeaderCommentEnd   = False
                        
                        for Line in FileLinesList:
                            LineNo   = LineNo + 1
                            Line     = Line.strip()
                            if (LineNo < len(FileLinesList) - 1):
                                NextLine = FileLinesList[LineNo].strip()
            
                            #
                            # blank line
                            #
                            if (Line == '' or not Line) and LineNo == len(FileLinesList):
                                LastSectionFalg = True

                            #
                            # check whether file header comment section started
                            #
                            if Line.startswith('#') and \
                                (Line.find('@file') > -1) and \
                                not HeaderCommentStart:
                                if CurrentSection != MODEL_UNKNOWN:
                                    SqlStatement = """ select ID from File where FullPath like '%s'""" % FullName
                                    ResultSet = EccGlobalData.gDb.TblFile.Exec(SqlStatement)
                                    for Result in ResultSet:
                                        Msg = 'INF/DEC/DSC/FDF file header comment should begin with ""## @file"" or ""# @file""at the very top file'
                                        EccGlobalData.gDb.TblReport.Insert(ERROR_DOXYGEN_CHECK_FILE_HEADER, Msg, "File", Result[0])

                                else:
                                    CurrentSection = MODEL_IDENTIFIER_FILE_HEADER
                                    #
                                    # Append the first line to section lines.
                                    #
                                    HeaderSectionLines.append((Line, LineNo))
                                    HeaderCommentStart = True
                                    continue        
            
                            #
                            # Collect Header content.
                            #
                            if (Line.startswith('#') and CurrentSection == MODEL_IDENTIFIER_FILE_HEADER) and\
                                HeaderCommentStart and not Line.startswith('##') and not\
                                HeaderCommentEnd and NextLine != '':
                                HeaderSectionLines.append((Line, LineNo))
                                continue
                            #
                            # Header content end
                            #
                            if (Line.startswith('##') or not Line.strip().startswith("#")) and HeaderCommentStart \
                                and not HeaderCommentEnd:
                                if Line.startswith('##'):
                                    HeaderCommentEnd = True
                                HeaderSectionLines.append((Line, LineNo))
                                ParseHeaderCommentSection(HeaderSectionLines, FullName)
                                break
                        if HeaderCommentStart == False:
                            SqlStatement = """ select ID from File where FullPath like '%s'""" % FullName
                            ResultSet = EccGlobalData.gDb.TblFile.Exec(SqlStatement)
                            for Result in ResultSet:
                                Msg = 'INF/DEC/DSC/FDF file header comment should begin with ""## @file"" or ""# @file"" at the very top file'
                                EccGlobalData.gDb.TblReport.Insert(ERROR_DOXYGEN_CHECK_FILE_HEADER, Msg, "File", Result[0])
                        if HeaderCommentEnd == False:
                            SqlStatement = """ select ID from File where FullPath like '%s'""" % FullName
                            ResultSet = EccGlobalData.gDb.TblFile.Exec(SqlStatement)
                            for Result in ResultSet:
                                Msg = 'INF/DEC/DSC/FDF file header comment should end with ""##"" at the end of file header comment block'
                                # Check whether File header Comment End with '##'
                                if EccGlobalData.gConfig.HeaderCheckFileCommentEnd == '1' or EccGlobalData.gConfig.HeaderCheckAll == '1' or EccGlobalData.gConfig.CheckAll == '1':
                                    EccGlobalData.gDb.TblReport.Insert(ERROR_DOXYGEN_CHECK_FILE_HEADER, Msg, "File", Result[0])

                                     

    # Check whether the function headers are followed Doxygen special documentation blocks in section 2.3.5
    def DoxygenCheckFunctionHeader(self):
        if EccGlobalData.gConfig.DoxygenCheckFunctionHeader == '1' or EccGlobalData.gConfig.DoxygenCheckAll == '1' or EccGlobalData.gConfig.CheckAll == '1':
            EdkLogger.quiet("Checking Doxygen function header ...")

#            for Dirpath, Dirnames, Filenames in self.WalkTree():
#                for F in Filenames:
#                    if os.path.splitext(F)[1] in ('.h', '.c'):
#                        FullName = os.path.join(Dirpath, F)
#                        MsgList = c.CheckFuncHeaderDoxygenComments(FullName)
            for FullName in EccGlobalData.gCFileList + EccGlobalData.gHFileList:
                MsgList = c.CheckFuncHeaderDoxygenComments(FullName)


    # Check whether the first line of text in a comment block is a brief description of the element being documented.
    # The brief description must end with a period.
    def DoxygenCheckCommentDescription(self):
        if EccGlobalData.gConfig.DoxygenCheckCommentDescription == '1' or EccGlobalData.gConfig.DoxygenCheckAll == '1' or EccGlobalData.gConfig.CheckAll == '1':
            pass

    # Check whether comment lines with '///< ... text ...' format, if it is used, it should be after the code section.
    def DoxygenCheckCommentFormat(self):
        if EccGlobalData.gConfig.DoxygenCheckCommentFormat == '1' or EccGlobalData.gConfig.DoxygenCheckAll == '1' or EccGlobalData.gConfig.CheckAll == '1':
            EdkLogger.quiet("Checking Doxygen comment ///< ...")

#            for Dirpath, Dirnames, Filenames in self.WalkTree():
#                for F in Filenames:
#                    if os.path.splitext(F)[1] in ('.h', '.c'):
#                        FullName = os.path.join(Dirpath, F)
#                        MsgList = c.CheckDoxygenTripleForwardSlash(FullName)
            for FullName in EccGlobalData.gCFileList + EccGlobalData.gHFileList:
                MsgList = c.CheckDoxygenTripleForwardSlash(FullName)

    # Check whether only Doxygen commands allowed to mark the code are @bug and @todo.
    def DoxygenCheckCommand(self):
        if EccGlobalData.gConfig.DoxygenCheckCommand == '1' or EccGlobalData.gConfig.DoxygenCheckAll == '1' or EccGlobalData.gConfig.CheckAll == '1':
            EdkLogger.quiet("Checking Doxygen command ...")

#            for Dirpath, Dirnames, Filenames in self.WalkTree():
#                for F in Filenames:
#                    if os.path.splitext(F)[1] in ('.h', '.c'):
#                        FullName = os.path.join(Dirpath, F)
#                        MsgList = c.CheckDoxygenCommand(FullName)
            for FullName in EccGlobalData.gCFileList + EccGlobalData.gHFileList:
                MsgList = c.CheckDoxygenCommand(FullName)

    # Meta-Data File Processing Checking
    def MetaDataFileCheck(self):
        self.MetaDataFileCheckPathName()
        self.MetaDataFileCheckGenerateFileList()
        self.MetaDataFileCheckLibraryInstance()
        self.MetaDataFileCheckLibraryInstanceDependent()
        self.MetaDataFileCheckLibraryInstanceOrder()
        self.MetaDataFileCheckLibraryNoUse()
        self.MetaDataFileCheckLibraryDefinedInDec()
        self.MetaDataFileCheckBinaryInfInFdf()
        self.MetaDataFileCheckPcdDuplicate()
        self.MetaDataFileCheckPcdFlash()
        self.MetaDataFileCheckPcdNoUse()
        self.MetaDataFileCheckGuidDuplicate()
        self.MetaDataFileCheckModuleFileNoUse()
        self.MetaDataFileCheckPcdType()
        self.MetaDataFileCheckModuleFileGuidDuplication()
        self.MetaDataFileCheckModuleFileGuidFormat()
        self.MetaDataFileCheckModuleFileProtocolFormat()
        self.MetaDataFileCheckModuleFilePpiFormat()
        self.MetaDataFileCheckModuleFilePcdFormat()

    # Check whether each file defined in meta-data exists
    def MetaDataFileCheckPathName(self):
        if EccGlobalData.gConfig.MetaDataFileCheckPathName == '1' or EccGlobalData.gConfig.MetaDataFileCheckAll == '1' or EccGlobalData.gConfig.CheckAll == '1':
            # This item is covered when parsing Inf/Dec/Dsc files
            pass

    # Generate a list for all files defined in meta-data files
    def MetaDataFileCheckGenerateFileList(self):
        if EccGlobalData.gConfig.MetaDataFileCheckGenerateFileList == '1' or EccGlobalData.gConfig.MetaDataFileCheckAll == '1' or EccGlobalData.gConfig.CheckAll == '1':
            # This item is covered when parsing Inf/Dec/Dsc files
            pass

    # Check whether all Library Instances defined for a given module (or dependent library instance) match the module's type.
    # Each Library Instance must specify the Supported Module Types in its Inf file,
    # and any module specifying the library instance must be one of the supported types.
    def MetaDataFileCheckLibraryInstance(self):
        if EccGlobalData.gConfig.MetaDataFileCheckLibraryInstance == '1' or EccGlobalData.gConfig.MetaDataFileCheckAll == '1' or EccGlobalData.gConfig.CheckAll == '1':
            EdkLogger.quiet("Checking for library instance type issue ...")
            SqlCommand = """select A.ID, A.Value3, B.Value3 from Inf as A left join Inf as B
                            where A.Value2 = 'LIBRARY_CLASS' and A.Model = %s
                            and B.Value2 = 'MODULE_TYPE' and B.Model = %s and A.BelongsToFile = B.BelongsToFile
                            group by A.BelongsToFile""" % (MODEL_META_DATA_HEADER, MODEL_META_DATA_HEADER)
            RecordSet = EccGlobalData.gDb.TblInf.Exec(SqlCommand)
            LibraryClasses = {}
            for Record in RecordSet:
                List = Record[1].split('|', 1)
                SupModType = []
                if len(List) == 1:
                    SupModType = DT.SUP_MODULE_LIST_STRING.split(DT.TAB_VALUE_SPLIT)
                elif len(List) == 2:
                    SupModType = List[1].split()

                if List[0] not in LibraryClasses:
                    LibraryClasses[List[0]] = SupModType
                else:
                    for Item in SupModType:
                        if Item not in LibraryClasses[List[0]]:
                            LibraryClasses[List[0]].append(Item)

                if Record[2] != 'BASE' and Record[2] not in SupModType:
                    EccGlobalData.gDb.TblReport.Insert(ERROR_META_DATA_FILE_CHECK_LIBRARY_INSTANCE_2, OtherMsg="The Library Class '%s' does not specify its supported module types" % (List[0]), BelongsToTable='Inf', BelongsToItem=Record[0])

            SqlCommand = """select A.ID, A.Value1, B.Value3 from Inf as A left join Inf as B
                            where A.Model = %s and B.Value2 = '%s' and B.Model = %s
                            and B.BelongsToFile = A.BelongsToFile""" \
                            % (MODEL_EFI_LIBRARY_CLASS, 'MODULE_TYPE', MODEL_META_DATA_HEADER)
            RecordSet = EccGlobalData.gDb.TblInf.Exec(SqlCommand)
            # Merge all LibraryClasses' supmodlist
            RecordDict = {}
            for Record in RecordSet:
                if Record[1] not in RecordDict:
                    RecordDict[Record[1]] = [str(Record[2])]
                else:
                    if Record[2] not in RecordDict[Record[1]]:
                        RecordDict[Record[1]].append(Record[2])

            for Record in RecordSet:
                if Record[1] in LibraryClasses:
                    if Record[2] not in LibraryClasses[Record[1]] and 'BASE' not in RecordDict[Record[1]]:
                        if not EccGlobalData.gException.IsException(ERROR_META_DATA_FILE_CHECK_LIBRARY_INSTANCE_1, Record[1]):
                            EccGlobalData.gDb.TblReport.Insert(ERROR_META_DATA_FILE_CHECK_LIBRARY_INSTANCE_1, OtherMsg="The type of Library Class [%s] defined in Inf file does not match the type of the module" % (Record[1]), BelongsToTable='Inf', BelongsToItem=Record[0])
                else:
                    if not EccGlobalData.gException.IsException(ERROR_META_DATA_FILE_CHECK_LIBRARY_INSTANCE_1, Record[1]):
                        EccGlobalData.gDb.TblReport.Insert(ERROR_META_DATA_FILE_CHECK_LIBRARY_INSTANCE_1, OtherMsg="The type of Library Class [%s] defined in Inf file does not match the type of the module" % (Record[1]), BelongsToTable='Inf', BelongsToItem=Record[0])

    # Check whether a Library Instance has been defined for all dependent library classes
    def MetaDataFileCheckLibraryInstanceDependent(self):
        if EccGlobalData.gConfig.MetaDataFileCheckLibraryInstanceDependent == '1' or EccGlobalData.gConfig.MetaDataFileCheckAll == '1' or EccGlobalData.gConfig.CheckAll == '1':
            EdkLogger.quiet("Checking for library instance dependent issue ...")
            SqlCommand = """select ID, Value1, Value2 from Dsc where Model = %s""" % MODEL_EFI_LIBRARY_CLASS
            LibraryClasses = EccGlobalData.gDb.TblDsc.Exec(SqlCommand)
            for LibraryClass in LibraryClasses:
                if LibraryClass[1].upper() == 'NULL' or LibraryClass[1].startswith('!ifdef') or LibraryClass[1].startswith('!ifndef') or LibraryClass[1].endswith('!endif'):
                    continue
                else:
                    LibraryIns = os.path.normpath(mws.join(EccGlobalData.gWorkspace, LibraryClass[2]))
                    SkipDirString = '|'.join(EccGlobalData.gConfig.SkipDirList)
                    p = re.compile(r'.*[\\/](?:%s^\S)[\\/]?.*' % SkipDirString)
                    if p.match(os.path.split(LibraryIns)[0].upper()):
                        continue
                    SqlCommand = """select Value3 from Inf where BelongsToFile =
                                    (select ID from File where lower(FullPath) = lower('%s'))
                                    and Value2 = '%s'""" % (LibraryIns, 'LIBRARY_CLASS')
                    RecordSet = EccGlobalData.gDb.TblInf.Exec(SqlCommand)
                    IsFound = False
                    for Record in RecordSet:
                        LibName = Record[0].split('|', 1)[0]
                        if LibraryClass[1] == LibName:
                            IsFound = True
                    if not IsFound:
                        if not EccGlobalData.gException.IsException(ERROR_META_DATA_FILE_CHECK_LIBRARY_INSTANCE_DEPENDENT, LibraryClass[1]):
                            EccGlobalData.gDb.TblReport.Insert(ERROR_META_DATA_FILE_CHECK_LIBRARY_INSTANCE_DEPENDENT, OtherMsg="The Library Class [%s] is not specified in '%s'" % (LibraryClass[1], LibraryClass[2]), BelongsToTable='Dsc', BelongsToItem=LibraryClass[0])

    # Check whether the Library Instances specified by the LibraryClasses sections are listed in order of dependencies
    def MetaDataFileCheckLibraryInstanceOrder(self):
        if EccGlobalData.gConfig.MetaDataFileCheckLibraryInstanceOrder == '1' or EccGlobalData.gConfig.MetaDataFileCheckAll == '1' or EccGlobalData.gConfig.CheckAll == '1':
            # This checkpoint is not necessary for Ecc check
            pass

    # Check whether the unnecessary inclusion of library classes in the Inf file
    # Check whether the unnecessary duplication of library classe names in the DSC file
    def MetaDataFileCheckLibraryNoUse(self):
        if EccGlobalData.gConfig.MetaDataFileCheckLibraryNoUse == '1' or EccGlobalData.gConfig.MetaDataFileCheckAll == '1' or EccGlobalData.gConfig.CheckAll == '1':
            EdkLogger.quiet("Checking for library instance not used ...")
            SqlCommand = """select ID, Value1 from Inf as A where A.Model = %s and A.Value1 not in (select B.Value1 from Dsc as B where Model = %s)""" % (MODEL_EFI_LIBRARY_CLASS, MODEL_EFI_LIBRARY_CLASS)
            RecordSet = EccGlobalData.gDb.TblInf.Exec(SqlCommand)
            for Record in RecordSet:
                if not EccGlobalData.gException.IsException(ERROR_META_DATA_FILE_CHECK_LIBRARY_NO_USE, Record[1]):
                    EccGlobalData.gDb.TblReport.Insert(ERROR_META_DATA_FILE_CHECK_LIBRARY_NO_USE, OtherMsg="The Library Class [%s] is not used in any platform" % (Record[1]), BelongsToTable='Inf', BelongsToItem=Record[0])
            SqlCommand = """
                         select A.ID, A.Value1, A.BelongsToFile, A.StartLine, B.StartLine from Dsc as A left join Dsc as B
                         where A.Model = %s and B.Model = %s and A.Scope1 = B.Scope1 and A.Scope2 = B.Scope2 and A.ID <> B.ID
                         and A.Value1 = B.Value1 and A.Value2 <> B.Value2 and A.BelongsToItem = -1 and B.BelongsToItem = -1 and A.StartLine <> B.StartLine and B.BelongsToFile = A.BelongsToFile""" \
                            % (MODEL_EFI_LIBRARY_CLASS, MODEL_EFI_LIBRARY_CLASS)
            RecordSet = EccGlobalData.gDb.TblDsc.Exec(SqlCommand)
            for Record in RecordSet:
                if Record[3] and Record[4] and Record[3] != Record[4] and Record[1] != 'NULL':
                    SqlCommand = """select FullPath from File where ID = %s""" % (Record[2])
                    FilePathList = EccGlobalData.gDb.TblFile.Exec(SqlCommand)
                    for FilePath in FilePathList:
                        if not EccGlobalData.gException.IsException(ERROR_META_DATA_FILE_CHECK_LIBRARY_NAME_DUPLICATE, Record[1]):
                            EccGlobalData.gDb.TblReport.Insert(ERROR_META_DATA_FILE_CHECK_LIBRARY_NAME_DUPLICATE, OtherMsg="The Library Class [%s] is duplicated in '%s' line %s and line %s." % (Record[1], FilePath, Record[3], Record[4]), BelongsToTable='Dsc', BelongsToItem=Record[0])
    
    # Check the header file in Include\Library directory whether be defined in the package DEC file.
    def MetaDataFileCheckLibraryDefinedInDec(self):
        if EccGlobalData.gConfig.MetaDataFileCheckLibraryDefinedInDec == '1' or EccGlobalData.gConfig.MetaDataFileCheckAll == '1' or EccGlobalData.gConfig.CheckAll == '1':
            EdkLogger.quiet("Checking for library instance whether be defined in the package dec file ...")
            SqlCommand = """
                    select A.Value1, A.StartLine, A.ID, B.Value1 from Inf as A left join Dec as B
                    on A.Model = B.Model and A.Value1 = B.Value1 where A.Model=%s
                    """ % MODEL_EFI_LIBRARY_CLASS
            RecordSet = EccGlobalData.gDb.TblDsc.Exec(SqlCommand)
            for Record in RecordSet:
                LibraryInInf, Line, ID, LibraryDec = Record
                if not LibraryDec:
                    if not EccGlobalData.gException.IsException(ERROR_META_DATA_FILE_CHECK_LIBRARY_NOT_DEFINED, LibraryInInf):
                        EccGlobalData.gDb.TblReport.Insert(ERROR_META_DATA_FILE_CHECK_LIBRARY_NOT_DEFINED, \
                                            OtherMsg="The Library Class [%s] in %s line is not defined in the associated package file." % (LibraryInInf, Line), 
                                            BelongsToTable='Inf', BelongsToItem=ID)
    
    # Check whether an Inf file is specified in the FDF file, but not in the Dsc file, then the Inf file must be for a Binary module only
    def MetaDataFileCheckBinaryInfInFdf(self):
        if EccGlobalData.gConfig.MetaDataFileCheckBinaryInfInFdf == '1' or EccGlobalData.gConfig.MetaDataFileCheckAll == '1' or EccGlobalData.gConfig.CheckAll == '1':
            EdkLogger.quiet("Checking for non-binary modules defined in FDF files ...")
            SqlCommand = """select A.ID, A.Value1 from Fdf as A
                         where A.Model = %s
                         and A.Enabled > -1
                         and A.Value1 not in
                         (select B.Value1 from Dsc as B
                         where B.Model = %s
                         and B.Enabled > -1)""" % (MODEL_META_DATA_COMPONENT, MODEL_META_DATA_COMPONENT)
            RecordSet = EccGlobalData.gDb.TblFdf.Exec(SqlCommand)
            for Record in RecordSet:
                FdfID = Record[0]
                FilePath = Record[1]
                FilePath = os.path.normpath(mws.join(EccGlobalData.gWorkspace, FilePath))
                SqlCommand = """select ID from Inf where Model = %s and BelongsToFile = (select ID from File where FullPath like '%s')
                                """ % (MODEL_EFI_SOURCE_FILE, FilePath)
                NewRecordSet = EccGlobalData.gDb.TblFile.Exec(SqlCommand)
                if NewRecordSet != []:
                    if not EccGlobalData.gException.IsException(ERROR_META_DATA_FILE_CHECK_BINARY_INF_IN_FDF, FilePath):
                        EccGlobalData.gDb.TblReport.Insert(ERROR_META_DATA_FILE_CHECK_BINARY_INF_IN_FDF, OtherMsg="File [%s] defined in FDF file and not in DSC file must be a binary module" % (FilePath), BelongsToTable='Fdf', BelongsToItem=FdfID)

    # Check whether a PCD is set in a Dsc file or the FDF file, but not in both.
    def MetaDataFileCheckPcdDuplicate(self):
        if EccGlobalData.gConfig.MetaDataFileCheckPcdDuplicate == '1' or EccGlobalData.gConfig.MetaDataFileCheckAll == '1' or EccGlobalData.gConfig.CheckAll == '1':
            EdkLogger.quiet("Checking for duplicate PCDs defined in both DSC and FDF files ...")
            SqlCommand = """
                         select A.ID, A.Value1, A.Value2, A.BelongsToFile, B.ID, B.Value1, B.Value2, B.BelongsToFile from Dsc as A, Fdf as B
                         where A.Model >= %s and A.Model < %s
                         and B.Model >= %s and B.Model < %s
                         and A.Value1 = B.Value1
                         and A.Value2 = B.Value2
                         and A.Enabled > -1
                         and B.Enabled > -1
                         group by A.ID
                         """ % (MODEL_PCD, MODEL_META_DATA_HEADER, MODEL_PCD, MODEL_META_DATA_HEADER)
            RecordSet = EccGlobalData.gDb.TblDsc.Exec(SqlCommand)
            for Record in RecordSet:
                SqlCommand1 = """select Name from File where ID = %s""" % Record[3]
                SqlCommand2 = """select Name from File where ID = %s""" % Record[7]
                DscFileName = os.path.splitext(EccGlobalData.gDb.TblDsc.Exec(SqlCommand1)[0][0])[0]
                FdfFileName = os.path.splitext(EccGlobalData.gDb.TblDsc.Exec(SqlCommand2)[0][0])[0]
                if DscFileName != FdfFileName:
                    continue
                if not EccGlobalData.gException.IsException(ERROR_META_DATA_FILE_CHECK_PCD_DUPLICATE, Record[1] + '.' + Record[2]):
                    EccGlobalData.gDb.TblReport.Insert(ERROR_META_DATA_FILE_CHECK_PCD_DUPLICATE, OtherMsg="The PCD [%s] is defined in both FDF file and DSC file" % (Record[1] + '.' + Record[2]), BelongsToTable='Dsc', BelongsToItem=Record[0])
                if not EccGlobalData.gException.IsException(ERROR_META_DATA_FILE_CHECK_PCD_DUPLICATE, Record[5] + '.' + Record[6]):
                    EccGlobalData.gDb.TblReport.Insert(ERROR_META_DATA_FILE_CHECK_PCD_DUPLICATE, OtherMsg="The PCD [%s] is defined in both FDF file and DSC file" % (Record[5] + '.' + Record[6]), BelongsToTable='Fdf', BelongsToItem=Record[4])

            EdkLogger.quiet("Checking for duplicate PCDs defined in DEC files ...")
            SqlCommand = """
                         select A.ID, A.Value1, A.Value2, A.Model, B.Model from Dec as A left join Dec as B
                         where A.Model >= %s and A.Model < %s
                         and B.Model >= %s and B.Model < %s
                         and A.Value1 = B.Value1
                         and A.Value2 = B.Value2
                         and A.Scope1 = B.Scope1
                         and A.ID <> B.ID
                         and A.Model = B.Model
                         and A.Enabled > -1
                         and B.Enabled > -1
                         and A.BelongsToFile = B.BelongsToFile
                         group by A.ID
                         """ % (MODEL_PCD, MODEL_META_DATA_HEADER, MODEL_PCD, MODEL_META_DATA_HEADER)
            RecordSet = EccGlobalData.gDb.TblDec.Exec(SqlCommand)
            for Record in RecordSet:
                RecordCat = Record[1] + '.' + Record[2]
                if not EccGlobalData.gException.IsException(ERROR_META_DATA_FILE_CHECK_PCD_DUPLICATE, RecordCat):
                    EccGlobalData.gDb.TblReport.Insert(ERROR_META_DATA_FILE_CHECK_PCD_DUPLICATE, OtherMsg="The PCD [%s] is defined duplicated in DEC file" % RecordCat, BelongsToTable='Dec', BelongsToItem=Record[0])

    # Check whether PCD settings in the FDF file can only be related to flash.
    def MetaDataFileCheckPcdFlash(self):
        if EccGlobalData.gConfig.MetaDataFileCheckPcdFlash == '1' or EccGlobalData.gConfig.MetaDataFileCheckAll == '1' or EccGlobalData.gConfig.CheckAll == '1':
            EdkLogger.quiet("Checking only Flash related PCDs are used in FDF ...")
            SqlCommand = """
                         select ID, Value1, Value2, BelongsToFile from Fdf as A
                         where A.Model >= %s and Model < %s
                         and A.Enabled > -1
                         and A.Value2 not like '%%Flash%%'
                         """ % (MODEL_PCD, MODEL_META_DATA_HEADER)
            RecordSet = EccGlobalData.gDb.TblFdf.Exec(SqlCommand)
            for Record in RecordSet:
                if not EccGlobalData.gException.IsException(ERROR_META_DATA_FILE_CHECK_PCD_FLASH, Record[1] + '.' + Record[2]):
                    EccGlobalData.gDb.TblReport.Insert(ERROR_META_DATA_FILE_CHECK_PCD_FLASH, OtherMsg="The PCD [%s] defined in FDF file is not related to Flash" % (Record[1] + '.' + Record[2]), BelongsToTable='Fdf', BelongsToItem=Record[0])

    # Check whether PCDs used in Inf files but not specified in Dsc or FDF files
    def MetaDataFileCheckPcdNoUse(self):
        if EccGlobalData.gConfig.MetaDataFileCheckPcdNoUse == '1' or EccGlobalData.gConfig.MetaDataFileCheckAll == '1' or EccGlobalData.gConfig.CheckAll == '1':
            EdkLogger.quiet("Checking for non-specified PCDs ...")
            SqlCommand = """
                         select ID, Value1, Value2, BelongsToFile from Inf as A
                         where A.Model >= %s and Model < %s
                         and A.Enabled > -1
                         and (A.Value1, A.Value2) not in
                             (select Value1, Value2 from Dsc as B
                              where B.Model >= %s and B.Model < %s
                              and B.Enabled > -1)
                         and (A.Value1, A.Value2) not in
                             (select Value1, Value2 from Fdf as C
                              where C.Model >= %s and C.Model < %s
                              and C.Enabled > -1)
                         """ % (MODEL_PCD, MODEL_META_DATA_HEADER, MODEL_PCD, MODEL_META_DATA_HEADER, MODEL_PCD, MODEL_META_DATA_HEADER)
            RecordSet = EccGlobalData.gDb.TblInf.Exec(SqlCommand)
            for Record in RecordSet:
                if not EccGlobalData.gException.IsException(ERROR_META_DATA_FILE_CHECK_PCD_NO_USE, Record[1] + '.' + Record[2]):
                    EccGlobalData.gDb.TblReport.Insert(ERROR_META_DATA_FILE_CHECK_PCD_NO_USE, OtherMsg="The PCD [%s] defined in INF file is not specified in either DSC or FDF files" % (Record[1] + '.' + Record[2]), BelongsToTable='Inf', BelongsToItem=Record[0])

    # Check whether having duplicate guids defined for Guid/Protocol/Ppi
    def MetaDataFileCheckGuidDuplicate(self):
        if EccGlobalData.gConfig.MetaDataFileCheckGuidDuplicate == '1' or EccGlobalData.gConfig.MetaDataFileCheckAll == '1' or EccGlobalData.gConfig.CheckAll == '1':
            EdkLogger.quiet("Checking for duplicate GUID/PPI/PROTOCOL ...")
            # Check Guid
            self.CheckGuidProtocolPpi(ERROR_META_DATA_FILE_CHECK_DUPLICATE_GUID, MODEL_EFI_GUID, EccGlobalData.gDb.TblDec)
            self.CheckGuidProtocolPpi(ERROR_META_DATA_FILE_CHECK_DUPLICATE_GUID, MODEL_EFI_GUID, EccGlobalData.gDb.TblDsc)
            self.CheckGuidProtocolPpiValue(ERROR_META_DATA_FILE_CHECK_DUPLICATE_GUID, MODEL_EFI_GUID)
            # Check protocol
            self.CheckGuidProtocolPpi(ERROR_META_DATA_FILE_CHECK_DUPLICATE_PROTOCOL, MODEL_EFI_PROTOCOL, EccGlobalData.gDb.TblDec)
            self.CheckGuidProtocolPpi(ERROR_META_DATA_FILE_CHECK_DUPLICATE_PROTOCOL, MODEL_EFI_PROTOCOL, EccGlobalData.gDb.TblDsc)
            self.CheckGuidProtocolPpiValue(ERROR_META_DATA_FILE_CHECK_DUPLICATE_PROTOCOL, MODEL_EFI_PROTOCOL)
            # Check ppi
            self.CheckGuidProtocolPpi(ERROR_META_DATA_FILE_CHECK_DUPLICATE_PPI, MODEL_EFI_PPI, EccGlobalData.gDb.TblDec)
            self.CheckGuidProtocolPpi(ERROR_META_DATA_FILE_CHECK_DUPLICATE_PPI, MODEL_EFI_PPI, EccGlobalData.gDb.TblDsc)
            self.CheckGuidProtocolPpiValue(ERROR_META_DATA_FILE_CHECK_DUPLICATE_PPI, MODEL_EFI_PPI)

    # Check whether all files under module directory are described in INF files
    def MetaDataFileCheckModuleFileNoUse(self):
        if EccGlobalData.gConfig.MetaDataFileCheckModuleFileNoUse == '1' or EccGlobalData.gConfig.MetaDataFileCheckAll == '1' or EccGlobalData.gConfig.CheckAll == '1':
            EdkLogger.quiet("Checking for no used module files ...")
            SqlCommand = """
                         select upper(Path) from File where ID in (select BelongsToFile from Inf where BelongsToFile != -1)
                         """
            InfPathSet = EccGlobalData.gDb.TblInf.Exec(SqlCommand)
            InfPathList = []
            for Item in InfPathSet:
                if Item[0] not in InfPathList:
                    InfPathList.append(Item[0])
            SqlCommand = """
                         select ID, Path, FullPath from File where upper(FullPath) not in
                            (select upper(A.Path) || '\\' || upper(B.Value1) from File as A, INF as B
                            where A.ID in (select BelongsToFile from INF where Model = %s group by BelongsToFile) and
                            B.BelongsToFile = A.ID and B.Model = %s)
                            and (Model = %s or Model = %s)
                        """ % (MODEL_EFI_SOURCE_FILE, MODEL_EFI_SOURCE_FILE, MODEL_FILE_C, MODEL_FILE_H)
            RecordSet = EccGlobalData.gDb.TblInf.Exec(SqlCommand)
            for Record in RecordSet:
                Path = Record[1]
                Path = Path.upper().replace('\X64', '').replace('\IA32', '').replace('\EBC', '').replace('\IPF', '').replace('\ARM', '')
                if Path in InfPathList:
                    if not EccGlobalData.gException.IsException(ERROR_META_DATA_FILE_CHECK_MODULE_FILE_NO_USE, Record[2]):
                        EccGlobalData.gDb.TblReport.Insert(ERROR_META_DATA_FILE_CHECK_MODULE_FILE_NO_USE, OtherMsg="The source file [%s] is existing in module directory but it is not described in INF file." % (Record[2]), BelongsToTable='File', BelongsToItem=Record[0])

    # Check whether the PCD is correctly used in C function via its type
    def MetaDataFileCheckPcdType(self):
        if EccGlobalData.gConfig.MetaDataFileCheckPcdType == '1' or EccGlobalData.gConfig.MetaDataFileCheckAll == '1' or EccGlobalData.gConfig.CheckAll == '1':
            EdkLogger.quiet("Checking for pcd type in c code function usage ...")
            SqlCommand = """
                         select ID, Model, Value1, Value2, BelongsToFile from INF where Model > %s and Model < %s
                         """ % (MODEL_PCD, MODEL_META_DATA_HEADER)
            PcdSet = EccGlobalData.gDb.TblInf.Exec(SqlCommand)
            for Pcd in PcdSet:
                Model = Pcd[1]
                PcdName = Pcd[2]
                if Pcd[3]:
                    PcdName = Pcd[3]
                BelongsToFile = Pcd[4]
                SqlCommand = """
                             select ID from File where FullPath in
                            (select B.Path || '\\' || A.Value1 from INF as A, File as B where A.Model = %s and A.BelongsToFile = %s
                             and B.ID = %s and (B.Model = %s or B.Model = %s))
                             """ % (MODEL_EFI_SOURCE_FILE, BelongsToFile, BelongsToFile, MODEL_FILE_C, MODEL_FILE_H)
                TableSet = EccGlobalData.gDb.TblFile.Exec(SqlCommand)
                for Tbl in TableSet:
                    TblName = 'Identifier' + str(Tbl[0])
                    SqlCommand = """
                                 select Name, ID from %s where value like '%s' and Model = %s
                                 """ % (TblName, PcdName, MODEL_IDENTIFIER_FUNCTION_CALLING)
                    RecordSet = EccGlobalData.gDb.TblInf.Exec(SqlCommand)
                    TblNumber = TblName.replace('Identifier', '')
                    for Record in RecordSet:
                        FunName = Record[0]
                        if not EccGlobalData.gException.IsException(ERROR_META_DATA_FILE_CHECK_PCD_TYPE, FunName):
                            if Model in [MODEL_PCD_FIXED_AT_BUILD] and not FunName.startswith('FixedPcdGet'):
                                EccGlobalData.gDb.TblReport.Insert(ERROR_META_DATA_FILE_CHECK_PCD_TYPE, OtherMsg="The pcd '%s' is defined as a FixPcd but now it is called by c function [%s]" % (PcdName, FunName), BelongsToTable=TblName, BelongsToItem=Record[1])
                            if Model in [MODEL_PCD_FEATURE_FLAG] and (not FunName.startswith('FeaturePcdGet') and not FunName.startswith('FeaturePcdSet')):
                                EccGlobalData.gDb.TblReport.Insert(ERROR_META_DATA_FILE_CHECK_PCD_TYPE, OtherMsg="The pcd '%s' is defined as a FeaturePcd but now it is called by c function [%s]" % (PcdName, FunName), BelongsToTable=TblName, BelongsToItem=Record[1])
                            if Model in [MODEL_PCD_PATCHABLE_IN_MODULE] and (not FunName.startswith('PatchablePcdGet') and not FunName.startswith('PatchablePcdSet')):
                                EccGlobalData.gDb.TblReport.Insert(ERROR_META_DATA_FILE_CHECK_PCD_TYPE, OtherMsg="The pcd '%s' is defined as a PatchablePcd but now it is called by c function [%s]" % (PcdName, FunName), BelongsToTable=TblName, BelongsToItem=Record[1])

            #ERROR_META_DATA_FILE_CHECK_PCD_TYPE
        pass

    # Internal worker function to get the INF workspace relative path from FileID
    def GetInfFilePathFromID(self, FileID):
        Table = EccGlobalData.gDb.TblFile
        SqlCommand = """select A.FullPath from %s as A where A.ID = %s""" % (Table.Table, FileID)
        RecordSet = Table.Exec(SqlCommand)
        Path = ""
        for Record in RecordSet:
            Path = mws.relpath(Record[0], EccGlobalData.gWorkspace)
        return Path

    # Check whether two module INFs under one workspace has the same FILE_GUID value
    def MetaDataFileCheckModuleFileGuidDuplication(self):
        if EccGlobalData.gConfig.MetaDataFileCheckModuleFileGuidDuplication == '1' or EccGlobalData.gConfig.MetaDataFileCheckAll == '1' or EccGlobalData.gConfig.CheckAll == '1':
            EdkLogger.quiet("Checking for pcd type in c code function usage ...")
            Table = EccGlobalData.gDb.TblInf
            SqlCommand = """
                         select A.ID, A.Value3, A.BelongsToFile, B.BelongsToFile from %s as A, %s as B
                         where A.Value2 = 'FILE_GUID' and B.Value2 = 'FILE_GUID' and
                         A.Value3 = B.Value3 and A.ID <> B.ID group by A.ID
                         """ % (Table.Table, Table.Table)
            RecordSet = Table.Exec(SqlCommand)
            for Record in RecordSet:
                InfPath1 = self.GetInfFilePathFromID(Record[2])
                InfPath2 = self.GetInfFilePathFromID(Record[3])
                if InfPath1 and InfPath2:
                    if not EccGlobalData.gException.IsException(ERROR_META_DATA_FILE_CHECK_MODULE_FILE_GUID_DUPLICATION, InfPath1):
                        Msg = "The FILE_GUID of INF file [%s] is duplicated with that of %s" % (InfPath1, InfPath2)
                        EccGlobalData.gDb.TblReport.Insert(ERROR_META_DATA_FILE_CHECK_MODULE_FILE_GUID_DUPLICATION, OtherMsg=Msg, BelongsToTable=Table.Table, BelongsToItem=Record[0])


    # Check Guid Format in module INF
    def MetaDataFileCheckModuleFileGuidFormat(self):
        if EccGlobalData.gConfig.MetaDataFileCheckModuleFileGuidFormat or EccGlobalData.gConfig.MetaDataFileCheckAll == '1' or EccGlobalData.gConfig.CheckAll == '1':
            EdkLogger.quiet("Check Guid Format in module INF ...")
            Table = EccGlobalData.gDb.TblInf
            SqlCommand = """
                         select ID, Value1, Usage, BelongsToFile from %s where Model = %s group by ID
                         """ % (Table.Table, MODEL_EFI_GUID)
            RecordSet = Table.Exec(SqlCommand)
            for Record in RecordSet:
                Value1 = Record[1]
                Value2 = Record[2]
                GuidCommentList = []
                InfPath = self.GetInfFilePathFromID(Record[3])
                Msg = "The GUID format of %s in INF file [%s] does not follow rules" % (Value1, InfPath)
                if Value2.startswith(DT.TAB_SPECIAL_COMMENT):
                    GuidCommentList = Value2[2:].split(DT.TAB_SPECIAL_COMMENT)
                    if GuidCommentList[0].strip().startswith(DT.TAB_INF_USAGE_UNDEFINED):
                        continue
                    elif len(GuidCommentList) > 1:
                        if not GuidCommentList[0].strip().startswith((DT.TAB_INF_USAGE_PRO,
                                                                      DT.TAB_INF_USAGE_SOME_PRO,
                                                                      DT.TAB_INF_USAGE_CON,
                                                                      DT.TAB_INF_USAGE_SOME_CON)):
                            EccGlobalData.gDb.TblReport.Insert(ERROR_META_DATA_FILE_CHECK_FORMAT_GUID, OtherMsg=Msg, BelongsToTable=Table.Table, BelongsToItem=Record[0])
                        if not (GuidCommentList[1].strip()).startswith(DT.TAB_INF_GUIDTYPE_VAR) and \
                            not GuidCommentList[1].strip().startswith((DT.TAB_INF_GUIDTYPE_EVENT,
                                                                       DT.TAB_INF_GUIDTYPE_HII,
                                                                       DT.TAB_INF_GUIDTYPE_FILE,
                                                                       DT.TAB_INF_GUIDTYPE_HOB,
                                                                       DT.TAB_INF_GUIDTYPE_FV,
                                                                       DT.TAB_INF_GUIDTYPE_ST,
                                                                       DT.TAB_INF_GUIDTYPE_TSG,
                                                                       DT.TAB_INF_GUIDTYPE_GUID,
                                                                       DT.TAB_INF_GUIDTYPE_PROTOCOL,
                                                                       DT.TAB_INF_GUIDTYPE_PPI,
                                                                       DT.TAB_INF_USAGE_UNDEFINED)):
                                EccGlobalData.gDb.TblReport.Insert(ERROR_META_DATA_FILE_CHECK_FORMAT_GUID, OtherMsg=Msg, BelongsToTable=Table.Table, BelongsToItem=Record[0])
                    else:
                        EccGlobalData.gDb.TblReport.Insert(ERROR_META_DATA_FILE_CHECK_FORMAT_GUID, OtherMsg=Msg, BelongsToTable=Table.Table, BelongsToItem=Record[0])
                else:
                    EccGlobalData.gDb.TblReport.Insert(ERROR_META_DATA_FILE_CHECK_FORMAT_GUID, OtherMsg=Msg, BelongsToTable=Table.Table, BelongsToItem=Record[0])

    # Check Protocol Format in module INF
    def MetaDataFileCheckModuleFileProtocolFormat(self):
        if EccGlobalData.gConfig.MetaDataFileCheckModuleFileProtocolFormat or EccGlobalData.gConfig.MetaDataFileCheckAll == '1' or EccGlobalData.gConfig.CheckAll == '1':
            EdkLogger.quiet("Check Protocol Format in module INF ...")
            Table = EccGlobalData.gDb.TblInf
            SqlCommand = """
                         select ID, Value1, Usage, BelongsToFile from %s where Model = %s group by ID
                         """ % (Table.Table, MODEL_EFI_PROTOCOL)
            RecordSet = Table.Exec(SqlCommand)
            for Record in RecordSet:
                Value1 = Record[1]
                Value2 = Record[2]
                GuidCommentList = []
                InfPath = self.GetInfFilePathFromID(Record[3])
                Msg = "The Protocol format of %s in INF file [%s] does not follow rules" % (Value1, InfPath)
                if Value2.startswith(DT.TAB_SPECIAL_COMMENT):
                    GuidCommentList = Value2[2:].split(DT.TAB_SPECIAL_COMMENT)
                    if len(GuidCommentList) >= 1:
                        if not GuidCommentList[0].strip().startswith((DT.TAB_INF_USAGE_PRO,
                                                                      DT.TAB_INF_USAGE_SOME_PRO,
                                                                      DT.TAB_INF_USAGE_CON,
                                                                      DT.TAB_INF_USAGE_SOME_CON,
                                                                      DT.TAB_INF_USAGE_NOTIFY,
                                                                      DT.TAB_INF_USAGE_TO_START,
                                                                      DT.TAB_INF_USAGE_BY_START,
                                                                      DT.TAB_INF_USAGE_UNDEFINED)):
                            EccGlobalData.gDb.TblReport.Insert(ERROR_META_DATA_FILE_CHECK_FORMAT_PROTOCOL, OtherMsg=Msg, BelongsToTable=Table.Table, BelongsToItem=Record[0])
                else:
                    EccGlobalData.gDb.TblReport.Insert(ERROR_META_DATA_FILE_CHECK_FORMAT_PROTOCOL, OtherMsg=Msg, BelongsToTable=Table.Table, BelongsToItem=Record[0])


    # Check Ppi Format in module INF
    def MetaDataFileCheckModuleFilePpiFormat(self):
        if EccGlobalData.gConfig.MetaDataFileCheckModuleFilePpiFormat or EccGlobalData.gConfig.MetaDataFileCheckAll == '1' or EccGlobalData.gConfig.CheckAll == '1':
            EdkLogger.quiet("Check Ppi Format in module INF ...")
            Table = EccGlobalData.gDb.TblInf
            SqlCommand = """
                         select ID, Value1, Usage, BelongsToFile from %s where Model = %s group by ID
                         """ % (Table.Table, MODEL_EFI_PPI)
            RecordSet = Table.Exec(SqlCommand)
            for Record in RecordSet:
                Value1 = Record[1]
                Value2 = Record[2]
                GuidCommentList = []
                InfPath = self.GetInfFilePathFromID(Record[3])
                Msg = "The Ppi format of %s in INF file [%s] does not follow rules" % (Value1, InfPath)
                if Value2.startswith(DT.TAB_SPECIAL_COMMENT):
                    GuidCommentList = Value2[2:].split(DT.TAB_SPECIAL_COMMENT)
                    if len(GuidCommentList) >= 1:
                        if not GuidCommentList[0].strip().startswith((DT.TAB_INF_USAGE_PRO,
                                                                      DT.TAB_INF_USAGE_SOME_PRO,
                                                                      DT.TAB_INF_USAGE_CON,
                                                                      DT.TAB_INF_USAGE_SOME_CON,
                                                                      DT.TAB_INF_USAGE_NOTIFY,
                                                                      DT.TAB_INF_USAGE_UNDEFINED)):
                            EccGlobalData.gDb.TblReport.Insert(ERROR_META_DATA_FILE_CHECK_FORMAT_PPI, OtherMsg=Msg, BelongsToTable=Table.Table, BelongsToItem=Record[0])
                else:
                    EccGlobalData.gDb.TblReport.Insert(ERROR_META_DATA_FILE_CHECK_FORMAT_PPI, OtherMsg=Msg, BelongsToTable=Table.Table, BelongsToItem=Record[0])

    # Check Pcd Format in module INF
    def MetaDataFileCheckModuleFilePcdFormat(self):
        if EccGlobalData.gConfig.MetaDataFileCheckModuleFilePcdFormat or EccGlobalData.gConfig.MetaDataFileCheckAll == '1' or EccGlobalData.gConfig.CheckAll == '1':
            EdkLogger.quiet("Check Pcd Format in module INF ...")
            Table = EccGlobalData.gDb.TblInf
            SqlCommand = """
                         select ID, Model, Value1, Value2, Usage, BelongsToFile from %s where Model >= %s and Model < %s group by ID
                         """ % (Table.Table, MODEL_PCD, MODEL_META_DATA_HEADER)
            RecordSet = Table.Exec(SqlCommand)
            for Record in RecordSet:
                Model = Record[1]
                PcdName = Record[2] + '.' + Record[3]
                Usage = Record[4]
                PcdCommentList = []
                InfPath = self.GetInfFilePathFromID(Record[5])
                Msg = "The Pcd format of %s in INF file [%s] does not follow rules" % (PcdName, InfPath)
                if Usage.startswith(DT.TAB_SPECIAL_COMMENT):
                    PcdCommentList = Usage[2:].split(DT.TAB_SPECIAL_COMMENT)
                    if len(PcdCommentList) >= 1:
                        if Model in [MODEL_PCD_FIXED_AT_BUILD, MODEL_PCD_FEATURE_FLAG] \
                            and not PcdCommentList[0].strip().startswith((DT.TAB_INF_USAGE_SOME_PRO,
                                                                          DT.TAB_INF_USAGE_CON,
                                                                          DT.TAB_INF_USAGE_UNDEFINED)):
                            EccGlobalData.gDb.TblReport.Insert(ERROR_META_DATA_FILE_CHECK_FORMAT_PCD, OtherMsg=Msg, BelongsToTable=Table.Table, BelongsToItem=Record[0])
                        if Model in [MODEL_PCD_PATCHABLE_IN_MODULE, MODEL_PCD_DYNAMIC, MODEL_PCD_DYNAMIC_EX] \
                            and not PcdCommentList[0].strip().startswith((DT.TAB_INF_USAGE_PRO,
                                                                          DT.TAB_INF_USAGE_SOME_PRO,
                                                                          DT.TAB_INF_USAGE_CON,
                                                                          DT.TAB_INF_USAGE_SOME_CON,
                                                                          DT.TAB_INF_USAGE_UNDEFINED)):
                            EccGlobalData.gDb.TblReport.Insert(ERROR_META_DATA_FILE_CHECK_FORMAT_PCD, OtherMsg=Msg, BelongsToTable=Table.Table, BelongsToItem=Record[0])
                else:
                    EccGlobalData.gDb.TblReport.Insert(ERROR_META_DATA_FILE_CHECK_FORMAT_PCD, OtherMsg=Msg, BelongsToTable=Table.Table, BelongsToItem=Record[0])

    # Check whether these is duplicate Guid/Ppi/Protocol name
    def CheckGuidProtocolPpi(self, ErrorID, Model, Table):
        Name = ''
        if Model == MODEL_EFI_GUID:
            Name = 'guid'
        if Model == MODEL_EFI_PROTOCOL:
            Name = 'protocol'
        if Model == MODEL_EFI_PPI:
            Name = 'ppi'
        SqlCommand = """
                     select A.ID, A.Value1 from %s as A, %s as B
                     where A.Model = %s and B.Model = %s
                     and A.Value1 = B.Value1 and A.ID <> B.ID
                     and A.Scope1 = B.Scope1
                     and A.Enabled > -1
                     and B.Enabled > -1
                     group by A.ID
                     """ % (Table.Table, Table.Table, Model, Model)
        RecordSet = Table.Exec(SqlCommand)
        for Record in RecordSet:
            if not EccGlobalData.gException.IsException(ErrorID, Record[1]):
                EccGlobalData.gDb.TblReport.Insert(ErrorID, OtherMsg="The %s name [%s] is defined more than one time" % (Name.upper(), Record[1]), BelongsToTable=Table.Table, BelongsToItem=Record[0])

    # Check whether these is duplicate Guid/Ppi/Protocol value
    def CheckGuidProtocolPpiValue(self, ErrorID, Model):
        Name = ''
        Table = EccGlobalData.gDb.TblDec
        if Model == MODEL_EFI_GUID:
            Name = 'guid'
        if Model == MODEL_EFI_PROTOCOL:
            Name = 'protocol'
        if Model == MODEL_EFI_PPI:
            Name = 'ppi'
        SqlCommand = """
                     select A.ID, A.Value1, A.Value2 from %s as A, %s as B
                     where A.Model = %s and B.Model = %s
                     and A.Value2 = B.Value2 and A.ID <> B.ID
                     and A.Scope1 = B.Scope1 and A.Value1 <> B.Value1
                     group by A.ID
                     """ % (Table.Table, Table.Table, Model, Model)
        RecordSet = Table.Exec(SqlCommand)
        for Record in RecordSet:     
            if not EccGlobalData.gException.IsException(ErrorID, Record[2]):
                EccGlobalData.gDb.TblReport.Insert(ErrorID, OtherMsg="The %s value [%s] is used more than one time" % (Name.upper(), Record[2]), BelongsToTable=Table.Table, BelongsToItem=Record[0])

    # Naming Convention Check
    def NamingConventionCheck(self):
        if EccGlobalData.gConfig.NamingConventionCheckDefineStatement == '1' \
        or EccGlobalData.gConfig.NamingConventionCheckTypedefStatement == '1' \
        or EccGlobalData.gConfig.NamingConventionCheckIfndefStatement == '1' \
        or EccGlobalData.gConfig.NamingConventionCheckVariableName == '1' \
        or EccGlobalData.gConfig.NamingConventionCheckSingleCharacterVariable == '1' \
        or EccGlobalData.gConfig.NamingConventionCheckAll == '1'\
        or EccGlobalData.gConfig.CheckAll == '1':
            for Dirpath, Dirnames, Filenames in self.WalkTree():
                for F in Filenames:
                    if os.path.splitext(F)[1] in ('.h', '.c'):
                        FullName = os.path.join(Dirpath, F)
                        Id = c.GetTableID(FullName)
                        if Id < 0:
                            continue
                        FileTable = 'Identifier' + str(Id)
                        self.NamingConventionCheckDefineStatement(FileTable)
                        self.NamingConventionCheckTypedefStatement(FileTable)
                        self.NamingConventionCheckIfndefStatement(FileTable)
                        self.NamingConventionCheckVariableName(FileTable)
                        self.NamingConventionCheckSingleCharacterVariable(FileTable)

        self.NamingConventionCheckPathName()
        self.NamingConventionCheckFunctionName()

    # Check whether only capital letters are used for #define declarations
    def NamingConventionCheckDefineStatement(self, FileTable):
        if EccGlobalData.gConfig.NamingConventionCheckDefineStatement == '1' or EccGlobalData.gConfig.NamingConventionCheckAll == '1' or EccGlobalData.gConfig.CheckAll == '1':
            EdkLogger.quiet("Checking naming covention of #define statement ...")

            SqlCommand = """select ID, Value from %s where Model = %s""" % (FileTable, MODEL_IDENTIFIER_MACRO_DEFINE)
            RecordSet = EccGlobalData.gDb.TblFile.Exec(SqlCommand)
            for Record in RecordSet:
                Name = Record[1].strip().split()[1]
                if Name.find('(') != -1:
                    Name = Name[0:Name.find('(')]
                if Name.upper() != Name:
                    if not EccGlobalData.gException.IsException(ERROR_NAMING_CONVENTION_CHECK_DEFINE_STATEMENT, Name):
                        EccGlobalData.gDb.TblReport.Insert(ERROR_NAMING_CONVENTION_CHECK_DEFINE_STATEMENT, OtherMsg="The #define name [%s] does not follow the rules" % (Name), BelongsToTable=FileTable, BelongsToItem=Record[0])

    # Check whether only capital letters are used for typedef declarations
    def NamingConventionCheckTypedefStatement(self, FileTable):
        if EccGlobalData.gConfig.NamingConventionCheckTypedefStatement == '1' or EccGlobalData.gConfig.NamingConventionCheckAll == '1' or EccGlobalData.gConfig.CheckAll == '1':
            EdkLogger.quiet("Checking naming covention of #typedef statement ...")

            SqlCommand = """select ID, Name from %s where Model = %s""" % (FileTable, MODEL_IDENTIFIER_TYPEDEF)
            RecordSet = EccGlobalData.gDb.TblFile.Exec(SqlCommand)
            for Record in RecordSet:
                Name = Record[1].strip()
                if Name != '' and Name != None:
                    if Name[0] == '(':
                        Name = Name[1:Name.find(')')]
                    if Name.find('(') > -1:
                        Name = Name[Name.find('(') + 1 : Name.find(')')]
                    Name = Name.replace('WINAPI', '')
                    Name = Name.replace('*', '').strip()
                    if Name.upper() != Name:
                        if not EccGlobalData.gException.IsException(ERROR_NAMING_CONVENTION_CHECK_TYPEDEF_STATEMENT, Name):
                            EccGlobalData.gDb.TblReport.Insert(ERROR_NAMING_CONVENTION_CHECK_TYPEDEF_STATEMENT, OtherMsg="The #typedef name [%s] does not follow the rules" % (Name), BelongsToTable=FileTable, BelongsToItem=Record[0])

    # Check whether the #ifndef at the start of an include file uses both prefix and postfix underscore characters, '_'.
    def NamingConventionCheckIfndefStatement(self, FileTable):
        if EccGlobalData.gConfig.NamingConventionCheckTypedefStatement == '1' or EccGlobalData.gConfig.NamingConventionCheckAll == '1' or EccGlobalData.gConfig.CheckAll == '1':
            EdkLogger.quiet("Checking naming covention of #ifndef statement ...")

            SqlCommand = """select ID, Value from %s where Model = %s""" % (FileTable, MODEL_IDENTIFIER_MACRO_IFNDEF)
            RecordSet = EccGlobalData.gDb.TblFile.Exec(SqlCommand)
            for Record in RecordSet:
                Name = Record[1].replace('#ifndef', '').strip()
                if Name[0] != '_' or Name[-1] != '_':
                    if not EccGlobalData.gException.IsException(ERROR_NAMING_CONVENTION_CHECK_IFNDEF_STATEMENT, Name):
                        EccGlobalData.gDb.TblReport.Insert(ERROR_NAMING_CONVENTION_CHECK_IFNDEF_STATEMENT, OtherMsg="The #ifndef name [%s] does not follow the rules" % (Name), BelongsToTable=FileTable, BelongsToItem=Record[0])

    # Rule for path name, variable name and function name
    # 1. First character should be upper case
    # 2. Existing lower case in a word
    # 3. No space existence
    # Check whether the path name followed the rule
    def NamingConventionCheckPathName(self):
        if EccGlobalData.gConfig.NamingConventionCheckPathName == '1' or EccGlobalData.gConfig.NamingConventionCheckAll == '1' or EccGlobalData.gConfig.CheckAll == '1':
            EdkLogger.quiet("Checking naming covention of file path name ...")
            Pattern = re.compile(r'^[A-Z]+\S*[a-z]\S*$')
            SqlCommand = """select ID, Name from File"""
            RecordSet = EccGlobalData.gDb.TblFile.Exec(SqlCommand)
            for Record in RecordSet:
                if not Pattern.match(Record[1]):
                    if not EccGlobalData.gException.IsException(ERROR_NAMING_CONVENTION_CHECK_PATH_NAME, Record[1]):
                        EccGlobalData.gDb.TblReport.Insert(ERROR_NAMING_CONVENTION_CHECK_PATH_NAME, OtherMsg="The file path [%s] does not follow the rules" % (Record[1]), BelongsToTable='File', BelongsToItem=Record[0])

    # Rule for path name, variable name and function name
    # 1. First character should be upper case
    # 2. Existing lower case in a word
    # 3. No space existence
    # 4. Global variable name must start with a 'g'
    # Check whether the variable name followed the rule
    def NamingConventionCheckVariableName(self, FileTable):
        if EccGlobalData.gConfig.NamingConventionCheckVariableName == '1' or EccGlobalData.gConfig.NamingConventionCheckAll == '1' or EccGlobalData.gConfig.CheckAll == '1':
            EdkLogger.quiet("Checking naming covention of variable name ...")
            Pattern = re.compile(r'^[A-Zgm]+\S*[a-z]\S*$')

            SqlCommand = """select ID, Name from %s where Model = %s""" % (FileTable, MODEL_IDENTIFIER_VARIABLE)
            RecordSet = EccGlobalData.gDb.TblFile.Exec(SqlCommand)
            for Record in RecordSet:
                Var = Record[1]
                if Var.startswith('CONST'):
                    Var = Var[5:].lstrip()
                if not Pattern.match(Var):
                    if not EccGlobalData.gException.IsException(ERROR_NAMING_CONVENTION_CHECK_VARIABLE_NAME, Record[1]):
                        EccGlobalData.gDb.TblReport.Insert(ERROR_NAMING_CONVENTION_CHECK_VARIABLE_NAME, OtherMsg="The variable name [%s] does not follow the rules" % (Record[1]), BelongsToTable=FileTable, BelongsToItem=Record[0])

    # Rule for path name, variable name and function name
    # 1. First character should be upper case
    # 2. Existing lower case in a word
    # 3. No space existence
    # Check whether the function name followed the rule
    def NamingConventionCheckFunctionName(self):
        if EccGlobalData.gConfig.NamingConventionCheckFunctionName == '1' or EccGlobalData.gConfig.NamingConventionCheckAll == '1' or EccGlobalData.gConfig.CheckAll == '1':
            EdkLogger.quiet("Checking naming covention of function name ...")
            Pattern = re.compile(r'^[A-Z]+\S*[a-z]\S*$')
            SqlCommand = """select ID, Name from Function"""
            RecordSet = EccGlobalData.gDb.TblFile.Exec(SqlCommand)
            for Record in RecordSet:
                if not Pattern.match(Record[1]):
                    if not EccGlobalData.gException.IsException(ERROR_NAMING_CONVENTION_CHECK_FUNCTION_NAME, Record[1]):
                        EccGlobalData.gDb.TblReport.Insert(ERROR_NAMING_CONVENTION_CHECK_FUNCTION_NAME, OtherMsg="The function name [%s] does not follow the rules" % (Record[1]), BelongsToTable='Function', BelongsToItem=Record[0])

    # Check whether NO use short variable name with single character
    def NamingConventionCheckSingleCharacterVariable(self, FileTable):
        if EccGlobalData.gConfig.NamingConventionCheckSingleCharacterVariable == '1' or EccGlobalData.gConfig.NamingConventionCheckAll == '1' or EccGlobalData.gConfig.CheckAll == '1':
            EdkLogger.quiet("Checking naming covention of single character variable name ...")

            SqlCommand = """select ID, Name from %s where Model = %s""" % (FileTable, MODEL_IDENTIFIER_VARIABLE)
            RecordSet = EccGlobalData.gDb.TblFile.Exec(SqlCommand)
            for Record in RecordSet:
                Variable = Record[1].replace('*', '')
                if len(Variable) == 1:
                    if not EccGlobalData.gException.IsException(ERROR_NAMING_CONVENTION_CHECK_SINGLE_CHARACTER_VARIABLE, Record[1]):
                        EccGlobalData.gDb.TblReport.Insert(ERROR_NAMING_CONVENTION_CHECK_SINGLE_CHARACTER_VARIABLE, OtherMsg="The variable name [%s] does not follow the rules" % (Record[1]), BelongsToTable=FileTable, BelongsToItem=Record[0])

##
#
# This acts like the main() function for the script, unless it is 'import'ed into another
# script.
#
if __name__ == '__main__':
    Check = Check()
    Check.Check()
<|MERGE_RESOLUTION|>--- conflicted
+++ resolved
@@ -1,1277 +1,1270 @@
-## @file
-# This file is used to define checkpoints used by ECC tool
-#
-<<<<<<< HEAD
-# Copyright (c) 2008 - 2014, Intel Corporation. All rights reserved.<BR>
-=======
-# Copyright (c) 2008 - 2015, Intel Corporation. All rights reserved.<BR>
->>>>>>> c2a892d7
-# This program and the accompanying materials
-# are licensed and made available under the terms and conditions of the BSD License
-# which accompanies this distribution.  The full text of the license may be found at
-# http://opensource.org/licenses/bsd-license.php
-#
-# THE PROGRAM IS DISTRIBUTED UNDER THE BSD LICENSE ON AN "AS IS" BASIS,
-# WITHOUT WARRANTIES OR REPRESENTATIONS OF ANY KIND, EITHER EXPRESS OR IMPLIED.
-#
-import Common.LongFilePathOs as os
-import re
-from CommonDataClass.DataClass import *
-import Common.DataType as DT
-from EccToolError import *
-from MetaDataParser import ParseHeaderCommentSection
-import EccGlobalData
-import c
-from Common.LongFilePathSupport import OpenLongFilePath as open
-<<<<<<< HEAD
-=======
-from Common.MultipleWorkspace import MultipleWorkspace as mws
->>>>>>> c2a892d7
-
-## Check
-#
-# This class is to define checkpoints used by ECC tool
-#
-# @param object:          Inherited from object class
-#
-class Check(object):
-    def __init__(self):
-        pass
-
-    # Check all required checkpoints
-    def Check(self):
-        self.GeneralCheck()
-        self.MetaDataFileCheck()
-        self.DoxygenCheck()
-        self.IncludeFileCheck()
-        self.PredicateExpressionCheck()
-        self.DeclAndDataTypeCheck()
-        self.FunctionLayoutCheck()
-        self.NamingConventionCheck()
-
-    # Check UNI files
-    def UniCheck(self):
-        if EccGlobalData.gConfig.GeneralCheckUni == '1' or EccGlobalData.gConfig.GeneralCheckAll == '1' or EccGlobalData.gConfig.CheckAll == '1':
-            EdkLogger.quiet("Checking whether UNI file is UTF-16 ...")
-            SqlCommand = """select ID, FullPath, ExtName from File where ExtName like 'uni'"""
-            RecordSet = EccGlobalData.gDb.TblFile.Exec(SqlCommand)
-            for Record in RecordSet:
-                File = Record[1]
-                FileIn = open(File, 'rb').read(2)
-                if FileIn != '\xff\xfe':
-                    OtherMsg = "File %s is not a valid UTF-16 UNI file" % Record[1]
-                    EccGlobalData.gDb.TblReport.Insert(ERROR_GENERAL_CHECK_UNI, OtherMsg=OtherMsg, BelongsToTable='File', BelongsToItem=Record[0])
-
-    # General Checking
-    def GeneralCheck(self):
-        self.GeneralCheckNonAcsii()
-        self.UniCheck()
-
-    # Check whether file has non ACSII char
-    def GeneralCheckNonAcsii(self):
-        if EccGlobalData.gConfig.GeneralCheckNonAcsii == '1' or EccGlobalData.gConfig.GeneralCheckAll == '1' or EccGlobalData.gConfig.CheckAll == '1':
-            EdkLogger.quiet("Checking Non-ACSII char in file ...")
-            SqlCommand = """select ID, FullPath, ExtName from File where ExtName in ('.dec', '.inf', '.dsc', 'c', 'h')"""
-            RecordSet = EccGlobalData.gDb.TblFile.Exec(SqlCommand)
-            for Record in RecordSet:
-                if Record[2].upper() not in EccGlobalData.gConfig.BinaryExtList:
-                    op = open(Record[1]).readlines()
-                    IndexOfLine = 0
-                    for Line in op:
-                        IndexOfLine += 1
-                        IndexOfChar = 0
-                        for Char in Line:
-                            IndexOfChar += 1
-                            if ord(Char) > 126:
-                                OtherMsg = "File %s has Non-ASCII char at line %s column %s" % (Record[1], IndexOfLine, IndexOfChar)
-                                EccGlobalData.gDb.TblReport.Insert(ERROR_GENERAL_CHECK_NON_ACSII, OtherMsg=OtherMsg, BelongsToTable='File', BelongsToItem=Record[0])
-
-    # C Function Layout Checking
-    def FunctionLayoutCheck(self):
-        self.FunctionLayoutCheckReturnType()
-        self.FunctionLayoutCheckModifier()
-        self.FunctionLayoutCheckName()
-        self.FunctionLayoutCheckPrototype()
-        self.FunctionLayoutCheckBody()
-        self.FunctionLayoutCheckLocalVariable()
-
-    def WalkTree(self):
-        IgnoredPattern = c.GetIgnoredDirListPattern()
-        for Dirpath, Dirnames, Filenames in os.walk(EccGlobalData.gTarget):
-            for Dir in Dirnames:
-                Dirname = os.path.join(Dirpath, Dir)
-                if os.path.islink(Dirname):
-                    Dirname = os.path.realpath(Dirname)
-                    if os.path.isdir(Dirname):
-                        # symlinks to directories are treated as directories
-                        Dirnames.remove(Dir)
-                        Dirnames.append(Dirname)
-            if IgnoredPattern.match(Dirpath.upper()):
-                continue
-            for f in Filenames[:]:
-                if f.lower() in EccGlobalData.gConfig.SkipFileList:
-                    Filenames.remove(f)
-            yield (Dirpath, Dirnames, Filenames)
-
-    # Check whether return type exists and in the first line
-    def FunctionLayoutCheckReturnType(self):
-        if EccGlobalData.gConfig.CFunctionLayoutCheckReturnType == '1' or EccGlobalData.gConfig.CFunctionLayoutCheckAll == '1' or EccGlobalData.gConfig.CheckAll == '1':
-            EdkLogger.quiet("Checking function layout return type ...")
-
-#            for Dirpath, Dirnames, Filenames in self.WalkTree():
-#                for F in Filenames:
-#                    if os.path.splitext(F)[1] in ('.c', '.h'):
-#                        FullName = os.path.join(Dirpath, F)
-#                        c.CheckFuncLayoutReturnType(FullName)
-            for FullName in EccGlobalData.gCFileList + EccGlobalData.gHFileList:
-                c.CheckFuncLayoutReturnType(FullName)
-
-    # Check whether any optional functional modifiers exist and next to the return type
-    def FunctionLayoutCheckModifier(self):
-        if EccGlobalData.gConfig.CFunctionLayoutCheckOptionalFunctionalModifier == '1' or EccGlobalData.gConfig.CFunctionLayoutCheckAll == '1' or EccGlobalData.gConfig.CheckAll == '1':
-            EdkLogger.quiet("Checking function layout modifier ...")
-
-#            for Dirpath, Dirnames, Filenames in self.WalkTree():
-#                for F in Filenames:
-#                    if os.path.splitext(F)[1] in ('.c', '.h'):
-#                        FullName = os.path.join(Dirpath, F)
-#                        c.CheckFuncLayoutModifier(FullName)
-            for FullName in EccGlobalData.gCFileList + EccGlobalData.gHFileList:
-                c.CheckFuncLayoutModifier(FullName)
-
-    # Check whether the next line contains the function name, left justified, followed by the beginning of the parameter list
-    # Check whether the closing parenthesis is on its own line and also indented two spaces
-    def FunctionLayoutCheckName(self):
-        if EccGlobalData.gConfig.CFunctionLayoutCheckFunctionName == '1' or EccGlobalData.gConfig.CFunctionLayoutCheckAll == '1' or EccGlobalData.gConfig.CheckAll == '1':
-            EdkLogger.quiet("Checking function layout function name ...")
-
-#            for Dirpath, Dirnames, Filenames in self.WalkTree():
-#                for F in Filenames:
-#                    if os.path.splitext(F)[1] in ('.c', '.h'):
-#                        FullName = os.path.join(Dirpath, F)
-#                        c.CheckFuncLayoutName(FullName)
-            for FullName in EccGlobalData.gCFileList + EccGlobalData.gHFileList:
-                c.CheckFuncLayoutName(FullName)
-
-    # Check whether the function prototypes in include files have the same form as function definitions
-    def FunctionLayoutCheckPrototype(self):
-        if EccGlobalData.gConfig.CFunctionLayoutCheckFunctionPrototype == '1' or EccGlobalData.gConfig.CFunctionLayoutCheckAll == '1' or EccGlobalData.gConfig.CheckAll == '1':
-            EdkLogger.quiet("Checking function layout function prototype ...")
-
-#            for Dirpath, Dirnames, Filenames in self.WalkTree():
-#                for F in Filenames:
-#                    if os.path.splitext(F)[1] in ('.c'):
-#                        FullName = os.path.join(Dirpath, F)
-#                        EdkLogger.quiet("[PROTOTYPE]" + FullName)
-#                        c.CheckFuncLayoutPrototype(FullName)
-            for FullName in EccGlobalData.gCFileList:
-                EdkLogger.quiet("[PROTOTYPE]" + FullName)
-                c.CheckFuncLayoutPrototype(FullName)
-
-    # Check whether the body of a function is contained by open and close braces that must be in the first column
-    def FunctionLayoutCheckBody(self):
-        if EccGlobalData.gConfig.CFunctionLayoutCheckFunctionBody == '1' or EccGlobalData.gConfig.CFunctionLayoutCheckAll == '1' or EccGlobalData.gConfig.CheckAll == '1':
-            EdkLogger.quiet("Checking function layout function body ...")
-
-#            for Dirpath, Dirnames, Filenames in self.WalkTree():
-#                for F in Filenames:
-#                    if os.path.splitext(F)[1] in ('.c'):
-#                        FullName = os.path.join(Dirpath, F)
-#                        c.CheckFuncLayoutBody(FullName)
-            for FullName in EccGlobalData.gCFileList:
-                c.CheckFuncLayoutBody(FullName)
-
-    # Check whether the data declarations is the first code in a module.
-    # self.CFunctionLayoutCheckDataDeclaration = 1
-    # Check whether no initialization of a variable as part of its declaration
-    def FunctionLayoutCheckLocalVariable(self):
-        if EccGlobalData.gConfig.CFunctionLayoutCheckNoInitOfVariable == '1' or EccGlobalData.gConfig.CFunctionLayoutCheckAll == '1' or EccGlobalData.gConfig.CheckAll == '1':
-            EdkLogger.quiet("Checking function layout local variables ...")
-
-#            for Dirpath, Dirnames, Filenames in self.WalkTree():
-#                for F in Filenames:
-#                    if os.path.splitext(F)[1] in ('.c'):
-#                        FullName = os.path.join(Dirpath, F)
-#                        c.CheckFuncLayoutLocalVariable(FullName)
-
-            for FullName in EccGlobalData.gCFileList:
-                c.CheckFuncLayoutLocalVariable(FullName)
-
-    # Check whether no use of STATIC for functions
-    # self.CFunctionLayoutCheckNoStatic = 1
-
-    # Declarations and Data Types Checking
-    def DeclAndDataTypeCheck(self):
-        self.DeclCheckNoUseCType()
-        self.DeclCheckInOutModifier()
-        self.DeclCheckEFIAPIModifier()
-        self.DeclCheckEnumeratedType()
-        self.DeclCheckStructureDeclaration()
-        self.DeclCheckSameStructure()
-        self.DeclCheckUnionType()
-
-
-    # Check whether no use of int, unsigned, char, void, static, long in any .c, .h or .asl files.
-    def DeclCheckNoUseCType(self):
-        if EccGlobalData.gConfig.DeclarationDataTypeCheckNoUseCType == '1' or EccGlobalData.gConfig.DeclarationDataTypeCheckAll == '1' or EccGlobalData.gConfig.CheckAll == '1':
-            EdkLogger.quiet("Checking Declaration No use C type ...")
-
-#            for Dirpath, Dirnames, Filenames in self.WalkTree():
-#                for F in Filenames:
-#                    if os.path.splitext(F)[1] in ('.h', '.c'):
-#                        FullName = os.path.join(Dirpath, F)
-#                        c.CheckDeclNoUseCType(FullName)
-            for FullName in EccGlobalData.gCFileList + EccGlobalData.gHFileList:
-                c.CheckDeclNoUseCType(FullName)
-
-    # Check whether the modifiers IN, OUT, OPTIONAL, and UNALIGNED are used only to qualify arguments to a function and should not appear in a data type declaration
-    def DeclCheckInOutModifier(self):
-        if EccGlobalData.gConfig.DeclarationDataTypeCheckInOutModifier == '1' or EccGlobalData.gConfig.DeclarationDataTypeCheckAll == '1' or EccGlobalData.gConfig.CheckAll == '1':
-            EdkLogger.quiet("Checking Declaration argument modifier ...")
-
-#            for Dirpath, Dirnames, Filenames in self.WalkTree():
-#                for F in Filenames:
-#                    if os.path.splitext(F)[1] in ('.h', '.c'):
-#                        FullName = os.path.join(Dirpath, F)
-#                        c.CheckDeclArgModifier(FullName)
-            for FullName in EccGlobalData.gCFileList + EccGlobalData.gHFileList:
-                c.CheckDeclArgModifier(FullName)
-
-    # Check whether the EFIAPI modifier should be used at the entry of drivers, events, and member functions of protocols
-    def DeclCheckEFIAPIModifier(self):
-        if EccGlobalData.gConfig.DeclarationDataTypeCheckEFIAPIModifier == '1' or EccGlobalData.gConfig.DeclarationDataTypeCheckAll == '1' or EccGlobalData.gConfig.CheckAll == '1':
-            pass
-
-    # Check whether Enumerated Type has a 'typedef' and the name is capital
-    def DeclCheckEnumeratedType(self):
-        if EccGlobalData.gConfig.DeclarationDataTypeCheckEnumeratedType == '1' or EccGlobalData.gConfig.DeclarationDataTypeCheckAll == '1' or EccGlobalData.gConfig.CheckAll == '1':
-            EdkLogger.quiet("Checking Declaration enum typedef ...")
-
-#            for Dirpath, Dirnames, Filenames in self.WalkTree():
-#                for F in Filenames:
-#                    if os.path.splitext(F)[1] in ('.h', '.c'):
-#                        FullName = os.path.join(Dirpath, F)
-#                        EdkLogger.quiet("[ENUM]" + FullName)
-#                        c.CheckDeclEnumTypedef(FullName)
-            for FullName in EccGlobalData.gCFileList + EccGlobalData.gHFileList:
-                EdkLogger.quiet("[ENUM]" + FullName)
-                c.CheckDeclEnumTypedef(FullName)
-
-    # Check whether Structure Type has a 'typedef' and the name is capital
-    def DeclCheckStructureDeclaration(self):
-        if EccGlobalData.gConfig.DeclarationDataTypeCheckStructureDeclaration == '1' or EccGlobalData.gConfig.DeclarationDataTypeCheckAll == '1' or EccGlobalData.gConfig.CheckAll == '1':
-            EdkLogger.quiet("Checking Declaration struct typedef ...")
-
-#            for Dirpath, Dirnames, Filenames in self.WalkTree():
-#                for F in Filenames:
-#                    if os.path.splitext(F)[1] in ('.h', '.c'):
-#                        FullName = os.path.join(Dirpath, F)
-#                        EdkLogger.quiet("[STRUCT]" + FullName)
-#                        c.CheckDeclStructTypedef(FullName)
-            for FullName in EccGlobalData.gCFileList + EccGlobalData.gHFileList:
-                EdkLogger.quiet("[STRUCT]" + FullName)
-                c.CheckDeclStructTypedef(FullName)
-
-    # Check whether having same Structure
-    def DeclCheckSameStructure(self):
-        if EccGlobalData.gConfig.DeclarationDataTypeCheckSameStructure == '1' or EccGlobalData.gConfig.DeclarationDataTypeCheckAll == '1' or EccGlobalData.gConfig.CheckAll == '1':
-            EdkLogger.quiet("Checking same struct ...")
-            AllStructure = {}
-            for IdentifierTable in EccGlobalData.gIdentifierTableList:
-                SqlCommand = """select ID, Name, BelongsToFile from %s where Model = %s""" % (IdentifierTable, MODEL_IDENTIFIER_STRUCTURE)
-                RecordSet = EccGlobalData.gDb.TblFile.Exec(SqlCommand)
-                for Record in RecordSet:
-                    if Record[1] != '':
-                        if Record[1] not in AllStructure.keys():
-                            AllStructure[Record[1]] = Record[2]
-                        else:
-                            ID = AllStructure[Record[1]]
-                            SqlCommand = """select FullPath from File where ID = %s """ % ID
-                            NewRecordSet = EccGlobalData.gDb.TblFile.Exec(SqlCommand)
-                            OtherMsg = "The structure name '%s' is duplicate" % Record[1]
-                            if NewRecordSet != []:
-                                OtherMsg = "The structure name [%s] is duplicate with the one defined in %s, maybe struct NOT typedefed or the typedef new type NOT used to qualify variables" % (Record[1], NewRecordSet[0][0])
-                            if not EccGlobalData.gException.IsException(ERROR_DECLARATION_DATA_TYPE_CHECK_SAME_STRUCTURE, Record[1]):
-                                EccGlobalData.gDb.TblReport.Insert(ERROR_DECLARATION_DATA_TYPE_CHECK_SAME_STRUCTURE, OtherMsg=OtherMsg, BelongsToTable=IdentifierTable, BelongsToItem=Record[0])
-
-    # Check whether Union Type has a 'typedef' and the name is capital
-    def DeclCheckUnionType(self):
-        if EccGlobalData.gConfig.DeclarationDataTypeCheckUnionType == '1' or EccGlobalData.gConfig.DeclarationDataTypeCheckAll == '1' or EccGlobalData.gConfig.CheckAll == '1':
-            EdkLogger.quiet("Checking Declaration union typedef ...")
-
-#            for Dirpath, Dirnames, Filenames in self.WalkTree():
-#                for F in Filenames:
-#                    if os.path.splitext(F)[1] in ('.h', '.c'):
-#                        FullName = os.path.join(Dirpath, F)
-#                        EdkLogger.quiet("[UNION]" + FullName)
-#                        c.CheckDeclUnionTypedef(FullName)
-            for FullName in EccGlobalData.gCFileList + EccGlobalData.gHFileList:
-                EdkLogger.quiet("[UNION]" + FullName)
-                c.CheckDeclUnionTypedef(FullName)
-
-    # Predicate Expression Checking
-    def PredicateExpressionCheck(self):
-        self.PredicateExpressionCheckBooleanValue()
-        self.PredicateExpressionCheckNonBooleanOperator()
-        self.PredicateExpressionCheckComparisonNullType()
-
-    # Check whether Boolean values, variable type BOOLEAN not use explicit comparisons to TRUE or FALSE
-    def PredicateExpressionCheckBooleanValue(self):
-        if EccGlobalData.gConfig.PredicateExpressionCheckBooleanValue == '1' or EccGlobalData.gConfig.PredicateExpressionCheckAll == '1' or EccGlobalData.gConfig.CheckAll == '1':
-            EdkLogger.quiet("Checking predicate expression Boolean value ...")
-
-#            for Dirpath, Dirnames, Filenames in self.WalkTree():
-#                for F in Filenames:
-#                    if os.path.splitext(F)[1] in ('.c'):
-#                        FullName = os.path.join(Dirpath, F)
-#                        EdkLogger.quiet("[BOOLEAN]" + FullName)
-#                        c.CheckBooleanValueComparison(FullName)
-            for FullName in EccGlobalData.gCFileList:
-                EdkLogger.quiet("[BOOLEAN]" + FullName)
-                c.CheckBooleanValueComparison(FullName)
-
-    # Check whether Non-Boolean comparisons use a compare operator (==, !=, >, < >=, <=).
-    def PredicateExpressionCheckNonBooleanOperator(self):
-        if EccGlobalData.gConfig.PredicateExpressionCheckNonBooleanOperator == '1' or EccGlobalData.gConfig.PredicateExpressionCheckAll == '1' or EccGlobalData.gConfig.CheckAll == '1':
-            EdkLogger.quiet("Checking predicate expression Non-Boolean variable...")
-
-#            for Dirpath, Dirnames, Filenames in self.WalkTree():
-#                for F in Filenames:
-#                    if os.path.splitext(F)[1] in ('.c'):
-#                        FullName = os.path.join(Dirpath, F)
-#                        EdkLogger.quiet("[NON-BOOLEAN]" + FullName)
-#                        c.CheckNonBooleanValueComparison(FullName)
-            for FullName in EccGlobalData.gCFileList:
-                EdkLogger.quiet("[NON-BOOLEAN]" + FullName)
-                c.CheckNonBooleanValueComparison(FullName)
-
-    # Check whether a comparison of any pointer to zero must be done via the NULL type
-    def PredicateExpressionCheckComparisonNullType(self):
-        if EccGlobalData.gConfig.PredicateExpressionCheckComparisonNullType == '1' or EccGlobalData.gConfig.PredicateExpressionCheckAll == '1' or EccGlobalData.gConfig.CheckAll == '1':
-            EdkLogger.quiet("Checking predicate expression NULL pointer ...")
-
-#            for Dirpath, Dirnames, Filenames in self.WalkTree():
-#                for F in Filenames:
-#                    if os.path.splitext(F)[1] in ('.c'):
-#                        FullName = os.path.join(Dirpath, F)
-#                        EdkLogger.quiet("[POINTER]" + FullName)
-#                        c.CheckPointerNullComparison(FullName)
-            for FullName in EccGlobalData.gCFileList:
-                EdkLogger.quiet("[POINTER]" + FullName)
-                c.CheckPointerNullComparison(FullName)
-
-    # Include file checking
-    def IncludeFileCheck(self):
-        self.IncludeFileCheckIfndef()
-        self.IncludeFileCheckData()
-        self.IncludeFileCheckSameName()
-
-    # Check whether having include files with same name
-    def IncludeFileCheckSameName(self):
-        if EccGlobalData.gConfig.IncludeFileCheckSameName == '1' or EccGlobalData.gConfig.IncludeFileCheckAll == '1' or EccGlobalData.gConfig.CheckAll == '1':
-            EdkLogger.quiet("Checking same header file name ...")
-            SqlCommand = """select ID, FullPath from File
-                            where Model = 1002 order by Name """
-            RecordDict = {}
-            RecordSet = EccGlobalData.gDb.TblFile.Exec(SqlCommand)
-            for Record in RecordSet:
-                List = Record[1].replace('/', '\\').split('\\')
-                if len(List) >= 2:
-                    Key = List[-2] + '\\' + List[-1]
-                else:
-                    Key = List[0]
-                if Key not in RecordDict:
-                    RecordDict[Key] = [Record]
-                else:
-                    RecordDict[Key].append(Record)
-
-            for Key in RecordDict:
-                if len(RecordDict[Key]) > 1:
-                    for Item in RecordDict[Key]:
-                        Path = mws.relpath(Item[1], EccGlobalData.gWorkspace)
-                        if not EccGlobalData.gException.IsException(ERROR_INCLUDE_FILE_CHECK_NAME, Path):
-                            EccGlobalData.gDb.TblReport.Insert(ERROR_INCLUDE_FILE_CHECK_NAME, OtherMsg="The file name for [%s] is duplicate" % Path, BelongsToTable='File', BelongsToItem=Item[0])
-
-    # Check whether all include file contents is guarded by a #ifndef statement.
-    def IncludeFileCheckIfndef(self):
-        if EccGlobalData.gConfig.IncludeFileCheckIfndefStatement == '1' or EccGlobalData.gConfig.IncludeFileCheckAll == '1' or EccGlobalData.gConfig.CheckAll == '1':
-            EdkLogger.quiet("Checking header file ifndef ...")
-
-#            for Dirpath, Dirnames, Filenames in self.WalkTree():
-#                for F in Filenames:
-#                    if os.path.splitext(F)[1] in ('.h'):
-#                        FullName = os.path.join(Dirpath, F)
-#                        MsgList = c.CheckHeaderFileIfndef(FullName)
-            for FullName in EccGlobalData.gHFileList:
-                MsgList = c.CheckHeaderFileIfndef(FullName)
-
-    # Check whether include files NOT contain code or define data variables
-    def IncludeFileCheckData(self):
-        if EccGlobalData.gConfig.IncludeFileCheckData == '1' or EccGlobalData.gConfig.IncludeFileCheckAll == '1' or EccGlobalData.gConfig.CheckAll == '1':
-            EdkLogger.quiet("Checking header file data ...")
-
-#            for Dirpath, Dirnames, Filenames in self.WalkTree():
-#                for F in Filenames:
-#                    if os.path.splitext(F)[1] in ('.h'):
-#                        FullName = os.path.join(Dirpath, F)
-#                        MsgList = c.CheckHeaderFileData(FullName)
-            for FullName in EccGlobalData.gHFileList:
-                MsgList = c.CheckHeaderFileData(FullName)
-
-    # Doxygen document checking
-    def DoxygenCheck(self):
-        self.DoxygenCheckFileHeader()
-        self.DoxygenCheckFunctionHeader()
-        self.DoxygenCheckCommentDescription()
-        self.DoxygenCheckCommentFormat()
-        self.DoxygenCheckCommand()
-
-    # Check whether the file headers are followed Doxygen special documentation blocks in section 2.3.5
-    def DoxygenCheckFileHeader(self):
-        if EccGlobalData.gConfig.DoxygenCheckFileHeader == '1' or EccGlobalData.gConfig.DoxygenCheckAll == '1' or EccGlobalData.gConfig.CheckAll == '1':
-            EdkLogger.quiet("Checking Doxygen file header ...")
-
-            for Dirpath, Dirnames, Filenames in self.WalkTree():
-                for F in Filenames:
-                    Ext = os.path.splitext(F)[1]
-                    if Ext in ('.h', '.c'):
-                        FullName = os.path.join(Dirpath, F)
-                        MsgList = c.CheckFileHeaderDoxygenComments(FullName)
-                    elif Ext in ('.inf', '.dec', '.dsc', '.fdf'):
-                        FullName = os.path.join(Dirpath, F)
-                        op = open(FullName).readlines()
-                        FileLinesList = op
-                        LineNo             = 0
-                        CurrentSection     = MODEL_UNKNOWN 
-                        HeaderSectionLines       = []
-                        HeaderCommentStart = False 
-                        HeaderCommentEnd   = False
-                        
-                        for Line in FileLinesList:
-                            LineNo   = LineNo + 1
-                            Line     = Line.strip()
-                            if (LineNo < len(FileLinesList) - 1):
-                                NextLine = FileLinesList[LineNo].strip()
-            
-                            #
-                            # blank line
-                            #
-                            if (Line == '' or not Line) and LineNo == len(FileLinesList):
-                                LastSectionFalg = True
-
-                            #
-                            # check whether file header comment section started
-                            #
-                            if Line.startswith('#') and \
-                                (Line.find('@file') > -1) and \
-                                not HeaderCommentStart:
-                                if CurrentSection != MODEL_UNKNOWN:
-                                    SqlStatement = """ select ID from File where FullPath like '%s'""" % FullName
-                                    ResultSet = EccGlobalData.gDb.TblFile.Exec(SqlStatement)
-                                    for Result in ResultSet:
-                                        Msg = 'INF/DEC/DSC/FDF file header comment should begin with ""## @file"" or ""# @file""at the very top file'
-                                        EccGlobalData.gDb.TblReport.Insert(ERROR_DOXYGEN_CHECK_FILE_HEADER, Msg, "File", Result[0])
-
-                                else:
-                                    CurrentSection = MODEL_IDENTIFIER_FILE_HEADER
-                                    #
-                                    # Append the first line to section lines.
-                                    #
-                                    HeaderSectionLines.append((Line, LineNo))
-                                    HeaderCommentStart = True
-                                    continue        
-            
-                            #
-                            # Collect Header content.
-                            #
-                            if (Line.startswith('#') and CurrentSection == MODEL_IDENTIFIER_FILE_HEADER) and\
-                                HeaderCommentStart and not Line.startswith('##') and not\
-                                HeaderCommentEnd and NextLine != '':
-                                HeaderSectionLines.append((Line, LineNo))
-                                continue
-                            #
-                            # Header content end
-                            #
-                            if (Line.startswith('##') or not Line.strip().startswith("#")) and HeaderCommentStart \
-                                and not HeaderCommentEnd:
-                                if Line.startswith('##'):
-                                    HeaderCommentEnd = True
-                                HeaderSectionLines.append((Line, LineNo))
-                                ParseHeaderCommentSection(HeaderSectionLines, FullName)
-                                break
-                        if HeaderCommentStart == False:
-                            SqlStatement = """ select ID from File where FullPath like '%s'""" % FullName
-                            ResultSet = EccGlobalData.gDb.TblFile.Exec(SqlStatement)
-                            for Result in ResultSet:
-                                Msg = 'INF/DEC/DSC/FDF file header comment should begin with ""## @file"" or ""# @file"" at the very top file'
-                                EccGlobalData.gDb.TblReport.Insert(ERROR_DOXYGEN_CHECK_FILE_HEADER, Msg, "File", Result[0])
-                        if HeaderCommentEnd == False:
-                            SqlStatement = """ select ID from File where FullPath like '%s'""" % FullName
-                            ResultSet = EccGlobalData.gDb.TblFile.Exec(SqlStatement)
-                            for Result in ResultSet:
-                                Msg = 'INF/DEC/DSC/FDF file header comment should end with ""##"" at the end of file header comment block'
-                                # Check whether File header Comment End with '##'
-                                if EccGlobalData.gConfig.HeaderCheckFileCommentEnd == '1' or EccGlobalData.gConfig.HeaderCheckAll == '1' or EccGlobalData.gConfig.CheckAll == '1':
-                                    EccGlobalData.gDb.TblReport.Insert(ERROR_DOXYGEN_CHECK_FILE_HEADER, Msg, "File", Result[0])
-
-                                     
-
-    # Check whether the function headers are followed Doxygen special documentation blocks in section 2.3.5
-    def DoxygenCheckFunctionHeader(self):
-        if EccGlobalData.gConfig.DoxygenCheckFunctionHeader == '1' or EccGlobalData.gConfig.DoxygenCheckAll == '1' or EccGlobalData.gConfig.CheckAll == '1':
-            EdkLogger.quiet("Checking Doxygen function header ...")
-
-#            for Dirpath, Dirnames, Filenames in self.WalkTree():
-#                for F in Filenames:
-#                    if os.path.splitext(F)[1] in ('.h', '.c'):
-#                        FullName = os.path.join(Dirpath, F)
-#                        MsgList = c.CheckFuncHeaderDoxygenComments(FullName)
-            for FullName in EccGlobalData.gCFileList + EccGlobalData.gHFileList:
-                MsgList = c.CheckFuncHeaderDoxygenComments(FullName)
-
-
-    # Check whether the first line of text in a comment block is a brief description of the element being documented.
-    # The brief description must end with a period.
-    def DoxygenCheckCommentDescription(self):
-        if EccGlobalData.gConfig.DoxygenCheckCommentDescription == '1' or EccGlobalData.gConfig.DoxygenCheckAll == '1' or EccGlobalData.gConfig.CheckAll == '1':
-            pass
-
-    # Check whether comment lines with '///< ... text ...' format, if it is used, it should be after the code section.
-    def DoxygenCheckCommentFormat(self):
-        if EccGlobalData.gConfig.DoxygenCheckCommentFormat == '1' or EccGlobalData.gConfig.DoxygenCheckAll == '1' or EccGlobalData.gConfig.CheckAll == '1':
-            EdkLogger.quiet("Checking Doxygen comment ///< ...")
-
-#            for Dirpath, Dirnames, Filenames in self.WalkTree():
-#                for F in Filenames:
-#                    if os.path.splitext(F)[1] in ('.h', '.c'):
-#                        FullName = os.path.join(Dirpath, F)
-#                        MsgList = c.CheckDoxygenTripleForwardSlash(FullName)
-            for FullName in EccGlobalData.gCFileList + EccGlobalData.gHFileList:
-                MsgList = c.CheckDoxygenTripleForwardSlash(FullName)
-
-    # Check whether only Doxygen commands allowed to mark the code are @bug and @todo.
-    def DoxygenCheckCommand(self):
-        if EccGlobalData.gConfig.DoxygenCheckCommand == '1' or EccGlobalData.gConfig.DoxygenCheckAll == '1' or EccGlobalData.gConfig.CheckAll == '1':
-            EdkLogger.quiet("Checking Doxygen command ...")
-
-#            for Dirpath, Dirnames, Filenames in self.WalkTree():
-#                for F in Filenames:
-#                    if os.path.splitext(F)[1] in ('.h', '.c'):
-#                        FullName = os.path.join(Dirpath, F)
-#                        MsgList = c.CheckDoxygenCommand(FullName)
-            for FullName in EccGlobalData.gCFileList + EccGlobalData.gHFileList:
-                MsgList = c.CheckDoxygenCommand(FullName)
-
-    # Meta-Data File Processing Checking
-    def MetaDataFileCheck(self):
-        self.MetaDataFileCheckPathName()
-        self.MetaDataFileCheckGenerateFileList()
-        self.MetaDataFileCheckLibraryInstance()
-        self.MetaDataFileCheckLibraryInstanceDependent()
-        self.MetaDataFileCheckLibraryInstanceOrder()
-        self.MetaDataFileCheckLibraryNoUse()
-        self.MetaDataFileCheckLibraryDefinedInDec()
-        self.MetaDataFileCheckBinaryInfInFdf()
-        self.MetaDataFileCheckPcdDuplicate()
-        self.MetaDataFileCheckPcdFlash()
-        self.MetaDataFileCheckPcdNoUse()
-        self.MetaDataFileCheckGuidDuplicate()
-        self.MetaDataFileCheckModuleFileNoUse()
-        self.MetaDataFileCheckPcdType()
-        self.MetaDataFileCheckModuleFileGuidDuplication()
-        self.MetaDataFileCheckModuleFileGuidFormat()
-        self.MetaDataFileCheckModuleFileProtocolFormat()
-        self.MetaDataFileCheckModuleFilePpiFormat()
-        self.MetaDataFileCheckModuleFilePcdFormat()
-
-    # Check whether each file defined in meta-data exists
-    def MetaDataFileCheckPathName(self):
-        if EccGlobalData.gConfig.MetaDataFileCheckPathName == '1' or EccGlobalData.gConfig.MetaDataFileCheckAll == '1' or EccGlobalData.gConfig.CheckAll == '1':
-            # This item is covered when parsing Inf/Dec/Dsc files
-            pass
-
-    # Generate a list for all files defined in meta-data files
-    def MetaDataFileCheckGenerateFileList(self):
-        if EccGlobalData.gConfig.MetaDataFileCheckGenerateFileList == '1' or EccGlobalData.gConfig.MetaDataFileCheckAll == '1' or EccGlobalData.gConfig.CheckAll == '1':
-            # This item is covered when parsing Inf/Dec/Dsc files
-            pass
-
-    # Check whether all Library Instances defined for a given module (or dependent library instance) match the module's type.
-    # Each Library Instance must specify the Supported Module Types in its Inf file,
-    # and any module specifying the library instance must be one of the supported types.
-    def MetaDataFileCheckLibraryInstance(self):
-        if EccGlobalData.gConfig.MetaDataFileCheckLibraryInstance == '1' or EccGlobalData.gConfig.MetaDataFileCheckAll == '1' or EccGlobalData.gConfig.CheckAll == '1':
-            EdkLogger.quiet("Checking for library instance type issue ...")
-            SqlCommand = """select A.ID, A.Value3, B.Value3 from Inf as A left join Inf as B
-                            where A.Value2 = 'LIBRARY_CLASS' and A.Model = %s
-                            and B.Value2 = 'MODULE_TYPE' and B.Model = %s and A.BelongsToFile = B.BelongsToFile
-                            group by A.BelongsToFile""" % (MODEL_META_DATA_HEADER, MODEL_META_DATA_HEADER)
-            RecordSet = EccGlobalData.gDb.TblInf.Exec(SqlCommand)
-            LibraryClasses = {}
-            for Record in RecordSet:
-                List = Record[1].split('|', 1)
-                SupModType = []
-                if len(List) == 1:
-                    SupModType = DT.SUP_MODULE_LIST_STRING.split(DT.TAB_VALUE_SPLIT)
-                elif len(List) == 2:
-                    SupModType = List[1].split()
-
-                if List[0] not in LibraryClasses:
-                    LibraryClasses[List[0]] = SupModType
-                else:
-                    for Item in SupModType:
-                        if Item not in LibraryClasses[List[0]]:
-                            LibraryClasses[List[0]].append(Item)
-
-                if Record[2] != 'BASE' and Record[2] not in SupModType:
-                    EccGlobalData.gDb.TblReport.Insert(ERROR_META_DATA_FILE_CHECK_LIBRARY_INSTANCE_2, OtherMsg="The Library Class '%s' does not specify its supported module types" % (List[0]), BelongsToTable='Inf', BelongsToItem=Record[0])
-
-            SqlCommand = """select A.ID, A.Value1, B.Value3 from Inf as A left join Inf as B
-                            where A.Model = %s and B.Value2 = '%s' and B.Model = %s
-                            and B.BelongsToFile = A.BelongsToFile""" \
-                            % (MODEL_EFI_LIBRARY_CLASS, 'MODULE_TYPE', MODEL_META_DATA_HEADER)
-            RecordSet = EccGlobalData.gDb.TblInf.Exec(SqlCommand)
-            # Merge all LibraryClasses' supmodlist
-            RecordDict = {}
-            for Record in RecordSet:
-                if Record[1] not in RecordDict:
-                    RecordDict[Record[1]] = [str(Record[2])]
-                else:
-                    if Record[2] not in RecordDict[Record[1]]:
-                        RecordDict[Record[1]].append(Record[2])
-
-            for Record in RecordSet:
-                if Record[1] in LibraryClasses:
-                    if Record[2] not in LibraryClasses[Record[1]] and 'BASE' not in RecordDict[Record[1]]:
-                        if not EccGlobalData.gException.IsException(ERROR_META_DATA_FILE_CHECK_LIBRARY_INSTANCE_1, Record[1]):
-                            EccGlobalData.gDb.TblReport.Insert(ERROR_META_DATA_FILE_CHECK_LIBRARY_INSTANCE_1, OtherMsg="The type of Library Class [%s] defined in Inf file does not match the type of the module" % (Record[1]), BelongsToTable='Inf', BelongsToItem=Record[0])
-                else:
-                    if not EccGlobalData.gException.IsException(ERROR_META_DATA_FILE_CHECK_LIBRARY_INSTANCE_1, Record[1]):
-                        EccGlobalData.gDb.TblReport.Insert(ERROR_META_DATA_FILE_CHECK_LIBRARY_INSTANCE_1, OtherMsg="The type of Library Class [%s] defined in Inf file does not match the type of the module" % (Record[1]), BelongsToTable='Inf', BelongsToItem=Record[0])
-
-    # Check whether a Library Instance has been defined for all dependent library classes
-    def MetaDataFileCheckLibraryInstanceDependent(self):
-        if EccGlobalData.gConfig.MetaDataFileCheckLibraryInstanceDependent == '1' or EccGlobalData.gConfig.MetaDataFileCheckAll == '1' or EccGlobalData.gConfig.CheckAll == '1':
-            EdkLogger.quiet("Checking for library instance dependent issue ...")
-            SqlCommand = """select ID, Value1, Value2 from Dsc where Model = %s""" % MODEL_EFI_LIBRARY_CLASS
-            LibraryClasses = EccGlobalData.gDb.TblDsc.Exec(SqlCommand)
-            for LibraryClass in LibraryClasses:
-                if LibraryClass[1].upper() == 'NULL' or LibraryClass[1].startswith('!ifdef') or LibraryClass[1].startswith('!ifndef') or LibraryClass[1].endswith('!endif'):
-                    continue
-                else:
-                    LibraryIns = os.path.normpath(mws.join(EccGlobalData.gWorkspace, LibraryClass[2]))
-                    SkipDirString = '|'.join(EccGlobalData.gConfig.SkipDirList)
-                    p = re.compile(r'.*[\\/](?:%s^\S)[\\/]?.*' % SkipDirString)
-                    if p.match(os.path.split(LibraryIns)[0].upper()):
-                        continue
-                    SqlCommand = """select Value3 from Inf where BelongsToFile =
-                                    (select ID from File where lower(FullPath) = lower('%s'))
-                                    and Value2 = '%s'""" % (LibraryIns, 'LIBRARY_CLASS')
-                    RecordSet = EccGlobalData.gDb.TblInf.Exec(SqlCommand)
-                    IsFound = False
-                    for Record in RecordSet:
-                        LibName = Record[0].split('|', 1)[0]
-                        if LibraryClass[1] == LibName:
-                            IsFound = True
-                    if not IsFound:
-                        if not EccGlobalData.gException.IsException(ERROR_META_DATA_FILE_CHECK_LIBRARY_INSTANCE_DEPENDENT, LibraryClass[1]):
-                            EccGlobalData.gDb.TblReport.Insert(ERROR_META_DATA_FILE_CHECK_LIBRARY_INSTANCE_DEPENDENT, OtherMsg="The Library Class [%s] is not specified in '%s'" % (LibraryClass[1], LibraryClass[2]), BelongsToTable='Dsc', BelongsToItem=LibraryClass[0])
-
-    # Check whether the Library Instances specified by the LibraryClasses sections are listed in order of dependencies
-    def MetaDataFileCheckLibraryInstanceOrder(self):
-        if EccGlobalData.gConfig.MetaDataFileCheckLibraryInstanceOrder == '1' or EccGlobalData.gConfig.MetaDataFileCheckAll == '1' or EccGlobalData.gConfig.CheckAll == '1':
-            # This checkpoint is not necessary for Ecc check
-            pass
-
-    # Check whether the unnecessary inclusion of library classes in the Inf file
-    # Check whether the unnecessary duplication of library classe names in the DSC file
-    def MetaDataFileCheckLibraryNoUse(self):
-        if EccGlobalData.gConfig.MetaDataFileCheckLibraryNoUse == '1' or EccGlobalData.gConfig.MetaDataFileCheckAll == '1' or EccGlobalData.gConfig.CheckAll == '1':
-            EdkLogger.quiet("Checking for library instance not used ...")
-            SqlCommand = """select ID, Value1 from Inf as A where A.Model = %s and A.Value1 not in (select B.Value1 from Dsc as B where Model = %s)""" % (MODEL_EFI_LIBRARY_CLASS, MODEL_EFI_LIBRARY_CLASS)
-            RecordSet = EccGlobalData.gDb.TblInf.Exec(SqlCommand)
-            for Record in RecordSet:
-                if not EccGlobalData.gException.IsException(ERROR_META_DATA_FILE_CHECK_LIBRARY_NO_USE, Record[1]):
-                    EccGlobalData.gDb.TblReport.Insert(ERROR_META_DATA_FILE_CHECK_LIBRARY_NO_USE, OtherMsg="The Library Class [%s] is not used in any platform" % (Record[1]), BelongsToTable='Inf', BelongsToItem=Record[0])
-            SqlCommand = """
-                         select A.ID, A.Value1, A.BelongsToFile, A.StartLine, B.StartLine from Dsc as A left join Dsc as B
-                         where A.Model = %s and B.Model = %s and A.Scope1 = B.Scope1 and A.Scope2 = B.Scope2 and A.ID <> B.ID
-                         and A.Value1 = B.Value1 and A.Value2 <> B.Value2 and A.BelongsToItem = -1 and B.BelongsToItem = -1 and A.StartLine <> B.StartLine and B.BelongsToFile = A.BelongsToFile""" \
-                            % (MODEL_EFI_LIBRARY_CLASS, MODEL_EFI_LIBRARY_CLASS)
-            RecordSet = EccGlobalData.gDb.TblDsc.Exec(SqlCommand)
-            for Record in RecordSet:
-                if Record[3] and Record[4] and Record[3] != Record[4] and Record[1] != 'NULL':
-                    SqlCommand = """select FullPath from File where ID = %s""" % (Record[2])
-                    FilePathList = EccGlobalData.gDb.TblFile.Exec(SqlCommand)
-                    for FilePath in FilePathList:
-                        if not EccGlobalData.gException.IsException(ERROR_META_DATA_FILE_CHECK_LIBRARY_NAME_DUPLICATE, Record[1]):
-                            EccGlobalData.gDb.TblReport.Insert(ERROR_META_DATA_FILE_CHECK_LIBRARY_NAME_DUPLICATE, OtherMsg="The Library Class [%s] is duplicated in '%s' line %s and line %s." % (Record[1], FilePath, Record[3], Record[4]), BelongsToTable='Dsc', BelongsToItem=Record[0])
-    
-    # Check the header file in Include\Library directory whether be defined in the package DEC file.
-    def MetaDataFileCheckLibraryDefinedInDec(self):
-        if EccGlobalData.gConfig.MetaDataFileCheckLibraryDefinedInDec == '1' or EccGlobalData.gConfig.MetaDataFileCheckAll == '1' or EccGlobalData.gConfig.CheckAll == '1':
-            EdkLogger.quiet("Checking for library instance whether be defined in the package dec file ...")
-            SqlCommand = """
-                    select A.Value1, A.StartLine, A.ID, B.Value1 from Inf as A left join Dec as B
-                    on A.Model = B.Model and A.Value1 = B.Value1 where A.Model=%s
-                    """ % MODEL_EFI_LIBRARY_CLASS
-            RecordSet = EccGlobalData.gDb.TblDsc.Exec(SqlCommand)
-            for Record in RecordSet:
-                LibraryInInf, Line, ID, LibraryDec = Record
-                if not LibraryDec:
-                    if not EccGlobalData.gException.IsException(ERROR_META_DATA_FILE_CHECK_LIBRARY_NOT_DEFINED, LibraryInInf):
-                        EccGlobalData.gDb.TblReport.Insert(ERROR_META_DATA_FILE_CHECK_LIBRARY_NOT_DEFINED, \
-                                            OtherMsg="The Library Class [%s] in %s line is not defined in the associated package file." % (LibraryInInf, Line), 
-                                            BelongsToTable='Inf', BelongsToItem=ID)
-    
-    # Check whether an Inf file is specified in the FDF file, but not in the Dsc file, then the Inf file must be for a Binary module only
-    def MetaDataFileCheckBinaryInfInFdf(self):
-        if EccGlobalData.gConfig.MetaDataFileCheckBinaryInfInFdf == '1' or EccGlobalData.gConfig.MetaDataFileCheckAll == '1' or EccGlobalData.gConfig.CheckAll == '1':
-            EdkLogger.quiet("Checking for non-binary modules defined in FDF files ...")
-            SqlCommand = """select A.ID, A.Value1 from Fdf as A
-                         where A.Model = %s
-                         and A.Enabled > -1
-                         and A.Value1 not in
-                         (select B.Value1 from Dsc as B
-                         where B.Model = %s
-                         and B.Enabled > -1)""" % (MODEL_META_DATA_COMPONENT, MODEL_META_DATA_COMPONENT)
-            RecordSet = EccGlobalData.gDb.TblFdf.Exec(SqlCommand)
-            for Record in RecordSet:
-                FdfID = Record[0]
-                FilePath = Record[1]
-                FilePath = os.path.normpath(mws.join(EccGlobalData.gWorkspace, FilePath))
-                SqlCommand = """select ID from Inf where Model = %s and BelongsToFile = (select ID from File where FullPath like '%s')
-                                """ % (MODEL_EFI_SOURCE_FILE, FilePath)
-                NewRecordSet = EccGlobalData.gDb.TblFile.Exec(SqlCommand)
-                if NewRecordSet != []:
-                    if not EccGlobalData.gException.IsException(ERROR_META_DATA_FILE_CHECK_BINARY_INF_IN_FDF, FilePath):
-                        EccGlobalData.gDb.TblReport.Insert(ERROR_META_DATA_FILE_CHECK_BINARY_INF_IN_FDF, OtherMsg="File [%s] defined in FDF file and not in DSC file must be a binary module" % (FilePath), BelongsToTable='Fdf', BelongsToItem=FdfID)
-
-    # Check whether a PCD is set in a Dsc file or the FDF file, but not in both.
-    def MetaDataFileCheckPcdDuplicate(self):
-        if EccGlobalData.gConfig.MetaDataFileCheckPcdDuplicate == '1' or EccGlobalData.gConfig.MetaDataFileCheckAll == '1' or EccGlobalData.gConfig.CheckAll == '1':
-            EdkLogger.quiet("Checking for duplicate PCDs defined in both DSC and FDF files ...")
-            SqlCommand = """
-                         select A.ID, A.Value1, A.Value2, A.BelongsToFile, B.ID, B.Value1, B.Value2, B.BelongsToFile from Dsc as A, Fdf as B
-                         where A.Model >= %s and A.Model < %s
-                         and B.Model >= %s and B.Model < %s
-                         and A.Value1 = B.Value1
-                         and A.Value2 = B.Value2
-                         and A.Enabled > -1
-                         and B.Enabled > -1
-                         group by A.ID
-                         """ % (MODEL_PCD, MODEL_META_DATA_HEADER, MODEL_PCD, MODEL_META_DATA_HEADER)
-            RecordSet = EccGlobalData.gDb.TblDsc.Exec(SqlCommand)
-            for Record in RecordSet:
-                SqlCommand1 = """select Name from File where ID = %s""" % Record[3]
-                SqlCommand2 = """select Name from File where ID = %s""" % Record[7]
-                DscFileName = os.path.splitext(EccGlobalData.gDb.TblDsc.Exec(SqlCommand1)[0][0])[0]
-                FdfFileName = os.path.splitext(EccGlobalData.gDb.TblDsc.Exec(SqlCommand2)[0][0])[0]
-                if DscFileName != FdfFileName:
-                    continue
-                if not EccGlobalData.gException.IsException(ERROR_META_DATA_FILE_CHECK_PCD_DUPLICATE, Record[1] + '.' + Record[2]):
-                    EccGlobalData.gDb.TblReport.Insert(ERROR_META_DATA_FILE_CHECK_PCD_DUPLICATE, OtherMsg="The PCD [%s] is defined in both FDF file and DSC file" % (Record[1] + '.' + Record[2]), BelongsToTable='Dsc', BelongsToItem=Record[0])
-                if not EccGlobalData.gException.IsException(ERROR_META_DATA_FILE_CHECK_PCD_DUPLICATE, Record[5] + '.' + Record[6]):
-                    EccGlobalData.gDb.TblReport.Insert(ERROR_META_DATA_FILE_CHECK_PCD_DUPLICATE, OtherMsg="The PCD [%s] is defined in both FDF file and DSC file" % (Record[5] + '.' + Record[6]), BelongsToTable='Fdf', BelongsToItem=Record[4])
-
-            EdkLogger.quiet("Checking for duplicate PCDs defined in DEC files ...")
-            SqlCommand = """
-                         select A.ID, A.Value1, A.Value2, A.Model, B.Model from Dec as A left join Dec as B
-                         where A.Model >= %s and A.Model < %s
-                         and B.Model >= %s and B.Model < %s
-                         and A.Value1 = B.Value1
-                         and A.Value2 = B.Value2
-                         and A.Scope1 = B.Scope1
-                         and A.ID <> B.ID
-                         and A.Model = B.Model
-                         and A.Enabled > -1
-                         and B.Enabled > -1
-                         and A.BelongsToFile = B.BelongsToFile
-                         group by A.ID
-                         """ % (MODEL_PCD, MODEL_META_DATA_HEADER, MODEL_PCD, MODEL_META_DATA_HEADER)
-            RecordSet = EccGlobalData.gDb.TblDec.Exec(SqlCommand)
-            for Record in RecordSet:
-                RecordCat = Record[1] + '.' + Record[2]
-                if not EccGlobalData.gException.IsException(ERROR_META_DATA_FILE_CHECK_PCD_DUPLICATE, RecordCat):
-                    EccGlobalData.gDb.TblReport.Insert(ERROR_META_DATA_FILE_CHECK_PCD_DUPLICATE, OtherMsg="The PCD [%s] is defined duplicated in DEC file" % RecordCat, BelongsToTable='Dec', BelongsToItem=Record[0])
-
-    # Check whether PCD settings in the FDF file can only be related to flash.
-    def MetaDataFileCheckPcdFlash(self):
-        if EccGlobalData.gConfig.MetaDataFileCheckPcdFlash == '1' or EccGlobalData.gConfig.MetaDataFileCheckAll == '1' or EccGlobalData.gConfig.CheckAll == '1':
-            EdkLogger.quiet("Checking only Flash related PCDs are used in FDF ...")
-            SqlCommand = """
-                         select ID, Value1, Value2, BelongsToFile from Fdf as A
-                         where A.Model >= %s and Model < %s
-                         and A.Enabled > -1
-                         and A.Value2 not like '%%Flash%%'
-                         """ % (MODEL_PCD, MODEL_META_DATA_HEADER)
-            RecordSet = EccGlobalData.gDb.TblFdf.Exec(SqlCommand)
-            for Record in RecordSet:
-                if not EccGlobalData.gException.IsException(ERROR_META_DATA_FILE_CHECK_PCD_FLASH, Record[1] + '.' + Record[2]):
-                    EccGlobalData.gDb.TblReport.Insert(ERROR_META_DATA_FILE_CHECK_PCD_FLASH, OtherMsg="The PCD [%s] defined in FDF file is not related to Flash" % (Record[1] + '.' + Record[2]), BelongsToTable='Fdf', BelongsToItem=Record[0])
-
-    # Check whether PCDs used in Inf files but not specified in Dsc or FDF files
-    def MetaDataFileCheckPcdNoUse(self):
-        if EccGlobalData.gConfig.MetaDataFileCheckPcdNoUse == '1' or EccGlobalData.gConfig.MetaDataFileCheckAll == '1' or EccGlobalData.gConfig.CheckAll == '1':
-            EdkLogger.quiet("Checking for non-specified PCDs ...")
-            SqlCommand = """
-                         select ID, Value1, Value2, BelongsToFile from Inf as A
-                         where A.Model >= %s and Model < %s
-                         and A.Enabled > -1
-                         and (A.Value1, A.Value2) not in
-                             (select Value1, Value2 from Dsc as B
-                              where B.Model >= %s and B.Model < %s
-                              and B.Enabled > -1)
-                         and (A.Value1, A.Value2) not in
-                             (select Value1, Value2 from Fdf as C
-                              where C.Model >= %s and C.Model < %s
-                              and C.Enabled > -1)
-                         """ % (MODEL_PCD, MODEL_META_DATA_HEADER, MODEL_PCD, MODEL_META_DATA_HEADER, MODEL_PCD, MODEL_META_DATA_HEADER)
-            RecordSet = EccGlobalData.gDb.TblInf.Exec(SqlCommand)
-            for Record in RecordSet:
-                if not EccGlobalData.gException.IsException(ERROR_META_DATA_FILE_CHECK_PCD_NO_USE, Record[1] + '.' + Record[2]):
-                    EccGlobalData.gDb.TblReport.Insert(ERROR_META_DATA_FILE_CHECK_PCD_NO_USE, OtherMsg="The PCD [%s] defined in INF file is not specified in either DSC or FDF files" % (Record[1] + '.' + Record[2]), BelongsToTable='Inf', BelongsToItem=Record[0])
-
-    # Check whether having duplicate guids defined for Guid/Protocol/Ppi
-    def MetaDataFileCheckGuidDuplicate(self):
-        if EccGlobalData.gConfig.MetaDataFileCheckGuidDuplicate == '1' or EccGlobalData.gConfig.MetaDataFileCheckAll == '1' or EccGlobalData.gConfig.CheckAll == '1':
-            EdkLogger.quiet("Checking for duplicate GUID/PPI/PROTOCOL ...")
-            # Check Guid
-            self.CheckGuidProtocolPpi(ERROR_META_DATA_FILE_CHECK_DUPLICATE_GUID, MODEL_EFI_GUID, EccGlobalData.gDb.TblDec)
-            self.CheckGuidProtocolPpi(ERROR_META_DATA_FILE_CHECK_DUPLICATE_GUID, MODEL_EFI_GUID, EccGlobalData.gDb.TblDsc)
-            self.CheckGuidProtocolPpiValue(ERROR_META_DATA_FILE_CHECK_DUPLICATE_GUID, MODEL_EFI_GUID)
-            # Check protocol
-            self.CheckGuidProtocolPpi(ERROR_META_DATA_FILE_CHECK_DUPLICATE_PROTOCOL, MODEL_EFI_PROTOCOL, EccGlobalData.gDb.TblDec)
-            self.CheckGuidProtocolPpi(ERROR_META_DATA_FILE_CHECK_DUPLICATE_PROTOCOL, MODEL_EFI_PROTOCOL, EccGlobalData.gDb.TblDsc)
-            self.CheckGuidProtocolPpiValue(ERROR_META_DATA_FILE_CHECK_DUPLICATE_PROTOCOL, MODEL_EFI_PROTOCOL)
-            # Check ppi
-            self.CheckGuidProtocolPpi(ERROR_META_DATA_FILE_CHECK_DUPLICATE_PPI, MODEL_EFI_PPI, EccGlobalData.gDb.TblDec)
-            self.CheckGuidProtocolPpi(ERROR_META_DATA_FILE_CHECK_DUPLICATE_PPI, MODEL_EFI_PPI, EccGlobalData.gDb.TblDsc)
-            self.CheckGuidProtocolPpiValue(ERROR_META_DATA_FILE_CHECK_DUPLICATE_PPI, MODEL_EFI_PPI)
-
-    # Check whether all files under module directory are described in INF files
-    def MetaDataFileCheckModuleFileNoUse(self):
-        if EccGlobalData.gConfig.MetaDataFileCheckModuleFileNoUse == '1' or EccGlobalData.gConfig.MetaDataFileCheckAll == '1' or EccGlobalData.gConfig.CheckAll == '1':
-            EdkLogger.quiet("Checking for no used module files ...")
-            SqlCommand = """
-                         select upper(Path) from File where ID in (select BelongsToFile from Inf where BelongsToFile != -1)
-                         """
-            InfPathSet = EccGlobalData.gDb.TblInf.Exec(SqlCommand)
-            InfPathList = []
-            for Item in InfPathSet:
-                if Item[0] not in InfPathList:
-                    InfPathList.append(Item[0])
-            SqlCommand = """
-                         select ID, Path, FullPath from File where upper(FullPath) not in
-                            (select upper(A.Path) || '\\' || upper(B.Value1) from File as A, INF as B
-                            where A.ID in (select BelongsToFile from INF where Model = %s group by BelongsToFile) and
-                            B.BelongsToFile = A.ID and B.Model = %s)
-                            and (Model = %s or Model = %s)
-                        """ % (MODEL_EFI_SOURCE_FILE, MODEL_EFI_SOURCE_FILE, MODEL_FILE_C, MODEL_FILE_H)
-            RecordSet = EccGlobalData.gDb.TblInf.Exec(SqlCommand)
-            for Record in RecordSet:
-                Path = Record[1]
-                Path = Path.upper().replace('\X64', '').replace('\IA32', '').replace('\EBC', '').replace('\IPF', '').replace('\ARM', '')
-                if Path in InfPathList:
-                    if not EccGlobalData.gException.IsException(ERROR_META_DATA_FILE_CHECK_MODULE_FILE_NO_USE, Record[2]):
-                        EccGlobalData.gDb.TblReport.Insert(ERROR_META_DATA_FILE_CHECK_MODULE_FILE_NO_USE, OtherMsg="The source file [%s] is existing in module directory but it is not described in INF file." % (Record[2]), BelongsToTable='File', BelongsToItem=Record[0])
-
-    # Check whether the PCD is correctly used in C function via its type
-    def MetaDataFileCheckPcdType(self):
-        if EccGlobalData.gConfig.MetaDataFileCheckPcdType == '1' or EccGlobalData.gConfig.MetaDataFileCheckAll == '1' or EccGlobalData.gConfig.CheckAll == '1':
-            EdkLogger.quiet("Checking for pcd type in c code function usage ...")
-            SqlCommand = """
-                         select ID, Model, Value1, Value2, BelongsToFile from INF where Model > %s and Model < %s
-                         """ % (MODEL_PCD, MODEL_META_DATA_HEADER)
-            PcdSet = EccGlobalData.gDb.TblInf.Exec(SqlCommand)
-            for Pcd in PcdSet:
-                Model = Pcd[1]
-                PcdName = Pcd[2]
-                if Pcd[3]:
-                    PcdName = Pcd[3]
-                BelongsToFile = Pcd[4]
-                SqlCommand = """
-                             select ID from File where FullPath in
-                            (select B.Path || '\\' || A.Value1 from INF as A, File as B where A.Model = %s and A.BelongsToFile = %s
-                             and B.ID = %s and (B.Model = %s or B.Model = %s))
-                             """ % (MODEL_EFI_SOURCE_FILE, BelongsToFile, BelongsToFile, MODEL_FILE_C, MODEL_FILE_H)
-                TableSet = EccGlobalData.gDb.TblFile.Exec(SqlCommand)
-                for Tbl in TableSet:
-                    TblName = 'Identifier' + str(Tbl[0])
-                    SqlCommand = """
-                                 select Name, ID from %s where value like '%s' and Model = %s
-                                 """ % (TblName, PcdName, MODEL_IDENTIFIER_FUNCTION_CALLING)
-                    RecordSet = EccGlobalData.gDb.TblInf.Exec(SqlCommand)
-                    TblNumber = TblName.replace('Identifier', '')
-                    for Record in RecordSet:
-                        FunName = Record[0]
-                        if not EccGlobalData.gException.IsException(ERROR_META_DATA_FILE_CHECK_PCD_TYPE, FunName):
-                            if Model in [MODEL_PCD_FIXED_AT_BUILD] and not FunName.startswith('FixedPcdGet'):
-                                EccGlobalData.gDb.TblReport.Insert(ERROR_META_DATA_FILE_CHECK_PCD_TYPE, OtherMsg="The pcd '%s' is defined as a FixPcd but now it is called by c function [%s]" % (PcdName, FunName), BelongsToTable=TblName, BelongsToItem=Record[1])
-                            if Model in [MODEL_PCD_FEATURE_FLAG] and (not FunName.startswith('FeaturePcdGet') and not FunName.startswith('FeaturePcdSet')):
-                                EccGlobalData.gDb.TblReport.Insert(ERROR_META_DATA_FILE_CHECK_PCD_TYPE, OtherMsg="The pcd '%s' is defined as a FeaturePcd but now it is called by c function [%s]" % (PcdName, FunName), BelongsToTable=TblName, BelongsToItem=Record[1])
-                            if Model in [MODEL_PCD_PATCHABLE_IN_MODULE] and (not FunName.startswith('PatchablePcdGet') and not FunName.startswith('PatchablePcdSet')):
-                                EccGlobalData.gDb.TblReport.Insert(ERROR_META_DATA_FILE_CHECK_PCD_TYPE, OtherMsg="The pcd '%s' is defined as a PatchablePcd but now it is called by c function [%s]" % (PcdName, FunName), BelongsToTable=TblName, BelongsToItem=Record[1])
-
-            #ERROR_META_DATA_FILE_CHECK_PCD_TYPE
-        pass
-
-    # Internal worker function to get the INF workspace relative path from FileID
-    def GetInfFilePathFromID(self, FileID):
-        Table = EccGlobalData.gDb.TblFile
-        SqlCommand = """select A.FullPath from %s as A where A.ID = %s""" % (Table.Table, FileID)
-        RecordSet = Table.Exec(SqlCommand)
-        Path = ""
-        for Record in RecordSet:
-            Path = mws.relpath(Record[0], EccGlobalData.gWorkspace)
-        return Path
-
-    # Check whether two module INFs under one workspace has the same FILE_GUID value
-    def MetaDataFileCheckModuleFileGuidDuplication(self):
-        if EccGlobalData.gConfig.MetaDataFileCheckModuleFileGuidDuplication == '1' or EccGlobalData.gConfig.MetaDataFileCheckAll == '1' or EccGlobalData.gConfig.CheckAll == '1':
-            EdkLogger.quiet("Checking for pcd type in c code function usage ...")
-            Table = EccGlobalData.gDb.TblInf
-            SqlCommand = """
-                         select A.ID, A.Value3, A.BelongsToFile, B.BelongsToFile from %s as A, %s as B
-                         where A.Value2 = 'FILE_GUID' and B.Value2 = 'FILE_GUID' and
-                         A.Value3 = B.Value3 and A.ID <> B.ID group by A.ID
-                         """ % (Table.Table, Table.Table)
-            RecordSet = Table.Exec(SqlCommand)
-            for Record in RecordSet:
-                InfPath1 = self.GetInfFilePathFromID(Record[2])
-                InfPath2 = self.GetInfFilePathFromID(Record[3])
-                if InfPath1 and InfPath2:
-                    if not EccGlobalData.gException.IsException(ERROR_META_DATA_FILE_CHECK_MODULE_FILE_GUID_DUPLICATION, InfPath1):
-                        Msg = "The FILE_GUID of INF file [%s] is duplicated with that of %s" % (InfPath1, InfPath2)
-                        EccGlobalData.gDb.TblReport.Insert(ERROR_META_DATA_FILE_CHECK_MODULE_FILE_GUID_DUPLICATION, OtherMsg=Msg, BelongsToTable=Table.Table, BelongsToItem=Record[0])
-
-
-    # Check Guid Format in module INF
-    def MetaDataFileCheckModuleFileGuidFormat(self):
-        if EccGlobalData.gConfig.MetaDataFileCheckModuleFileGuidFormat or EccGlobalData.gConfig.MetaDataFileCheckAll == '1' or EccGlobalData.gConfig.CheckAll == '1':
-            EdkLogger.quiet("Check Guid Format in module INF ...")
-            Table = EccGlobalData.gDb.TblInf
-            SqlCommand = """
-                         select ID, Value1, Usage, BelongsToFile from %s where Model = %s group by ID
-                         """ % (Table.Table, MODEL_EFI_GUID)
-            RecordSet = Table.Exec(SqlCommand)
-            for Record in RecordSet:
-                Value1 = Record[1]
-                Value2 = Record[2]
-                GuidCommentList = []
-                InfPath = self.GetInfFilePathFromID(Record[3])
-                Msg = "The GUID format of %s in INF file [%s] does not follow rules" % (Value1, InfPath)
-                if Value2.startswith(DT.TAB_SPECIAL_COMMENT):
-                    GuidCommentList = Value2[2:].split(DT.TAB_SPECIAL_COMMENT)
-                    if GuidCommentList[0].strip().startswith(DT.TAB_INF_USAGE_UNDEFINED):
-                        continue
-                    elif len(GuidCommentList) > 1:
-                        if not GuidCommentList[0].strip().startswith((DT.TAB_INF_USAGE_PRO,
-                                                                      DT.TAB_INF_USAGE_SOME_PRO,
-                                                                      DT.TAB_INF_USAGE_CON,
-                                                                      DT.TAB_INF_USAGE_SOME_CON)):
-                            EccGlobalData.gDb.TblReport.Insert(ERROR_META_DATA_FILE_CHECK_FORMAT_GUID, OtherMsg=Msg, BelongsToTable=Table.Table, BelongsToItem=Record[0])
-                        if not (GuidCommentList[1].strip()).startswith(DT.TAB_INF_GUIDTYPE_VAR) and \
-                            not GuidCommentList[1].strip().startswith((DT.TAB_INF_GUIDTYPE_EVENT,
-                                                                       DT.TAB_INF_GUIDTYPE_HII,
-                                                                       DT.TAB_INF_GUIDTYPE_FILE,
-                                                                       DT.TAB_INF_GUIDTYPE_HOB,
-                                                                       DT.TAB_INF_GUIDTYPE_FV,
-                                                                       DT.TAB_INF_GUIDTYPE_ST,
-                                                                       DT.TAB_INF_GUIDTYPE_TSG,
-                                                                       DT.TAB_INF_GUIDTYPE_GUID,
-                                                                       DT.TAB_INF_GUIDTYPE_PROTOCOL,
-                                                                       DT.TAB_INF_GUIDTYPE_PPI,
-                                                                       DT.TAB_INF_USAGE_UNDEFINED)):
-                                EccGlobalData.gDb.TblReport.Insert(ERROR_META_DATA_FILE_CHECK_FORMAT_GUID, OtherMsg=Msg, BelongsToTable=Table.Table, BelongsToItem=Record[0])
-                    else:
-                        EccGlobalData.gDb.TblReport.Insert(ERROR_META_DATA_FILE_CHECK_FORMAT_GUID, OtherMsg=Msg, BelongsToTable=Table.Table, BelongsToItem=Record[0])
-                else:
-                    EccGlobalData.gDb.TblReport.Insert(ERROR_META_DATA_FILE_CHECK_FORMAT_GUID, OtherMsg=Msg, BelongsToTable=Table.Table, BelongsToItem=Record[0])
-
-    # Check Protocol Format in module INF
-    def MetaDataFileCheckModuleFileProtocolFormat(self):
-        if EccGlobalData.gConfig.MetaDataFileCheckModuleFileProtocolFormat or EccGlobalData.gConfig.MetaDataFileCheckAll == '1' or EccGlobalData.gConfig.CheckAll == '1':
-            EdkLogger.quiet("Check Protocol Format in module INF ...")
-            Table = EccGlobalData.gDb.TblInf
-            SqlCommand = """
-                         select ID, Value1, Usage, BelongsToFile from %s where Model = %s group by ID
-                         """ % (Table.Table, MODEL_EFI_PROTOCOL)
-            RecordSet = Table.Exec(SqlCommand)
-            for Record in RecordSet:
-                Value1 = Record[1]
-                Value2 = Record[2]
-                GuidCommentList = []
-                InfPath = self.GetInfFilePathFromID(Record[3])
-                Msg = "The Protocol format of %s in INF file [%s] does not follow rules" % (Value1, InfPath)
-                if Value2.startswith(DT.TAB_SPECIAL_COMMENT):
-                    GuidCommentList = Value2[2:].split(DT.TAB_SPECIAL_COMMENT)
-                    if len(GuidCommentList) >= 1:
-                        if not GuidCommentList[0].strip().startswith((DT.TAB_INF_USAGE_PRO,
-                                                                      DT.TAB_INF_USAGE_SOME_PRO,
-                                                                      DT.TAB_INF_USAGE_CON,
-                                                                      DT.TAB_INF_USAGE_SOME_CON,
-                                                                      DT.TAB_INF_USAGE_NOTIFY,
-                                                                      DT.TAB_INF_USAGE_TO_START,
-                                                                      DT.TAB_INF_USAGE_BY_START,
-                                                                      DT.TAB_INF_USAGE_UNDEFINED)):
-                            EccGlobalData.gDb.TblReport.Insert(ERROR_META_DATA_FILE_CHECK_FORMAT_PROTOCOL, OtherMsg=Msg, BelongsToTable=Table.Table, BelongsToItem=Record[0])
-                else:
-                    EccGlobalData.gDb.TblReport.Insert(ERROR_META_DATA_FILE_CHECK_FORMAT_PROTOCOL, OtherMsg=Msg, BelongsToTable=Table.Table, BelongsToItem=Record[0])
-
-
-    # Check Ppi Format in module INF
-    def MetaDataFileCheckModuleFilePpiFormat(self):
-        if EccGlobalData.gConfig.MetaDataFileCheckModuleFilePpiFormat or EccGlobalData.gConfig.MetaDataFileCheckAll == '1' or EccGlobalData.gConfig.CheckAll == '1':
-            EdkLogger.quiet("Check Ppi Format in module INF ...")
-            Table = EccGlobalData.gDb.TblInf
-            SqlCommand = """
-                         select ID, Value1, Usage, BelongsToFile from %s where Model = %s group by ID
-                         """ % (Table.Table, MODEL_EFI_PPI)
-            RecordSet = Table.Exec(SqlCommand)
-            for Record in RecordSet:
-                Value1 = Record[1]
-                Value2 = Record[2]
-                GuidCommentList = []
-                InfPath = self.GetInfFilePathFromID(Record[3])
-                Msg = "The Ppi format of %s in INF file [%s] does not follow rules" % (Value1, InfPath)
-                if Value2.startswith(DT.TAB_SPECIAL_COMMENT):
-                    GuidCommentList = Value2[2:].split(DT.TAB_SPECIAL_COMMENT)
-                    if len(GuidCommentList) >= 1:
-                        if not GuidCommentList[0].strip().startswith((DT.TAB_INF_USAGE_PRO,
-                                                                      DT.TAB_INF_USAGE_SOME_PRO,
-                                                                      DT.TAB_INF_USAGE_CON,
-                                                                      DT.TAB_INF_USAGE_SOME_CON,
-                                                                      DT.TAB_INF_USAGE_NOTIFY,
-                                                                      DT.TAB_INF_USAGE_UNDEFINED)):
-                            EccGlobalData.gDb.TblReport.Insert(ERROR_META_DATA_FILE_CHECK_FORMAT_PPI, OtherMsg=Msg, BelongsToTable=Table.Table, BelongsToItem=Record[0])
-                else:
-                    EccGlobalData.gDb.TblReport.Insert(ERROR_META_DATA_FILE_CHECK_FORMAT_PPI, OtherMsg=Msg, BelongsToTable=Table.Table, BelongsToItem=Record[0])
-
-    # Check Pcd Format in module INF
-    def MetaDataFileCheckModuleFilePcdFormat(self):
-        if EccGlobalData.gConfig.MetaDataFileCheckModuleFilePcdFormat or EccGlobalData.gConfig.MetaDataFileCheckAll == '1' or EccGlobalData.gConfig.CheckAll == '1':
-            EdkLogger.quiet("Check Pcd Format in module INF ...")
-            Table = EccGlobalData.gDb.TblInf
-            SqlCommand = """
-                         select ID, Model, Value1, Value2, Usage, BelongsToFile from %s where Model >= %s and Model < %s group by ID
-                         """ % (Table.Table, MODEL_PCD, MODEL_META_DATA_HEADER)
-            RecordSet = Table.Exec(SqlCommand)
-            for Record in RecordSet:
-                Model = Record[1]
-                PcdName = Record[2] + '.' + Record[3]
-                Usage = Record[4]
-                PcdCommentList = []
-                InfPath = self.GetInfFilePathFromID(Record[5])
-                Msg = "The Pcd format of %s in INF file [%s] does not follow rules" % (PcdName, InfPath)
-                if Usage.startswith(DT.TAB_SPECIAL_COMMENT):
-                    PcdCommentList = Usage[2:].split(DT.TAB_SPECIAL_COMMENT)
-                    if len(PcdCommentList) >= 1:
-                        if Model in [MODEL_PCD_FIXED_AT_BUILD, MODEL_PCD_FEATURE_FLAG] \
-                            and not PcdCommentList[0].strip().startswith((DT.TAB_INF_USAGE_SOME_PRO,
-                                                                          DT.TAB_INF_USAGE_CON,
-                                                                          DT.TAB_INF_USAGE_UNDEFINED)):
-                            EccGlobalData.gDb.TblReport.Insert(ERROR_META_DATA_FILE_CHECK_FORMAT_PCD, OtherMsg=Msg, BelongsToTable=Table.Table, BelongsToItem=Record[0])
-                        if Model in [MODEL_PCD_PATCHABLE_IN_MODULE, MODEL_PCD_DYNAMIC, MODEL_PCD_DYNAMIC_EX] \
-                            and not PcdCommentList[0].strip().startswith((DT.TAB_INF_USAGE_PRO,
-                                                                          DT.TAB_INF_USAGE_SOME_PRO,
-                                                                          DT.TAB_INF_USAGE_CON,
-                                                                          DT.TAB_INF_USAGE_SOME_CON,
-                                                                          DT.TAB_INF_USAGE_UNDEFINED)):
-                            EccGlobalData.gDb.TblReport.Insert(ERROR_META_DATA_FILE_CHECK_FORMAT_PCD, OtherMsg=Msg, BelongsToTable=Table.Table, BelongsToItem=Record[0])
-                else:
-                    EccGlobalData.gDb.TblReport.Insert(ERROR_META_DATA_FILE_CHECK_FORMAT_PCD, OtherMsg=Msg, BelongsToTable=Table.Table, BelongsToItem=Record[0])
-
-    # Check whether these is duplicate Guid/Ppi/Protocol name
-    def CheckGuidProtocolPpi(self, ErrorID, Model, Table):
-        Name = ''
-        if Model == MODEL_EFI_GUID:
-            Name = 'guid'
-        if Model == MODEL_EFI_PROTOCOL:
-            Name = 'protocol'
-        if Model == MODEL_EFI_PPI:
-            Name = 'ppi'
-        SqlCommand = """
-                     select A.ID, A.Value1 from %s as A, %s as B
-                     where A.Model = %s and B.Model = %s
-                     and A.Value1 = B.Value1 and A.ID <> B.ID
-                     and A.Scope1 = B.Scope1
-                     and A.Enabled > -1
-                     and B.Enabled > -1
-                     group by A.ID
-                     """ % (Table.Table, Table.Table, Model, Model)
-        RecordSet = Table.Exec(SqlCommand)
-        for Record in RecordSet:
-            if not EccGlobalData.gException.IsException(ErrorID, Record[1]):
-                EccGlobalData.gDb.TblReport.Insert(ErrorID, OtherMsg="The %s name [%s] is defined more than one time" % (Name.upper(), Record[1]), BelongsToTable=Table.Table, BelongsToItem=Record[0])
-
-    # Check whether these is duplicate Guid/Ppi/Protocol value
-    def CheckGuidProtocolPpiValue(self, ErrorID, Model):
-        Name = ''
-        Table = EccGlobalData.gDb.TblDec
-        if Model == MODEL_EFI_GUID:
-            Name = 'guid'
-        if Model == MODEL_EFI_PROTOCOL:
-            Name = 'protocol'
-        if Model == MODEL_EFI_PPI:
-            Name = 'ppi'
-        SqlCommand = """
-                     select A.ID, A.Value1, A.Value2 from %s as A, %s as B
-                     where A.Model = %s and B.Model = %s
-                     and A.Value2 = B.Value2 and A.ID <> B.ID
-                     and A.Scope1 = B.Scope1 and A.Value1 <> B.Value1
-                     group by A.ID
-                     """ % (Table.Table, Table.Table, Model, Model)
-        RecordSet = Table.Exec(SqlCommand)
-        for Record in RecordSet:     
-            if not EccGlobalData.gException.IsException(ErrorID, Record[2]):
-                EccGlobalData.gDb.TblReport.Insert(ErrorID, OtherMsg="The %s value [%s] is used more than one time" % (Name.upper(), Record[2]), BelongsToTable=Table.Table, BelongsToItem=Record[0])
-
-    # Naming Convention Check
-    def NamingConventionCheck(self):
-        if EccGlobalData.gConfig.NamingConventionCheckDefineStatement == '1' \
-        or EccGlobalData.gConfig.NamingConventionCheckTypedefStatement == '1' \
-        or EccGlobalData.gConfig.NamingConventionCheckIfndefStatement == '1' \
-        or EccGlobalData.gConfig.NamingConventionCheckVariableName == '1' \
-        or EccGlobalData.gConfig.NamingConventionCheckSingleCharacterVariable == '1' \
-        or EccGlobalData.gConfig.NamingConventionCheckAll == '1'\
-        or EccGlobalData.gConfig.CheckAll == '1':
-            for Dirpath, Dirnames, Filenames in self.WalkTree():
-                for F in Filenames:
-                    if os.path.splitext(F)[1] in ('.h', '.c'):
-                        FullName = os.path.join(Dirpath, F)
-                        Id = c.GetTableID(FullName)
-                        if Id < 0:
-                            continue
-                        FileTable = 'Identifier' + str(Id)
-                        self.NamingConventionCheckDefineStatement(FileTable)
-                        self.NamingConventionCheckTypedefStatement(FileTable)
-                        self.NamingConventionCheckIfndefStatement(FileTable)
-                        self.NamingConventionCheckVariableName(FileTable)
-                        self.NamingConventionCheckSingleCharacterVariable(FileTable)
-
-        self.NamingConventionCheckPathName()
-        self.NamingConventionCheckFunctionName()
-
-    # Check whether only capital letters are used for #define declarations
-    def NamingConventionCheckDefineStatement(self, FileTable):
-        if EccGlobalData.gConfig.NamingConventionCheckDefineStatement == '1' or EccGlobalData.gConfig.NamingConventionCheckAll == '1' or EccGlobalData.gConfig.CheckAll == '1':
-            EdkLogger.quiet("Checking naming covention of #define statement ...")
-
-            SqlCommand = """select ID, Value from %s where Model = %s""" % (FileTable, MODEL_IDENTIFIER_MACRO_DEFINE)
-            RecordSet = EccGlobalData.gDb.TblFile.Exec(SqlCommand)
-            for Record in RecordSet:
-                Name = Record[1].strip().split()[1]
-                if Name.find('(') != -1:
-                    Name = Name[0:Name.find('(')]
-                if Name.upper() != Name:
-                    if not EccGlobalData.gException.IsException(ERROR_NAMING_CONVENTION_CHECK_DEFINE_STATEMENT, Name):
-                        EccGlobalData.gDb.TblReport.Insert(ERROR_NAMING_CONVENTION_CHECK_DEFINE_STATEMENT, OtherMsg="The #define name [%s] does not follow the rules" % (Name), BelongsToTable=FileTable, BelongsToItem=Record[0])
-
-    # Check whether only capital letters are used for typedef declarations
-    def NamingConventionCheckTypedefStatement(self, FileTable):
-        if EccGlobalData.gConfig.NamingConventionCheckTypedefStatement == '1' or EccGlobalData.gConfig.NamingConventionCheckAll == '1' or EccGlobalData.gConfig.CheckAll == '1':
-            EdkLogger.quiet("Checking naming covention of #typedef statement ...")
-
-            SqlCommand = """select ID, Name from %s where Model = %s""" % (FileTable, MODEL_IDENTIFIER_TYPEDEF)
-            RecordSet = EccGlobalData.gDb.TblFile.Exec(SqlCommand)
-            for Record in RecordSet:
-                Name = Record[1].strip()
-                if Name != '' and Name != None:
-                    if Name[0] == '(':
-                        Name = Name[1:Name.find(')')]
-                    if Name.find('(') > -1:
-                        Name = Name[Name.find('(') + 1 : Name.find(')')]
-                    Name = Name.replace('WINAPI', '')
-                    Name = Name.replace('*', '').strip()
-                    if Name.upper() != Name:
-                        if not EccGlobalData.gException.IsException(ERROR_NAMING_CONVENTION_CHECK_TYPEDEF_STATEMENT, Name):
-                            EccGlobalData.gDb.TblReport.Insert(ERROR_NAMING_CONVENTION_CHECK_TYPEDEF_STATEMENT, OtherMsg="The #typedef name [%s] does not follow the rules" % (Name), BelongsToTable=FileTable, BelongsToItem=Record[0])
-
-    # Check whether the #ifndef at the start of an include file uses both prefix and postfix underscore characters, '_'.
-    def NamingConventionCheckIfndefStatement(self, FileTable):
-        if EccGlobalData.gConfig.NamingConventionCheckTypedefStatement == '1' or EccGlobalData.gConfig.NamingConventionCheckAll == '1' or EccGlobalData.gConfig.CheckAll == '1':
-            EdkLogger.quiet("Checking naming covention of #ifndef statement ...")
-
-            SqlCommand = """select ID, Value from %s where Model = %s""" % (FileTable, MODEL_IDENTIFIER_MACRO_IFNDEF)
-            RecordSet = EccGlobalData.gDb.TblFile.Exec(SqlCommand)
-            for Record in RecordSet:
-                Name = Record[1].replace('#ifndef', '').strip()
-                if Name[0] != '_' or Name[-1] != '_':
-                    if not EccGlobalData.gException.IsException(ERROR_NAMING_CONVENTION_CHECK_IFNDEF_STATEMENT, Name):
-                        EccGlobalData.gDb.TblReport.Insert(ERROR_NAMING_CONVENTION_CHECK_IFNDEF_STATEMENT, OtherMsg="The #ifndef name [%s] does not follow the rules" % (Name), BelongsToTable=FileTable, BelongsToItem=Record[0])
-
-    # Rule for path name, variable name and function name
-    # 1. First character should be upper case
-    # 2. Existing lower case in a word
-    # 3. No space existence
-    # Check whether the path name followed the rule
-    def NamingConventionCheckPathName(self):
-        if EccGlobalData.gConfig.NamingConventionCheckPathName == '1' or EccGlobalData.gConfig.NamingConventionCheckAll == '1' or EccGlobalData.gConfig.CheckAll == '1':
-            EdkLogger.quiet("Checking naming covention of file path name ...")
-            Pattern = re.compile(r'^[A-Z]+\S*[a-z]\S*$')
-            SqlCommand = """select ID, Name from File"""
-            RecordSet = EccGlobalData.gDb.TblFile.Exec(SqlCommand)
-            for Record in RecordSet:
-                if not Pattern.match(Record[1]):
-                    if not EccGlobalData.gException.IsException(ERROR_NAMING_CONVENTION_CHECK_PATH_NAME, Record[1]):
-                        EccGlobalData.gDb.TblReport.Insert(ERROR_NAMING_CONVENTION_CHECK_PATH_NAME, OtherMsg="The file path [%s] does not follow the rules" % (Record[1]), BelongsToTable='File', BelongsToItem=Record[0])
-
-    # Rule for path name, variable name and function name
-    # 1. First character should be upper case
-    # 2. Existing lower case in a word
-    # 3. No space existence
-    # 4. Global variable name must start with a 'g'
-    # Check whether the variable name followed the rule
-    def NamingConventionCheckVariableName(self, FileTable):
-        if EccGlobalData.gConfig.NamingConventionCheckVariableName == '1' or EccGlobalData.gConfig.NamingConventionCheckAll == '1' or EccGlobalData.gConfig.CheckAll == '1':
-            EdkLogger.quiet("Checking naming covention of variable name ...")
-            Pattern = re.compile(r'^[A-Zgm]+\S*[a-z]\S*$')
-
-            SqlCommand = """select ID, Name from %s where Model = %s""" % (FileTable, MODEL_IDENTIFIER_VARIABLE)
-            RecordSet = EccGlobalData.gDb.TblFile.Exec(SqlCommand)
-            for Record in RecordSet:
-                Var = Record[1]
-                if Var.startswith('CONST'):
-                    Var = Var[5:].lstrip()
-                if not Pattern.match(Var):
-                    if not EccGlobalData.gException.IsException(ERROR_NAMING_CONVENTION_CHECK_VARIABLE_NAME, Record[1]):
-                        EccGlobalData.gDb.TblReport.Insert(ERROR_NAMING_CONVENTION_CHECK_VARIABLE_NAME, OtherMsg="The variable name [%s] does not follow the rules" % (Record[1]), BelongsToTable=FileTable, BelongsToItem=Record[0])
-
-    # Rule for path name, variable name and function name
-    # 1. First character should be upper case
-    # 2. Existing lower case in a word
-    # 3. No space existence
-    # Check whether the function name followed the rule
-    def NamingConventionCheckFunctionName(self):
-        if EccGlobalData.gConfig.NamingConventionCheckFunctionName == '1' or EccGlobalData.gConfig.NamingConventionCheckAll == '1' or EccGlobalData.gConfig.CheckAll == '1':
-            EdkLogger.quiet("Checking naming covention of function name ...")
-            Pattern = re.compile(r'^[A-Z]+\S*[a-z]\S*$')
-            SqlCommand = """select ID, Name from Function"""
-            RecordSet = EccGlobalData.gDb.TblFile.Exec(SqlCommand)
-            for Record in RecordSet:
-                if not Pattern.match(Record[1]):
-                    if not EccGlobalData.gException.IsException(ERROR_NAMING_CONVENTION_CHECK_FUNCTION_NAME, Record[1]):
-                        EccGlobalData.gDb.TblReport.Insert(ERROR_NAMING_CONVENTION_CHECK_FUNCTION_NAME, OtherMsg="The function name [%s] does not follow the rules" % (Record[1]), BelongsToTable='Function', BelongsToItem=Record[0])
-
-    # Check whether NO use short variable name with single character
-    def NamingConventionCheckSingleCharacterVariable(self, FileTable):
-        if EccGlobalData.gConfig.NamingConventionCheckSingleCharacterVariable == '1' or EccGlobalData.gConfig.NamingConventionCheckAll == '1' or EccGlobalData.gConfig.CheckAll == '1':
-            EdkLogger.quiet("Checking naming covention of single character variable name ...")
-
-            SqlCommand = """select ID, Name from %s where Model = %s""" % (FileTable, MODEL_IDENTIFIER_VARIABLE)
-            RecordSet = EccGlobalData.gDb.TblFile.Exec(SqlCommand)
-            for Record in RecordSet:
-                Variable = Record[1].replace('*', '')
-                if len(Variable) == 1:
-                    if not EccGlobalData.gException.IsException(ERROR_NAMING_CONVENTION_CHECK_SINGLE_CHARACTER_VARIABLE, Record[1]):
-                        EccGlobalData.gDb.TblReport.Insert(ERROR_NAMING_CONVENTION_CHECK_SINGLE_CHARACTER_VARIABLE, OtherMsg="The variable name [%s] does not follow the rules" % (Record[1]), BelongsToTable=FileTable, BelongsToItem=Record[0])
-
-##
-#
-# This acts like the main() function for the script, unless it is 'import'ed into another
-# script.
-#
-if __name__ == '__main__':
-    Check = Check()
-    Check.Check()
+## @file
+# This file is used to define checkpoints used by ECC tool
+#
+# Copyright (c) 2008 - 2015, Intel Corporation. All rights reserved.<BR>
+# This program and the accompanying materials
+# are licensed and made available under the terms and conditions of the BSD License
+# which accompanies this distribution.  The full text of the license may be found at
+# http://opensource.org/licenses/bsd-license.php
+#
+# THE PROGRAM IS DISTRIBUTED UNDER THE BSD LICENSE ON AN "AS IS" BASIS,
+# WITHOUT WARRANTIES OR REPRESENTATIONS OF ANY KIND, EITHER EXPRESS OR IMPLIED.
+#
+import Common.LongFilePathOs as os
+import re
+from CommonDataClass.DataClass import *
+import Common.DataType as DT
+from EccToolError import *
+from MetaDataParser import ParseHeaderCommentSection
+import EccGlobalData
+import c
+from Common.LongFilePathSupport import OpenLongFilePath as open
+from Common.MultipleWorkspace import MultipleWorkspace as mws
+
+## Check
+#
+# This class is to define checkpoints used by ECC tool
+#
+# @param object:          Inherited from object class
+#
+class Check(object):
+    def __init__(self):
+        pass
+
+    # Check all required checkpoints
+    def Check(self):
+        self.GeneralCheck()
+        self.MetaDataFileCheck()
+        self.DoxygenCheck()
+        self.IncludeFileCheck()
+        self.PredicateExpressionCheck()
+        self.DeclAndDataTypeCheck()
+        self.FunctionLayoutCheck()
+        self.NamingConventionCheck()
+
+    # Check UNI files
+    def UniCheck(self):
+        if EccGlobalData.gConfig.GeneralCheckUni == '1' or EccGlobalData.gConfig.GeneralCheckAll == '1' or EccGlobalData.gConfig.CheckAll == '1':
+            EdkLogger.quiet("Checking whether UNI file is UTF-16 ...")
+            SqlCommand = """select ID, FullPath, ExtName from File where ExtName like 'uni'"""
+            RecordSet = EccGlobalData.gDb.TblFile.Exec(SqlCommand)
+            for Record in RecordSet:
+                File = Record[1]
+                FileIn = open(File, 'rb').read(2)
+                if FileIn != '\xff\xfe':
+                    OtherMsg = "File %s is not a valid UTF-16 UNI file" % Record[1]
+                    EccGlobalData.gDb.TblReport.Insert(ERROR_GENERAL_CHECK_UNI, OtherMsg=OtherMsg, BelongsToTable='File', BelongsToItem=Record[0])
+
+    # General Checking
+    def GeneralCheck(self):
+        self.GeneralCheckNonAcsii()
+        self.UniCheck()
+
+    # Check whether file has non ACSII char
+    def GeneralCheckNonAcsii(self):
+        if EccGlobalData.gConfig.GeneralCheckNonAcsii == '1' or EccGlobalData.gConfig.GeneralCheckAll == '1' or EccGlobalData.gConfig.CheckAll == '1':
+            EdkLogger.quiet("Checking Non-ACSII char in file ...")
+            SqlCommand = """select ID, FullPath, ExtName from File where ExtName in ('.dec', '.inf', '.dsc', 'c', 'h')"""
+            RecordSet = EccGlobalData.gDb.TblFile.Exec(SqlCommand)
+            for Record in RecordSet:
+                if Record[2].upper() not in EccGlobalData.gConfig.BinaryExtList:
+                    op = open(Record[1]).readlines()
+                    IndexOfLine = 0
+                    for Line in op:
+                        IndexOfLine += 1
+                        IndexOfChar = 0
+                        for Char in Line:
+                            IndexOfChar += 1
+                            if ord(Char) > 126:
+                                OtherMsg = "File %s has Non-ASCII char at line %s column %s" % (Record[1], IndexOfLine, IndexOfChar)
+                                EccGlobalData.gDb.TblReport.Insert(ERROR_GENERAL_CHECK_NON_ACSII, OtherMsg=OtherMsg, BelongsToTable='File', BelongsToItem=Record[0])
+
+    # C Function Layout Checking
+    def FunctionLayoutCheck(self):
+        self.FunctionLayoutCheckReturnType()
+        self.FunctionLayoutCheckModifier()
+        self.FunctionLayoutCheckName()
+        self.FunctionLayoutCheckPrototype()
+        self.FunctionLayoutCheckBody()
+        self.FunctionLayoutCheckLocalVariable()
+
+    def WalkTree(self):
+        IgnoredPattern = c.GetIgnoredDirListPattern()
+        for Dirpath, Dirnames, Filenames in os.walk(EccGlobalData.gTarget):
+            for Dir in Dirnames:
+                Dirname = os.path.join(Dirpath, Dir)
+                if os.path.islink(Dirname):
+                    Dirname = os.path.realpath(Dirname)
+                    if os.path.isdir(Dirname):
+                        # symlinks to directories are treated as directories
+                        Dirnames.remove(Dir)
+                        Dirnames.append(Dirname)
+            if IgnoredPattern.match(Dirpath.upper()):
+                continue
+            for f in Filenames[:]:
+                if f.lower() in EccGlobalData.gConfig.SkipFileList:
+                    Filenames.remove(f)
+            yield (Dirpath, Dirnames, Filenames)
+
+    # Check whether return type exists and in the first line
+    def FunctionLayoutCheckReturnType(self):
+        if EccGlobalData.gConfig.CFunctionLayoutCheckReturnType == '1' or EccGlobalData.gConfig.CFunctionLayoutCheckAll == '1' or EccGlobalData.gConfig.CheckAll == '1':
+            EdkLogger.quiet("Checking function layout return type ...")
+
+#            for Dirpath, Dirnames, Filenames in self.WalkTree():
+#                for F in Filenames:
+#                    if os.path.splitext(F)[1] in ('.c', '.h'):
+#                        FullName = os.path.join(Dirpath, F)
+#                        c.CheckFuncLayoutReturnType(FullName)
+            for FullName in EccGlobalData.gCFileList + EccGlobalData.gHFileList:
+                c.CheckFuncLayoutReturnType(FullName)
+
+    # Check whether any optional functional modifiers exist and next to the return type
+    def FunctionLayoutCheckModifier(self):
+        if EccGlobalData.gConfig.CFunctionLayoutCheckOptionalFunctionalModifier == '1' or EccGlobalData.gConfig.CFunctionLayoutCheckAll == '1' or EccGlobalData.gConfig.CheckAll == '1':
+            EdkLogger.quiet("Checking function layout modifier ...")
+
+#            for Dirpath, Dirnames, Filenames in self.WalkTree():
+#                for F in Filenames:
+#                    if os.path.splitext(F)[1] in ('.c', '.h'):
+#                        FullName = os.path.join(Dirpath, F)
+#                        c.CheckFuncLayoutModifier(FullName)
+            for FullName in EccGlobalData.gCFileList + EccGlobalData.gHFileList:
+                c.CheckFuncLayoutModifier(FullName)
+
+    # Check whether the next line contains the function name, left justified, followed by the beginning of the parameter list
+    # Check whether the closing parenthesis is on its own line and also indented two spaces
+    def FunctionLayoutCheckName(self):
+        if EccGlobalData.gConfig.CFunctionLayoutCheckFunctionName == '1' or EccGlobalData.gConfig.CFunctionLayoutCheckAll == '1' or EccGlobalData.gConfig.CheckAll == '1':
+            EdkLogger.quiet("Checking function layout function name ...")
+
+#            for Dirpath, Dirnames, Filenames in self.WalkTree():
+#                for F in Filenames:
+#                    if os.path.splitext(F)[1] in ('.c', '.h'):
+#                        FullName = os.path.join(Dirpath, F)
+#                        c.CheckFuncLayoutName(FullName)
+            for FullName in EccGlobalData.gCFileList + EccGlobalData.gHFileList:
+                c.CheckFuncLayoutName(FullName)
+
+    # Check whether the function prototypes in include files have the same form as function definitions
+    def FunctionLayoutCheckPrototype(self):
+        if EccGlobalData.gConfig.CFunctionLayoutCheckFunctionPrototype == '1' or EccGlobalData.gConfig.CFunctionLayoutCheckAll == '1' or EccGlobalData.gConfig.CheckAll == '1':
+            EdkLogger.quiet("Checking function layout function prototype ...")
+
+#            for Dirpath, Dirnames, Filenames in self.WalkTree():
+#                for F in Filenames:
+#                    if os.path.splitext(F)[1] in ('.c'):
+#                        FullName = os.path.join(Dirpath, F)
+#                        EdkLogger.quiet("[PROTOTYPE]" + FullName)
+#                        c.CheckFuncLayoutPrototype(FullName)
+            for FullName in EccGlobalData.gCFileList:
+                EdkLogger.quiet("[PROTOTYPE]" + FullName)
+                c.CheckFuncLayoutPrototype(FullName)
+
+    # Check whether the body of a function is contained by open and close braces that must be in the first column
+    def FunctionLayoutCheckBody(self):
+        if EccGlobalData.gConfig.CFunctionLayoutCheckFunctionBody == '1' or EccGlobalData.gConfig.CFunctionLayoutCheckAll == '1' or EccGlobalData.gConfig.CheckAll == '1':
+            EdkLogger.quiet("Checking function layout function body ...")
+
+#            for Dirpath, Dirnames, Filenames in self.WalkTree():
+#                for F in Filenames:
+#                    if os.path.splitext(F)[1] in ('.c'):
+#                        FullName = os.path.join(Dirpath, F)
+#                        c.CheckFuncLayoutBody(FullName)
+            for FullName in EccGlobalData.gCFileList:
+                c.CheckFuncLayoutBody(FullName)
+
+    # Check whether the data declarations is the first code in a module.
+    # self.CFunctionLayoutCheckDataDeclaration = 1
+    # Check whether no initialization of a variable as part of its declaration
+    def FunctionLayoutCheckLocalVariable(self):
+        if EccGlobalData.gConfig.CFunctionLayoutCheckNoInitOfVariable == '1' or EccGlobalData.gConfig.CFunctionLayoutCheckAll == '1' or EccGlobalData.gConfig.CheckAll == '1':
+            EdkLogger.quiet("Checking function layout local variables ...")
+
+#            for Dirpath, Dirnames, Filenames in self.WalkTree():
+#                for F in Filenames:
+#                    if os.path.splitext(F)[1] in ('.c'):
+#                        FullName = os.path.join(Dirpath, F)
+#                        c.CheckFuncLayoutLocalVariable(FullName)
+
+            for FullName in EccGlobalData.gCFileList:
+                c.CheckFuncLayoutLocalVariable(FullName)
+
+    # Check whether no use of STATIC for functions
+    # self.CFunctionLayoutCheckNoStatic = 1
+
+    # Declarations and Data Types Checking
+    def DeclAndDataTypeCheck(self):
+        self.DeclCheckNoUseCType()
+        self.DeclCheckInOutModifier()
+        self.DeclCheckEFIAPIModifier()
+        self.DeclCheckEnumeratedType()
+        self.DeclCheckStructureDeclaration()
+        self.DeclCheckSameStructure()
+        self.DeclCheckUnionType()
+
+
+    # Check whether no use of int, unsigned, char, void, static, long in any .c, .h or .asl files.
+    def DeclCheckNoUseCType(self):
+        if EccGlobalData.gConfig.DeclarationDataTypeCheckNoUseCType == '1' or EccGlobalData.gConfig.DeclarationDataTypeCheckAll == '1' or EccGlobalData.gConfig.CheckAll == '1':
+            EdkLogger.quiet("Checking Declaration No use C type ...")
+
+#            for Dirpath, Dirnames, Filenames in self.WalkTree():
+#                for F in Filenames:
+#                    if os.path.splitext(F)[1] in ('.h', '.c'):
+#                        FullName = os.path.join(Dirpath, F)
+#                        c.CheckDeclNoUseCType(FullName)
+            for FullName in EccGlobalData.gCFileList + EccGlobalData.gHFileList:
+                c.CheckDeclNoUseCType(FullName)
+
+    # Check whether the modifiers IN, OUT, OPTIONAL, and UNALIGNED are used only to qualify arguments to a function and should not appear in a data type declaration
+    def DeclCheckInOutModifier(self):
+        if EccGlobalData.gConfig.DeclarationDataTypeCheckInOutModifier == '1' or EccGlobalData.gConfig.DeclarationDataTypeCheckAll == '1' or EccGlobalData.gConfig.CheckAll == '1':
+            EdkLogger.quiet("Checking Declaration argument modifier ...")
+
+#            for Dirpath, Dirnames, Filenames in self.WalkTree():
+#                for F in Filenames:
+#                    if os.path.splitext(F)[1] in ('.h', '.c'):
+#                        FullName = os.path.join(Dirpath, F)
+#                        c.CheckDeclArgModifier(FullName)
+            for FullName in EccGlobalData.gCFileList + EccGlobalData.gHFileList:
+                c.CheckDeclArgModifier(FullName)
+
+    # Check whether the EFIAPI modifier should be used at the entry of drivers, events, and member functions of protocols
+    def DeclCheckEFIAPIModifier(self):
+        if EccGlobalData.gConfig.DeclarationDataTypeCheckEFIAPIModifier == '1' or EccGlobalData.gConfig.DeclarationDataTypeCheckAll == '1' or EccGlobalData.gConfig.CheckAll == '1':
+            pass
+
+    # Check whether Enumerated Type has a 'typedef' and the name is capital
+    def DeclCheckEnumeratedType(self):
+        if EccGlobalData.gConfig.DeclarationDataTypeCheckEnumeratedType == '1' or EccGlobalData.gConfig.DeclarationDataTypeCheckAll == '1' or EccGlobalData.gConfig.CheckAll == '1':
+            EdkLogger.quiet("Checking Declaration enum typedef ...")
+
+#            for Dirpath, Dirnames, Filenames in self.WalkTree():
+#                for F in Filenames:
+#                    if os.path.splitext(F)[1] in ('.h', '.c'):
+#                        FullName = os.path.join(Dirpath, F)
+#                        EdkLogger.quiet("[ENUM]" + FullName)
+#                        c.CheckDeclEnumTypedef(FullName)
+            for FullName in EccGlobalData.gCFileList + EccGlobalData.gHFileList:
+                EdkLogger.quiet("[ENUM]" + FullName)
+                c.CheckDeclEnumTypedef(FullName)
+
+    # Check whether Structure Type has a 'typedef' and the name is capital
+    def DeclCheckStructureDeclaration(self):
+        if EccGlobalData.gConfig.DeclarationDataTypeCheckStructureDeclaration == '1' or EccGlobalData.gConfig.DeclarationDataTypeCheckAll == '1' or EccGlobalData.gConfig.CheckAll == '1':
+            EdkLogger.quiet("Checking Declaration struct typedef ...")
+
+#            for Dirpath, Dirnames, Filenames in self.WalkTree():
+#                for F in Filenames:
+#                    if os.path.splitext(F)[1] in ('.h', '.c'):
+#                        FullName = os.path.join(Dirpath, F)
+#                        EdkLogger.quiet("[STRUCT]" + FullName)
+#                        c.CheckDeclStructTypedef(FullName)
+            for FullName in EccGlobalData.gCFileList + EccGlobalData.gHFileList:
+                EdkLogger.quiet("[STRUCT]" + FullName)
+                c.CheckDeclStructTypedef(FullName)
+
+    # Check whether having same Structure
+    def DeclCheckSameStructure(self):
+        if EccGlobalData.gConfig.DeclarationDataTypeCheckSameStructure == '1' or EccGlobalData.gConfig.DeclarationDataTypeCheckAll == '1' or EccGlobalData.gConfig.CheckAll == '1':
+            EdkLogger.quiet("Checking same struct ...")
+            AllStructure = {}
+            for IdentifierTable in EccGlobalData.gIdentifierTableList:
+                SqlCommand = """select ID, Name, BelongsToFile from %s where Model = %s""" % (IdentifierTable, MODEL_IDENTIFIER_STRUCTURE)
+                RecordSet = EccGlobalData.gDb.TblFile.Exec(SqlCommand)
+                for Record in RecordSet:
+                    if Record[1] != '':
+                        if Record[1] not in AllStructure.keys():
+                            AllStructure[Record[1]] = Record[2]
+                        else:
+                            ID = AllStructure[Record[1]]
+                            SqlCommand = """select FullPath from File where ID = %s """ % ID
+                            NewRecordSet = EccGlobalData.gDb.TblFile.Exec(SqlCommand)
+                            OtherMsg = "The structure name '%s' is duplicate" % Record[1]
+                            if NewRecordSet != []:
+                                OtherMsg = "The structure name [%s] is duplicate with the one defined in %s, maybe struct NOT typedefed or the typedef new type NOT used to qualify variables" % (Record[1], NewRecordSet[0][0])
+                            if not EccGlobalData.gException.IsException(ERROR_DECLARATION_DATA_TYPE_CHECK_SAME_STRUCTURE, Record[1]):
+                                EccGlobalData.gDb.TblReport.Insert(ERROR_DECLARATION_DATA_TYPE_CHECK_SAME_STRUCTURE, OtherMsg=OtherMsg, BelongsToTable=IdentifierTable, BelongsToItem=Record[0])
+
+    # Check whether Union Type has a 'typedef' and the name is capital
+    def DeclCheckUnionType(self):
+        if EccGlobalData.gConfig.DeclarationDataTypeCheckUnionType == '1' or EccGlobalData.gConfig.DeclarationDataTypeCheckAll == '1' or EccGlobalData.gConfig.CheckAll == '1':
+            EdkLogger.quiet("Checking Declaration union typedef ...")
+
+#            for Dirpath, Dirnames, Filenames in self.WalkTree():
+#                for F in Filenames:
+#                    if os.path.splitext(F)[1] in ('.h', '.c'):
+#                        FullName = os.path.join(Dirpath, F)
+#                        EdkLogger.quiet("[UNION]" + FullName)
+#                        c.CheckDeclUnionTypedef(FullName)
+            for FullName in EccGlobalData.gCFileList + EccGlobalData.gHFileList:
+                EdkLogger.quiet("[UNION]" + FullName)
+                c.CheckDeclUnionTypedef(FullName)
+
+    # Predicate Expression Checking
+    def PredicateExpressionCheck(self):
+        self.PredicateExpressionCheckBooleanValue()
+        self.PredicateExpressionCheckNonBooleanOperator()
+        self.PredicateExpressionCheckComparisonNullType()
+
+    # Check whether Boolean values, variable type BOOLEAN not use explicit comparisons to TRUE or FALSE
+    def PredicateExpressionCheckBooleanValue(self):
+        if EccGlobalData.gConfig.PredicateExpressionCheckBooleanValue == '1' or EccGlobalData.gConfig.PredicateExpressionCheckAll == '1' or EccGlobalData.gConfig.CheckAll == '1':
+            EdkLogger.quiet("Checking predicate expression Boolean value ...")
+
+#            for Dirpath, Dirnames, Filenames in self.WalkTree():
+#                for F in Filenames:
+#                    if os.path.splitext(F)[1] in ('.c'):
+#                        FullName = os.path.join(Dirpath, F)
+#                        EdkLogger.quiet("[BOOLEAN]" + FullName)
+#                        c.CheckBooleanValueComparison(FullName)
+            for FullName in EccGlobalData.gCFileList:
+                EdkLogger.quiet("[BOOLEAN]" + FullName)
+                c.CheckBooleanValueComparison(FullName)
+
+    # Check whether Non-Boolean comparisons use a compare operator (==, !=, >, < >=, <=).
+    def PredicateExpressionCheckNonBooleanOperator(self):
+        if EccGlobalData.gConfig.PredicateExpressionCheckNonBooleanOperator == '1' or EccGlobalData.gConfig.PredicateExpressionCheckAll == '1' or EccGlobalData.gConfig.CheckAll == '1':
+            EdkLogger.quiet("Checking predicate expression Non-Boolean variable...")
+
+#            for Dirpath, Dirnames, Filenames in self.WalkTree():
+#                for F in Filenames:
+#                    if os.path.splitext(F)[1] in ('.c'):
+#                        FullName = os.path.join(Dirpath, F)
+#                        EdkLogger.quiet("[NON-BOOLEAN]" + FullName)
+#                        c.CheckNonBooleanValueComparison(FullName)
+            for FullName in EccGlobalData.gCFileList:
+                EdkLogger.quiet("[NON-BOOLEAN]" + FullName)
+                c.CheckNonBooleanValueComparison(FullName)
+
+    # Check whether a comparison of any pointer to zero must be done via the NULL type
+    def PredicateExpressionCheckComparisonNullType(self):
+        if EccGlobalData.gConfig.PredicateExpressionCheckComparisonNullType == '1' or EccGlobalData.gConfig.PredicateExpressionCheckAll == '1' or EccGlobalData.gConfig.CheckAll == '1':
+            EdkLogger.quiet("Checking predicate expression NULL pointer ...")
+
+#            for Dirpath, Dirnames, Filenames in self.WalkTree():
+#                for F in Filenames:
+#                    if os.path.splitext(F)[1] in ('.c'):
+#                        FullName = os.path.join(Dirpath, F)
+#                        EdkLogger.quiet("[POINTER]" + FullName)
+#                        c.CheckPointerNullComparison(FullName)
+            for FullName in EccGlobalData.gCFileList:
+                EdkLogger.quiet("[POINTER]" + FullName)
+                c.CheckPointerNullComparison(FullName)
+
+    # Include file checking
+    def IncludeFileCheck(self):
+        self.IncludeFileCheckIfndef()
+        self.IncludeFileCheckData()
+        self.IncludeFileCheckSameName()
+
+    # Check whether having include files with same name
+    def IncludeFileCheckSameName(self):
+        if EccGlobalData.gConfig.IncludeFileCheckSameName == '1' or EccGlobalData.gConfig.IncludeFileCheckAll == '1' or EccGlobalData.gConfig.CheckAll == '1':
+            EdkLogger.quiet("Checking same header file name ...")
+            SqlCommand = """select ID, FullPath from File
+                            where Model = 1002 order by Name """
+            RecordDict = {}
+            RecordSet = EccGlobalData.gDb.TblFile.Exec(SqlCommand)
+            for Record in RecordSet:
+                List = Record[1].replace('/', '\\').split('\\')
+                if len(List) >= 2:
+                    Key = List[-2] + '\\' + List[-1]
+                else:
+                    Key = List[0]
+                if Key not in RecordDict:
+                    RecordDict[Key] = [Record]
+                else:
+                    RecordDict[Key].append(Record)
+
+            for Key in RecordDict:
+                if len(RecordDict[Key]) > 1:
+                    for Item in RecordDict[Key]:
+                        Path = mws.relpath(Item[1], EccGlobalData.gWorkspace)
+                        if not EccGlobalData.gException.IsException(ERROR_INCLUDE_FILE_CHECK_NAME, Path):
+                            EccGlobalData.gDb.TblReport.Insert(ERROR_INCLUDE_FILE_CHECK_NAME, OtherMsg="The file name for [%s] is duplicate" % Path, BelongsToTable='File', BelongsToItem=Item[0])
+
+    # Check whether all include file contents is guarded by a #ifndef statement.
+    def IncludeFileCheckIfndef(self):
+        if EccGlobalData.gConfig.IncludeFileCheckIfndefStatement == '1' or EccGlobalData.gConfig.IncludeFileCheckAll == '1' or EccGlobalData.gConfig.CheckAll == '1':
+            EdkLogger.quiet("Checking header file ifndef ...")
+
+#            for Dirpath, Dirnames, Filenames in self.WalkTree():
+#                for F in Filenames:
+#                    if os.path.splitext(F)[1] in ('.h'):
+#                        FullName = os.path.join(Dirpath, F)
+#                        MsgList = c.CheckHeaderFileIfndef(FullName)
+            for FullName in EccGlobalData.gHFileList:
+                MsgList = c.CheckHeaderFileIfndef(FullName)
+
+    # Check whether include files NOT contain code or define data variables
+    def IncludeFileCheckData(self):
+        if EccGlobalData.gConfig.IncludeFileCheckData == '1' or EccGlobalData.gConfig.IncludeFileCheckAll == '1' or EccGlobalData.gConfig.CheckAll == '1':
+            EdkLogger.quiet("Checking header file data ...")
+
+#            for Dirpath, Dirnames, Filenames in self.WalkTree():
+#                for F in Filenames:
+#                    if os.path.splitext(F)[1] in ('.h'):
+#                        FullName = os.path.join(Dirpath, F)
+#                        MsgList = c.CheckHeaderFileData(FullName)
+            for FullName in EccGlobalData.gHFileList:
+                MsgList = c.CheckHeaderFileData(FullName)
+
+    # Doxygen document checking
+    def DoxygenCheck(self):
+        self.DoxygenCheckFileHeader()
+        self.DoxygenCheckFunctionHeader()
+        self.DoxygenCheckCommentDescription()
+        self.DoxygenCheckCommentFormat()
+        self.DoxygenCheckCommand()
+
+    # Check whether the file headers are followed Doxygen special documentation blocks in section 2.3.5
+    def DoxygenCheckFileHeader(self):
+        if EccGlobalData.gConfig.DoxygenCheckFileHeader == '1' or EccGlobalData.gConfig.DoxygenCheckAll == '1' or EccGlobalData.gConfig.CheckAll == '1':
+            EdkLogger.quiet("Checking Doxygen file header ...")
+
+            for Dirpath, Dirnames, Filenames in self.WalkTree():
+                for F in Filenames:
+                    Ext = os.path.splitext(F)[1]
+                    if Ext in ('.h', '.c'):
+                        FullName = os.path.join(Dirpath, F)
+                        MsgList = c.CheckFileHeaderDoxygenComments(FullName)
+                    elif Ext in ('.inf', '.dec', '.dsc', '.fdf'):
+                        FullName = os.path.join(Dirpath, F)
+                        op = open(FullName).readlines()
+                        FileLinesList = op
+                        LineNo             = 0
+                        CurrentSection     = MODEL_UNKNOWN 
+                        HeaderSectionLines       = []
+                        HeaderCommentStart = False 
+                        HeaderCommentEnd   = False
+                        
+                        for Line in FileLinesList:
+                            LineNo   = LineNo + 1
+                            Line     = Line.strip()
+                            if (LineNo < len(FileLinesList) - 1):
+                                NextLine = FileLinesList[LineNo].strip()
+            
+                            #
+                            # blank line
+                            #
+                            if (Line == '' or not Line) and LineNo == len(FileLinesList):
+                                LastSectionFalg = True
+
+                            #
+                            # check whether file header comment section started
+                            #
+                            if Line.startswith('#') and \
+                                (Line.find('@file') > -1) and \
+                                not HeaderCommentStart:
+                                if CurrentSection != MODEL_UNKNOWN:
+                                    SqlStatement = """ select ID from File where FullPath like '%s'""" % FullName
+                                    ResultSet = EccGlobalData.gDb.TblFile.Exec(SqlStatement)
+                                    for Result in ResultSet:
+                                        Msg = 'INF/DEC/DSC/FDF file header comment should begin with ""## @file"" or ""# @file""at the very top file'
+                                        EccGlobalData.gDb.TblReport.Insert(ERROR_DOXYGEN_CHECK_FILE_HEADER, Msg, "File", Result[0])
+
+                                else:
+                                    CurrentSection = MODEL_IDENTIFIER_FILE_HEADER
+                                    #
+                                    # Append the first line to section lines.
+                                    #
+                                    HeaderSectionLines.append((Line, LineNo))
+                                    HeaderCommentStart = True
+                                    continue        
+            
+                            #
+                            # Collect Header content.
+                            #
+                            if (Line.startswith('#') and CurrentSection == MODEL_IDENTIFIER_FILE_HEADER) and\
+                                HeaderCommentStart and not Line.startswith('##') and not\
+                                HeaderCommentEnd and NextLine != '':
+                                HeaderSectionLines.append((Line, LineNo))
+                                continue
+                            #
+                            # Header content end
+                            #
+                            if (Line.startswith('##') or not Line.strip().startswith("#")) and HeaderCommentStart \
+                                and not HeaderCommentEnd:
+                                if Line.startswith('##'):
+                                    HeaderCommentEnd = True
+                                HeaderSectionLines.append((Line, LineNo))
+                                ParseHeaderCommentSection(HeaderSectionLines, FullName)
+                                break
+                        if HeaderCommentStart == False:
+                            SqlStatement = """ select ID from File where FullPath like '%s'""" % FullName
+                            ResultSet = EccGlobalData.gDb.TblFile.Exec(SqlStatement)
+                            for Result in ResultSet:
+                                Msg = 'INF/DEC/DSC/FDF file header comment should begin with ""## @file"" or ""# @file"" at the very top file'
+                                EccGlobalData.gDb.TblReport.Insert(ERROR_DOXYGEN_CHECK_FILE_HEADER, Msg, "File", Result[0])
+                        if HeaderCommentEnd == False:
+                            SqlStatement = """ select ID from File where FullPath like '%s'""" % FullName
+                            ResultSet = EccGlobalData.gDb.TblFile.Exec(SqlStatement)
+                            for Result in ResultSet:
+                                Msg = 'INF/DEC/DSC/FDF file header comment should end with ""##"" at the end of file header comment block'
+                                # Check whether File header Comment End with '##'
+                                if EccGlobalData.gConfig.HeaderCheckFileCommentEnd == '1' or EccGlobalData.gConfig.HeaderCheckAll == '1' or EccGlobalData.gConfig.CheckAll == '1':
+                                    EccGlobalData.gDb.TblReport.Insert(ERROR_DOXYGEN_CHECK_FILE_HEADER, Msg, "File", Result[0])
+
+                                     
+
+    # Check whether the function headers are followed Doxygen special documentation blocks in section 2.3.5
+    def DoxygenCheckFunctionHeader(self):
+        if EccGlobalData.gConfig.DoxygenCheckFunctionHeader == '1' or EccGlobalData.gConfig.DoxygenCheckAll == '1' or EccGlobalData.gConfig.CheckAll == '1':
+            EdkLogger.quiet("Checking Doxygen function header ...")
+
+#            for Dirpath, Dirnames, Filenames in self.WalkTree():
+#                for F in Filenames:
+#                    if os.path.splitext(F)[1] in ('.h', '.c'):
+#                        FullName = os.path.join(Dirpath, F)
+#                        MsgList = c.CheckFuncHeaderDoxygenComments(FullName)
+            for FullName in EccGlobalData.gCFileList + EccGlobalData.gHFileList:
+                MsgList = c.CheckFuncHeaderDoxygenComments(FullName)
+
+
+    # Check whether the first line of text in a comment block is a brief description of the element being documented.
+    # The brief description must end with a period.
+    def DoxygenCheckCommentDescription(self):
+        if EccGlobalData.gConfig.DoxygenCheckCommentDescription == '1' or EccGlobalData.gConfig.DoxygenCheckAll == '1' or EccGlobalData.gConfig.CheckAll == '1':
+            pass
+
+    # Check whether comment lines with '///< ... text ...' format, if it is used, it should be after the code section.
+    def DoxygenCheckCommentFormat(self):
+        if EccGlobalData.gConfig.DoxygenCheckCommentFormat == '1' or EccGlobalData.gConfig.DoxygenCheckAll == '1' or EccGlobalData.gConfig.CheckAll == '1':
+            EdkLogger.quiet("Checking Doxygen comment ///< ...")
+
+#            for Dirpath, Dirnames, Filenames in self.WalkTree():
+#                for F in Filenames:
+#                    if os.path.splitext(F)[1] in ('.h', '.c'):
+#                        FullName = os.path.join(Dirpath, F)
+#                        MsgList = c.CheckDoxygenTripleForwardSlash(FullName)
+            for FullName in EccGlobalData.gCFileList + EccGlobalData.gHFileList:
+                MsgList = c.CheckDoxygenTripleForwardSlash(FullName)
+
+    # Check whether only Doxygen commands allowed to mark the code are @bug and @todo.
+    def DoxygenCheckCommand(self):
+        if EccGlobalData.gConfig.DoxygenCheckCommand == '1' or EccGlobalData.gConfig.DoxygenCheckAll == '1' or EccGlobalData.gConfig.CheckAll == '1':
+            EdkLogger.quiet("Checking Doxygen command ...")
+
+#            for Dirpath, Dirnames, Filenames in self.WalkTree():
+#                for F in Filenames:
+#                    if os.path.splitext(F)[1] in ('.h', '.c'):
+#                        FullName = os.path.join(Dirpath, F)
+#                        MsgList = c.CheckDoxygenCommand(FullName)
+            for FullName in EccGlobalData.gCFileList + EccGlobalData.gHFileList:
+                MsgList = c.CheckDoxygenCommand(FullName)
+
+    # Meta-Data File Processing Checking
+    def MetaDataFileCheck(self):
+        self.MetaDataFileCheckPathName()
+        self.MetaDataFileCheckGenerateFileList()
+        self.MetaDataFileCheckLibraryInstance()
+        self.MetaDataFileCheckLibraryInstanceDependent()
+        self.MetaDataFileCheckLibraryInstanceOrder()
+        self.MetaDataFileCheckLibraryNoUse()
+        self.MetaDataFileCheckLibraryDefinedInDec()
+        self.MetaDataFileCheckBinaryInfInFdf()
+        self.MetaDataFileCheckPcdDuplicate()
+        self.MetaDataFileCheckPcdFlash()
+        self.MetaDataFileCheckPcdNoUse()
+        self.MetaDataFileCheckGuidDuplicate()
+        self.MetaDataFileCheckModuleFileNoUse()
+        self.MetaDataFileCheckPcdType()
+        self.MetaDataFileCheckModuleFileGuidDuplication()
+        self.MetaDataFileCheckModuleFileGuidFormat()
+        self.MetaDataFileCheckModuleFileProtocolFormat()
+        self.MetaDataFileCheckModuleFilePpiFormat()
+        self.MetaDataFileCheckModuleFilePcdFormat()
+
+    # Check whether each file defined in meta-data exists
+    def MetaDataFileCheckPathName(self):
+        if EccGlobalData.gConfig.MetaDataFileCheckPathName == '1' or EccGlobalData.gConfig.MetaDataFileCheckAll == '1' or EccGlobalData.gConfig.CheckAll == '1':
+            # This item is covered when parsing Inf/Dec/Dsc files
+            pass
+
+    # Generate a list for all files defined in meta-data files
+    def MetaDataFileCheckGenerateFileList(self):
+        if EccGlobalData.gConfig.MetaDataFileCheckGenerateFileList == '1' or EccGlobalData.gConfig.MetaDataFileCheckAll == '1' or EccGlobalData.gConfig.CheckAll == '1':
+            # This item is covered when parsing Inf/Dec/Dsc files
+            pass
+
+    # Check whether all Library Instances defined for a given module (or dependent library instance) match the module's type.
+    # Each Library Instance must specify the Supported Module Types in its Inf file,
+    # and any module specifying the library instance must be one of the supported types.
+    def MetaDataFileCheckLibraryInstance(self):
+        if EccGlobalData.gConfig.MetaDataFileCheckLibraryInstance == '1' or EccGlobalData.gConfig.MetaDataFileCheckAll == '1' or EccGlobalData.gConfig.CheckAll == '1':
+            EdkLogger.quiet("Checking for library instance type issue ...")
+            SqlCommand = """select A.ID, A.Value3, B.Value3 from Inf as A left join Inf as B
+                            where A.Value2 = 'LIBRARY_CLASS' and A.Model = %s
+                            and B.Value2 = 'MODULE_TYPE' and B.Model = %s and A.BelongsToFile = B.BelongsToFile
+                            group by A.BelongsToFile""" % (MODEL_META_DATA_HEADER, MODEL_META_DATA_HEADER)
+            RecordSet = EccGlobalData.gDb.TblInf.Exec(SqlCommand)
+            LibraryClasses = {}
+            for Record in RecordSet:
+                List = Record[1].split('|', 1)
+                SupModType = []
+                if len(List) == 1:
+                    SupModType = DT.SUP_MODULE_LIST_STRING.split(DT.TAB_VALUE_SPLIT)
+                elif len(List) == 2:
+                    SupModType = List[1].split()
+
+                if List[0] not in LibraryClasses:
+                    LibraryClasses[List[0]] = SupModType
+                else:
+                    for Item in SupModType:
+                        if Item not in LibraryClasses[List[0]]:
+                            LibraryClasses[List[0]].append(Item)
+
+                if Record[2] != 'BASE' and Record[2] not in SupModType:
+                    EccGlobalData.gDb.TblReport.Insert(ERROR_META_DATA_FILE_CHECK_LIBRARY_INSTANCE_2, OtherMsg="The Library Class '%s' does not specify its supported module types" % (List[0]), BelongsToTable='Inf', BelongsToItem=Record[0])
+
+            SqlCommand = """select A.ID, A.Value1, B.Value3 from Inf as A left join Inf as B
+                            where A.Model = %s and B.Value2 = '%s' and B.Model = %s
+                            and B.BelongsToFile = A.BelongsToFile""" \
+                            % (MODEL_EFI_LIBRARY_CLASS, 'MODULE_TYPE', MODEL_META_DATA_HEADER)
+            RecordSet = EccGlobalData.gDb.TblInf.Exec(SqlCommand)
+            # Merge all LibraryClasses' supmodlist
+            RecordDict = {}
+            for Record in RecordSet:
+                if Record[1] not in RecordDict:
+                    RecordDict[Record[1]] = [str(Record[2])]
+                else:
+                    if Record[2] not in RecordDict[Record[1]]:
+                        RecordDict[Record[1]].append(Record[2])
+
+            for Record in RecordSet:
+                if Record[1] in LibraryClasses:
+                    if Record[2] not in LibraryClasses[Record[1]] and 'BASE' not in RecordDict[Record[1]]:
+                        if not EccGlobalData.gException.IsException(ERROR_META_DATA_FILE_CHECK_LIBRARY_INSTANCE_1, Record[1]):
+                            EccGlobalData.gDb.TblReport.Insert(ERROR_META_DATA_FILE_CHECK_LIBRARY_INSTANCE_1, OtherMsg="The type of Library Class [%s] defined in Inf file does not match the type of the module" % (Record[1]), BelongsToTable='Inf', BelongsToItem=Record[0])
+                else:
+                    if not EccGlobalData.gException.IsException(ERROR_META_DATA_FILE_CHECK_LIBRARY_INSTANCE_1, Record[1]):
+                        EccGlobalData.gDb.TblReport.Insert(ERROR_META_DATA_FILE_CHECK_LIBRARY_INSTANCE_1, OtherMsg="The type of Library Class [%s] defined in Inf file does not match the type of the module" % (Record[1]), BelongsToTable='Inf', BelongsToItem=Record[0])
+
+    # Check whether a Library Instance has been defined for all dependent library classes
+    def MetaDataFileCheckLibraryInstanceDependent(self):
+        if EccGlobalData.gConfig.MetaDataFileCheckLibraryInstanceDependent == '1' or EccGlobalData.gConfig.MetaDataFileCheckAll == '1' or EccGlobalData.gConfig.CheckAll == '1':
+            EdkLogger.quiet("Checking for library instance dependent issue ...")
+            SqlCommand = """select ID, Value1, Value2 from Dsc where Model = %s""" % MODEL_EFI_LIBRARY_CLASS
+            LibraryClasses = EccGlobalData.gDb.TblDsc.Exec(SqlCommand)
+            for LibraryClass in LibraryClasses:
+                if LibraryClass[1].upper() == 'NULL' or LibraryClass[1].startswith('!ifdef') or LibraryClass[1].startswith('!ifndef') or LibraryClass[1].endswith('!endif'):
+                    continue
+                else:
+                    LibraryIns = os.path.normpath(mws.join(EccGlobalData.gWorkspace, LibraryClass[2]))
+                    SkipDirString = '|'.join(EccGlobalData.gConfig.SkipDirList)
+                    p = re.compile(r'.*[\\/](?:%s^\S)[\\/]?.*' % SkipDirString)
+                    if p.match(os.path.split(LibraryIns)[0].upper()):
+                        continue
+                    SqlCommand = """select Value3 from Inf where BelongsToFile =
+                                    (select ID from File where lower(FullPath) = lower('%s'))
+                                    and Value2 = '%s'""" % (LibraryIns, 'LIBRARY_CLASS')
+                    RecordSet = EccGlobalData.gDb.TblInf.Exec(SqlCommand)
+                    IsFound = False
+                    for Record in RecordSet:
+                        LibName = Record[0].split('|', 1)[0]
+                        if LibraryClass[1] == LibName:
+                            IsFound = True
+                    if not IsFound:
+                        if not EccGlobalData.gException.IsException(ERROR_META_DATA_FILE_CHECK_LIBRARY_INSTANCE_DEPENDENT, LibraryClass[1]):
+                            EccGlobalData.gDb.TblReport.Insert(ERROR_META_DATA_FILE_CHECK_LIBRARY_INSTANCE_DEPENDENT, OtherMsg="The Library Class [%s] is not specified in '%s'" % (LibraryClass[1], LibraryClass[2]), BelongsToTable='Dsc', BelongsToItem=LibraryClass[0])
+
+    # Check whether the Library Instances specified by the LibraryClasses sections are listed in order of dependencies
+    def MetaDataFileCheckLibraryInstanceOrder(self):
+        if EccGlobalData.gConfig.MetaDataFileCheckLibraryInstanceOrder == '1' or EccGlobalData.gConfig.MetaDataFileCheckAll == '1' or EccGlobalData.gConfig.CheckAll == '1':
+            # This checkpoint is not necessary for Ecc check
+            pass
+
+    # Check whether the unnecessary inclusion of library classes in the Inf file
+    # Check whether the unnecessary duplication of library classe names in the DSC file
+    def MetaDataFileCheckLibraryNoUse(self):
+        if EccGlobalData.gConfig.MetaDataFileCheckLibraryNoUse == '1' or EccGlobalData.gConfig.MetaDataFileCheckAll == '1' or EccGlobalData.gConfig.CheckAll == '1':
+            EdkLogger.quiet("Checking for library instance not used ...")
+            SqlCommand = """select ID, Value1 from Inf as A where A.Model = %s and A.Value1 not in (select B.Value1 from Dsc as B where Model = %s)""" % (MODEL_EFI_LIBRARY_CLASS, MODEL_EFI_LIBRARY_CLASS)
+            RecordSet = EccGlobalData.gDb.TblInf.Exec(SqlCommand)
+            for Record in RecordSet:
+                if not EccGlobalData.gException.IsException(ERROR_META_DATA_FILE_CHECK_LIBRARY_NO_USE, Record[1]):
+                    EccGlobalData.gDb.TblReport.Insert(ERROR_META_DATA_FILE_CHECK_LIBRARY_NO_USE, OtherMsg="The Library Class [%s] is not used in any platform" % (Record[1]), BelongsToTable='Inf', BelongsToItem=Record[0])
+            SqlCommand = """
+                         select A.ID, A.Value1, A.BelongsToFile, A.StartLine, B.StartLine from Dsc as A left join Dsc as B
+                         where A.Model = %s and B.Model = %s and A.Scope1 = B.Scope1 and A.Scope2 = B.Scope2 and A.ID <> B.ID
+                         and A.Value1 = B.Value1 and A.Value2 <> B.Value2 and A.BelongsToItem = -1 and B.BelongsToItem = -1 and A.StartLine <> B.StartLine and B.BelongsToFile = A.BelongsToFile""" \
+                            % (MODEL_EFI_LIBRARY_CLASS, MODEL_EFI_LIBRARY_CLASS)
+            RecordSet = EccGlobalData.gDb.TblDsc.Exec(SqlCommand)
+            for Record in RecordSet:
+                if Record[3] and Record[4] and Record[3] != Record[4] and Record[1] != 'NULL':
+                    SqlCommand = """select FullPath from File where ID = %s""" % (Record[2])
+                    FilePathList = EccGlobalData.gDb.TblFile.Exec(SqlCommand)
+                    for FilePath in FilePathList:
+                        if not EccGlobalData.gException.IsException(ERROR_META_DATA_FILE_CHECK_LIBRARY_NAME_DUPLICATE, Record[1]):
+                            EccGlobalData.gDb.TblReport.Insert(ERROR_META_DATA_FILE_CHECK_LIBRARY_NAME_DUPLICATE, OtherMsg="The Library Class [%s] is duplicated in '%s' line %s and line %s." % (Record[1], FilePath, Record[3], Record[4]), BelongsToTable='Dsc', BelongsToItem=Record[0])
+    
+    # Check the header file in Include\Library directory whether be defined in the package DEC file.
+    def MetaDataFileCheckLibraryDefinedInDec(self):
+        if EccGlobalData.gConfig.MetaDataFileCheckLibraryDefinedInDec == '1' or EccGlobalData.gConfig.MetaDataFileCheckAll == '1' or EccGlobalData.gConfig.CheckAll == '1':
+            EdkLogger.quiet("Checking for library instance whether be defined in the package dec file ...")
+            SqlCommand = """
+                    select A.Value1, A.StartLine, A.ID, B.Value1 from Inf as A left join Dec as B
+                    on A.Model = B.Model and A.Value1 = B.Value1 where A.Model=%s
+                    """ % MODEL_EFI_LIBRARY_CLASS
+            RecordSet = EccGlobalData.gDb.TblDsc.Exec(SqlCommand)
+            for Record in RecordSet:
+                LibraryInInf, Line, ID, LibraryDec = Record
+                if not LibraryDec:
+                    if not EccGlobalData.gException.IsException(ERROR_META_DATA_FILE_CHECK_LIBRARY_NOT_DEFINED, LibraryInInf):
+                        EccGlobalData.gDb.TblReport.Insert(ERROR_META_DATA_FILE_CHECK_LIBRARY_NOT_DEFINED, \
+                                            OtherMsg="The Library Class [%s] in %s line is not defined in the associated package file." % (LibraryInInf, Line), 
+                                            BelongsToTable='Inf', BelongsToItem=ID)
+    
+    # Check whether an Inf file is specified in the FDF file, but not in the Dsc file, then the Inf file must be for a Binary module only
+    def MetaDataFileCheckBinaryInfInFdf(self):
+        if EccGlobalData.gConfig.MetaDataFileCheckBinaryInfInFdf == '1' or EccGlobalData.gConfig.MetaDataFileCheckAll == '1' or EccGlobalData.gConfig.CheckAll == '1':
+            EdkLogger.quiet("Checking for non-binary modules defined in FDF files ...")
+            SqlCommand = """select A.ID, A.Value1 from Fdf as A
+                         where A.Model = %s
+                         and A.Enabled > -1
+                         and A.Value1 not in
+                         (select B.Value1 from Dsc as B
+                         where B.Model = %s
+                         and B.Enabled > -1)""" % (MODEL_META_DATA_COMPONENT, MODEL_META_DATA_COMPONENT)
+            RecordSet = EccGlobalData.gDb.TblFdf.Exec(SqlCommand)
+            for Record in RecordSet:
+                FdfID = Record[0]
+                FilePath = Record[1]
+                FilePath = os.path.normpath(mws.join(EccGlobalData.gWorkspace, FilePath))
+                SqlCommand = """select ID from Inf where Model = %s and BelongsToFile = (select ID from File where FullPath like '%s')
+                                """ % (MODEL_EFI_SOURCE_FILE, FilePath)
+                NewRecordSet = EccGlobalData.gDb.TblFile.Exec(SqlCommand)
+                if NewRecordSet != []:
+                    if not EccGlobalData.gException.IsException(ERROR_META_DATA_FILE_CHECK_BINARY_INF_IN_FDF, FilePath):
+                        EccGlobalData.gDb.TblReport.Insert(ERROR_META_DATA_FILE_CHECK_BINARY_INF_IN_FDF, OtherMsg="File [%s] defined in FDF file and not in DSC file must be a binary module" % (FilePath), BelongsToTable='Fdf', BelongsToItem=FdfID)
+
+    # Check whether a PCD is set in a Dsc file or the FDF file, but not in both.
+    def MetaDataFileCheckPcdDuplicate(self):
+        if EccGlobalData.gConfig.MetaDataFileCheckPcdDuplicate == '1' or EccGlobalData.gConfig.MetaDataFileCheckAll == '1' or EccGlobalData.gConfig.CheckAll == '1':
+            EdkLogger.quiet("Checking for duplicate PCDs defined in both DSC and FDF files ...")
+            SqlCommand = """
+                         select A.ID, A.Value1, A.Value2, A.BelongsToFile, B.ID, B.Value1, B.Value2, B.BelongsToFile from Dsc as A, Fdf as B
+                         where A.Model >= %s and A.Model < %s
+                         and B.Model >= %s and B.Model < %s
+                         and A.Value1 = B.Value1
+                         and A.Value2 = B.Value2
+                         and A.Enabled > -1
+                         and B.Enabled > -1
+                         group by A.ID
+                         """ % (MODEL_PCD, MODEL_META_DATA_HEADER, MODEL_PCD, MODEL_META_DATA_HEADER)
+            RecordSet = EccGlobalData.gDb.TblDsc.Exec(SqlCommand)
+            for Record in RecordSet:
+                SqlCommand1 = """select Name from File where ID = %s""" % Record[3]
+                SqlCommand2 = """select Name from File where ID = %s""" % Record[7]
+                DscFileName = os.path.splitext(EccGlobalData.gDb.TblDsc.Exec(SqlCommand1)[0][0])[0]
+                FdfFileName = os.path.splitext(EccGlobalData.gDb.TblDsc.Exec(SqlCommand2)[0][0])[0]
+                if DscFileName != FdfFileName:
+                    continue
+                if not EccGlobalData.gException.IsException(ERROR_META_DATA_FILE_CHECK_PCD_DUPLICATE, Record[1] + '.' + Record[2]):
+                    EccGlobalData.gDb.TblReport.Insert(ERROR_META_DATA_FILE_CHECK_PCD_DUPLICATE, OtherMsg="The PCD [%s] is defined in both FDF file and DSC file" % (Record[1] + '.' + Record[2]), BelongsToTable='Dsc', BelongsToItem=Record[0])
+                if not EccGlobalData.gException.IsException(ERROR_META_DATA_FILE_CHECK_PCD_DUPLICATE, Record[5] + '.' + Record[6]):
+                    EccGlobalData.gDb.TblReport.Insert(ERROR_META_DATA_FILE_CHECK_PCD_DUPLICATE, OtherMsg="The PCD [%s] is defined in both FDF file and DSC file" % (Record[5] + '.' + Record[6]), BelongsToTable='Fdf', BelongsToItem=Record[4])
+
+            EdkLogger.quiet("Checking for duplicate PCDs defined in DEC files ...")
+            SqlCommand = """
+                         select A.ID, A.Value1, A.Value2, A.Model, B.Model from Dec as A left join Dec as B
+                         where A.Model >= %s and A.Model < %s
+                         and B.Model >= %s and B.Model < %s
+                         and A.Value1 = B.Value1
+                         and A.Value2 = B.Value2
+                         and A.Scope1 = B.Scope1
+                         and A.ID <> B.ID
+                         and A.Model = B.Model
+                         and A.Enabled > -1
+                         and B.Enabled > -1
+                         and A.BelongsToFile = B.BelongsToFile
+                         group by A.ID
+                         """ % (MODEL_PCD, MODEL_META_DATA_HEADER, MODEL_PCD, MODEL_META_DATA_HEADER)
+            RecordSet = EccGlobalData.gDb.TblDec.Exec(SqlCommand)
+            for Record in RecordSet:
+                RecordCat = Record[1] + '.' + Record[2]
+                if not EccGlobalData.gException.IsException(ERROR_META_DATA_FILE_CHECK_PCD_DUPLICATE, RecordCat):
+                    EccGlobalData.gDb.TblReport.Insert(ERROR_META_DATA_FILE_CHECK_PCD_DUPLICATE, OtherMsg="The PCD [%s] is defined duplicated in DEC file" % RecordCat, BelongsToTable='Dec', BelongsToItem=Record[0])
+
+    # Check whether PCD settings in the FDF file can only be related to flash.
+    def MetaDataFileCheckPcdFlash(self):
+        if EccGlobalData.gConfig.MetaDataFileCheckPcdFlash == '1' or EccGlobalData.gConfig.MetaDataFileCheckAll == '1' or EccGlobalData.gConfig.CheckAll == '1':
+            EdkLogger.quiet("Checking only Flash related PCDs are used in FDF ...")
+            SqlCommand = """
+                         select ID, Value1, Value2, BelongsToFile from Fdf as A
+                         where A.Model >= %s and Model < %s
+                         and A.Enabled > -1
+                         and A.Value2 not like '%%Flash%%'
+                         """ % (MODEL_PCD, MODEL_META_DATA_HEADER)
+            RecordSet = EccGlobalData.gDb.TblFdf.Exec(SqlCommand)
+            for Record in RecordSet:
+                if not EccGlobalData.gException.IsException(ERROR_META_DATA_FILE_CHECK_PCD_FLASH, Record[1] + '.' + Record[2]):
+                    EccGlobalData.gDb.TblReport.Insert(ERROR_META_DATA_FILE_CHECK_PCD_FLASH, OtherMsg="The PCD [%s] defined in FDF file is not related to Flash" % (Record[1] + '.' + Record[2]), BelongsToTable='Fdf', BelongsToItem=Record[0])
+
+    # Check whether PCDs used in Inf files but not specified in Dsc or FDF files
+    def MetaDataFileCheckPcdNoUse(self):
+        if EccGlobalData.gConfig.MetaDataFileCheckPcdNoUse == '1' or EccGlobalData.gConfig.MetaDataFileCheckAll == '1' or EccGlobalData.gConfig.CheckAll == '1':
+            EdkLogger.quiet("Checking for non-specified PCDs ...")
+            SqlCommand = """
+                         select ID, Value1, Value2, BelongsToFile from Inf as A
+                         where A.Model >= %s and Model < %s
+                         and A.Enabled > -1
+                         and (A.Value1, A.Value2) not in
+                             (select Value1, Value2 from Dsc as B
+                              where B.Model >= %s and B.Model < %s
+                              and B.Enabled > -1)
+                         and (A.Value1, A.Value2) not in
+                             (select Value1, Value2 from Fdf as C
+                              where C.Model >= %s and C.Model < %s
+                              and C.Enabled > -1)
+                         """ % (MODEL_PCD, MODEL_META_DATA_HEADER, MODEL_PCD, MODEL_META_DATA_HEADER, MODEL_PCD, MODEL_META_DATA_HEADER)
+            RecordSet = EccGlobalData.gDb.TblInf.Exec(SqlCommand)
+            for Record in RecordSet:
+                if not EccGlobalData.gException.IsException(ERROR_META_DATA_FILE_CHECK_PCD_NO_USE, Record[1] + '.' + Record[2]):
+                    EccGlobalData.gDb.TblReport.Insert(ERROR_META_DATA_FILE_CHECK_PCD_NO_USE, OtherMsg="The PCD [%s] defined in INF file is not specified in either DSC or FDF files" % (Record[1] + '.' + Record[2]), BelongsToTable='Inf', BelongsToItem=Record[0])
+
+    # Check whether having duplicate guids defined for Guid/Protocol/Ppi
+    def MetaDataFileCheckGuidDuplicate(self):
+        if EccGlobalData.gConfig.MetaDataFileCheckGuidDuplicate == '1' or EccGlobalData.gConfig.MetaDataFileCheckAll == '1' or EccGlobalData.gConfig.CheckAll == '1':
+            EdkLogger.quiet("Checking for duplicate GUID/PPI/PROTOCOL ...")
+            # Check Guid
+            self.CheckGuidProtocolPpi(ERROR_META_DATA_FILE_CHECK_DUPLICATE_GUID, MODEL_EFI_GUID, EccGlobalData.gDb.TblDec)
+            self.CheckGuidProtocolPpi(ERROR_META_DATA_FILE_CHECK_DUPLICATE_GUID, MODEL_EFI_GUID, EccGlobalData.gDb.TblDsc)
+            self.CheckGuidProtocolPpiValue(ERROR_META_DATA_FILE_CHECK_DUPLICATE_GUID, MODEL_EFI_GUID)
+            # Check protocol
+            self.CheckGuidProtocolPpi(ERROR_META_DATA_FILE_CHECK_DUPLICATE_PROTOCOL, MODEL_EFI_PROTOCOL, EccGlobalData.gDb.TblDec)
+            self.CheckGuidProtocolPpi(ERROR_META_DATA_FILE_CHECK_DUPLICATE_PROTOCOL, MODEL_EFI_PROTOCOL, EccGlobalData.gDb.TblDsc)
+            self.CheckGuidProtocolPpiValue(ERROR_META_DATA_FILE_CHECK_DUPLICATE_PROTOCOL, MODEL_EFI_PROTOCOL)
+            # Check ppi
+            self.CheckGuidProtocolPpi(ERROR_META_DATA_FILE_CHECK_DUPLICATE_PPI, MODEL_EFI_PPI, EccGlobalData.gDb.TblDec)
+            self.CheckGuidProtocolPpi(ERROR_META_DATA_FILE_CHECK_DUPLICATE_PPI, MODEL_EFI_PPI, EccGlobalData.gDb.TblDsc)
+            self.CheckGuidProtocolPpiValue(ERROR_META_DATA_FILE_CHECK_DUPLICATE_PPI, MODEL_EFI_PPI)
+
+    # Check whether all files under module directory are described in INF files
+    def MetaDataFileCheckModuleFileNoUse(self):
+        if EccGlobalData.gConfig.MetaDataFileCheckModuleFileNoUse == '1' or EccGlobalData.gConfig.MetaDataFileCheckAll == '1' or EccGlobalData.gConfig.CheckAll == '1':
+            EdkLogger.quiet("Checking for no used module files ...")
+            SqlCommand = """
+                         select upper(Path) from File where ID in (select BelongsToFile from Inf where BelongsToFile != -1)
+                         """
+            InfPathSet = EccGlobalData.gDb.TblInf.Exec(SqlCommand)
+            InfPathList = []
+            for Item in InfPathSet:
+                if Item[0] not in InfPathList:
+                    InfPathList.append(Item[0])
+            SqlCommand = """
+                         select ID, Path, FullPath from File where upper(FullPath) not in
+                            (select upper(A.Path) || '\\' || upper(B.Value1) from File as A, INF as B
+                            where A.ID in (select BelongsToFile from INF where Model = %s group by BelongsToFile) and
+                            B.BelongsToFile = A.ID and B.Model = %s)
+                            and (Model = %s or Model = %s)
+                        """ % (MODEL_EFI_SOURCE_FILE, MODEL_EFI_SOURCE_FILE, MODEL_FILE_C, MODEL_FILE_H)
+            RecordSet = EccGlobalData.gDb.TblInf.Exec(SqlCommand)
+            for Record in RecordSet:
+                Path = Record[1]
+                Path = Path.upper().replace('\X64', '').replace('\IA32', '').replace('\EBC', '').replace('\IPF', '').replace('\ARM', '')
+                if Path in InfPathList:
+                    if not EccGlobalData.gException.IsException(ERROR_META_DATA_FILE_CHECK_MODULE_FILE_NO_USE, Record[2]):
+                        EccGlobalData.gDb.TblReport.Insert(ERROR_META_DATA_FILE_CHECK_MODULE_FILE_NO_USE, OtherMsg="The source file [%s] is existing in module directory but it is not described in INF file." % (Record[2]), BelongsToTable='File', BelongsToItem=Record[0])
+
+    # Check whether the PCD is correctly used in C function via its type
+    def MetaDataFileCheckPcdType(self):
+        if EccGlobalData.gConfig.MetaDataFileCheckPcdType == '1' or EccGlobalData.gConfig.MetaDataFileCheckAll == '1' or EccGlobalData.gConfig.CheckAll == '1':
+            EdkLogger.quiet("Checking for pcd type in c code function usage ...")
+            SqlCommand = """
+                         select ID, Model, Value1, Value2, BelongsToFile from INF where Model > %s and Model < %s
+                         """ % (MODEL_PCD, MODEL_META_DATA_HEADER)
+            PcdSet = EccGlobalData.gDb.TblInf.Exec(SqlCommand)
+            for Pcd in PcdSet:
+                Model = Pcd[1]
+                PcdName = Pcd[2]
+                if Pcd[3]:
+                    PcdName = Pcd[3]
+                BelongsToFile = Pcd[4]
+                SqlCommand = """
+                             select ID from File where FullPath in
+                            (select B.Path || '\\' || A.Value1 from INF as A, File as B where A.Model = %s and A.BelongsToFile = %s
+                             and B.ID = %s and (B.Model = %s or B.Model = %s))
+                             """ % (MODEL_EFI_SOURCE_FILE, BelongsToFile, BelongsToFile, MODEL_FILE_C, MODEL_FILE_H)
+                TableSet = EccGlobalData.gDb.TblFile.Exec(SqlCommand)
+                for Tbl in TableSet:
+                    TblName = 'Identifier' + str(Tbl[0])
+                    SqlCommand = """
+                                 select Name, ID from %s where value like '%s' and Model = %s
+                                 """ % (TblName, PcdName, MODEL_IDENTIFIER_FUNCTION_CALLING)
+                    RecordSet = EccGlobalData.gDb.TblInf.Exec(SqlCommand)
+                    TblNumber = TblName.replace('Identifier', '')
+                    for Record in RecordSet:
+                        FunName = Record[0]
+                        if not EccGlobalData.gException.IsException(ERROR_META_DATA_FILE_CHECK_PCD_TYPE, FunName):
+                            if Model in [MODEL_PCD_FIXED_AT_BUILD] and not FunName.startswith('FixedPcdGet'):
+                                EccGlobalData.gDb.TblReport.Insert(ERROR_META_DATA_FILE_CHECK_PCD_TYPE, OtherMsg="The pcd '%s' is defined as a FixPcd but now it is called by c function [%s]" % (PcdName, FunName), BelongsToTable=TblName, BelongsToItem=Record[1])
+                            if Model in [MODEL_PCD_FEATURE_FLAG] and (not FunName.startswith('FeaturePcdGet') and not FunName.startswith('FeaturePcdSet')):
+                                EccGlobalData.gDb.TblReport.Insert(ERROR_META_DATA_FILE_CHECK_PCD_TYPE, OtherMsg="The pcd '%s' is defined as a FeaturePcd but now it is called by c function [%s]" % (PcdName, FunName), BelongsToTable=TblName, BelongsToItem=Record[1])
+                            if Model in [MODEL_PCD_PATCHABLE_IN_MODULE] and (not FunName.startswith('PatchablePcdGet') and not FunName.startswith('PatchablePcdSet')):
+                                EccGlobalData.gDb.TblReport.Insert(ERROR_META_DATA_FILE_CHECK_PCD_TYPE, OtherMsg="The pcd '%s' is defined as a PatchablePcd but now it is called by c function [%s]" % (PcdName, FunName), BelongsToTable=TblName, BelongsToItem=Record[1])
+
+            #ERROR_META_DATA_FILE_CHECK_PCD_TYPE
+        pass
+
+    # Internal worker function to get the INF workspace relative path from FileID
+    def GetInfFilePathFromID(self, FileID):
+        Table = EccGlobalData.gDb.TblFile
+        SqlCommand = """select A.FullPath from %s as A where A.ID = %s""" % (Table.Table, FileID)
+        RecordSet = Table.Exec(SqlCommand)
+        Path = ""
+        for Record in RecordSet:
+            Path = mws.relpath(Record[0], EccGlobalData.gWorkspace)
+        return Path
+
+    # Check whether two module INFs under one workspace has the same FILE_GUID value
+    def MetaDataFileCheckModuleFileGuidDuplication(self):
+        if EccGlobalData.gConfig.MetaDataFileCheckModuleFileGuidDuplication == '1' or EccGlobalData.gConfig.MetaDataFileCheckAll == '1' or EccGlobalData.gConfig.CheckAll == '1':
+            EdkLogger.quiet("Checking for pcd type in c code function usage ...")
+            Table = EccGlobalData.gDb.TblInf
+            SqlCommand = """
+                         select A.ID, A.Value3, A.BelongsToFile, B.BelongsToFile from %s as A, %s as B
+                         where A.Value2 = 'FILE_GUID' and B.Value2 = 'FILE_GUID' and
+                         A.Value3 = B.Value3 and A.ID <> B.ID group by A.ID
+                         """ % (Table.Table, Table.Table)
+            RecordSet = Table.Exec(SqlCommand)
+            for Record in RecordSet:
+                InfPath1 = self.GetInfFilePathFromID(Record[2])
+                InfPath2 = self.GetInfFilePathFromID(Record[3])
+                if InfPath1 and InfPath2:
+                    if not EccGlobalData.gException.IsException(ERROR_META_DATA_FILE_CHECK_MODULE_FILE_GUID_DUPLICATION, InfPath1):
+                        Msg = "The FILE_GUID of INF file [%s] is duplicated with that of %s" % (InfPath1, InfPath2)
+                        EccGlobalData.gDb.TblReport.Insert(ERROR_META_DATA_FILE_CHECK_MODULE_FILE_GUID_DUPLICATION, OtherMsg=Msg, BelongsToTable=Table.Table, BelongsToItem=Record[0])
+
+
+    # Check Guid Format in module INF
+    def MetaDataFileCheckModuleFileGuidFormat(self):
+        if EccGlobalData.gConfig.MetaDataFileCheckModuleFileGuidFormat or EccGlobalData.gConfig.MetaDataFileCheckAll == '1' or EccGlobalData.gConfig.CheckAll == '1':
+            EdkLogger.quiet("Check Guid Format in module INF ...")
+            Table = EccGlobalData.gDb.TblInf
+            SqlCommand = """
+                         select ID, Value1, Usage, BelongsToFile from %s where Model = %s group by ID
+                         """ % (Table.Table, MODEL_EFI_GUID)
+            RecordSet = Table.Exec(SqlCommand)
+            for Record in RecordSet:
+                Value1 = Record[1]
+                Value2 = Record[2]
+                GuidCommentList = []
+                InfPath = self.GetInfFilePathFromID(Record[3])
+                Msg = "The GUID format of %s in INF file [%s] does not follow rules" % (Value1, InfPath)
+                if Value2.startswith(DT.TAB_SPECIAL_COMMENT):
+                    GuidCommentList = Value2[2:].split(DT.TAB_SPECIAL_COMMENT)
+                    if GuidCommentList[0].strip().startswith(DT.TAB_INF_USAGE_UNDEFINED):
+                        continue
+                    elif len(GuidCommentList) > 1:
+                        if not GuidCommentList[0].strip().startswith((DT.TAB_INF_USAGE_PRO,
+                                                                      DT.TAB_INF_USAGE_SOME_PRO,
+                                                                      DT.TAB_INF_USAGE_CON,
+                                                                      DT.TAB_INF_USAGE_SOME_CON)):
+                            EccGlobalData.gDb.TblReport.Insert(ERROR_META_DATA_FILE_CHECK_FORMAT_GUID, OtherMsg=Msg, BelongsToTable=Table.Table, BelongsToItem=Record[0])
+                        if not (GuidCommentList[1].strip()).startswith(DT.TAB_INF_GUIDTYPE_VAR) and \
+                            not GuidCommentList[1].strip().startswith((DT.TAB_INF_GUIDTYPE_EVENT,
+                                                                       DT.TAB_INF_GUIDTYPE_HII,
+                                                                       DT.TAB_INF_GUIDTYPE_FILE,
+                                                                       DT.TAB_INF_GUIDTYPE_HOB,
+                                                                       DT.TAB_INF_GUIDTYPE_FV,
+                                                                       DT.TAB_INF_GUIDTYPE_ST,
+                                                                       DT.TAB_INF_GUIDTYPE_TSG,
+                                                                       DT.TAB_INF_GUIDTYPE_GUID,
+                                                                       DT.TAB_INF_GUIDTYPE_PROTOCOL,
+                                                                       DT.TAB_INF_GUIDTYPE_PPI,
+                                                                       DT.TAB_INF_USAGE_UNDEFINED)):
+                                EccGlobalData.gDb.TblReport.Insert(ERROR_META_DATA_FILE_CHECK_FORMAT_GUID, OtherMsg=Msg, BelongsToTable=Table.Table, BelongsToItem=Record[0])
+                    else:
+                        EccGlobalData.gDb.TblReport.Insert(ERROR_META_DATA_FILE_CHECK_FORMAT_GUID, OtherMsg=Msg, BelongsToTable=Table.Table, BelongsToItem=Record[0])
+                else:
+                    EccGlobalData.gDb.TblReport.Insert(ERROR_META_DATA_FILE_CHECK_FORMAT_GUID, OtherMsg=Msg, BelongsToTable=Table.Table, BelongsToItem=Record[0])
+
+    # Check Protocol Format in module INF
+    def MetaDataFileCheckModuleFileProtocolFormat(self):
+        if EccGlobalData.gConfig.MetaDataFileCheckModuleFileProtocolFormat or EccGlobalData.gConfig.MetaDataFileCheckAll == '1' or EccGlobalData.gConfig.CheckAll == '1':
+            EdkLogger.quiet("Check Protocol Format in module INF ...")
+            Table = EccGlobalData.gDb.TblInf
+            SqlCommand = """
+                         select ID, Value1, Usage, BelongsToFile from %s where Model = %s group by ID
+                         """ % (Table.Table, MODEL_EFI_PROTOCOL)
+            RecordSet = Table.Exec(SqlCommand)
+            for Record in RecordSet:
+                Value1 = Record[1]
+                Value2 = Record[2]
+                GuidCommentList = []
+                InfPath = self.GetInfFilePathFromID(Record[3])
+                Msg = "The Protocol format of %s in INF file [%s] does not follow rules" % (Value1, InfPath)
+                if Value2.startswith(DT.TAB_SPECIAL_COMMENT):
+                    GuidCommentList = Value2[2:].split(DT.TAB_SPECIAL_COMMENT)
+                    if len(GuidCommentList) >= 1:
+                        if not GuidCommentList[0].strip().startswith((DT.TAB_INF_USAGE_PRO,
+                                                                      DT.TAB_INF_USAGE_SOME_PRO,
+                                                                      DT.TAB_INF_USAGE_CON,
+                                                                      DT.TAB_INF_USAGE_SOME_CON,
+                                                                      DT.TAB_INF_USAGE_NOTIFY,
+                                                                      DT.TAB_INF_USAGE_TO_START,
+                                                                      DT.TAB_INF_USAGE_BY_START,
+                                                                      DT.TAB_INF_USAGE_UNDEFINED)):
+                            EccGlobalData.gDb.TblReport.Insert(ERROR_META_DATA_FILE_CHECK_FORMAT_PROTOCOL, OtherMsg=Msg, BelongsToTable=Table.Table, BelongsToItem=Record[0])
+                else:
+                    EccGlobalData.gDb.TblReport.Insert(ERROR_META_DATA_FILE_CHECK_FORMAT_PROTOCOL, OtherMsg=Msg, BelongsToTable=Table.Table, BelongsToItem=Record[0])
+
+
+    # Check Ppi Format in module INF
+    def MetaDataFileCheckModuleFilePpiFormat(self):
+        if EccGlobalData.gConfig.MetaDataFileCheckModuleFilePpiFormat or EccGlobalData.gConfig.MetaDataFileCheckAll == '1' or EccGlobalData.gConfig.CheckAll == '1':
+            EdkLogger.quiet("Check Ppi Format in module INF ...")
+            Table = EccGlobalData.gDb.TblInf
+            SqlCommand = """
+                         select ID, Value1, Usage, BelongsToFile from %s where Model = %s group by ID
+                         """ % (Table.Table, MODEL_EFI_PPI)
+            RecordSet = Table.Exec(SqlCommand)
+            for Record in RecordSet:
+                Value1 = Record[1]
+                Value2 = Record[2]
+                GuidCommentList = []
+                InfPath = self.GetInfFilePathFromID(Record[3])
+                Msg = "The Ppi format of %s in INF file [%s] does not follow rules" % (Value1, InfPath)
+                if Value2.startswith(DT.TAB_SPECIAL_COMMENT):
+                    GuidCommentList = Value2[2:].split(DT.TAB_SPECIAL_COMMENT)
+                    if len(GuidCommentList) >= 1:
+                        if not GuidCommentList[0].strip().startswith((DT.TAB_INF_USAGE_PRO,
+                                                                      DT.TAB_INF_USAGE_SOME_PRO,
+                                                                      DT.TAB_INF_USAGE_CON,
+                                                                      DT.TAB_INF_USAGE_SOME_CON,
+                                                                      DT.TAB_INF_USAGE_NOTIFY,
+                                                                      DT.TAB_INF_USAGE_UNDEFINED)):
+                            EccGlobalData.gDb.TblReport.Insert(ERROR_META_DATA_FILE_CHECK_FORMAT_PPI, OtherMsg=Msg, BelongsToTable=Table.Table, BelongsToItem=Record[0])
+                else:
+                    EccGlobalData.gDb.TblReport.Insert(ERROR_META_DATA_FILE_CHECK_FORMAT_PPI, OtherMsg=Msg, BelongsToTable=Table.Table, BelongsToItem=Record[0])
+
+    # Check Pcd Format in module INF
+    def MetaDataFileCheckModuleFilePcdFormat(self):
+        if EccGlobalData.gConfig.MetaDataFileCheckModuleFilePcdFormat or EccGlobalData.gConfig.MetaDataFileCheckAll == '1' or EccGlobalData.gConfig.CheckAll == '1':
+            EdkLogger.quiet("Check Pcd Format in module INF ...")
+            Table = EccGlobalData.gDb.TblInf
+            SqlCommand = """
+                         select ID, Model, Value1, Value2, Usage, BelongsToFile from %s where Model >= %s and Model < %s group by ID
+                         """ % (Table.Table, MODEL_PCD, MODEL_META_DATA_HEADER)
+            RecordSet = Table.Exec(SqlCommand)
+            for Record in RecordSet:
+                Model = Record[1]
+                PcdName = Record[2] + '.' + Record[3]
+                Usage = Record[4]
+                PcdCommentList = []
+                InfPath = self.GetInfFilePathFromID(Record[5])
+                Msg = "The Pcd format of %s in INF file [%s] does not follow rules" % (PcdName, InfPath)
+                if Usage.startswith(DT.TAB_SPECIAL_COMMENT):
+                    PcdCommentList = Usage[2:].split(DT.TAB_SPECIAL_COMMENT)
+                    if len(PcdCommentList) >= 1:
+                        if Model in [MODEL_PCD_FIXED_AT_BUILD, MODEL_PCD_FEATURE_FLAG] \
+                            and not PcdCommentList[0].strip().startswith((DT.TAB_INF_USAGE_SOME_PRO,
+                                                                          DT.TAB_INF_USAGE_CON,
+                                                                          DT.TAB_INF_USAGE_UNDEFINED)):
+                            EccGlobalData.gDb.TblReport.Insert(ERROR_META_DATA_FILE_CHECK_FORMAT_PCD, OtherMsg=Msg, BelongsToTable=Table.Table, BelongsToItem=Record[0])
+                        if Model in [MODEL_PCD_PATCHABLE_IN_MODULE, MODEL_PCD_DYNAMIC, MODEL_PCD_DYNAMIC_EX] \
+                            and not PcdCommentList[0].strip().startswith((DT.TAB_INF_USAGE_PRO,
+                                                                          DT.TAB_INF_USAGE_SOME_PRO,
+                                                                          DT.TAB_INF_USAGE_CON,
+                                                                          DT.TAB_INF_USAGE_SOME_CON,
+                                                                          DT.TAB_INF_USAGE_UNDEFINED)):
+                            EccGlobalData.gDb.TblReport.Insert(ERROR_META_DATA_FILE_CHECK_FORMAT_PCD, OtherMsg=Msg, BelongsToTable=Table.Table, BelongsToItem=Record[0])
+                else:
+                    EccGlobalData.gDb.TblReport.Insert(ERROR_META_DATA_FILE_CHECK_FORMAT_PCD, OtherMsg=Msg, BelongsToTable=Table.Table, BelongsToItem=Record[0])
+
+    # Check whether these is duplicate Guid/Ppi/Protocol name
+    def CheckGuidProtocolPpi(self, ErrorID, Model, Table):
+        Name = ''
+        if Model == MODEL_EFI_GUID:
+            Name = 'guid'
+        if Model == MODEL_EFI_PROTOCOL:
+            Name = 'protocol'
+        if Model == MODEL_EFI_PPI:
+            Name = 'ppi'
+        SqlCommand = """
+                     select A.ID, A.Value1 from %s as A, %s as B
+                     where A.Model = %s and B.Model = %s
+                     and A.Value1 = B.Value1 and A.ID <> B.ID
+                     and A.Scope1 = B.Scope1
+                     and A.Enabled > -1
+                     and B.Enabled > -1
+                     group by A.ID
+                     """ % (Table.Table, Table.Table, Model, Model)
+        RecordSet = Table.Exec(SqlCommand)
+        for Record in RecordSet:
+            if not EccGlobalData.gException.IsException(ErrorID, Record[1]):
+                EccGlobalData.gDb.TblReport.Insert(ErrorID, OtherMsg="The %s name [%s] is defined more than one time" % (Name.upper(), Record[1]), BelongsToTable=Table.Table, BelongsToItem=Record[0])
+
+    # Check whether these is duplicate Guid/Ppi/Protocol value
+    def CheckGuidProtocolPpiValue(self, ErrorID, Model):
+        Name = ''
+        Table = EccGlobalData.gDb.TblDec
+        if Model == MODEL_EFI_GUID:
+            Name = 'guid'
+        if Model == MODEL_EFI_PROTOCOL:
+            Name = 'protocol'
+        if Model == MODEL_EFI_PPI:
+            Name = 'ppi'
+        SqlCommand = """
+                     select A.ID, A.Value1, A.Value2 from %s as A, %s as B
+                     where A.Model = %s and B.Model = %s
+                     and A.Value2 = B.Value2 and A.ID <> B.ID
+                     and A.Scope1 = B.Scope1 and A.Value1 <> B.Value1
+                     group by A.ID
+                     """ % (Table.Table, Table.Table, Model, Model)
+        RecordSet = Table.Exec(SqlCommand)
+        for Record in RecordSet:     
+            if not EccGlobalData.gException.IsException(ErrorID, Record[2]):
+                EccGlobalData.gDb.TblReport.Insert(ErrorID, OtherMsg="The %s value [%s] is used more than one time" % (Name.upper(), Record[2]), BelongsToTable=Table.Table, BelongsToItem=Record[0])
+
+    # Naming Convention Check
+    def NamingConventionCheck(self):
+        if EccGlobalData.gConfig.NamingConventionCheckDefineStatement == '1' \
+        or EccGlobalData.gConfig.NamingConventionCheckTypedefStatement == '1' \
+        or EccGlobalData.gConfig.NamingConventionCheckIfndefStatement == '1' \
+        or EccGlobalData.gConfig.NamingConventionCheckVariableName == '1' \
+        or EccGlobalData.gConfig.NamingConventionCheckSingleCharacterVariable == '1' \
+        or EccGlobalData.gConfig.NamingConventionCheckAll == '1'\
+        or EccGlobalData.gConfig.CheckAll == '1':
+            for Dirpath, Dirnames, Filenames in self.WalkTree():
+                for F in Filenames:
+                    if os.path.splitext(F)[1] in ('.h', '.c'):
+                        FullName = os.path.join(Dirpath, F)
+                        Id = c.GetTableID(FullName)
+                        if Id < 0:
+                            continue
+                        FileTable = 'Identifier' + str(Id)
+                        self.NamingConventionCheckDefineStatement(FileTable)
+                        self.NamingConventionCheckTypedefStatement(FileTable)
+                        self.NamingConventionCheckIfndefStatement(FileTable)
+                        self.NamingConventionCheckVariableName(FileTable)
+                        self.NamingConventionCheckSingleCharacterVariable(FileTable)
+
+        self.NamingConventionCheckPathName()
+        self.NamingConventionCheckFunctionName()
+
+    # Check whether only capital letters are used for #define declarations
+    def NamingConventionCheckDefineStatement(self, FileTable):
+        if EccGlobalData.gConfig.NamingConventionCheckDefineStatement == '1' or EccGlobalData.gConfig.NamingConventionCheckAll == '1' or EccGlobalData.gConfig.CheckAll == '1':
+            EdkLogger.quiet("Checking naming covention of #define statement ...")
+
+            SqlCommand = """select ID, Value from %s where Model = %s""" % (FileTable, MODEL_IDENTIFIER_MACRO_DEFINE)
+            RecordSet = EccGlobalData.gDb.TblFile.Exec(SqlCommand)
+            for Record in RecordSet:
+                Name = Record[1].strip().split()[1]
+                if Name.find('(') != -1:
+                    Name = Name[0:Name.find('(')]
+                if Name.upper() != Name:
+                    if not EccGlobalData.gException.IsException(ERROR_NAMING_CONVENTION_CHECK_DEFINE_STATEMENT, Name):
+                        EccGlobalData.gDb.TblReport.Insert(ERROR_NAMING_CONVENTION_CHECK_DEFINE_STATEMENT, OtherMsg="The #define name [%s] does not follow the rules" % (Name), BelongsToTable=FileTable, BelongsToItem=Record[0])
+
+    # Check whether only capital letters are used for typedef declarations
+    def NamingConventionCheckTypedefStatement(self, FileTable):
+        if EccGlobalData.gConfig.NamingConventionCheckTypedefStatement == '1' or EccGlobalData.gConfig.NamingConventionCheckAll == '1' or EccGlobalData.gConfig.CheckAll == '1':
+            EdkLogger.quiet("Checking naming covention of #typedef statement ...")
+
+            SqlCommand = """select ID, Name from %s where Model = %s""" % (FileTable, MODEL_IDENTIFIER_TYPEDEF)
+            RecordSet = EccGlobalData.gDb.TblFile.Exec(SqlCommand)
+            for Record in RecordSet:
+                Name = Record[1].strip()
+                if Name != '' and Name != None:
+                    if Name[0] == '(':
+                        Name = Name[1:Name.find(')')]
+                    if Name.find('(') > -1:
+                        Name = Name[Name.find('(') + 1 : Name.find(')')]
+                    Name = Name.replace('WINAPI', '')
+                    Name = Name.replace('*', '').strip()
+                    if Name.upper() != Name:
+                        if not EccGlobalData.gException.IsException(ERROR_NAMING_CONVENTION_CHECK_TYPEDEF_STATEMENT, Name):
+                            EccGlobalData.gDb.TblReport.Insert(ERROR_NAMING_CONVENTION_CHECK_TYPEDEF_STATEMENT, OtherMsg="The #typedef name [%s] does not follow the rules" % (Name), BelongsToTable=FileTable, BelongsToItem=Record[0])
+
+    # Check whether the #ifndef at the start of an include file uses both prefix and postfix underscore characters, '_'.
+    def NamingConventionCheckIfndefStatement(self, FileTable):
+        if EccGlobalData.gConfig.NamingConventionCheckTypedefStatement == '1' or EccGlobalData.gConfig.NamingConventionCheckAll == '1' or EccGlobalData.gConfig.CheckAll == '1':
+            EdkLogger.quiet("Checking naming covention of #ifndef statement ...")
+
+            SqlCommand = """select ID, Value from %s where Model = %s""" % (FileTable, MODEL_IDENTIFIER_MACRO_IFNDEF)
+            RecordSet = EccGlobalData.gDb.TblFile.Exec(SqlCommand)
+            for Record in RecordSet:
+                Name = Record[1].replace('#ifndef', '').strip()
+                if Name[0] != '_' or Name[-1] != '_':
+                    if not EccGlobalData.gException.IsException(ERROR_NAMING_CONVENTION_CHECK_IFNDEF_STATEMENT, Name):
+                        EccGlobalData.gDb.TblReport.Insert(ERROR_NAMING_CONVENTION_CHECK_IFNDEF_STATEMENT, OtherMsg="The #ifndef name [%s] does not follow the rules" % (Name), BelongsToTable=FileTable, BelongsToItem=Record[0])
+
+    # Rule for path name, variable name and function name
+    # 1. First character should be upper case
+    # 2. Existing lower case in a word
+    # 3. No space existence
+    # Check whether the path name followed the rule
+    def NamingConventionCheckPathName(self):
+        if EccGlobalData.gConfig.NamingConventionCheckPathName == '1' or EccGlobalData.gConfig.NamingConventionCheckAll == '1' or EccGlobalData.gConfig.CheckAll == '1':
+            EdkLogger.quiet("Checking naming covention of file path name ...")
+            Pattern = re.compile(r'^[A-Z]+\S*[a-z]\S*$')
+            SqlCommand = """select ID, Name from File"""
+            RecordSet = EccGlobalData.gDb.TblFile.Exec(SqlCommand)
+            for Record in RecordSet:
+                if not Pattern.match(Record[1]):
+                    if not EccGlobalData.gException.IsException(ERROR_NAMING_CONVENTION_CHECK_PATH_NAME, Record[1]):
+                        EccGlobalData.gDb.TblReport.Insert(ERROR_NAMING_CONVENTION_CHECK_PATH_NAME, OtherMsg="The file path [%s] does not follow the rules" % (Record[1]), BelongsToTable='File', BelongsToItem=Record[0])
+
+    # Rule for path name, variable name and function name
+    # 1. First character should be upper case
+    # 2. Existing lower case in a word
+    # 3. No space existence
+    # 4. Global variable name must start with a 'g'
+    # Check whether the variable name followed the rule
+    def NamingConventionCheckVariableName(self, FileTable):
+        if EccGlobalData.gConfig.NamingConventionCheckVariableName == '1' or EccGlobalData.gConfig.NamingConventionCheckAll == '1' or EccGlobalData.gConfig.CheckAll == '1':
+            EdkLogger.quiet("Checking naming covention of variable name ...")
+            Pattern = re.compile(r'^[A-Zgm]+\S*[a-z]\S*$')
+
+            SqlCommand = """select ID, Name from %s where Model = %s""" % (FileTable, MODEL_IDENTIFIER_VARIABLE)
+            RecordSet = EccGlobalData.gDb.TblFile.Exec(SqlCommand)
+            for Record in RecordSet:
+                Var = Record[1]
+                if Var.startswith('CONST'):
+                    Var = Var[5:].lstrip()
+                if not Pattern.match(Var):
+                    if not EccGlobalData.gException.IsException(ERROR_NAMING_CONVENTION_CHECK_VARIABLE_NAME, Record[1]):
+                        EccGlobalData.gDb.TblReport.Insert(ERROR_NAMING_CONVENTION_CHECK_VARIABLE_NAME, OtherMsg="The variable name [%s] does not follow the rules" % (Record[1]), BelongsToTable=FileTable, BelongsToItem=Record[0])
+
+    # Rule for path name, variable name and function name
+    # 1. First character should be upper case
+    # 2. Existing lower case in a word
+    # 3. No space existence
+    # Check whether the function name followed the rule
+    def NamingConventionCheckFunctionName(self):
+        if EccGlobalData.gConfig.NamingConventionCheckFunctionName == '1' or EccGlobalData.gConfig.NamingConventionCheckAll == '1' or EccGlobalData.gConfig.CheckAll == '1':
+            EdkLogger.quiet("Checking naming covention of function name ...")
+            Pattern = re.compile(r'^[A-Z]+\S*[a-z]\S*$')
+            SqlCommand = """select ID, Name from Function"""
+            RecordSet = EccGlobalData.gDb.TblFile.Exec(SqlCommand)
+            for Record in RecordSet:
+                if not Pattern.match(Record[1]):
+                    if not EccGlobalData.gException.IsException(ERROR_NAMING_CONVENTION_CHECK_FUNCTION_NAME, Record[1]):
+                        EccGlobalData.gDb.TblReport.Insert(ERROR_NAMING_CONVENTION_CHECK_FUNCTION_NAME, OtherMsg="The function name [%s] does not follow the rules" % (Record[1]), BelongsToTable='Function', BelongsToItem=Record[0])
+
+    # Check whether NO use short variable name with single character
+    def NamingConventionCheckSingleCharacterVariable(self, FileTable):
+        if EccGlobalData.gConfig.NamingConventionCheckSingleCharacterVariable == '1' or EccGlobalData.gConfig.NamingConventionCheckAll == '1' or EccGlobalData.gConfig.CheckAll == '1':
+            EdkLogger.quiet("Checking naming covention of single character variable name ...")
+
+            SqlCommand = """select ID, Name from %s where Model = %s""" % (FileTable, MODEL_IDENTIFIER_VARIABLE)
+            RecordSet = EccGlobalData.gDb.TblFile.Exec(SqlCommand)
+            for Record in RecordSet:
+                Variable = Record[1].replace('*', '')
+                if len(Variable) == 1:
+                    if not EccGlobalData.gException.IsException(ERROR_NAMING_CONVENTION_CHECK_SINGLE_CHARACTER_VARIABLE, Record[1]):
+                        EccGlobalData.gDb.TblReport.Insert(ERROR_NAMING_CONVENTION_CHECK_SINGLE_CHARACTER_VARIABLE, OtherMsg="The variable name [%s] does not follow the rules" % (Record[1]), BelongsToTable=FileTable, BelongsToItem=Record[0])
+
+##
+#
+# This acts like the main() function for the script, unless it is 'import'ed into another
+# script.
+#
+if __name__ == '__main__':
+    Check = Check()
+    Check.Check()