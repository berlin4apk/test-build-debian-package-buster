## @file
# This file is used to define class Configuration
#
<<<<<<< HEAD
# Copyright (c) 2008 - 2014, Intel Corporation. All rights reserved.<BR>
=======
# Copyright (c) 2008 - 2015, Intel Corporation. All rights reserved.<BR>
>>>>>>> c2a892d7
# This program and the accompanying materials
# are licensed and made available under the terms and conditions of the BSD License
# which accompanies this distribution.  The full text of the license may be found at
# http://opensource.org/licenses/bsd-license.php
#
# THE PROGRAM IS DISTRIBUTED UNDER THE BSD LICENSE ON AN "AS IS" BASIS,
# WITHOUT WARRANTIES OR REPRESENTATIONS OF ANY KIND, EITHER EXPRESS OR IMPLIED.
#

##
# Import Modules
#
import Common.LongFilePathOs as os
import Common.EdkLogger as EdkLogger
from Common.DataType import *
from Common.String import *
from Common.LongFilePathSupport import OpenLongFilePath as open

## Configuration
#
# This class is used to define all items in configuration file
#
# @param Filename:  The name of configuration file, the default is config.ini
#
class Configuration(object):
    def __init__(self, Filename):
        self.Filename = Filename

        self.Version = 0.1

        ## Identify to if check all items
        # 1 - Check all items and ignore all other detailed items
        # 0 - Not check all items, the tool will go through all other detailed items to decide to check or not
        #
        self.CheckAll = 0

        ## Identify to if automatically correct mistakes
        # 1 - Automatically correct
        # 0 - Not automatically correct
        # Only the following check points can be automatically corrected, others not listed below are not supported even it is 1
        #
        # GeneralCheckTab
        # GeneralCheckIndentation
        # GeneralCheckLine
        # GeneralCheckCarriageReturn
        # SpaceCheckAll
        #
        self.AutoCorrect = 0

        # List customized Modifer here, split with ','
        # Defaultly use the definition in class DataType
        self.ModifierList = MODIFIER_LIST

        ## General Checking
        self.GeneralCheckAll = 0

        # Check whether NO Tab is used, replaced with spaces
        self.GeneralCheckNoTab = 1
        # The width of Tab
        self.GeneralCheckTabWidth = 2
        # Check whether the indentation is followed coding style
        self.GeneralCheckIndentation = 1
        # The width of indentation
        self.GeneralCheckIndentationWidth = 2
        # Check whether no line is exceeding defined widty
        self.GeneralCheckLine = 1
        # The width of a line
        self.GeneralCheckLineWidth = 120
        # Check whether no use of _asm in the source file
        self.GeneralCheckNo_Asm = 1
        # Check whether no use of "#progma" in source file except "#pragma pack(#)".
        self.GeneralCheckNoProgma = 1
        # Check whether there is a carriage return at the end of the file
        self.GeneralCheckCarriageReturn = 1
        # Check whether the file exists
        self.GeneralCheckFileExistence = 1
        # Check whether file has non ACSII char
        self.GeneralCheckNonAcsii = 1
        # Check whether UNI file is valid
        self.GeneralCheckUni = 1

        ## Space Checking
        self.SpaceCheckAll = 1

        ## Predicate Expression Checking
        self.PredicateExpressionCheckAll = 0

        # Check whether Boolean values, variable type BOOLEAN not use explicit comparisons to TRUE or FALSE
        self.PredicateExpressionCheckBooleanValue = 1
        # Check whether Non-Boolean comparisons use a compare operator (==, !=, >, < >=, <=).
        self.PredicateExpressionCheckNonBooleanOperator = 1
        # Check whether a comparison of any pointer to zero must be done via the NULL type
        self.PredicateExpressionCheckComparisonNullType = 1

        ## Headers Checking
        self.HeaderCheckAll = 0

        # Check whether File header exists
        self.HeaderCheckFile = 1
        # Check whether Function header exists
        self.HeaderCheckFunction = 1
        # Check whether Meta data File header Comment End with '##'
        self.HeaderCheckFileCommentEnd = 1
        # Check whether C File header Comment content start with two spaces
        self.HeaderCheckCFileCommentStartSpacesNum = 1
        # Check whether C File header Comment's each reference at list should begin with a bullet character '-'
        self.HeaderCheckCFileCommentReferenceFormat = 1
        # Check whether C File header Comment have the License immediately after the ""Copyright"" line
        self.HeaderCheckCFileCommentLicenseFormat = 1
  
        ## C Function Layout Checking
        self.CFunctionLayoutCheckAll = 0

        # Check whether return type exists and in the first line
        self.CFunctionLayoutCheckReturnType = 1
        # Check whether any optional functional modifiers exist and next to the return type
        self.CFunctionLayoutCheckOptionalFunctionalModifier = 1
        # Check whether the next line contains the function name, left justified, followed by the beginning of the parameter list
        # Check whether the closing parenthesis is on its own line and also indented two spaces
        self.CFunctionLayoutCheckFunctionName = 1
        # Check whether the function prototypes in include files have the same form as function definitions
        self.CFunctionLayoutCheckFunctionPrototype = 1
        # Check whether the body of a function is contained by open and close braces that must be in the first column
        self.CFunctionLayoutCheckFunctionBody = 1
        # Check whether the data declarations is the first code in a module.
        self.CFunctionLayoutCheckDataDeclaration = 1
        # Check whether no initialization of a variable as part of its declaration
        self.CFunctionLayoutCheckNoInitOfVariable = 1
        # Check whether no use of STATIC for functions
        self.CFunctionLayoutCheckNoStatic = 1

        ## Include Files Checking
        self.IncludeFileCheckAll = 0

        #Check whether having include files with same name
        self.IncludeFileCheckSameName = 1
        # Check whether all include file contents is guarded by a #ifndef statement.
        # the #ifndef must be the first line of code following the file header comment
        # the #endif must appear on the last line in the file
        self.IncludeFileCheckIfndefStatement = 1
        # Check whether include files contain only public or only private data
        # Check whether include files NOT contain code or define data variables
        self.IncludeFileCheckData = 1

        ## Declarations and Data Types Checking
        self.DeclarationDataTypeCheckAll = 0

        # Check whether no use of int, unsigned, char, void, static, long in any .c, .h or .asl files.
        self.DeclarationDataTypeCheckNoUseCType = 1
        # Check whether the modifiers IN, OUT, OPTIONAL, and UNALIGNED are used only to qualify arguments to a function and should not appear in a data type declaration
        self.DeclarationDataTypeCheckInOutModifier = 1
        # Check whether the EFIAPI modifier should be used at the entry of drivers, events, and member functions of protocols
        self.DeclarationDataTypeCheckEFIAPIModifier = 1
        # Check whether Enumerated Type has a 'typedef' and the name is capital
        self.DeclarationDataTypeCheckEnumeratedType = 1
        # Check whether Structure Type has a 'typedef' and the name is capital
        self.DeclarationDataTypeCheckStructureDeclaration = 1
        # Check whether having same Structure
        self.DeclarationDataTypeCheckSameStructure = 1
        # Check whether Union Type has a 'typedef' and the name is capital
        self.DeclarationDataTypeCheckUnionType = 1

        ## Naming Conventions Checking
        self.NamingConventionCheckAll = 0

        # Check whether only capital letters are used for #define declarations
        self.NamingConventionCheckDefineStatement = 1
        # Check whether only capital letters are used for typedef declarations
        self.NamingConventionCheckTypedefStatement = 1
        # Check whether the #ifndef at the start of an include file uses both prefix and postfix underscore characters, '_'.
        self.NamingConventionCheckIfndefStatement = 1
        # Rule for path name, variable name and function name
        # 1. First character should be upper case
        # 2. Existing lower case in a word
        # 3. No space existence
        # Check whether the path name followed the rule
        self.NamingConventionCheckPathName = 1
        # Check whether the variable name followed the rule
        self.NamingConventionCheckVariableName = 1
        # Check whether the function name followed the rule
        self.NamingConventionCheckFunctionName = 1
        # Check whether NO use short variable name with single character
        self.NamingConventionCheckSingleCharacterVariable = 1

        ## Doxygen Checking
        self.DoxygenCheckAll = 0

        # Check whether the file headers are followed Doxygen special documentation blocks in section 2.3.5
        self.DoxygenCheckFileHeader = 1
        # Check whether the function headers are followed Doxygen special documentation blocks in section 2.3.5
        self.DoxygenCheckFunctionHeader = 1
        # Check whether the first line of text in a comment block is a brief description of the element being documented.
        # The brief description must end with a period.
        self.DoxygenCheckCommentDescription = 1
        # Check whether comment lines with '///< ... text ...' format, if it is used, it should be after the code section.
        self.DoxygenCheckCommentFormat = 1
        # Check whether only Doxygen commands allowed to mark the code are @bug and @todo.
        self.DoxygenCheckCommand = 1

        ## Meta-Data File Processing Checking
        self.MetaDataFileCheckAll = 0

        # Check whether each file defined in meta-data exists
        self.MetaDataFileCheckPathName = 1
        # Generate a list for all files defined in meta-data files
        self.MetaDataFileCheckGenerateFileList = 1
        # The path of log file
        self.MetaDataFileCheckPathOfGenerateFileList = 'File.log'
        # Check whether all Library Instances defined for a given module (or dependent library instance) match the module's type.
        # Each Library Instance must specify the Supported Module Types in its INF file,
        # and any module specifying the library instance must be one of the supported types.
        self.MetaDataFileCheckLibraryInstance = 1
        # Check whether a Library Instance has been defined for all dependent library classes
        self.MetaDataFileCheckLibraryInstanceDependent = 1
        # Check whether the Library Instances specified by the LibraryClasses sections are listed in order of dependencies
        self.MetaDataFileCheckLibraryInstanceOrder = 1
        # Check whether the unnecessary inclusion of library classes in the INF file
        self.MetaDataFileCheckLibraryNoUse = 1
        # Check the header file in Include\Library directory whether be defined in the package DEC file.
        self.MetaDataFileCheckLibraryDefinedInDec = 1
        # Check whether an INF file is specified in the FDF file, but not in the DSC file, then the INF file must be for a Binary module only
        self.MetaDataFileCheckBinaryInfInFdf = 1
        # Not to report error and warning related OS include file such as "windows.h" and "stdio.h"
        # Check whether a PCD is set in a DSC file or the FDF file, but not in both.
        self.MetaDataFileCheckPcdDuplicate = 1
        # Check whether PCD settings in the FDF file can only be related to flash.
        self.MetaDataFileCheckPcdFlash = 1
        # Check whether PCDs used in INF files but not specified in DSC or FDF files
        self.MetaDataFileCheckPcdNoUse = 1
        # Check whether having duplicate guids defined for Guid/Protocol/Ppi
        self.MetaDataFileCheckGuidDuplicate = 1
        # Check whether all files under module directory are described in INF files
        self.MetaDataFileCheckModuleFileNoUse = 1
        # Check whether the PCD is correctly used in C function via its type
        self.MetaDataFileCheckPcdType = 1
        # Check whether there are FILE_GUID duplication among different INF files
        self.MetaDataFileCheckModuleFileGuidDuplication = 1

        # Check Guid Format in INF files
        self.MetaDataFileCheckModuleFileGuidFormat = 1
        # Check Protocol Format in INF files
        self.MetaDataFileCheckModuleFileProtocolFormat = 1
        # Check Ppi Format in INF files
        self.MetaDataFileCheckModuleFilePpiFormat = 1
        # Check Pcd Format in INF files
        self.MetaDataFileCheckModuleFilePcdFormat = 1
<<<<<<< HEAD
=======
        
        # Check UNI file
        self.UniCheckAll = 0
        # Check INF or DEC file whether defined the localized information in the associated UNI file.
        self.UniCheckHelpInfo = 1
        # Check PCD whether defined the prompt, help in the DEC file and localized information in the associated UNI file.
        self.UniCheckPCDInfo = 1
>>>>>>> c2a892d7

        #
        # The check points in this section are reserved
        #
        # GotoStatementCheckAll = 0
        #
        self.SpellingCheckAll = 0

        # The directory listed here will not be parsed, split with ','
        self.SkipDirList = []
        
        # The file listed here will not be parsed, split with ','
        self.SkipFileList = []

        # A list for binary file ext name
        self.BinaryExtList = []
        
        # A list for only scanned folders
        self.ScanOnlyDirList = []
<<<<<<< HEAD
=======
        
        # A list for Copyright format
        self.Copyright = []
>>>>>>> c2a892d7

        self.ParseConfig()

    def ParseConfig(self):
        Filepath = os.path.normpath(self.Filename)
        if not os.path.isfile(Filepath):
            ErrorMsg = "Can't find configuration file '%s'" % Filepath
            EdkLogger.error("Ecc", EdkLogger.ECC_ERROR, ErrorMsg, File = Filepath)

        LineNo = 0
        for Line in open(Filepath, 'r'):
            LineNo = LineNo + 1
            Line = CleanString(Line)
            if Line != '':
                List = GetSplitValueList(Line, TAB_EQUAL_SPLIT)
                if List[0] not in self.__dict__:
                    ErrorMsg = "Invalid configuration option '%s' was found" % List[0]
                    EdkLogger.error("Ecc", EdkLogger.ECC_ERROR, ErrorMsg, File = Filepath, Line = LineNo)
                if List[0] == 'ModifierList':
                    List[1] = GetSplitValueList(List[1], TAB_COMMA_SPLIT)
                if List[0] == 'MetaDataFileCheckPathOfGenerateFileList' and List[1] == "":
                    continue
                if List[0] == 'SkipDirList':
                    List[1] = GetSplitValueList(List[1], TAB_COMMA_SPLIT)
                if List[0] == 'SkipFileList':
                    List[1] = GetSplitValueList(List[1], TAB_COMMA_SPLIT)
                if List[0] == 'BinaryExtList':
                    List[1] = GetSplitValueList(List[1], TAB_COMMA_SPLIT)
                if List[0] == 'Copyright':
                    List[1] = GetSplitValueList(List[1], TAB_COMMA_SPLIT)
                self.__dict__[List[0]] = List[1]

    def ShowMe(self):
        print self.Filename
        for Key in self.__dict__.keys():
            print Key, '=', self.__dict__[Key]
<|MERGE_RESOLUTION|>--- conflicted
+++ resolved
@@ -1,325 +1,315 @@
-## @file
-# This file is used to define class Configuration
-#
-<<<<<<< HEAD
-# Copyright (c) 2008 - 2014, Intel Corporation. All rights reserved.<BR>
-=======
-# Copyright (c) 2008 - 2015, Intel Corporation. All rights reserved.<BR>
->>>>>>> c2a892d7
-# This program and the accompanying materials
-# are licensed and made available under the terms and conditions of the BSD License
-# which accompanies this distribution.  The full text of the license may be found at
-# http://opensource.org/licenses/bsd-license.php
-#
-# THE PROGRAM IS DISTRIBUTED UNDER THE BSD LICENSE ON AN "AS IS" BASIS,
-# WITHOUT WARRANTIES OR REPRESENTATIONS OF ANY KIND, EITHER EXPRESS OR IMPLIED.
-#
-
-##
-# Import Modules
-#
-import Common.LongFilePathOs as os
-import Common.EdkLogger as EdkLogger
-from Common.DataType import *
-from Common.String import *
-from Common.LongFilePathSupport import OpenLongFilePath as open
-
-## Configuration
-#
-# This class is used to define all items in configuration file
-#
-# @param Filename:  The name of configuration file, the default is config.ini
-#
-class Configuration(object):
-    def __init__(self, Filename):
-        self.Filename = Filename
-
-        self.Version = 0.1
-
-        ## Identify to if check all items
-        # 1 - Check all items and ignore all other detailed items
-        # 0 - Not check all items, the tool will go through all other detailed items to decide to check or not
-        #
-        self.CheckAll = 0
-
-        ## Identify to if automatically correct mistakes
-        # 1 - Automatically correct
-        # 0 - Not automatically correct
-        # Only the following check points can be automatically corrected, others not listed below are not supported even it is 1
-        #
-        # GeneralCheckTab
-        # GeneralCheckIndentation
-        # GeneralCheckLine
-        # GeneralCheckCarriageReturn
-        # SpaceCheckAll
-        #
-        self.AutoCorrect = 0
-
-        # List customized Modifer here, split with ','
-        # Defaultly use the definition in class DataType
-        self.ModifierList = MODIFIER_LIST
-
-        ## General Checking
-        self.GeneralCheckAll = 0
-
-        # Check whether NO Tab is used, replaced with spaces
-        self.GeneralCheckNoTab = 1
-        # The width of Tab
-        self.GeneralCheckTabWidth = 2
-        # Check whether the indentation is followed coding style
-        self.GeneralCheckIndentation = 1
-        # The width of indentation
-        self.GeneralCheckIndentationWidth = 2
-        # Check whether no line is exceeding defined widty
-        self.GeneralCheckLine = 1
-        # The width of a line
-        self.GeneralCheckLineWidth = 120
-        # Check whether no use of _asm in the source file
-        self.GeneralCheckNo_Asm = 1
-        # Check whether no use of "#progma" in source file except "#pragma pack(#)".
-        self.GeneralCheckNoProgma = 1
-        # Check whether there is a carriage return at the end of the file
-        self.GeneralCheckCarriageReturn = 1
-        # Check whether the file exists
-        self.GeneralCheckFileExistence = 1
-        # Check whether file has non ACSII char
-        self.GeneralCheckNonAcsii = 1
-        # Check whether UNI file is valid
-        self.GeneralCheckUni = 1
-
-        ## Space Checking
-        self.SpaceCheckAll = 1
-
-        ## Predicate Expression Checking
-        self.PredicateExpressionCheckAll = 0
-
-        # Check whether Boolean values, variable type BOOLEAN not use explicit comparisons to TRUE or FALSE
-        self.PredicateExpressionCheckBooleanValue = 1
-        # Check whether Non-Boolean comparisons use a compare operator (==, !=, >, < >=, <=).
-        self.PredicateExpressionCheckNonBooleanOperator = 1
-        # Check whether a comparison of any pointer to zero must be done via the NULL type
-        self.PredicateExpressionCheckComparisonNullType = 1
-
-        ## Headers Checking
-        self.HeaderCheckAll = 0
-
-        # Check whether File header exists
-        self.HeaderCheckFile = 1
-        # Check whether Function header exists
-        self.HeaderCheckFunction = 1
-        # Check whether Meta data File header Comment End with '##'
-        self.HeaderCheckFileCommentEnd = 1
-        # Check whether C File header Comment content start with two spaces
-        self.HeaderCheckCFileCommentStartSpacesNum = 1
-        # Check whether C File header Comment's each reference at list should begin with a bullet character '-'
-        self.HeaderCheckCFileCommentReferenceFormat = 1
-        # Check whether C File header Comment have the License immediately after the ""Copyright"" line
-        self.HeaderCheckCFileCommentLicenseFormat = 1
-  
-        ## C Function Layout Checking
-        self.CFunctionLayoutCheckAll = 0
-
-        # Check whether return type exists and in the first line
-        self.CFunctionLayoutCheckReturnType = 1
-        # Check whether any optional functional modifiers exist and next to the return type
-        self.CFunctionLayoutCheckOptionalFunctionalModifier = 1
-        # Check whether the next line contains the function name, left justified, followed by the beginning of the parameter list
-        # Check whether the closing parenthesis is on its own line and also indented two spaces
-        self.CFunctionLayoutCheckFunctionName = 1
-        # Check whether the function prototypes in include files have the same form as function definitions
-        self.CFunctionLayoutCheckFunctionPrototype = 1
-        # Check whether the body of a function is contained by open and close braces that must be in the first column
-        self.CFunctionLayoutCheckFunctionBody = 1
-        # Check whether the data declarations is the first code in a module.
-        self.CFunctionLayoutCheckDataDeclaration = 1
-        # Check whether no initialization of a variable as part of its declaration
-        self.CFunctionLayoutCheckNoInitOfVariable = 1
-        # Check whether no use of STATIC for functions
-        self.CFunctionLayoutCheckNoStatic = 1
-
-        ## Include Files Checking
-        self.IncludeFileCheckAll = 0
-
-        #Check whether having include files with same name
-        self.IncludeFileCheckSameName = 1
-        # Check whether all include file contents is guarded by a #ifndef statement.
-        # the #ifndef must be the first line of code following the file header comment
-        # the #endif must appear on the last line in the file
-        self.IncludeFileCheckIfndefStatement = 1
-        # Check whether include files contain only public or only private data
-        # Check whether include files NOT contain code or define data variables
-        self.IncludeFileCheckData = 1
-
-        ## Declarations and Data Types Checking
-        self.DeclarationDataTypeCheckAll = 0
-
-        # Check whether no use of int, unsigned, char, void, static, long in any .c, .h or .asl files.
-        self.DeclarationDataTypeCheckNoUseCType = 1
-        # Check whether the modifiers IN, OUT, OPTIONAL, and UNALIGNED are used only to qualify arguments to a function and should not appear in a data type declaration
-        self.DeclarationDataTypeCheckInOutModifier = 1
-        # Check whether the EFIAPI modifier should be used at the entry of drivers, events, and member functions of protocols
-        self.DeclarationDataTypeCheckEFIAPIModifier = 1
-        # Check whether Enumerated Type has a 'typedef' and the name is capital
-        self.DeclarationDataTypeCheckEnumeratedType = 1
-        # Check whether Structure Type has a 'typedef' and the name is capital
-        self.DeclarationDataTypeCheckStructureDeclaration = 1
-        # Check whether having same Structure
-        self.DeclarationDataTypeCheckSameStructure = 1
-        # Check whether Union Type has a 'typedef' and the name is capital
-        self.DeclarationDataTypeCheckUnionType = 1
-
-        ## Naming Conventions Checking
-        self.NamingConventionCheckAll = 0
-
-        # Check whether only capital letters are used for #define declarations
-        self.NamingConventionCheckDefineStatement = 1
-        # Check whether only capital letters are used for typedef declarations
-        self.NamingConventionCheckTypedefStatement = 1
-        # Check whether the #ifndef at the start of an include file uses both prefix and postfix underscore characters, '_'.
-        self.NamingConventionCheckIfndefStatement = 1
-        # Rule for path name, variable name and function name
-        # 1. First character should be upper case
-        # 2. Existing lower case in a word
-        # 3. No space existence
-        # Check whether the path name followed the rule
-        self.NamingConventionCheckPathName = 1
-        # Check whether the variable name followed the rule
-        self.NamingConventionCheckVariableName = 1
-        # Check whether the function name followed the rule
-        self.NamingConventionCheckFunctionName = 1
-        # Check whether NO use short variable name with single character
-        self.NamingConventionCheckSingleCharacterVariable = 1
-
-        ## Doxygen Checking
-        self.DoxygenCheckAll = 0
-
-        # Check whether the file headers are followed Doxygen special documentation blocks in section 2.3.5
-        self.DoxygenCheckFileHeader = 1
-        # Check whether the function headers are followed Doxygen special documentation blocks in section 2.3.5
-        self.DoxygenCheckFunctionHeader = 1
-        # Check whether the first line of text in a comment block is a brief description of the element being documented.
-        # The brief description must end with a period.
-        self.DoxygenCheckCommentDescription = 1
-        # Check whether comment lines with '///< ... text ...' format, if it is used, it should be after the code section.
-        self.DoxygenCheckCommentFormat = 1
-        # Check whether only Doxygen commands allowed to mark the code are @bug and @todo.
-        self.DoxygenCheckCommand = 1
-
-        ## Meta-Data File Processing Checking
-        self.MetaDataFileCheckAll = 0
-
-        # Check whether each file defined in meta-data exists
-        self.MetaDataFileCheckPathName = 1
-        # Generate a list for all files defined in meta-data files
-        self.MetaDataFileCheckGenerateFileList = 1
-        # The path of log file
-        self.MetaDataFileCheckPathOfGenerateFileList = 'File.log'
-        # Check whether all Library Instances defined for a given module (or dependent library instance) match the module's type.
-        # Each Library Instance must specify the Supported Module Types in its INF file,
-        # and any module specifying the library instance must be one of the supported types.
-        self.MetaDataFileCheckLibraryInstance = 1
-        # Check whether a Library Instance has been defined for all dependent library classes
-        self.MetaDataFileCheckLibraryInstanceDependent = 1
-        # Check whether the Library Instances specified by the LibraryClasses sections are listed in order of dependencies
-        self.MetaDataFileCheckLibraryInstanceOrder = 1
-        # Check whether the unnecessary inclusion of library classes in the INF file
-        self.MetaDataFileCheckLibraryNoUse = 1
-        # Check the header file in Include\Library directory whether be defined in the package DEC file.
-        self.MetaDataFileCheckLibraryDefinedInDec = 1
-        # Check whether an INF file is specified in the FDF file, but not in the DSC file, then the INF file must be for a Binary module only
-        self.MetaDataFileCheckBinaryInfInFdf = 1
-        # Not to report error and warning related OS include file such as "windows.h" and "stdio.h"
-        # Check whether a PCD is set in a DSC file or the FDF file, but not in both.
-        self.MetaDataFileCheckPcdDuplicate = 1
-        # Check whether PCD settings in the FDF file can only be related to flash.
-        self.MetaDataFileCheckPcdFlash = 1
-        # Check whether PCDs used in INF files but not specified in DSC or FDF files
-        self.MetaDataFileCheckPcdNoUse = 1
-        # Check whether having duplicate guids defined for Guid/Protocol/Ppi
-        self.MetaDataFileCheckGuidDuplicate = 1
-        # Check whether all files under module directory are described in INF files
-        self.MetaDataFileCheckModuleFileNoUse = 1
-        # Check whether the PCD is correctly used in C function via its type
-        self.MetaDataFileCheckPcdType = 1
-        # Check whether there are FILE_GUID duplication among different INF files
-        self.MetaDataFileCheckModuleFileGuidDuplication = 1
-
-        # Check Guid Format in INF files
-        self.MetaDataFileCheckModuleFileGuidFormat = 1
-        # Check Protocol Format in INF files
-        self.MetaDataFileCheckModuleFileProtocolFormat = 1
-        # Check Ppi Format in INF files
-        self.MetaDataFileCheckModuleFilePpiFormat = 1
-        # Check Pcd Format in INF files
-        self.MetaDataFileCheckModuleFilePcdFormat = 1
-<<<<<<< HEAD
-=======
-        
-        # Check UNI file
-        self.UniCheckAll = 0
-        # Check INF or DEC file whether defined the localized information in the associated UNI file.
-        self.UniCheckHelpInfo = 1
-        # Check PCD whether defined the prompt, help in the DEC file and localized information in the associated UNI file.
-        self.UniCheckPCDInfo = 1
->>>>>>> c2a892d7
-
-        #
-        # The check points in this section are reserved
-        #
-        # GotoStatementCheckAll = 0
-        #
-        self.SpellingCheckAll = 0
-
-        # The directory listed here will not be parsed, split with ','
-        self.SkipDirList = []
-        
-        # The file listed here will not be parsed, split with ','
-        self.SkipFileList = []
-
-        # A list for binary file ext name
-        self.BinaryExtList = []
-        
-        # A list for only scanned folders
-        self.ScanOnlyDirList = []
-<<<<<<< HEAD
-=======
-        
-        # A list for Copyright format
-        self.Copyright = []
->>>>>>> c2a892d7
-
-        self.ParseConfig()
-
-    def ParseConfig(self):
-        Filepath = os.path.normpath(self.Filename)
-        if not os.path.isfile(Filepath):
-            ErrorMsg = "Can't find configuration file '%s'" % Filepath
-            EdkLogger.error("Ecc", EdkLogger.ECC_ERROR, ErrorMsg, File = Filepath)
-
-        LineNo = 0
-        for Line in open(Filepath, 'r'):
-            LineNo = LineNo + 1
-            Line = CleanString(Line)
-            if Line != '':
-                List = GetSplitValueList(Line, TAB_EQUAL_SPLIT)
-                if List[0] not in self.__dict__:
-                    ErrorMsg = "Invalid configuration option '%s' was found" % List[0]
-                    EdkLogger.error("Ecc", EdkLogger.ECC_ERROR, ErrorMsg, File = Filepath, Line = LineNo)
-                if List[0] == 'ModifierList':
-                    List[1] = GetSplitValueList(List[1], TAB_COMMA_SPLIT)
-                if List[0] == 'MetaDataFileCheckPathOfGenerateFileList' and List[1] == "":
-                    continue
-                if List[0] == 'SkipDirList':
-                    List[1] = GetSplitValueList(List[1], TAB_COMMA_SPLIT)
-                if List[0] == 'SkipFileList':
-                    List[1] = GetSplitValueList(List[1], TAB_COMMA_SPLIT)
-                if List[0] == 'BinaryExtList':
-                    List[1] = GetSplitValueList(List[1], TAB_COMMA_SPLIT)
-                if List[0] == 'Copyright':
-                    List[1] = GetSplitValueList(List[1], TAB_COMMA_SPLIT)
-                self.__dict__[List[0]] = List[1]
-
-    def ShowMe(self):
-        print self.Filename
-        for Key in self.__dict__.keys():
-            print Key, '=', self.__dict__[Key]
+## @file
+# This file is used to define class Configuration
+#
+# Copyright (c) 2008 - 2015, Intel Corporation. All rights reserved.<BR>
+# This program and the accompanying materials
+# are licensed and made available under the terms and conditions of the BSD License
+# which accompanies this distribution.  The full text of the license may be found at
+# http://opensource.org/licenses/bsd-license.php
+#
+# THE PROGRAM IS DISTRIBUTED UNDER THE BSD LICENSE ON AN "AS IS" BASIS,
+# WITHOUT WARRANTIES OR REPRESENTATIONS OF ANY KIND, EITHER EXPRESS OR IMPLIED.
+#
+
+##
+# Import Modules
+#
+import Common.LongFilePathOs as os
+import Common.EdkLogger as EdkLogger
+from Common.DataType import *
+from Common.String import *
+from Common.LongFilePathSupport import OpenLongFilePath as open
+
+## Configuration
+#
+# This class is used to define all items in configuration file
+#
+# @param Filename:  The name of configuration file, the default is config.ini
+#
+class Configuration(object):
+    def __init__(self, Filename):
+        self.Filename = Filename
+
+        self.Version = 0.1
+
+        ## Identify to if check all items
+        # 1 - Check all items and ignore all other detailed items
+        # 0 - Not check all items, the tool will go through all other detailed items to decide to check or not
+        #
+        self.CheckAll = 0
+
+        ## Identify to if automatically correct mistakes
+        # 1 - Automatically correct
+        # 0 - Not automatically correct
+        # Only the following check points can be automatically corrected, others not listed below are not supported even it is 1
+        #
+        # GeneralCheckTab
+        # GeneralCheckIndentation
+        # GeneralCheckLine
+        # GeneralCheckCarriageReturn
+        # SpaceCheckAll
+        #
+        self.AutoCorrect = 0
+
+        # List customized Modifer here, split with ','
+        # Defaultly use the definition in class DataType
+        self.ModifierList = MODIFIER_LIST
+
+        ## General Checking
+        self.GeneralCheckAll = 0
+
+        # Check whether NO Tab is used, replaced with spaces
+        self.GeneralCheckNoTab = 1
+        # The width of Tab
+        self.GeneralCheckTabWidth = 2
+        # Check whether the indentation is followed coding style
+        self.GeneralCheckIndentation = 1
+        # The width of indentation
+        self.GeneralCheckIndentationWidth = 2
+        # Check whether no line is exceeding defined widty
+        self.GeneralCheckLine = 1
+        # The width of a line
+        self.GeneralCheckLineWidth = 120
+        # Check whether no use of _asm in the source file
+        self.GeneralCheckNo_Asm = 1
+        # Check whether no use of "#progma" in source file except "#pragma pack(#)".
+        self.GeneralCheckNoProgma = 1
+        # Check whether there is a carriage return at the end of the file
+        self.GeneralCheckCarriageReturn = 1
+        # Check whether the file exists
+        self.GeneralCheckFileExistence = 1
+        # Check whether file has non ACSII char
+        self.GeneralCheckNonAcsii = 1
+        # Check whether UNI file is valid
+        self.GeneralCheckUni = 1
+
+        ## Space Checking
+        self.SpaceCheckAll = 1
+
+        ## Predicate Expression Checking
+        self.PredicateExpressionCheckAll = 0
+
+        # Check whether Boolean values, variable type BOOLEAN not use explicit comparisons to TRUE or FALSE
+        self.PredicateExpressionCheckBooleanValue = 1
+        # Check whether Non-Boolean comparisons use a compare operator (==, !=, >, < >=, <=).
+        self.PredicateExpressionCheckNonBooleanOperator = 1
+        # Check whether a comparison of any pointer to zero must be done via the NULL type
+        self.PredicateExpressionCheckComparisonNullType = 1
+
+        ## Headers Checking
+        self.HeaderCheckAll = 0
+
+        # Check whether File header exists
+        self.HeaderCheckFile = 1
+        # Check whether Function header exists
+        self.HeaderCheckFunction = 1
+        # Check whether Meta data File header Comment End with '##'
+        self.HeaderCheckFileCommentEnd = 1
+        # Check whether C File header Comment content start with two spaces
+        self.HeaderCheckCFileCommentStartSpacesNum = 1
+        # Check whether C File header Comment's each reference at list should begin with a bullet character '-'
+        self.HeaderCheckCFileCommentReferenceFormat = 1
+        # Check whether C File header Comment have the License immediately after the ""Copyright"" line
+        self.HeaderCheckCFileCommentLicenseFormat = 1
+  
+        ## C Function Layout Checking
+        self.CFunctionLayoutCheckAll = 0
+
+        # Check whether return type exists and in the first line
+        self.CFunctionLayoutCheckReturnType = 1
+        # Check whether any optional functional modifiers exist and next to the return type
+        self.CFunctionLayoutCheckOptionalFunctionalModifier = 1
+        # Check whether the next line contains the function name, left justified, followed by the beginning of the parameter list
+        # Check whether the closing parenthesis is on its own line and also indented two spaces
+        self.CFunctionLayoutCheckFunctionName = 1
+        # Check whether the function prototypes in include files have the same form as function definitions
+        self.CFunctionLayoutCheckFunctionPrototype = 1
+        # Check whether the body of a function is contained by open and close braces that must be in the first column
+        self.CFunctionLayoutCheckFunctionBody = 1
+        # Check whether the data declarations is the first code in a module.
+        self.CFunctionLayoutCheckDataDeclaration = 1
+        # Check whether no initialization of a variable as part of its declaration
+        self.CFunctionLayoutCheckNoInitOfVariable = 1
+        # Check whether no use of STATIC for functions
+        self.CFunctionLayoutCheckNoStatic = 1
+
+        ## Include Files Checking
+        self.IncludeFileCheckAll = 0
+
+        #Check whether having include files with same name
+        self.IncludeFileCheckSameName = 1
+        # Check whether all include file contents is guarded by a #ifndef statement.
+        # the #ifndef must be the first line of code following the file header comment
+        # the #endif must appear on the last line in the file
+        self.IncludeFileCheckIfndefStatement = 1
+        # Check whether include files contain only public or only private data
+        # Check whether include files NOT contain code or define data variables
+        self.IncludeFileCheckData = 1
+
+        ## Declarations and Data Types Checking
+        self.DeclarationDataTypeCheckAll = 0
+
+        # Check whether no use of int, unsigned, char, void, static, long in any .c, .h or .asl files.
+        self.DeclarationDataTypeCheckNoUseCType = 1
+        # Check whether the modifiers IN, OUT, OPTIONAL, and UNALIGNED are used only to qualify arguments to a function and should not appear in a data type declaration
+        self.DeclarationDataTypeCheckInOutModifier = 1
+        # Check whether the EFIAPI modifier should be used at the entry of drivers, events, and member functions of protocols
+        self.DeclarationDataTypeCheckEFIAPIModifier = 1
+        # Check whether Enumerated Type has a 'typedef' and the name is capital
+        self.DeclarationDataTypeCheckEnumeratedType = 1
+        # Check whether Structure Type has a 'typedef' and the name is capital
+        self.DeclarationDataTypeCheckStructureDeclaration = 1
+        # Check whether having same Structure
+        self.DeclarationDataTypeCheckSameStructure = 1
+        # Check whether Union Type has a 'typedef' and the name is capital
+        self.DeclarationDataTypeCheckUnionType = 1
+
+        ## Naming Conventions Checking
+        self.NamingConventionCheckAll = 0
+
+        # Check whether only capital letters are used for #define declarations
+        self.NamingConventionCheckDefineStatement = 1
+        # Check whether only capital letters are used for typedef declarations
+        self.NamingConventionCheckTypedefStatement = 1
+        # Check whether the #ifndef at the start of an include file uses both prefix and postfix underscore characters, '_'.
+        self.NamingConventionCheckIfndefStatement = 1
+        # Rule for path name, variable name and function name
+        # 1. First character should be upper case
+        # 2. Existing lower case in a word
+        # 3. No space existence
+        # Check whether the path name followed the rule
+        self.NamingConventionCheckPathName = 1
+        # Check whether the variable name followed the rule
+        self.NamingConventionCheckVariableName = 1
+        # Check whether the function name followed the rule
+        self.NamingConventionCheckFunctionName = 1
+        # Check whether NO use short variable name with single character
+        self.NamingConventionCheckSingleCharacterVariable = 1
+
+        ## Doxygen Checking
+        self.DoxygenCheckAll = 0
+
+        # Check whether the file headers are followed Doxygen special documentation blocks in section 2.3.5
+        self.DoxygenCheckFileHeader = 1
+        # Check whether the function headers are followed Doxygen special documentation blocks in section 2.3.5
+        self.DoxygenCheckFunctionHeader = 1
+        # Check whether the first line of text in a comment block is a brief description of the element being documented.
+        # The brief description must end with a period.
+        self.DoxygenCheckCommentDescription = 1
+        # Check whether comment lines with '///< ... text ...' format, if it is used, it should be after the code section.
+        self.DoxygenCheckCommentFormat = 1
+        # Check whether only Doxygen commands allowed to mark the code are @bug and @todo.
+        self.DoxygenCheckCommand = 1
+
+        ## Meta-Data File Processing Checking
+        self.MetaDataFileCheckAll = 0
+
+        # Check whether each file defined in meta-data exists
+        self.MetaDataFileCheckPathName = 1
+        # Generate a list for all files defined in meta-data files
+        self.MetaDataFileCheckGenerateFileList = 1
+        # The path of log file
+        self.MetaDataFileCheckPathOfGenerateFileList = 'File.log'
+        # Check whether all Library Instances defined for a given module (or dependent library instance) match the module's type.
+        # Each Library Instance must specify the Supported Module Types in its INF file,
+        # and any module specifying the library instance must be one of the supported types.
+        self.MetaDataFileCheckLibraryInstance = 1
+        # Check whether a Library Instance has been defined for all dependent library classes
+        self.MetaDataFileCheckLibraryInstanceDependent = 1
+        # Check whether the Library Instances specified by the LibraryClasses sections are listed in order of dependencies
+        self.MetaDataFileCheckLibraryInstanceOrder = 1
+        # Check whether the unnecessary inclusion of library classes in the INF file
+        self.MetaDataFileCheckLibraryNoUse = 1
+        # Check the header file in Include\Library directory whether be defined in the package DEC file.
+        self.MetaDataFileCheckLibraryDefinedInDec = 1
+        # Check whether an INF file is specified in the FDF file, but not in the DSC file, then the INF file must be for a Binary module only
+        self.MetaDataFileCheckBinaryInfInFdf = 1
+        # Not to report error and warning related OS include file such as "windows.h" and "stdio.h"
+        # Check whether a PCD is set in a DSC file or the FDF file, but not in both.
+        self.MetaDataFileCheckPcdDuplicate = 1
+        # Check whether PCD settings in the FDF file can only be related to flash.
+        self.MetaDataFileCheckPcdFlash = 1
+        # Check whether PCDs used in INF files but not specified in DSC or FDF files
+        self.MetaDataFileCheckPcdNoUse = 1
+        # Check whether having duplicate guids defined for Guid/Protocol/Ppi
+        self.MetaDataFileCheckGuidDuplicate = 1
+        # Check whether all files under module directory are described in INF files
+        self.MetaDataFileCheckModuleFileNoUse = 1
+        # Check whether the PCD is correctly used in C function via its type
+        self.MetaDataFileCheckPcdType = 1
+        # Check whether there are FILE_GUID duplication among different INF files
+        self.MetaDataFileCheckModuleFileGuidDuplication = 1
+
+        # Check Guid Format in INF files
+        self.MetaDataFileCheckModuleFileGuidFormat = 1
+        # Check Protocol Format in INF files
+        self.MetaDataFileCheckModuleFileProtocolFormat = 1
+        # Check Ppi Format in INF files
+        self.MetaDataFileCheckModuleFilePpiFormat = 1
+        # Check Pcd Format in INF files
+        self.MetaDataFileCheckModuleFilePcdFormat = 1
+        
+        # Check UNI file
+        self.UniCheckAll = 0
+        # Check INF or DEC file whether defined the localized information in the associated UNI file.
+        self.UniCheckHelpInfo = 1
+        # Check PCD whether defined the prompt, help in the DEC file and localized information in the associated UNI file.
+        self.UniCheckPCDInfo = 1
+
+        #
+        # The check points in this section are reserved
+        #
+        # GotoStatementCheckAll = 0
+        #
+        self.SpellingCheckAll = 0
+
+        # The directory listed here will not be parsed, split with ','
+        self.SkipDirList = []
+        
+        # The file listed here will not be parsed, split with ','
+        self.SkipFileList = []
+
+        # A list for binary file ext name
+        self.BinaryExtList = []
+        
+        # A list for only scanned folders
+        self.ScanOnlyDirList = []
+        
+        # A list for Copyright format
+        self.Copyright = []
+
+        self.ParseConfig()
+
+    def ParseConfig(self):
+        Filepath = os.path.normpath(self.Filename)
+        if not os.path.isfile(Filepath):
+            ErrorMsg = "Can't find configuration file '%s'" % Filepath
+            EdkLogger.error("Ecc", EdkLogger.ECC_ERROR, ErrorMsg, File = Filepath)
+
+        LineNo = 0
+        for Line in open(Filepath, 'r'):
+            LineNo = LineNo + 1
+            Line = CleanString(Line)
+            if Line != '':
+                List = GetSplitValueList(Line, TAB_EQUAL_SPLIT)
+                if List[0] not in self.__dict__:
+                    ErrorMsg = "Invalid configuration option '%s' was found" % List[0]
+                    EdkLogger.error("Ecc", EdkLogger.ECC_ERROR, ErrorMsg, File = Filepath, Line = LineNo)
+                if List[0] == 'ModifierList':
+                    List[1] = GetSplitValueList(List[1], TAB_COMMA_SPLIT)
+                if List[0] == 'MetaDataFileCheckPathOfGenerateFileList' and List[1] == "":
+                    continue
+                if List[0] == 'SkipDirList':
+                    List[1] = GetSplitValueList(List[1], TAB_COMMA_SPLIT)
+                if List[0] == 'SkipFileList':
+                    List[1] = GetSplitValueList(List[1], TAB_COMMA_SPLIT)
+                if List[0] == 'BinaryExtList':
+                    List[1] = GetSplitValueList(List[1], TAB_COMMA_SPLIT)
+                if List[0] == 'Copyright':
+                    List[1] = GetSplitValueList(List[1], TAB_COMMA_SPLIT)
+                self.__dict__[List[0]] = List[1]
+
+    def ShowMe(self):
+        print self.Filename
+        for Key in self.__dict__.keys():
+            print Key, '=', self.__dict__[Key]