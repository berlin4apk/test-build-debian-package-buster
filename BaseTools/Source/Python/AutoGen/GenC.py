--- conflicted
+++ resolved
@@ -1,1838 +1,1699 @@
-## @file
-# Routines for generating AutoGen.h and AutoGen.c
-#
-<<<<<<< HEAD
-# Copyright (c) 2007 - 2013, Intel Corporation. All rights reserved.<BR>
-=======
-# Copyright (c) 2007 - 2015, Intel Corporation. All rights reserved.<BR>
->>>>>>> c2a892d7
-# This program and the accompanying materials
-# are licensed and made available under the terms and conditions of the BSD License
-# which accompanies this distribution.  The full text of the license may be found at
-# http://opensource.org/licenses/bsd-license.php
-#
-# THE PROGRAM IS DISTRIBUTED UNDER THE BSD LICENSE ON AN "AS IS" BASIS,
-# WITHOUT WARRANTIES OR REPRESENTATIONS OF ANY KIND, EITHER EXPRESS OR IMPLIED.
-#
-
-## Import Modules
-#
-import string
-
-from Common import EdkLogger
-
-from Common.BuildToolError import *
-from Common.DataType import *
-from Common.Misc import *
-from Common.String import StringToArray
-from StrGather import *
-from GenPcdDb import CreatePcdDatabaseCode
-
-## PCD type string
-gItemTypeStringDatabase  = {
-    TAB_PCDS_FEATURE_FLAG       :   'FixedAtBuild',
-    TAB_PCDS_FIXED_AT_BUILD     :   'FixedAtBuild',
-    TAB_PCDS_PATCHABLE_IN_MODULE:   'BinaryPatch',
-    TAB_PCDS_DYNAMIC            :   '',
-    TAB_PCDS_DYNAMIC_DEFAULT    :   '',
-    TAB_PCDS_DYNAMIC_VPD        :   '',
-    TAB_PCDS_DYNAMIC_HII        :   '',
-    TAB_PCDS_DYNAMIC_EX         :   '',
-    TAB_PCDS_DYNAMIC_EX_DEFAULT :   '',
-    TAB_PCDS_DYNAMIC_EX_VPD     :   '',
-    TAB_PCDS_DYNAMIC_EX_HII     :   '',
-}
-
-## Dynamic PCD types
-gDynamicPcd = [TAB_PCDS_DYNAMIC, TAB_PCDS_DYNAMIC_DEFAULT, TAB_PCDS_DYNAMIC_VPD, TAB_PCDS_DYNAMIC_HII]
-
-## Dynamic-ex PCD types
-gDynamicExPcd = [TAB_PCDS_DYNAMIC_EX, TAB_PCDS_DYNAMIC_EX_DEFAULT, TAB_PCDS_DYNAMIC_EX_VPD, TAB_PCDS_DYNAMIC_EX_HII]
-
-## Datum size
-gDatumSizeStringDatabase = {'UINT8':'8','UINT16':'16','UINT32':'32','UINT64':'64','BOOLEAN':'BOOLEAN','VOID*':'8'}
-gDatumSizeStringDatabaseH = {'UINT8':'8','UINT16':'16','UINT32':'32','UINT64':'64','BOOLEAN':'BOOL','VOID*':'PTR'}
-gDatumSizeStringDatabaseLib = {'UINT8':'8','UINT16':'16','UINT32':'32','UINT64':'64','BOOLEAN':'Bool','VOID*':'Ptr'}
-
-## AutoGen File Header Templates
-gAutoGenHeaderString = TemplateString("""\
-/**
-  DO NOT EDIT
-  FILE auto-generated
-  Module name:
-    ${FileName}
-  Abstract:       Auto-generated ${FileName} for building module or library.
-**/
-""")
-
-gAutoGenHPrologueString = TemplateString("""
-#ifndef _${File}_${Guid}
-#define _${File}_${Guid}
-
-""")
-
-gAutoGenHCppPrologueString = """\
-#ifdef __cplusplus
-extern "C" {
-#endif
-
-"""
-
-gAutoGenHEpilogueString = """
-
-#ifdef __cplusplus
-}
-#endif
-
-#endif
-"""
-
-## PEI Core Entry Point Templates
-gPeiCoreEntryPointPrototype = TemplateString("""
-${BEGIN}
-VOID
-EFIAPI
-${Function} (
-  IN CONST  EFI_SEC_PEI_HAND_OFF    *SecCoreData,
-  IN CONST  EFI_PEI_PPI_DESCRIPTOR  *PpiList,
-  IN VOID                           *Context
-  );
-${END}
-""")
-
-gPeiCoreEntryPointString = TemplateString("""
-${BEGIN}
-VOID
-EFIAPI
-ProcessModuleEntryPointList (
-  IN CONST  EFI_SEC_PEI_HAND_OFF    *SecCoreData,
-  IN CONST  EFI_PEI_PPI_DESCRIPTOR  *PpiList,
-  IN VOID                           *Context
-  )
-
-{
-  ${Function} (SecCoreData, PpiList, Context);
-}
-${END}
-""")
-
-
-## DXE Core Entry Point Templates
-gDxeCoreEntryPointPrototype = TemplateString("""
-${BEGIN}
-VOID
-EFIAPI
-${Function} (
-  IN VOID  *HobStart
-  );
-${END}
-""")
-
-gDxeCoreEntryPointString = TemplateString("""
-${BEGIN}
-VOID
-EFIAPI
-ProcessModuleEntryPointList (
-  IN VOID  *HobStart
-  )
-
-{
-  ${Function} (HobStart);
-}
-${END}
-""")
-
-## PEIM Entry Point Templates
-gPeimEntryPointPrototype = TemplateString("""
-${BEGIN}
-EFI_STATUS
-EFIAPI
-${Function} (
-  IN       EFI_PEI_FILE_HANDLE  FileHandle,
-  IN CONST EFI_PEI_SERVICES     **PeiServices
-  );
-${END}
-""")
-
-gPeimEntryPointString = [
-TemplateString("""
-GLOBAL_REMOVE_IF_UNREFERENCED const UINT32 _gPeimRevision = ${PiSpecVersion};
-
-EFI_STATUS
-EFIAPI
-ProcessModuleEntryPointList (
-  IN       EFI_PEI_FILE_HANDLE  FileHandle,
-  IN CONST EFI_PEI_SERVICES     **PeiServices
-  )
-
-{
-  return EFI_SUCCESS;
-}
-"""),
-TemplateString("""
-GLOBAL_REMOVE_IF_UNREFERENCED const UINT32 _gPeimRevision = ${PiSpecVersion};
-${BEGIN}
-EFI_STATUS
-EFIAPI
-ProcessModuleEntryPointList (
-  IN       EFI_PEI_FILE_HANDLE  FileHandle,
-  IN CONST EFI_PEI_SERVICES     **PeiServices
-  )
-
-{
-  return ${Function} (FileHandle, PeiServices);
-}
-${END}
-"""),
-TemplateString("""
-GLOBAL_REMOVE_IF_UNREFERENCED const UINT32 _gPeimRevision = ${PiSpecVersion};
-
-EFI_STATUS
-EFIAPI
-ProcessModuleEntryPointList (
-  IN       EFI_PEI_FILE_HANDLE  FileHandle,
-  IN CONST EFI_PEI_SERVICES     **PeiServices
-  )
-
-{
-  EFI_STATUS  Status;
-  EFI_STATUS  CombinedStatus;
-
-  CombinedStatus = EFI_LOAD_ERROR;
-${BEGIN}
-  Status = ${Function} (FileHandle, PeiServices);
-  if (!EFI_ERROR (Status) || EFI_ERROR (CombinedStatus)) {
-    CombinedStatus = Status;
-  }
-${END}
-  return CombinedStatus;
-}
-""")
-]
-
-## SMM_CORE Entry Point Templates
-gSmmCoreEntryPointPrototype = TemplateString("""
-${BEGIN}
-EFI_STATUS
-EFIAPI
-${Function} (
-  IN EFI_HANDLE         ImageHandle,
-  IN EFI_SYSTEM_TABLE   *SystemTable
-  );
-${END}
-""")
-
-gSmmCoreEntryPointString = TemplateString("""
-${BEGIN}
-const UINT32 _gUefiDriverRevision = ${UefiSpecVersion};
-const UINT32 _gDxeRevision = ${PiSpecVersion};
-
-EFI_STATUS
-EFIAPI
-ProcessModuleEntryPointList (
-  IN EFI_HANDLE         ImageHandle,
-  IN EFI_SYSTEM_TABLE   *SystemTable
-  )
-{
-  return ${Function} (ImageHandle, SystemTable);
-}
-${END}
-""")
-
-## DXE SMM Entry Point Templates
-gDxeSmmEntryPointPrototype = TemplateString("""
-${BEGIN}
-EFI_STATUS
-EFIAPI
-${Function} (
-  IN EFI_HANDLE        ImageHandle,
-  IN EFI_SYSTEM_TABLE  *SystemTable
-  );
-${END}
-""")
-
-gDxeSmmEntryPointString = [
-TemplateString("""
-const UINT32 _gUefiDriverRevision = ${UefiSpecVersion};
-const UINT32 _gDxeRevision = ${PiSpecVersion};
-
-EFI_STATUS
-EFIAPI
-ProcessModuleEntryPointList (
-  IN EFI_HANDLE        ImageHandle,
-  IN EFI_SYSTEM_TABLE  *SystemTable
-  )
-
-{
-  return EFI_SUCCESS;
-}
-"""),
-TemplateString("""
-const UINT32 _gUefiDriverRevision = ${UefiSpecVersion};
-const UINT32 _gDxeRevision = ${PiSpecVersion};
-
-static BASE_LIBRARY_JUMP_BUFFER  mJumpContext;
-static EFI_STATUS  mDriverEntryPointStatus;
-
-VOID
-EFIAPI
-ExitDriver (
-  IN EFI_STATUS  Status
-  )
-{
-  if (!EFI_ERROR (Status) || EFI_ERROR (mDriverEntryPointStatus)) {
-    mDriverEntryPointStatus = Status;
-  }
-  LongJump (&mJumpContext, (UINTN)-1);
-  ASSERT (FALSE);
-}
-
-EFI_STATUS
-EFIAPI
-ProcessModuleEntryPointList (
-  IN EFI_HANDLE        ImageHandle,
-  IN EFI_SYSTEM_TABLE  *SystemTable
-  )
-{
-  mDriverEntryPointStatus = EFI_LOAD_ERROR;
-
-${BEGIN}
-  if (SetJump (&mJumpContext) == 0) {
-    ExitDriver (${Function} (ImageHandle, SystemTable));
-    ASSERT (FALSE);
-  }
-${END}
-
-  return mDriverEntryPointStatus;
-}
-""")
-]
-
-## UEFI Driver Entry Point Templates
-gUefiDriverEntryPointPrototype = TemplateString("""
-${BEGIN}
-EFI_STATUS
-EFIAPI
-${Function} (
-  IN EFI_HANDLE        ImageHandle,
-  IN EFI_SYSTEM_TABLE  *SystemTable
-  );
-${END}
-""")
-
-gUefiDriverEntryPointString = [
-TemplateString("""
-const UINT32 _gUefiDriverRevision = ${UefiSpecVersion};
-const UINT32 _gDxeRevision = ${PiSpecVersion};
-
-EFI_STATUS
-EFIAPI
-ProcessModuleEntryPointList (
-  IN EFI_HANDLE        ImageHandle,
-  IN EFI_SYSTEM_TABLE  *SystemTable
-  )
-{
-  return EFI_SUCCESS;
-}
-"""),
-TemplateString("""
-const UINT32 _gUefiDriverRevision = ${UefiSpecVersion};
-const UINT32 _gDxeRevision = ${PiSpecVersion};
-
-${BEGIN}
-EFI_STATUS
-EFIAPI
-ProcessModuleEntryPointList (
-  IN EFI_HANDLE        ImageHandle,
-  IN EFI_SYSTEM_TABLE  *SystemTable
-  )
-
-{
-  return ${Function} (ImageHandle, SystemTable);
-}
-${END}
-VOID
-EFIAPI
-ExitDriver (
-  IN EFI_STATUS  Status
-  )
-{
-  if (EFI_ERROR (Status)) {
-    ProcessLibraryDestructorList (gImageHandle, gST);
-  }
-  gBS->Exit (gImageHandle, Status, 0, NULL);
-}
-"""),
-TemplateString("""
-const UINT32 _gUefiDriverRevision = ${UefiSpecVersion};
-const UINT32 _gDxeRevision = ${PiSpecVersion};
-
-static BASE_LIBRARY_JUMP_BUFFER  mJumpContext;
-static EFI_STATUS  mDriverEntryPointStatus;
-
-EFI_STATUS
-EFIAPI
-ProcessModuleEntryPointList (
-  IN EFI_HANDLE        ImageHandle,
-  IN EFI_SYSTEM_TABLE  *SystemTable
-  )
-{
-  mDriverEntryPointStatus = EFI_LOAD_ERROR;
-  ${BEGIN}
-  if (SetJump (&mJumpContext) == 0) {
-    ExitDriver (${Function} (ImageHandle, SystemTable));
-    ASSERT (FALSE);
-  }
-  ${END}
-  return mDriverEntryPointStatus;
-}
-
-VOID
-EFIAPI
-ExitDriver (
-  IN EFI_STATUS  Status
-  )
-{
-  if (!EFI_ERROR (Status) || EFI_ERROR (mDriverEntryPointStatus)) {
-    mDriverEntryPointStatus = Status;
-  }
-  LongJump (&mJumpContext, (UINTN)-1);
-  ASSERT (FALSE);
-}
-""")
-]
-
-
-## UEFI Application Entry Point Templates
-gUefiApplicationEntryPointPrototype = TemplateString("""
-${BEGIN}
-EFI_STATUS
-EFIAPI
-${Function} (
-  IN EFI_HANDLE        ImageHandle,
-  IN EFI_SYSTEM_TABLE  *SystemTable
-  );
-${END}
-""")
-
-gUefiApplicationEntryPointString = [
-TemplateString("""
-const UINT32 _gUefiDriverRevision = ${UefiSpecVersion};
-
-EFI_STATUS
-EFIAPI
-ProcessModuleEntryPointList (
-  IN EFI_HANDLE        ImageHandle,
-  IN EFI_SYSTEM_TABLE  *SystemTable
-  )
-{
-  return EFI_SUCCESS;
-}
-"""),
-TemplateString("""
-const UINT32 _gUefiDriverRevision = ${UefiSpecVersion};
-
-${BEGIN}
-EFI_STATUS
-EFIAPI
-ProcessModuleEntryPointList (
-  IN EFI_HANDLE        ImageHandle,
-  IN EFI_SYSTEM_TABLE  *SystemTable
-  )
-
-{
-  return ${Function} (ImageHandle, SystemTable);
-}
-${END}
-VOID
-EFIAPI
-ExitDriver (
-  IN EFI_STATUS  Status
-  )
-{
-  if (EFI_ERROR (Status)) {
-    ProcessLibraryDestructorList (gImageHandle, gST);
-  }
-  gBS->Exit (gImageHandle, Status, 0, NULL);
-}
-"""),
-TemplateString("""
-const UINT32 _gUefiDriverRevision = ${UefiSpecVersion};
-
-EFI_STATUS
-EFIAPI
-ProcessModuleEntryPointList (
-  IN EFI_HANDLE        ImageHandle,
-  IN EFI_SYSTEM_TABLE  *SystemTable
-  )
-
-{
-  ${BEGIN}
-  if (SetJump (&mJumpContext) == 0) {
-    ExitDriver (${Function} (ImageHandle, SystemTable));
-    ASSERT (FALSE);
-  }
-  ${END}
-  return mDriverEntryPointStatus;
-}
-
-static BASE_LIBRARY_JUMP_BUFFER  mJumpContext;
-static EFI_STATUS  mDriverEntryPointStatus = EFI_LOAD_ERROR;
-
-VOID
-EFIAPI
-ExitDriver (
-  IN EFI_STATUS  Status
-  )
-{
-  if (!EFI_ERROR (Status) || EFI_ERROR (mDriverEntryPointStatus)) {
-    mDriverEntryPointStatus = Status;
-  }
-  LongJump (&mJumpContext, (UINTN)-1);
-  ASSERT (FALSE);
-}
-""")
-]
-
-## UEFI Unload Image Templates
-gUefiUnloadImagePrototype = TemplateString("""
-${BEGIN}
-EFI_STATUS
-EFIAPI
-${Function} (
-  IN EFI_HANDLE        ImageHandle
-  );
-${END}
-""")
-
-gUefiUnloadImageString = [
-TemplateString("""
-GLOBAL_REMOVE_IF_UNREFERENCED const UINT8 _gDriverUnloadImageCount = ${Count};
-
-EFI_STATUS
-EFIAPI
-ProcessModuleUnloadList (
-  IN EFI_HANDLE        ImageHandle
-  )
-{
-  return EFI_SUCCESS;
-}
-"""),
-TemplateString("""
-GLOBAL_REMOVE_IF_UNREFERENCED const UINT8 _gDriverUnloadImageCount = ${Count};
-
-${BEGIN}
-EFI_STATUS
-EFIAPI
-ProcessModuleUnloadList (
-  IN EFI_HANDLE        ImageHandle
-  )
-{
-  return ${Function} (ImageHandle);
-}
-${END}
-"""),
-TemplateString("""
-GLOBAL_REMOVE_IF_UNREFERENCED const UINT8 _gDriverUnloadImageCount = ${Count};
-
-EFI_STATUS
-EFIAPI
-ProcessModuleUnloadList (
-  IN EFI_HANDLE        ImageHandle
-  )
-{
-  EFI_STATUS  Status;
-
-  Status = EFI_SUCCESS;
-${BEGIN}
-  if (EFI_ERROR (Status)) {
-    ${Function} (ImageHandle);
-  } else {
-    Status = ${Function} (ImageHandle);
-  }
-${END}
-  return Status;
-}
-""")
-]
-
-gLibraryStructorPrototype = {
-'BASE'  : TemplateString("""${BEGIN}
-RETURN_STATUS
-EFIAPI
-${Function} (
-  VOID
-  );${END}
-"""),
-
-'PEI'   : TemplateString("""${BEGIN}
-EFI_STATUS
-EFIAPI
-${Function} (
-  IN       EFI_PEI_FILE_HANDLE       FileHandle,
-  IN CONST EFI_PEI_SERVICES          **PeiServices
-  );${END}
-"""),
-
-'DXE'   : TemplateString("""${BEGIN}
-EFI_STATUS
-EFIAPI
-${Function} (
-  IN EFI_HANDLE        ImageHandle,
-  IN EFI_SYSTEM_TABLE  *SystemTable
-  );${END}
-"""),
-}
-
-gLibraryStructorCall = {
-'BASE'  : TemplateString("""${BEGIN}
-  Status = ${Function} ();
-  ASSERT_EFI_ERROR (Status);${END}
-"""),
-
-'PEI'   : TemplateString("""${BEGIN}
-  Status = ${Function} (FileHandle, PeiServices);
-  ASSERT_EFI_ERROR (Status);${END}
-"""),
-
-'DXE'   : TemplateString("""${BEGIN}
-  Status = ${Function} (ImageHandle, SystemTable);
-  ASSERT_EFI_ERROR (Status);${END}
-"""),
-}
-
-## Library Constructor and Destructor Templates
-gLibraryString = {
-'BASE'  :   TemplateString("""
-${BEGIN}${FunctionPrototype}${END}
-
-VOID
-EFIAPI
-ProcessLibrary${Type}List (
-  VOID
-  )
-{
-${BEGIN}  EFI_STATUS  Status;
-${FunctionCall}${END}
-}
-"""),
-
-'PEI'   :   TemplateString("""
-${BEGIN}${FunctionPrototype}${END}
-
-VOID
-EFIAPI
-ProcessLibrary${Type}List (
-  IN       EFI_PEI_FILE_HANDLE       FileHandle,
-  IN CONST EFI_PEI_SERVICES          **PeiServices
-  )
-{
-${BEGIN}  EFI_STATUS  Status;
-${FunctionCall}${END}
-}
-"""),
-
-'DXE'   :   TemplateString("""
-${BEGIN}${FunctionPrototype}${END}
-
-VOID
-EFIAPI
-ProcessLibrary${Type}List (
-  IN EFI_HANDLE        ImageHandle,
-  IN EFI_SYSTEM_TABLE  *SystemTable
-  )
-{
-${BEGIN}  EFI_STATUS  Status;
-${FunctionCall}${END}
-}
-"""),
-}
-
-gBasicHeaderFile = "Base.h"
-
-gModuleTypeHeaderFile = {
-    "BASE"              :   [gBasicHeaderFile],
-    "SEC"               :   ["PiPei.h", "Library/DebugLib.h"],
-    "PEI_CORE"          :   ["PiPei.h", "Library/DebugLib.h", "Library/PeiCoreEntryPoint.h"],
-    "PEIM"              :   ["PiPei.h", "Library/DebugLib.h", "Library/PeimEntryPoint.h"],
-    "DXE_CORE"          :   ["PiDxe.h", "Library/DebugLib.h", "Library/DxeCoreEntryPoint.h"],
-    "DXE_DRIVER"        :   ["PiDxe.h", "Library/BaseLib.h", "Library/DebugLib.h", "Library/UefiBootServicesTableLib.h", "Library/UefiDriverEntryPoint.h"],
-    "DXE_SMM_DRIVER"    :   ["PiDxe.h", "Library/BaseLib.h", "Library/DebugLib.h", "Library/UefiBootServicesTableLib.h", "Library/UefiDriverEntryPoint.h"],
-    "DXE_RUNTIME_DRIVER":   ["PiDxe.h", "Library/BaseLib.h", "Library/DebugLib.h", "Library/UefiBootServicesTableLib.h", "Library/UefiDriverEntryPoint.h"],
-    "DXE_SAL_DRIVER"    :   ["PiDxe.h", "Library/BaseLib.h", "Library/DebugLib.h", "Library/UefiBootServicesTableLib.h", "Library/UefiDriverEntryPoint.h"],
-    "UEFI_DRIVER"       :   ["Uefi.h",  "Library/BaseLib.h", "Library/DebugLib.h", "Library/UefiBootServicesTableLib.h", "Library/UefiDriverEntryPoint.h"],
-    "UEFI_APPLICATION"  :   ["Uefi.h",  "Library/BaseLib.h", "Library/DebugLib.h", "Library/UefiBootServicesTableLib.h", "Library/UefiApplicationEntryPoint.h"],
-    "SMM_CORE"          :   ["PiDxe.h", "Library/BaseLib.h", "Library/DebugLib.h", "Library/UefiDriverEntryPoint.h"],
-    "USER_DEFINED"      :   [gBasicHeaderFile]
-}
-
-## Autogen internal worker macro to define DynamicEx PCD name includes both the TokenSpaceGuidName 
-#  the TokenName and Guid comparison to avoid define name collisions.
-#
-#   @param      Info        The ModuleAutoGen object
-#   @param      AutoGenH    The TemplateString object for header file
-#
-#
-def DynExPcdTokenNumberMapping(Info, AutoGenH):
-    ExTokenCNameList = []
-    PcdExList        = []
-    if Info.IsLibrary:
-        PcdList = Info.LibraryPcdList
-    else:
-        PcdList = Info.ModulePcdList
-    for Pcd in PcdList:
-        if Pcd.Type in gDynamicExPcd:
-            ExTokenCNameList.append(Pcd.TokenCName)
-            PcdExList.append(Pcd)
-    if len(ExTokenCNameList) == 0:
-        return
-    AutoGenH.Append('\n#define COMPAREGUID(Guid1, Guid2) (BOOLEAN)(*(CONST UINT64*)Guid1 == *(CONST UINT64*)Guid2 && *((CONST UINT64*)Guid1 + 1) == *((CONST UINT64*)Guid2 + 1))\n')
-    # AutoGen for each PCD listed in a [PcdEx] section of a Module/Lib INF file.
-    # Auto generate a macro for each TokenName that takes a Guid pointer as a parameter.  
-    # Use the Guid pointer to see if it matches any of the token space GUIDs.
-    TokenCNameList = []
-    for TokenCName in ExTokenCNameList:
-        if TokenCName in TokenCNameList:
-            continue
-        Index = 0
-        Count = ExTokenCNameList.count(TokenCName)
-        for Pcd in PcdExList:
-            if Pcd.TokenCName == TokenCName:
-                Index = Index + 1
-                if Index == 1:
-                    AutoGenH.Append('\n#define __PCD_%s_ADDR_CMP(GuidPtr)  (' % (Pcd.TokenCName))
-                    AutoGenH.Append('\\\n  (GuidPtr == &%s) ? _PCD_TOKEN_%s_%s:' 
-                                    % (Pcd.TokenSpaceGuidCName, Pcd.TokenSpaceGuidCName, Pcd.TokenCName))
-                else:
-                    AutoGenH.Append('\\\n  (GuidPtr == &%s) ? _PCD_TOKEN_%s_%s:' 
-                                    % (Pcd.TokenSpaceGuidCName, Pcd.TokenSpaceGuidCName, Pcd.TokenCName))
-                if Index == Count:
-                    AutoGenH.Append('0 \\\n  )\n')
-                TokenCNameList.append(TokenCName)
-    
-    TokenCNameList = []
-    for TokenCName in ExTokenCNameList:
-        if TokenCName in TokenCNameList:
-            continue
-        Index = 0
-        Count = ExTokenCNameList.count(TokenCName)
-        for Pcd in PcdExList:
-            if Pcd.Type in gDynamicExPcd and Pcd.TokenCName == TokenCName:
-                Index = Index + 1
-                if Index == 1:
-                    AutoGenH.Append('\n#define __PCD_%s_VAL_CMP(GuidPtr)  (' % (Pcd.TokenCName))
-<<<<<<< HEAD
-=======
-                    AutoGenH.Append('\\\n  (GuidPtr == NULL) ? 0:')
->>>>>>> c2a892d7
-                    AutoGenH.Append('\\\n  COMPAREGUID (GuidPtr, &%s) ? _PCD_TOKEN_%s_%s:' 
-                                    % (Pcd.TokenSpaceGuidCName, Pcd.TokenSpaceGuidCName, Pcd.TokenCName))
-                else:
-                    AutoGenH.Append('\\\n  COMPAREGUID (GuidPtr, &%s) ? _PCD_TOKEN_%s_%s:' 
-                                    % (Pcd.TokenSpaceGuidCName, Pcd.TokenSpaceGuidCName, Pcd.TokenCName))
-                if Index == Count:
-                    AutoGenH.Append('0 \\\n  )\n')
-                    # Autogen internal worker macro to compare GUIDs.  Guid1 is a pointer to a GUID.  
-                    # Guid2 is a C name for a GUID. Compare pointers first because optimizing compiler
-                    # can do this at build time on CONST GUID pointers and optimize away call to COMPAREGUID().
-                    #  COMPAREGUID() will only be used if the Guid passed in is local to the module.
-                    AutoGenH.Append('#define _PCD_TOKEN_EX_%s(GuidPtr)   __PCD_%s_ADDR_CMP(GuidPtr) ? __PCD_%s_ADDR_CMP(GuidPtr) : __PCD_%s_VAL_CMP(GuidPtr)  \n'
-                                    % (Pcd.TokenCName, Pcd.TokenCName, Pcd.TokenCName, Pcd.TokenCName))
-                TokenCNameList.append(TokenCName)
-
-<<<<<<< HEAD
-=======
-def GetPcdSize(Pcd):
-    if Pcd.DatumType == 'VOID*':
-        Value = Pcd.DefaultValue
-        if Value in [None, '']:
-            return 1
-        elif Value[0] == 'L':
-            return (len(Value) - 2) * 2
-        elif Value[0] == '{':
-            return len(Value.split(','))
-        else:
-            return len(Value) - 1
-    if Pcd.DatumType == 'UINT64':
-        return 8
-    if Pcd.DatumType == 'UINT32':
-        return 4
-    if Pcd.DatumType == 'UINT16':
-        return 2
-    if Pcd.DatumType == 'UINT8':
-        return 1
-    if Pcd.DatumType == 'BOOLEAN':
-        return 1
-
-
->>>>>>> c2a892d7
-## Create code for module PCDs
-#
-#   @param      Info        The ModuleAutoGen object
-#   @param      AutoGenC    The TemplateString object for C code
-#   @param      AutoGenH    The TemplateString object for header file
-#   @param      Pcd         The PCD object
-#
-def CreateModulePcdCode(Info, AutoGenC, AutoGenH, Pcd):
-    TokenSpaceGuidValue = Pcd.TokenSpaceGuidValue   #Info.GuidList[Pcd.TokenSpaceGuidCName]
-    PcdTokenNumber = Info.PlatformInfo.PcdTokenNumber
-    #
-    # Write PCDs
-    #
-    PcdTokenName = '_PCD_TOKEN_' + Pcd.TokenCName
-<<<<<<< HEAD
-=======
-    PatchPcdSizeTokenName = '_PCD_PATCHABLE_' + Pcd.TokenCName +'_SIZE'
-    PatchPcdSizeVariableName = '_gPcd_BinaryPatch_Size_' + Pcd.TokenCName
-    FixPcdSizeTokenName = '_PCD_SIZE_' + Pcd.TokenCName
-    
->>>>>>> c2a892d7
-    if Pcd.Type in gDynamicExPcd:
-        TokenNumber = int(Pcd.TokenValue, 0)
-        # Add TokenSpaceGuidValue value to PcdTokenName to discriminate the DynamicEx PCDs with 
-        # different Guids but same TokenCName
-        PcdExTokenName = '_PCD_TOKEN_' + Pcd.TokenSpaceGuidCName + '_' + Pcd.TokenCName
-        AutoGenH.Append('\n#define %s  %dU\n' % (PcdExTokenName, TokenNumber))
-    else:
-        if (Pcd.TokenCName, Pcd.TokenSpaceGuidCName) not in PcdTokenNumber:
-            # If one of the Source built modules listed in the DSC is not listed in FDF modules, 
-            # and the INF lists a PCD can only use the PcdsDynamic access method (it is only 
-            # listed in the DEC file that declares the PCD as PcdsDynamic), then build tool will 
-            # report warning message notify the PI that they are attempting to build a module 
-            # that must be included in a flash image in order to be functional. These Dynamic PCD 
-            # will not be added into the Database unless it is used by other modules that are 
-            # included in the FDF file. 
-            # In this case, just assign an invalid token number to make it pass build.
-            if Pcd.Type in PCD_DYNAMIC_TYPE_LIST:
-                TokenNumber = 0
-            else:
-                EdkLogger.error("build", AUTOGEN_ERROR,
-                                "No generated token number for %s.%s\n" % (Pcd.TokenSpaceGuidCName, Pcd.TokenCName),
-                                ExtraData="[%s]" % str(Info))
-        else:
-            TokenNumber = PcdTokenNumber[Pcd.TokenCName, Pcd.TokenSpaceGuidCName]
-        AutoGenH.Append('\n#define %s  %dU\n' % (PcdTokenName, TokenNumber))
-
-    EdkLogger.debug(EdkLogger.DEBUG_3, "Creating code for " + Pcd.TokenCName + "." + Pcd.TokenSpaceGuidCName)
-    if Pcd.Type not in gItemTypeStringDatabase:
-        EdkLogger.error("build", AUTOGEN_ERROR,
-                        "Unknown PCD type [%s] of PCD %s.%s" % (Pcd.Type, Pcd.TokenSpaceGuidCName, Pcd.TokenCName),
-                        ExtraData="[%s]" % str(Info))
-    if Pcd.DatumType not in gDatumSizeStringDatabase:
-        EdkLogger.error("build", AUTOGEN_ERROR,
-                        "Unknown datum type [%s] of PCD %s.%s" % (Pcd.DatumType, Pcd.TokenSpaceGuidCName, Pcd.TokenCName),
-                        ExtraData="[%s]" % str(Info))
-
-    DatumSize = gDatumSizeStringDatabase[Pcd.DatumType]
-    DatumSizeLib = gDatumSizeStringDatabaseLib[Pcd.DatumType]
-    GetModeName = '_PCD_GET_MODE_' + gDatumSizeStringDatabaseH[Pcd.DatumType] + '_' + Pcd.TokenCName
-    SetModeName = '_PCD_SET_MODE_' + gDatumSizeStringDatabaseH[Pcd.DatumType] + '_' + Pcd.TokenCName
-<<<<<<< HEAD
-
-=======
-    SetModeStatusName = '_PCD_SET_MODE_' + gDatumSizeStringDatabaseH[Pcd.DatumType] + '_S_' + Pcd.TokenCName
-    GetModeSizeName = '_PCD_GET_MODE_SIZE' + '_' + Pcd.TokenCName
-    
->>>>>>> c2a892d7
-    PcdExCNameList  = []
-    if Pcd.Type in gDynamicExPcd:
-        if Info.IsLibrary:
-            PcdList = Info.LibraryPcdList
-        else:
-            PcdList = Info.ModulePcdList
-        for PcdModule in PcdList:
-            if PcdModule.Type in gDynamicExPcd:
-                PcdExCNameList.append(PcdModule.TokenCName)
-        # Be compatible with the current code which using PcdToken and PcdGet/Set for DynamicEx Pcd.
-        # If only PcdToken and PcdGet/Set used in all Pcds with different CName, it should succeed to build.
-        # If PcdToken and PcdGet/Set used in the Pcds with different Guids but same CName, it should failed to build.
-        if PcdExCNameList.count(Pcd.TokenCName) > 1:
-            AutoGenH.Append('// Disabled the macros, as PcdToken and PcdGet/Set are not allowed in the case that more than one DynamicEx Pcds are different Guids but same CName.\n')
-            AutoGenH.Append('// #define %s  %s\n' % (PcdTokenName, PcdExTokenName))
-            AutoGenH.Append('// #define %s  LibPcdGetEx%s(&%s, %s)\n' % (GetModeName, DatumSizeLib, Pcd.TokenSpaceGuidCName, PcdTokenName))
-<<<<<<< HEAD
-            if Pcd.DatumType == 'VOID*':
-                AutoGenH.Append('// #define %s(SizeOfBuffer, Buffer)  LibPcdSetEx%s(&%s, %s, (SizeOfBuffer), (Buffer))\n' % (SetModeName, DatumSizeLib, Pcd.TokenSpaceGuidCName, PcdTokenName))
-            else:
-                AutoGenH.Append('// #define %s(Value)  LibPcdSetEx%s(&%s, %s, (Value))\n' % (SetModeName, DatumSizeLib, Pcd.TokenSpaceGuidCName, PcdTokenName))
-        else:
-            AutoGenH.Append('#define %s  %s\n' % (PcdTokenName, PcdExTokenName))
-            AutoGenH.Append('#define %s  LibPcdGetEx%s(&%s, %s)\n' % (GetModeName, DatumSizeLib, Pcd.TokenSpaceGuidCName, PcdTokenName))
-            if Pcd.DatumType == 'VOID*':
-                AutoGenH.Append('#define %s(SizeOfBuffer, Buffer)  LibPcdSetEx%s(&%s, %s, (SizeOfBuffer), (Buffer))\n' % (SetModeName, DatumSizeLib, Pcd.TokenSpaceGuidCName, PcdTokenName))
-            else:
-                AutoGenH.Append('#define %s(Value)  LibPcdSetEx%s(&%s, %s, (Value))\n' % (SetModeName, DatumSizeLib, Pcd.TokenSpaceGuidCName, PcdTokenName))
-    elif Pcd.Type in gDynamicPcd:
-        AutoGenH.Append('#define %s  LibPcdGet%s(%s)\n' % (GetModeName, DatumSizeLib, PcdTokenName))
-        if Pcd.DatumType == 'VOID*':
-            AutoGenH.Append('#define %s(SizeOfBuffer, Buffer)  LibPcdSet%s(%s, (SizeOfBuffer), (Buffer))\n' %(SetModeName, DatumSizeLib, PcdTokenName))
-        else:
-            AutoGenH.Append('#define %s(Value)  LibPcdSet%s(%s, (Value))\n' % (SetModeName, DatumSizeLib, PcdTokenName))
-=======
-            AutoGenH.Append('// #define %s  LibPcdGetExSize(&%s, %s)\n' % (GetModeSizeName,Pcd.TokenSpaceGuidCName, PcdTokenName))
-            if Pcd.DatumType == 'VOID*':
-                AutoGenH.Append('// #define %s(SizeOfBuffer, Buffer)  LibPcdSetEx%s(&%s, %s, (SizeOfBuffer), (Buffer))\n' % (SetModeName, DatumSizeLib, Pcd.TokenSpaceGuidCName, PcdTokenName))
-                AutoGenH.Append('// #define %s(SizeOfBuffer, Buffer)  LibPcdSetEx%sS(&%s, %s, (SizeOfBuffer), (Buffer))\n' % (SetModeStatusName, DatumSizeLib, Pcd.TokenSpaceGuidCName, PcdTokenName))
-            else:
-                AutoGenH.Append('// #define %s(Value)  LibPcdSetEx%s(&%s, %s, (Value))\n' % (SetModeName, DatumSizeLib, Pcd.TokenSpaceGuidCName, PcdTokenName))
-                AutoGenH.Append('// #define %s(Value)  LibPcdSetEx%sS(&%s, %s, (Value))\n' % (SetModeStatusName, DatumSizeLib, Pcd.TokenSpaceGuidCName, PcdTokenName))
-        else:
-            AutoGenH.Append('#define %s  %s\n' % (PcdTokenName, PcdExTokenName))
-            AutoGenH.Append('#define %s  LibPcdGetEx%s(&%s, %s)\n' % (GetModeName, DatumSizeLib, Pcd.TokenSpaceGuidCName, PcdTokenName))
-            AutoGenH.Append('#define %s LibPcdGetExSize(&%s, %s)\n' % (GetModeSizeName,Pcd.TokenSpaceGuidCName, PcdTokenName))
-            if Pcd.DatumType == 'VOID*':
-                AutoGenH.Append('#define %s(SizeOfBuffer, Buffer)  LibPcdSetEx%s(&%s, %s, (SizeOfBuffer), (Buffer))\n' % (SetModeName, DatumSizeLib, Pcd.TokenSpaceGuidCName, PcdTokenName))
-                AutoGenH.Append('#define %s(SizeOfBuffer, Buffer)  LibPcdSetEx%sS(&%s, %s, (SizeOfBuffer), (Buffer))\n' % (SetModeStatusName, DatumSizeLib, Pcd.TokenSpaceGuidCName, PcdTokenName))
-            else:
-                AutoGenH.Append('#define %s(Value)  LibPcdSetEx%s(&%s, %s, (Value))\n' % (SetModeName, DatumSizeLib, Pcd.TokenSpaceGuidCName, PcdTokenName))
-                AutoGenH.Append('#define %s(Value)  LibPcdSetEx%sS(&%s, %s, (Value))\n' % (SetModeStatusName, DatumSizeLib, Pcd.TokenSpaceGuidCName, PcdTokenName))
-    elif Pcd.Type in gDynamicPcd:
-        PcdList = []
-        PcdCNameList = []
-        PcdList.extend(Info.LibraryPcdList)
-        PcdList.extend(Info.ModulePcdList)
-        for PcdModule in PcdList:
-            if PcdModule.Type in gDynamicPcd:
-                PcdCNameList.append(PcdModule.TokenCName)
-        if PcdCNameList.count(Pcd.TokenCName) > 1:
-            EdkLogger.error("build", AUTOGEN_ERROR, "More than one Dynamic Pcds [%s] are different Guids but same CName. They need to be changed to DynamicEx type to avoid the confliction.\n" % (Pcd.TokenCName), ExtraData="[%s]" % str(Info.MetaFile.Path))
-        else:
-            AutoGenH.Append('#define %s  LibPcdGet%s(%s)\n' % (GetModeName, DatumSizeLib, PcdTokenName))
-            AutoGenH.Append('#define %s  LibPcdGetSize(%s)\n' % (GetModeSizeName, PcdTokenName))
-            if Pcd.DatumType == 'VOID*':
-                AutoGenH.Append('#define %s(SizeOfBuffer, Buffer)  LibPcdSet%s(%s, (SizeOfBuffer), (Buffer))\n' %(SetModeName, DatumSizeLib, PcdTokenName))
-                AutoGenH.Append('#define %s(SizeOfBuffer, Buffer)  LibPcdSet%sS(%s, (SizeOfBuffer), (Buffer))\n' % (SetModeStatusName, DatumSizeLib, PcdTokenName))
-            else:
-                AutoGenH.Append('#define %s(Value)  LibPcdSet%s(%s, (Value))\n' % (SetModeName, DatumSizeLib, PcdTokenName))
-                AutoGenH.Append('#define %s(Value)  LibPcdSet%sS(%s, (Value))\n' % (SetModeStatusName, DatumSizeLib, PcdTokenName))
->>>>>>> c2a892d7
-    else:
-        PcdVariableName = '_gPcd_' + gItemTypeStringDatabase[Pcd.Type] + '_' + Pcd.TokenCName
-        Const = 'const'
-        if Pcd.Type == TAB_PCDS_PATCHABLE_IN_MODULE:
-            Const = ''
-        Type = ''
-        Array = ''
-        Value = Pcd.DefaultValue
-        Unicode = False
-        ValueNumber = 0
-
-        if Pcd.DatumType == 'BOOLEAN':
-            BoolValue = Value.upper()
-            if BoolValue == 'TRUE' or BoolValue == '1':
-                Value = '1U'
-            elif BoolValue == 'FALSE' or BoolValue == '0':
-                Value = '0U'
-
-        if Pcd.DatumType in ['UINT64', 'UINT32', 'UINT16', 'UINT8']:
-            try:
-                if Value.upper().startswith('0X'):
-                    ValueNumber = int (Value, 16)
-                else:
-                    ValueNumber = int (Value)
-            except:
-                EdkLogger.error("build", AUTOGEN_ERROR,
-                                "PCD value is not valid dec or hex number for datum type [%s] of PCD %s.%s" % (Pcd.DatumType, Pcd.TokenSpaceGuidCName, Pcd.TokenCName),
-                                ExtraData="[%s]" % str(Info))
-            if Pcd.DatumType == 'UINT64':
-                if ValueNumber < 0:
-                    EdkLogger.error("build", AUTOGEN_ERROR,
-                                    "PCD can't be set to negative value for datum type [%s] of PCD %s.%s" % (Pcd.DatumType, Pcd.TokenSpaceGuidCName, Pcd.TokenCName),
-                                    ExtraData="[%s]" % str(Info))
-                elif ValueNumber >= 0x10000000000000000:
-                    EdkLogger.error("build", AUTOGEN_ERROR,
-                                    "Too large PCD value for datum type [%s] of PCD %s.%s" % (Pcd.DatumType, Pcd.TokenSpaceGuidCName, Pcd.TokenCName),
-                                    ExtraData="[%s]" % str(Info))
-                if not Value.endswith('ULL'):
-                    Value += 'ULL'
-            elif Pcd.DatumType == 'UINT32':
-                if ValueNumber < 0:
-                    EdkLogger.error("build", AUTOGEN_ERROR,
-                                    "PCD can't be set to negative value for datum type [%s] of PCD %s.%s" % (Pcd.DatumType, Pcd.TokenSpaceGuidCName, Pcd.TokenCName),
-                                    ExtraData="[%s]" % str(Info))
-                elif ValueNumber >= 0x100000000:
-                    EdkLogger.error("build", AUTOGEN_ERROR,
-                                    "Too large PCD value for datum type [%s] of PCD %s.%s" % (Pcd.DatumType, Pcd.TokenSpaceGuidCName, Pcd.TokenCName),
-                                    ExtraData="[%s]" % str(Info))
-                if not Value.endswith('U'):
-                    Value += 'U'
-            elif Pcd.DatumType == 'UINT16':
-                if ValueNumber < 0:
-                    EdkLogger.error("build", AUTOGEN_ERROR,
-                                    "PCD can't be set to negative value for datum type [%s] of PCD %s.%s" % (Pcd.DatumType, Pcd.TokenSpaceGuidCName, Pcd.TokenCName),
-                                    ExtraData="[%s]" % str(Info))
-                elif ValueNumber >= 0x10000:
-                    EdkLogger.error("build", AUTOGEN_ERROR,
-                                    "Too large PCD value for datum type [%s] of PCD %s.%s" % (Pcd.DatumType, Pcd.TokenSpaceGuidCName, Pcd.TokenCName),
-                                    ExtraData="[%s]" % str(Info))
-                if not Value.endswith('U'):
-                    Value += 'U'                    
-            elif Pcd.DatumType == 'UINT8':
-                if ValueNumber < 0:
-                    EdkLogger.error("build", AUTOGEN_ERROR,
-                                    "PCD can't be set to negative value for datum type [%s] of PCD %s.%s" % (Pcd.DatumType, Pcd.TokenSpaceGuidCName, Pcd.TokenCName),
-                                    ExtraData="[%s]" % str(Info))
-                elif ValueNumber >= 0x100:
-                    EdkLogger.error("build", AUTOGEN_ERROR,
-                                    "Too large PCD value for datum type [%s] of PCD %s.%s" % (Pcd.DatumType, Pcd.TokenSpaceGuidCName, Pcd.TokenCName),
-                                    ExtraData="[%s]" % str(Info))
-                if not Value.endswith('U'):
-                    Value += 'U'
-        if Pcd.DatumType == 'VOID*':
-            if Pcd.MaxDatumSize == None or Pcd.MaxDatumSize == '':
-                EdkLogger.error("build", AUTOGEN_ERROR,
-                                "Unknown [MaxDatumSize] of PCD [%s.%s]" % (Pcd.TokenSpaceGuidCName, Pcd.TokenCName),
-                                ExtraData="[%s]" % str(Info))
-
-            ArraySize = int(Pcd.MaxDatumSize, 0)
-            if Value[0] == '{':
-                Type = '(VOID *)'
-            else:
-                if Value[0] == 'L':
-                    Unicode = True
-                Value = Value.lstrip('L')   #.strip('"')
-                Value = eval(Value)         # translate escape character
-                NewValue = '{'
-                for Index in range(0,len(Value)):
-                    if Unicode:
-                        NewValue = NewValue + str(ord(Value[Index]) % 0x10000) + ', '
-                    else:
-                        NewValue = NewValue + str(ord(Value[Index]) % 0x100) + ', '
-                if Unicode:
-                    ArraySize = ArraySize / 2;
-
-                if ArraySize < (len(Value) + 1):
-                    EdkLogger.error("build", AUTOGEN_ERROR,
-                                    "The maximum size of VOID* type PCD '%s.%s' is less than its actual size occupied." % (Pcd.TokenSpaceGuidCName, Pcd.TokenCName),
-                                    ExtraData="[%s]" % str(Info))
-                Value = NewValue + '0 }'
-            Array = '[%d]' % ArraySize
-        #
-        # skip casting for fixed at build since it breaks ARM assembly.
-        # Long term we need PCD macros that work in assembly
-        #
-        elif Pcd.Type != TAB_PCDS_FIXED_AT_BUILD:
-            Value = "((%s)%s)" % (Pcd.DatumType, Value)
-
-        if Pcd.Type == TAB_PCDS_PATCHABLE_IN_MODULE:
-            PcdValueName = '_PCD_PATCHABLE_VALUE_' + Pcd.TokenCName
-        else:
-            PcdValueName = '_PCD_VALUE_' + Pcd.TokenCName
-            
-        if Pcd.DatumType == 'VOID*':
-            #
-            # For unicode, UINT16 array will be generated, so the alignment of unicode is guaranteed.
-            #
-            if Unicode:
-<<<<<<< HEAD
-                AutoGenH.Append('#define _PCD_PATCHABLE_%s_SIZE %s\n' % (Pcd.TokenCName, Pcd.MaxDatumSize))
-=======
->>>>>>> c2a892d7
-                AutoGenH.Append('#define %s  %s%s\n' %(PcdValueName, Type, PcdVariableName))
-                AutoGenC.Append('GLOBAL_REMOVE_IF_UNREFERENCED %s UINT16 %s%s = %s;\n' % (Const, PcdVariableName, Array, Value))
-                AutoGenH.Append('extern %s UINT16 %s%s;\n' %(Const, PcdVariableName, Array))
-                AutoGenH.Append('#define %s  %s%s\n' %(GetModeName, Type, PcdVariableName))
-            else:
-<<<<<<< HEAD
-                AutoGenH.Append('#define _PCD_PATCHABLE_%s_SIZE %s\n' % (Pcd.TokenCName, Pcd.MaxDatumSize))
-=======
->>>>>>> c2a892d7
-                AutoGenH.Append('#define %s  %s%s\n' %(PcdValueName, Type, PcdVariableName))
-                AutoGenC.Append('GLOBAL_REMOVE_IF_UNREFERENCED %s UINT8 %s%s = %s;\n' % (Const, PcdVariableName, Array, Value))
-                AutoGenH.Append('extern %s UINT8 %s%s;\n' %(Const, PcdVariableName, Array))
-                AutoGenH.Append('#define %s  %s%s\n' %(GetModeName, Type, PcdVariableName))
-<<<<<<< HEAD
-=======
-                
-            PcdDataSize = GetPcdSize(Pcd)
-            if Pcd.Type == TAB_PCDS_FIXED_AT_BUILD:
-                AutoGenH.Append('#define %s %s\n' % (FixPcdSizeTokenName, PcdDataSize))
-                AutoGenH.Append('#define %s  %s \n' % (GetModeSizeName,FixPcdSizeTokenName))
-            
-            if Pcd.Type == TAB_PCDS_PATCHABLE_IN_MODULE:
-                AutoGenH.Append('#define %s %s\n' % (PatchPcdSizeTokenName, Pcd.MaxDatumSize))
-                AutoGenH.Append('#define %s  %s \n' % (GetModeSizeName,PatchPcdSizeVariableName))
-                AutoGenH.Append('extern UINTN %s; \n' % PatchPcdSizeVariableName)
-                AutoGenC.Append('GLOBAL_REMOVE_IF_UNREFERENCED UINTN %s = %s;\n' % (PatchPcdSizeVariableName,PcdDataSize))
->>>>>>> c2a892d7
-        elif Pcd.Type == TAB_PCDS_PATCHABLE_IN_MODULE:
-            AutoGenH.Append('#define %s  %s\n' %(PcdValueName, Value))
-            AutoGenC.Append('volatile %s %s %s = %s;\n' %(Const, Pcd.DatumType, PcdVariableName, PcdValueName))
-            AutoGenH.Append('extern volatile %s  %s  %s%s;\n' % (Const, Pcd.DatumType, PcdVariableName, Array))
-            AutoGenH.Append('#define %s  %s%s\n' % (GetModeName, Type, PcdVariableName))
-<<<<<<< HEAD
-        else:
-=======
-            
-            PcdDataSize = GetPcdSize(Pcd)
-            AutoGenH.Append('#define %s %s\n' % (PatchPcdSizeTokenName, PcdDataSize))
-            
-            AutoGenH.Append('#define %s  %s \n' % (GetModeSizeName,PatchPcdSizeVariableName))
-            AutoGenH.Append('extern UINTN %s; \n' % PatchPcdSizeVariableName)
-            AutoGenC.Append('GLOBAL_REMOVE_IF_UNREFERENCED UINTN %s = %s;\n' % (PatchPcdSizeVariableName,PcdDataSize))
-        else:
-            PcdDataSize = GetPcdSize(Pcd)
-            AutoGenH.Append('#define %s %s\n' % (FixPcdSizeTokenName, PcdDataSize))
-            AutoGenH.Append('#define %s  %s \n' % (GetModeSizeName,FixPcdSizeTokenName))
-            
->>>>>>> c2a892d7
-            AutoGenH.Append('#define %s  %s\n' %(PcdValueName, Value))
-            AutoGenC.Append('GLOBAL_REMOVE_IF_UNREFERENCED %s %s %s = %s;\n' %(Const, Pcd.DatumType, PcdVariableName, PcdValueName))
-            AutoGenH.Append('extern %s  %s  %s%s;\n' % (Const, Pcd.DatumType, PcdVariableName, Array))
-            AutoGenH.Append('#define %s  %s%s\n' % (GetModeName, Type, PcdVariableName))
-
-        if Pcd.Type == TAB_PCDS_PATCHABLE_IN_MODULE:
-            if Pcd.DatumType == 'VOID*':
-<<<<<<< HEAD
-                AutoGenH.Append('#define %s(SizeOfBuffer, Buffer)  LibPatchPcdSetPtr(_gPcd_BinaryPatch_%s, (UINTN)_PCD_PATCHABLE_%s_SIZE, (SizeOfBuffer), (Buffer))\n' % (SetModeName, Pcd.TokenCName, Pcd.TokenCName))
-            else:
-                AutoGenH.Append('#define %s(Value)  (%s = (Value))\n' % (SetModeName, PcdVariableName))
-=======
-                AutoGenH.Append('#define %s(SizeOfBuffer, Buffer)  LibPatchPcdSetPtrAndSize((VOID *)_gPcd_BinaryPatch_%s, &_gPcd_BinaryPatch_Size_%s, (UINTN)_PCD_PATCHABLE_%s_SIZE, (SizeOfBuffer), (Buffer))\n' % (SetModeName, Pcd.TokenCName, Pcd.TokenCName, Pcd.TokenCName))
-                AutoGenH.Append('#define %s(SizeOfBuffer, Buffer)  LibPatchPcdSetPtrAndSizeS((VOID *)_gPcd_BinaryPatch_%s, &_gPcd_BinaryPatch_Size_%s, (UINTN)_PCD_PATCHABLE_%s_SIZE, (SizeOfBuffer), (Buffer))\n' % (SetModeStatusName, Pcd.TokenCName, Pcd.TokenCName, Pcd.TokenCName))
-            else:
-                AutoGenH.Append('#define %s(Value)  (%s = (Value))\n' % (SetModeName, PcdVariableName))
-                AutoGenH.Append('#define %s(Value)  ((%s = (Value)), RETURN_SUCCESS) \n' % (SetModeStatusName, PcdVariableName))
->>>>>>> c2a892d7
-        else:
-            AutoGenH.Append('//#define %s  ASSERT(FALSE)  // It is not allowed to set value for a FIXED_AT_BUILD PCD\n' % SetModeName)
-
-## Create code for library module PCDs
-#
-#   @param      Info        The ModuleAutoGen object
-#   @param      AutoGenC    The TemplateString object for C code
-#   @param      AutoGenH    The TemplateString object for header file
-#   @param      Pcd         The PCD object
-#
-def CreateLibraryPcdCode(Info, AutoGenC, AutoGenH, Pcd):
-    PcdTokenNumber = Info.PlatformInfo.PcdTokenNumber
-    TokenSpaceGuidCName = Pcd.TokenSpaceGuidCName
-    TokenCName  = Pcd.TokenCName
-    PcdTokenName = '_PCD_TOKEN_' + TokenCName
-<<<<<<< HEAD
-=======
-    FixPcdSizeTokenName = '_PCD_SIZE_' + Pcd.TokenCName
-    PatchPcdSizeTokenName = '_PCD_PATCHABLE_' + Pcd.TokenCName +'_SIZE'
-    PatchPcdSizeVariableName = '_gPcd_BinaryPatch_Size_' + Pcd.TokenCName
-    
->>>>>>> c2a892d7
-    #
-    # Write PCDs
-    #
-    if Pcd.Type in gDynamicExPcd:
-        TokenNumber = int(Pcd.TokenValue, 0)
-    else:
-        if (Pcd.TokenCName, Pcd.TokenSpaceGuidCName) not in PcdTokenNumber:
-            # If one of the Source built modules listed in the DSC is not listed in FDF modules, 
-            # and the INF lists a PCD can only use the PcdsDynamic access method (it is only 
-            # listed in the DEC file that declares the PCD as PcdsDynamic), then build tool will 
-            # report warning message notify the PI that they are attempting to build a module 
-            # that must be included in a flash image in order to be functional. These Dynamic PCD 
-            # will not be added into the Database unless it is used by other modules that are 
-            # included in the FDF file. 
-            # In this case, just assign an invalid token number to make it pass build.
-            if Pcd.Type in PCD_DYNAMIC_TYPE_LIST:
-                TokenNumber = 0
-            else:
-                EdkLogger.error("build", AUTOGEN_ERROR,
-                                "No generated token number for %s.%s\n" % (Pcd.TokenSpaceGuidCName, Pcd.TokenCName),
-                                ExtraData="[%s]" % str(Info))
-        else:
-            TokenNumber = PcdTokenNumber[Pcd.TokenCName, Pcd.TokenSpaceGuidCName]
-
-    if Pcd.Type not in gItemTypeStringDatabase:
-        EdkLogger.error("build", AUTOGEN_ERROR,
-                        "Unknown PCD type [%s] of PCD %s.%s" % (Pcd.Type, Pcd.TokenSpaceGuidCName, Pcd.TokenCName),
-                        ExtraData="[%s]" % str(Info))
-    if Pcd.DatumType not in gDatumSizeStringDatabase:
-        EdkLogger.error("build", AUTOGEN_ERROR,
-                        "Unknown datum type [%s] of PCD %s.%s" % (Pcd.DatumType, Pcd.TokenSpaceGuidCName, Pcd.TokenCName),
-                        ExtraData="[%s]" % str(Info))
-
-    DatumType   = Pcd.DatumType
-    DatumSize   = gDatumSizeStringDatabaseH[DatumType]
-    DatumSizeLib= gDatumSizeStringDatabaseLib[DatumType]
-    GetModeName = '_PCD_GET_MODE_' + DatumSize + '_' + TokenCName
-    SetModeName = '_PCD_SET_MODE_' + DatumSize + '_' + TokenCName
-<<<<<<< HEAD
-=======
-    SetModeStatusName = '_PCD_SET_MODE_' + DatumSize + '_S_' + TokenCName
-    GetModeSizeName = '_PCD_GET_MODE_SIZE' + '_' + Pcd.TokenCName
->>>>>>> c2a892d7
-
-    Type = ''
-    Array = ''
-    if Pcd.DatumType == 'VOID*':
-        Type = '(VOID *)'
-        Array = '[]'
-    PcdItemType = Pcd.Type
-    PcdExCNameList  = []
-    if PcdItemType in gDynamicExPcd:
-        PcdExTokenName = '_PCD_TOKEN_' + TokenSpaceGuidCName + '_' + Pcd.TokenCName
-        AutoGenH.Append('\n#define %s  %dU\n' % (PcdExTokenName, TokenNumber))
-        
-        if Info.IsLibrary:
-            PcdList = Info.LibraryPcdList
-        else:
-            PcdList = Info.ModulePcdList
-        for PcdModule in PcdList:
-            if PcdModule.Type in gDynamicExPcd:
-                PcdExCNameList.append(PcdModule.TokenCName)
-        # Be compatible with the current code which using PcdGet/Set for DynamicEx Pcd.
-        # If only PcdGet/Set used in all Pcds with different CName, it should succeed to build.
-        # If PcdGet/Set used in the Pcds with different Guids but same CName, it should failed to build.
-        if PcdExCNameList.count(Pcd.TokenCName) > 1:
-            AutoGenH.Append('// Disabled the macros, as PcdToken and PcdGet/Set are not allowed in the case that more than one DynamicEx Pcds are different Guids but same CName.\n')
-            AutoGenH.Append('// #define %s  %s\n' % (PcdTokenName, PcdExTokenName))
-            AutoGenH.Append('// #define %s  LibPcdGetEx%s(&%s, %s)\n' % (GetModeName, DatumSizeLib, Pcd.TokenSpaceGuidCName, PcdTokenName))
-<<<<<<< HEAD
-            if Pcd.DatumType == 'VOID*':
-                AutoGenH.Append('// #define %s(SizeOfBuffer, Buffer)  LibPcdSetEx%s(&%s, %s, (SizeOfBuffer), (Buffer))\n' % (SetModeName, DatumSizeLib, Pcd.TokenSpaceGuidCName, PcdTokenName))
-            else:
-                AutoGenH.Append('// #define %s(Value)  LibPcdSetEx%s(&%s, %s, (Value))\n' % (SetModeName, DatumSizeLib, Pcd.TokenSpaceGuidCName, PcdTokenName))
-        else:
-            AutoGenH.Append('#define %s  %s\n' % (PcdTokenName, PcdExTokenName))
-            AutoGenH.Append('#define %s  LibPcdGetEx%s(&%s, %s)\n' % (GetModeName, DatumSizeLib, Pcd.TokenSpaceGuidCName, PcdTokenName))
-            if Pcd.DatumType == 'VOID*':
-                AutoGenH.Append('#define %s(SizeOfBuffer, Buffer)  LibPcdSetEx%s(&%s, %s, (SizeOfBuffer), (Buffer))\n' % (SetModeName, DatumSizeLib, Pcd.TokenSpaceGuidCName, PcdTokenName))
-            else:
-                AutoGenH.Append('#define %s(Value)  LibPcdSetEx%s(&%s, %s, (Value))\n' % (SetModeName, DatumSizeLib, Pcd.TokenSpaceGuidCName, PcdTokenName))
-    else:
-        AutoGenH.Append('#define _PCD_TOKEN_%s  %dU\n' % (TokenCName, TokenNumber))
-    if PcdItemType in gDynamicPcd:
-        AutoGenH.Append('#define %s  LibPcdGet%s(%s)\n' % (GetModeName, DatumSizeLib, PcdTokenName))
-        if DatumType == 'VOID*':
-            AutoGenH.Append('#define %s(SizeOfBuffer, Buffer)  LibPcdSet%s(%s, (SizeOfBuffer), (Buffer))\n' %(SetModeName, DatumSizeLib, PcdTokenName))
-        else:
-            AutoGenH.Append('#define %s(Value)  LibPcdSet%s(%s, (Value))\n' % (SetModeName, DatumSizeLib, PcdTokenName))
-=======
-            AutoGenH.Append('// #define %s  LibPcdGetExSize(&%s, %s \n' % (GetModeSizeName,Pcd.TokenSpaceGuidCName, PcdTokenName))
-            if Pcd.DatumType == 'VOID*':
-                AutoGenH.Append('// #define %s(SizeOfBuffer, Buffer)  LibPcdSetEx%s(&%s, %s, (SizeOfBuffer), (Buffer))\n' % (SetModeName, DatumSizeLib, Pcd.TokenSpaceGuidCName, PcdTokenName))
-                AutoGenH.Append('// #define %s(SizeOfBuffer, Buffer)  LibPcdSetEx%sS(&%s, %s, (SizeOfBuffer), (Buffer))\n' % (SetModeStatusName, DatumSizeLib, Pcd.TokenSpaceGuidCName, PcdTokenName))
-            else:
-                AutoGenH.Append('// #define %s(Value)  LibPcdSetEx%s(&%s, %s, (Value))\n' % (SetModeName, DatumSizeLib, Pcd.TokenSpaceGuidCName, PcdTokenName))
-                AutoGenH.Append('// #define %s(Value)  LibPcdSetEx%sS(&%s, %s, (Value))\n' % (SetModeStatusName, DatumSizeLib, Pcd.TokenSpaceGuidCName, PcdTokenName))
-        else:
-            AutoGenH.Append('#define %s  %s\n' % (PcdTokenName, PcdExTokenName))
-            AutoGenH.Append('#define %s  LibPcdGetEx%s(&%s, %s)\n' % (GetModeName, DatumSizeLib, Pcd.TokenSpaceGuidCName, PcdTokenName))
-            AutoGenH.Append('#define %s LibPcdGetExSize(&%s, %s)\n' % (GetModeSizeName,Pcd.TokenSpaceGuidCName, PcdTokenName))
-            if Pcd.DatumType == 'VOID*':
-                AutoGenH.Append('#define %s(SizeOfBuffer, Buffer)  LibPcdSetEx%s(&%s, %s, (SizeOfBuffer), (Buffer))\n' % (SetModeName, DatumSizeLib, Pcd.TokenSpaceGuidCName, PcdTokenName))
-                AutoGenH.Append('#define %s(SizeOfBuffer, Buffer)  LibPcdSetEx%sS(&%s, %s, (SizeOfBuffer), (Buffer))\n' % (SetModeStatusName, DatumSizeLib, Pcd.TokenSpaceGuidCName, PcdTokenName))
-            else:
-                AutoGenH.Append('#define %s(Value)  LibPcdSetEx%s(&%s, %s, (Value))\n' % (SetModeName, DatumSizeLib, Pcd.TokenSpaceGuidCName, PcdTokenName))
-                AutoGenH.Append('#define %s(Value)  LibPcdSetEx%sS(&%s, %s, (Value))\n' % (SetModeStatusName, DatumSizeLib, Pcd.TokenSpaceGuidCName, PcdTokenName))
-    else:
-        AutoGenH.Append('#define _PCD_TOKEN_%s  %dU\n' % (TokenCName, TokenNumber))
-    if PcdItemType in gDynamicPcd:
-        PcdList = []
-        PcdCNameList = []
-        PcdList.extend(Info.LibraryPcdList)
-        PcdList.extend(Info.ModulePcdList)
-        for PcdModule in PcdList:
-            if PcdModule.Type in gDynamicPcd:
-                PcdCNameList.append(PcdModule.TokenCName)
-        if PcdCNameList.count(Pcd.TokenCName) > 1:
-            EdkLogger.error("build", AUTOGEN_ERROR, "More than one Dynamic Pcds [%s] are different Guids but same CName.They need to be changed to DynamicEx type to avoid the confliction.\n" % (Pcd.TokenCName), ExtraData="[%s]" % str(Info.MetaFile.Path))
-        else:
-            AutoGenH.Append('#define %s  LibPcdGet%s(%s)\n' % (GetModeName, DatumSizeLib, PcdTokenName))
-            AutoGenH.Append('#define %s  LibPcdGetSize(%s)\n' % (GetModeSizeName, PcdTokenName))
-            if DatumType == 'VOID*':
-                AutoGenH.Append('#define %s(SizeOfBuffer, Buffer)  LibPcdSet%s(%s, (SizeOfBuffer), (Buffer))\n' %(SetModeName, DatumSizeLib, PcdTokenName))
-                AutoGenH.Append('#define %s(SizeOfBuffer, Buffer)  LibPcdSet%sS(%s, (SizeOfBuffer), (Buffer))\n' % (SetModeStatusName, DatumSizeLib, PcdTokenName))
-            else:
-                AutoGenH.Append('#define %s(Value)  LibPcdSet%s(%s, (Value))\n' % (SetModeName, DatumSizeLib, PcdTokenName))
-                AutoGenH.Append('#define %s(Value)  LibPcdSet%sS(%s, (Value))\n' % (SetModeStatusName, DatumSizeLib, PcdTokenName))
->>>>>>> c2a892d7
-    if PcdItemType == TAB_PCDS_PATCHABLE_IN_MODULE:
-        PcdVariableName = '_gPcd_' + gItemTypeStringDatabase[TAB_PCDS_PATCHABLE_IN_MODULE] + '_' + TokenCName
-        AutoGenH.Append('extern volatile %s _gPcd_BinaryPatch_%s%s;\n' %(DatumType, TokenCName, Array) )
-        AutoGenH.Append('#define %s  %s_gPcd_BinaryPatch_%s\n' %(GetModeName, Type, TokenCName))
-<<<<<<< HEAD
-        AutoGenH.Append('#define %s(Value)  (%s = (Value))\n' % (SetModeName, PcdVariableName))
-    if PcdItemType == TAB_PCDS_FIXED_AT_BUILD or PcdItemType == TAB_PCDS_FEATURE_FLAG:
-        key = ".".join((Pcd.TokenSpaceGuidCName,Pcd.TokenCName))
-        
-=======
-        if Pcd.DatumType == 'VOID*':
-            AutoGenH.Append('#define %s(SizeOfBuffer, Buffer)  LibPatchPcdSetPtrAndSize((VOID *)_gPcd_BinaryPatch_%s, &_gPcd_BinaryPatch_Size_%s, (UINTN)_PCD_PATCHABLE_%s_SIZE, (SizeOfBuffer), (Buffer))\n' % (SetModeName, Pcd.TokenCName, Pcd.TokenCName, Pcd.TokenCName))
-            AutoGenH.Append('#define %s(SizeOfBuffer, Buffer)  LibPatchPcdSetPtrAndSizeS((VOID *)_gPcd_BinaryPatch_%s, &_gPcd_BinaryPatch_Size_%s, (UINTN)_PCD_PATCHABLE_%s_SIZE, (SizeOfBuffer), (Buffer))\n' % (SetModeStatusName, Pcd.TokenCName, Pcd.TokenCName, Pcd.TokenCName))
-        else:
-            AutoGenH.Append('#define %s(Value)  (%s = (Value))\n' % (SetModeName, PcdVariableName))
-            AutoGenH.Append('#define %s(Value)  ((%s = (Value)), RETURN_SUCCESS)\n' % (SetModeStatusName, PcdVariableName))
-        
-        PcdDataSize = GetPcdSize(Pcd)
-        AutoGenH.Append('#define %s %s\n' % (PatchPcdSizeTokenName, PcdDataSize))
-        AutoGenH.Append('#define %s %s\n' % (GetModeSizeName,PatchPcdSizeVariableName))
-        AutoGenH.Append('extern UINTN %s; \n' % PatchPcdSizeVariableName)
-        
-    if PcdItemType == TAB_PCDS_FIXED_AT_BUILD or PcdItemType == TAB_PCDS_FEATURE_FLAG:
-        key = ".".join((Pcd.TokenSpaceGuidCName,Pcd.TokenCName))
-        
-        if DatumType == 'VOID*' and Array == '[]':
-            DatumType = ['UINT8', 'UINT16'][Pcd.DefaultValue[0] == 'L']
->>>>>>> c2a892d7
-        AutoGenH.Append('extern const %s _gPcd_FixedAtBuild_%s%s;\n' %(DatumType, TokenCName, Array))
-        AutoGenH.Append('#define %s  %s_gPcd_FixedAtBuild_%s\n' %(GetModeName, Type, TokenCName))
-        AutoGenH.Append('//#define %s  ASSERT(FALSE)  // It is not allowed to set value for a FIXED_AT_BUILD PCD\n' % SetModeName)
-        
-        if PcdItemType == TAB_PCDS_FIXED_AT_BUILD and key in Info.ConstPcd:
-            AutoGenH.Append('#define _PCD_VALUE_%s %s\n' %(TokenCName, Pcd.DefaultValue))
-        
-<<<<<<< HEAD
-
-=======
-        if PcdItemType == TAB_PCDS_FIXED_AT_BUILD:
-            PcdDataSize = GetPcdSize(Pcd)
-            AutoGenH.Append('#define %s %s\n' % (FixPcdSizeTokenName, PcdDataSize))
-            AutoGenH.Append('#define %s %s\n' % (GetModeSizeName,FixPcdSizeTokenName))
->>>>>>> c2a892d7
-
-## Create code for library constructor
-#
-#   @param      Info        The ModuleAutoGen object
-#   @param      AutoGenC    The TemplateString object for C code
-#   @param      AutoGenH    The TemplateString object for header file
-#
-def CreateLibraryConstructorCode(Info, AutoGenC, AutoGenH):
-    #
-    # Library Constructors
-    #
-    ConstructorPrototypeString = TemplateString()
-    ConstructorCallingString = TemplateString()
-    if Info.IsLibrary:
-        DependentLibraryList = [Info.Module]
-    else:
-        DependentLibraryList = Info.DependentLibraryList
-    for Lib in DependentLibraryList:
-        if len(Lib.ConstructorList) <= 0:
-            continue
-        Dict = {'Function':Lib.ConstructorList}
-        if Lib.ModuleType in ['BASE', 'SEC']:
-            ConstructorPrototypeString.Append(gLibraryStructorPrototype['BASE'].Replace(Dict))
-            ConstructorCallingString.Append(gLibraryStructorCall['BASE'].Replace(Dict))
-        elif Lib.ModuleType in ['PEI_CORE','PEIM']:
-            ConstructorPrototypeString.Append(gLibraryStructorPrototype['PEI'].Replace(Dict))
-            ConstructorCallingString.Append(gLibraryStructorCall['PEI'].Replace(Dict))
-        elif Lib.ModuleType in ['DXE_CORE','DXE_DRIVER','DXE_SMM_DRIVER','DXE_RUNTIME_DRIVER',
-                                'DXE_SAL_DRIVER','UEFI_DRIVER','UEFI_APPLICATION','SMM_CORE']:
-            ConstructorPrototypeString.Append(gLibraryStructorPrototype['DXE'].Replace(Dict))
-            ConstructorCallingString.Append(gLibraryStructorCall['DXE'].Replace(Dict))
-
-    if str(ConstructorPrototypeString) == '':
-        ConstructorPrototypeList = []
-    else:
-        ConstructorPrototypeList = [str(ConstructorPrototypeString)]
-    if str(ConstructorCallingString) == '':
-        ConstructorCallingList = []
-    else:
-        ConstructorCallingList = [str(ConstructorCallingString)]
-
-    Dict = {
-        'Type'              :   'Constructor',
-        'FunctionPrototype' :   ConstructorPrototypeList,
-        'FunctionCall'      :   ConstructorCallingList
-    }
-    if Info.IsLibrary:
-        AutoGenH.Append("${BEGIN}${FunctionPrototype}${END}", Dict)
-    else:
-        if Info.ModuleType in ['BASE', 'SEC']:
-            AutoGenC.Append(gLibraryString['BASE'].Replace(Dict))
-        elif Info.ModuleType in ['PEI_CORE','PEIM']:
-            AutoGenC.Append(gLibraryString['PEI'].Replace(Dict))
-        elif Info.ModuleType in ['DXE_CORE','DXE_DRIVER','DXE_SMM_DRIVER','DXE_RUNTIME_DRIVER',
-                                 'DXE_SAL_DRIVER','UEFI_DRIVER','UEFI_APPLICATION','SMM_CORE']:
-            AutoGenC.Append(gLibraryString['DXE'].Replace(Dict))
-
-## Create code for library destructor
-#
-#   @param      Info        The ModuleAutoGen object
-#   @param      AutoGenC    The TemplateString object for C code
-#   @param      AutoGenH    The TemplateString object for header file
-#
-def CreateLibraryDestructorCode(Info, AutoGenC, AutoGenH):
-    #
-    # Library Destructors
-    #
-    DestructorPrototypeString = TemplateString()
-    DestructorCallingString = TemplateString()
-    if Info.IsLibrary:
-        DependentLibraryList = [Info.Module]
-    else:
-        DependentLibraryList = Info.DependentLibraryList
-    for Index in range(len(DependentLibraryList)-1, -1, -1):
-        Lib = DependentLibraryList[Index]
-        if len(Lib.DestructorList) <= 0:
-            continue
-        Dict = {'Function':Lib.DestructorList}
-        if Lib.ModuleType in ['BASE', 'SEC']:
-            DestructorPrototypeString.Append(gLibraryStructorPrototype['BASE'].Replace(Dict))
-            DestructorCallingString.Append(gLibraryStructorCall['BASE'].Replace(Dict))
-        elif Lib.ModuleType in ['PEI_CORE','PEIM']:
-            DestructorPrototypeString.Append(gLibraryStructorPrototype['PEI'].Replace(Dict))
-            DestructorCallingString.Append(gLibraryStructorCall['PEI'].Replace(Dict))
-        elif Lib.ModuleType in ['DXE_CORE','DXE_DRIVER','DXE_SMM_DRIVER','DXE_RUNTIME_DRIVER',
-                                'DXE_SAL_DRIVER','UEFI_DRIVER','UEFI_APPLICATION', 'SMM_CORE']:
-            DestructorPrototypeString.Append(gLibraryStructorPrototype['DXE'].Replace(Dict))
-            DestructorCallingString.Append(gLibraryStructorCall['DXE'].Replace(Dict))
-
-    if str(DestructorPrototypeString) == '':
-        DestructorPrototypeList = []
-    else:
-        DestructorPrototypeList = [str(DestructorPrototypeString)]
-    if str(DestructorCallingString) == '':
-        DestructorCallingList = []
-    else:
-        DestructorCallingList = [str(DestructorCallingString)]
-
-    Dict = {
-        'Type'              :   'Destructor',
-        'FunctionPrototype' :   DestructorPrototypeList,
-        'FunctionCall'      :   DestructorCallingList
-    }
-    if Info.IsLibrary:
-        AutoGenH.Append("${BEGIN}${FunctionPrototype}${END}", Dict)
-    else:
-        if Info.ModuleType in ['BASE', 'SEC']:
-            AutoGenC.Append(gLibraryString['BASE'].Replace(Dict))
-        elif Info.ModuleType in ['PEI_CORE','PEIM']:
-            AutoGenC.Append(gLibraryString['PEI'].Replace(Dict))
-        elif Info.ModuleType in ['DXE_CORE','DXE_DRIVER','DXE_SMM_DRIVER','DXE_RUNTIME_DRIVER',
-                                 'DXE_SAL_DRIVER','UEFI_DRIVER','UEFI_APPLICATION','SMM_CORE']:
-            AutoGenC.Append(gLibraryString['DXE'].Replace(Dict))
-
-
-## Create code for ModuleEntryPoint
-#
-#   @param      Info        The ModuleAutoGen object
-#   @param      AutoGenC    The TemplateString object for C code
-#   @param      AutoGenH    The TemplateString object for header file
-#
-def CreateModuleEntryPointCode(Info, AutoGenC, AutoGenH):
-    if Info.IsLibrary or Info.ModuleType in ['USER_DEFINED', 'SEC']:
-        return
-    #
-    # Module Entry Points
-    #
-    NumEntryPoints = len(Info.Module.ModuleEntryPointList)
-    if 'PI_SPECIFICATION_VERSION' in Info.Module.Specification:
-        PiSpecVersion = Info.Module.Specification['PI_SPECIFICATION_VERSION']
-    else:
-        PiSpecVersion = '0x00000000'
-    if 'UEFI_SPECIFICATION_VERSION' in Info.Module.Specification:
-        UefiSpecVersion = Info.Module.Specification['UEFI_SPECIFICATION_VERSION']
-    else:
-        UefiSpecVersion = '0x00000000'
-    Dict = {
-        'Function'       :   Info.Module.ModuleEntryPointList,
-        'PiSpecVersion'  :   PiSpecVersion + 'U',
-        'UefiSpecVersion':   UefiSpecVersion + 'U'
-    }
-
-    if Info.ModuleType in ['PEI_CORE', 'DXE_CORE', 'SMM_CORE']:
-        if Info.SourceFileList <> None and Info.SourceFileList <> []:
-          if NumEntryPoints != 1:
-              EdkLogger.error(
-                  "build",
-                  AUTOGEN_ERROR,
-                  '%s must have exactly one entry point' % Info.ModuleType,
-                  File=str(Info),
-                  ExtraData= ", ".join(Info.Module.ModuleEntryPointList)
-                  )
-    if Info.ModuleType == 'PEI_CORE':
-        AutoGenC.Append(gPeiCoreEntryPointString.Replace(Dict))
-        AutoGenH.Append(gPeiCoreEntryPointPrototype.Replace(Dict))
-    elif Info.ModuleType == 'DXE_CORE':
-        AutoGenC.Append(gDxeCoreEntryPointString.Replace(Dict))
-        AutoGenH.Append(gDxeCoreEntryPointPrototype.Replace(Dict))
-    elif Info.ModuleType == 'SMM_CORE':
-        AutoGenC.Append(gSmmCoreEntryPointString.Replace(Dict))
-        AutoGenH.Append(gSmmCoreEntryPointPrototype.Replace(Dict))
-    elif Info.ModuleType == 'PEIM':
-        if NumEntryPoints < 2:
-            AutoGenC.Append(gPeimEntryPointString[NumEntryPoints].Replace(Dict))
-        else:
-            AutoGenC.Append(gPeimEntryPointString[2].Replace(Dict))
-        AutoGenH.Append(gPeimEntryPointPrototype.Replace(Dict))
-    elif Info.ModuleType in ['DXE_RUNTIME_DRIVER','DXE_DRIVER','DXE_SAL_DRIVER','UEFI_DRIVER']:
-        if NumEntryPoints < 2:
-            AutoGenC.Append(gUefiDriverEntryPointString[NumEntryPoints].Replace(Dict))
-        else:
-            AutoGenC.Append(gUefiDriverEntryPointString[2].Replace(Dict))
-        AutoGenH.Append(gUefiDriverEntryPointPrototype.Replace(Dict))
-    elif Info.ModuleType == 'DXE_SMM_DRIVER':
-        if NumEntryPoints == 0:
-            AutoGenC.Append(gDxeSmmEntryPointString[0].Replace(Dict))
-        else:
-            AutoGenC.Append(gDxeSmmEntryPointString[1].Replace(Dict))
-        AutoGenH.Append(gDxeSmmEntryPointPrototype.Replace(Dict))    
-    elif Info.ModuleType == 'UEFI_APPLICATION':
-        if NumEntryPoints < 2:
-            AutoGenC.Append(gUefiApplicationEntryPointString[NumEntryPoints].Replace(Dict))
-        else:
-            AutoGenC.Append(gUefiApplicationEntryPointString[2].Replace(Dict))
-        AutoGenH.Append(gUefiApplicationEntryPointPrototype.Replace(Dict))
-
-## Create code for ModuleUnloadImage
-#
-#   @param      Info        The ModuleAutoGen object
-#   @param      AutoGenC    The TemplateString object for C code
-#   @param      AutoGenH    The TemplateString object for header file
-#
-def CreateModuleUnloadImageCode(Info, AutoGenC, AutoGenH):
-    if Info.IsLibrary or Info.ModuleType in ['USER_DEFINED', 'SEC']:
-        return
-    #
-    # Unload Image Handlers
-    #
-    NumUnloadImage = len(Info.Module.ModuleUnloadImageList)
-    Dict = {'Count':str(NumUnloadImage) + 'U', 'Function':Info.Module.ModuleUnloadImageList}
-    if NumUnloadImage < 2:
-        AutoGenC.Append(gUefiUnloadImageString[NumUnloadImage].Replace(Dict))
-    else:
-        AutoGenC.Append(gUefiUnloadImageString[2].Replace(Dict))
-    AutoGenH.Append(gUefiUnloadImagePrototype.Replace(Dict))
-
-## Create code for GUID
-#
-#   @param      Info        The ModuleAutoGen object
-#   @param      AutoGenC    The TemplateString object for C code
-#   @param      AutoGenH    The TemplateString object for header file
-#
-def CreateGuidDefinitionCode(Info, AutoGenC, AutoGenH):
-<<<<<<< HEAD
-    if Info.IsLibrary:
-        return
-
-=======
->>>>>>> c2a892d7
-    if Info.ModuleType in ["USER_DEFINED", "BASE"]:
-        GuidType = "GUID"
-    else:
-        GuidType = "EFI_GUID"
-
-    if Info.GuidList:
-<<<<<<< HEAD
-        AutoGenC.Append("\n// Guids\n")
-=======
-        if not Info.IsLibrary:
-            AutoGenC.Append("\n// Guids\n")
-        AutoGenH.Append("\n// Guids\n")
->>>>>>> c2a892d7
-    #
-    # GUIDs
-    #
-    for Key in Info.GuidList:
-<<<<<<< HEAD
-        AutoGenC.Append('GLOBAL_REMOVE_IF_UNREFERENCED %s %s = %s;\n' % (GuidType, Key, Info.GuidList[Key]))
-=======
-        if not Info.IsLibrary:
-            AutoGenC.Append('GLOBAL_REMOVE_IF_UNREFERENCED %s %s = %s;\n' % (GuidType, Key, Info.GuidList[Key]))
-        AutoGenH.Append('extern %s %s;\n' % (GuidType, Key))
->>>>>>> c2a892d7
-
-## Create code for protocol
-#
-#   @param      Info        The ModuleAutoGen object
-#   @param      AutoGenC    The TemplateString object for C code
-#   @param      AutoGenH    The TemplateString object for header file
-#
-def CreateProtocolDefinitionCode(Info, AutoGenC, AutoGenH):
-<<<<<<< HEAD
-    if Info.IsLibrary:
-        return
-
-=======
->>>>>>> c2a892d7
-    if Info.ModuleType in ["USER_DEFINED", "BASE"]:
-        GuidType = "GUID"
-    else:
-        GuidType = "EFI_GUID"
-
-    if Info.ProtocolList:
-<<<<<<< HEAD
-        AutoGenC.Append("\n// Protocols\n")
-=======
-        if not Info.IsLibrary:
-            AutoGenC.Append("\n// Protocols\n")
-        AutoGenH.Append("\n// Protocols\n")
->>>>>>> c2a892d7
-    #
-    # Protocol GUIDs
-    #
-    for Key in Info.ProtocolList:
-<<<<<<< HEAD
-        AutoGenC.Append('GLOBAL_REMOVE_IF_UNREFERENCED %s %s = %s;\n' % (GuidType, Key, Info.ProtocolList[Key]))
-=======
-        if not Info.IsLibrary:
-            AutoGenC.Append('GLOBAL_REMOVE_IF_UNREFERENCED %s %s = %s;\n' % (GuidType, Key, Info.ProtocolList[Key]))
-        AutoGenH.Append('extern %s %s;\n' % (GuidType, Key))
->>>>>>> c2a892d7
-
-## Create code for PPI
-#
-#   @param      Info        The ModuleAutoGen object
-#   @param      AutoGenC    The TemplateString object for C code
-#   @param      AutoGenH    The TemplateString object for header file
-#
-def CreatePpiDefinitionCode(Info, AutoGenC, AutoGenH):
-<<<<<<< HEAD
-    if Info.IsLibrary:
-        return
-
-=======
->>>>>>> c2a892d7
-    if Info.ModuleType in ["USER_DEFINED", "BASE"]:
-        GuidType = "GUID"
-    else:
-        GuidType = "EFI_GUID"
-
-    if Info.PpiList:
-<<<<<<< HEAD
-        AutoGenC.Append("\n// PPIs\n")
-=======
-        if not Info.IsLibrary:
-            AutoGenC.Append("\n// PPIs\n")
-        AutoGenH.Append("\n// PPIs\n")
->>>>>>> c2a892d7
-    #
-    # PPI GUIDs
-    #
-    for Key in Info.PpiList:
-<<<<<<< HEAD
-        AutoGenC.Append('GLOBAL_REMOVE_IF_UNREFERENCED %s %s = %s;\n' % (GuidType, Key, Info.PpiList[Key]))
-=======
-        if not Info.IsLibrary:
-            AutoGenC.Append('GLOBAL_REMOVE_IF_UNREFERENCED %s %s = %s;\n' % (GuidType, Key, Info.PpiList[Key]))
-        AutoGenH.Append('extern %s %s;\n' % (GuidType, Key))
->>>>>>> c2a892d7
-
-## Create code for PCD
-#
-#   @param      Info        The ModuleAutoGen object
-#   @param      AutoGenC    The TemplateString object for C code
-#   @param      AutoGenH    The TemplateString object for header file
-#
-def CreatePcdCode(Info, AutoGenC, AutoGenH):
-
-    # Collect Token Space GUIDs used by DynamicEc PCDs
-    TokenSpaceList = []
-    for Pcd in Info.ModulePcdList:
-        if Pcd.Type in gDynamicExPcd and Pcd.TokenSpaceGuidCName not in TokenSpaceList:
-            TokenSpaceList += [Pcd.TokenSpaceGuidCName]
-            
-    # Add extern declarations to AutoGen.h if one or more Token Space GUIDs were found
-    if TokenSpaceList <> []:            
-        AutoGenH.Append("\n// Definition of PCD Token Space GUIDs used in this module\n\n")
-        if Info.ModuleType in ["USER_DEFINED", "BASE"]:
-            GuidType = "GUID"
-        else:
-            GuidType = "EFI_GUID"              
-        for Item in TokenSpaceList:
-            AutoGenH.Append('extern %s %s;\n' % (GuidType, Item))
-
-    if Info.IsLibrary:
-        if Info.ModulePcdList:
-            AutoGenH.Append("\n// PCD definitions\n")
-        for Pcd in Info.ModulePcdList:
-            CreateLibraryPcdCode(Info, AutoGenC, AutoGenH, Pcd)
-        DynExPcdTokenNumberMapping (Info, AutoGenH)
-    else:
-        if Info.ModulePcdList:
-            AutoGenH.Append("\n// Definition of PCDs used in this module\n")
-            AutoGenC.Append("\n// Definition of PCDs used in this module\n")
-        for Pcd in Info.ModulePcdList:
-            CreateModulePcdCode(Info, AutoGenC, AutoGenH, Pcd)
-        DynExPcdTokenNumberMapping (Info, AutoGenH)
-        if Info.LibraryPcdList:
-            AutoGenH.Append("\n// Definition of PCDs used in libraries is in AutoGen.c\n")
-            AutoGenC.Append("\n// Definition of PCDs used in libraries\n")
-        for Pcd in Info.LibraryPcdList:
-            CreateModulePcdCode(Info, AutoGenC, AutoGenC, Pcd)
-    CreatePcdDatabaseCode(Info, AutoGenC, AutoGenH)
-
-## Create code for unicode string definition
-#
-#   @param      Info        The ModuleAutoGen object
-#   @param      AutoGenC    The TemplateString object for C code
-#   @param      AutoGenH    The TemplateString object for header file
-#   @param      UniGenCFlag     UniString is generated into AutoGen C file when it is set to True
-#   @param      UniGenBinBuffer Buffer to store uni string package data
-#
-def CreateUnicodeStringCode(Info, AutoGenC, AutoGenH, UniGenCFlag, UniGenBinBuffer):
-    WorkingDir = os.getcwd()
-    os.chdir(Info.WorkspaceDir)
-
-    IncList = [Info.MetaFile.Dir]
-    # Get all files under [Sources] section in inf file for EDK-II module
-    EDK2Module = True
-    SrcList = [F for F in Info.SourceFileList]
-    if Info.AutoGenVersion < 0x00010005:
-        EDK2Module = False
-        # Get all files under the module directory for EDK-I module
-        Cwd = os.getcwd()
-        os.chdir(Info.MetaFile.Dir)
-        for Root, Dirs, Files in os.walk("."):
-            if 'CVS' in Dirs:
-                Dirs.remove('CVS')
-            if '.svn' in Dirs:
-                Dirs.remove('.svn')
-            for File in Files:
-                File = PathClass(os.path.join(Root, File), Info.MetaFile.Dir)
-                if File in SrcList:
-                    continue
-                SrcList.append(File)
-        os.chdir(Cwd)
-
-    if 'BUILD' in Info.BuildOption and Info.BuildOption['BUILD']['FLAGS'].find('-c') > -1:
-        CompatibleMode = True
-    else:
-        CompatibleMode = False
-
-    #
-    # -s is a temporary option dedicated for building .UNI files with ISO 639-2 language codes of EDK Shell in EDK2
-    #
-    if 'BUILD' in Info.BuildOption and Info.BuildOption['BUILD']['FLAGS'].find('-s') > -1:
-        if CompatibleMode:
-            EdkLogger.error("build", AUTOGEN_ERROR,
-                            "-c and -s build options should be used exclusively",
-                            ExtraData="[%s]" % str(Info))
-        ShellMode = True
-    else:
-        ShellMode = False
-
-    #RFC4646 is only for EDKII modules and ISO639-2 for EDK modules
-    if EDK2Module:
-        FilterInfo = [EDK2Module] + [Info.PlatformInfo.Platform.RFCLanguages]
-    else:
-        FilterInfo = [EDK2Module] + [Info.PlatformInfo.Platform.ISOLanguages]
-    Header, Code = GetStringFiles(Info.UnicodeFileList, SrcList, IncList, Info.IncludePathList, ['.uni', '.inf'], Info.Name, CompatibleMode, ShellMode, UniGenCFlag, UniGenBinBuffer, FilterInfo)
-    if CompatibleMode or UniGenCFlag:
-        AutoGenC.Append("\n//\n//Unicode String Pack Definition\n//\n")
-        AutoGenC.Append(Code)
-        AutoGenC.Append("\n")
-    AutoGenH.Append("\n//\n//Unicode String ID\n//\n")
-    AutoGenH.Append(Header)
-    if CompatibleMode or UniGenCFlag:
-        AutoGenH.Append("\n#define STRING_ARRAY_NAME %sStrings\n" % Info.Name)
-    os.chdir(WorkingDir)
-
-## Create common code
-#
-#   @param      Info        The ModuleAutoGen object
-#   @param      AutoGenC    The TemplateString object for C code
-#   @param      AutoGenH    The TemplateString object for header file
-#
-def CreateHeaderCode(Info, AutoGenC, AutoGenH):
-    # file header
-    AutoGenH.Append(gAutoGenHeaderString.Replace({'FileName':'AutoGen.h'}))
-    # header file Prologue
-    AutoGenH.Append(gAutoGenHPrologueString.Replace({'File':'AUTOGENH','Guid':Info.Guid.replace('-','_')}))
-    AutoGenH.Append(gAutoGenHCppPrologueString)
-    if Info.AutoGenVersion >= 0x00010005:
-        # header files includes
-        AutoGenH.Append("#include <%s>\n" % gBasicHeaderFile)
-        if Info.ModuleType in gModuleTypeHeaderFile \
-           and gModuleTypeHeaderFile[Info.ModuleType][0] != gBasicHeaderFile:
-            AutoGenH.Append("#include <%s>\n" % gModuleTypeHeaderFile[Info.ModuleType][0])
-        #
-        # if either PcdLib in [LibraryClasses] sections or there exist Pcd section, add PcdLib.h 
-        # As if modules only uses FixedPcd, then PcdLib is not needed in [LibraryClasses] section.
-        #
-        if 'PcdLib' in Info.Module.LibraryClasses or Info.Module.Pcds:
-            AutoGenH.Append("#include <Library/PcdLib.h>\n")
-
-        AutoGenH.Append('\nextern GUID  gEfiCallerIdGuid;')
-        AutoGenH.Append('\nextern CHAR8 *gEfiCallerBaseName;\n\n')
-
-        if Info.IsLibrary:
-            return
-
-        AutoGenH.Append("#define EFI_CALLER_ID_GUID \\\n  %s\n" % GuidStringToGuidStructureString(Info.Guid))
-
-    if Info.IsLibrary:
-        return
-    # C file header
-    AutoGenC.Append(gAutoGenHeaderString.Replace({'FileName':'AutoGen.c'}))
-    if Info.AutoGenVersion >= 0x00010005:
-        # C file header files includes
-        if Info.ModuleType in gModuleTypeHeaderFile:
-            for Inc in gModuleTypeHeaderFile[Info.ModuleType]:
-                AutoGenC.Append("#include <%s>\n" % Inc)
-        else:
-            AutoGenC.Append("#include <%s>\n" % gBasicHeaderFile)
-
-        #
-        # Publish the CallerId Guid
-        #
-        AutoGenC.Append('\nGLOBAL_REMOVE_IF_UNREFERENCED GUID gEfiCallerIdGuid = %s;\n' % GuidStringToGuidStructureString(Info.Guid))
-        AutoGenC.Append('\nGLOBAL_REMOVE_IF_UNREFERENCED CHAR8 *gEfiCallerBaseName = "%s";\n' % Info.Name)
-
-## Create common code for header file
-#
-#   @param      Info        The ModuleAutoGen object
-#   @param      AutoGenC    The TemplateString object for C code
-#   @param      AutoGenH    The TemplateString object for header file
-#
-def CreateFooterCode(Info, AutoGenC, AutoGenH):
-    AutoGenH.Append(gAutoGenHEpilogueString)
-
-## Create code for a module
-#
-#   @param      Info        The ModuleAutoGen object
-#   @param      AutoGenC    The TemplateString object for C code
-#   @param      AutoGenH    The TemplateString object for header file
-#   @param      UniGenCFlag     UniString is generated into AutoGen C file when it is set to True
-#   @param      UniGenBinBuffer Buffer to store uni string package data
-#
-def CreateCode(Info, AutoGenC, AutoGenH, StringH, UniGenCFlag, UniGenBinBuffer):
-    CreateHeaderCode(Info, AutoGenC, AutoGenH)
-
-    if Info.AutoGenVersion >= 0x00010005:
-        CreateGuidDefinitionCode(Info, AutoGenC, AutoGenH)
-        CreateProtocolDefinitionCode(Info, AutoGenC, AutoGenH)
-        CreatePpiDefinitionCode(Info, AutoGenC, AutoGenH)
-        CreatePcdCode(Info, AutoGenC, AutoGenH)
-        CreateLibraryConstructorCode(Info, AutoGenC, AutoGenH)
-        CreateLibraryDestructorCode(Info, AutoGenC, AutoGenH)
-        CreateModuleEntryPointCode(Info, AutoGenC, AutoGenH)
-        CreateModuleUnloadImageCode(Info, AutoGenC, AutoGenH)
-
-    if Info.UnicodeFileList:
-        FileName = "%sStrDefs.h" % Info.Name
-        StringH.Append(gAutoGenHeaderString.Replace({'FileName':FileName}))
-        StringH.Append(gAutoGenHPrologueString.Replace({'File':'STRDEFS', 'Guid':Info.Guid.replace('-','_')}))
-        CreateUnicodeStringCode(Info, AutoGenC, StringH, UniGenCFlag, UniGenBinBuffer)
-
-        GuidMacros = []
-        for Guid in Info.Module.Guids:
-            if Guid in Info.Module.GetGuidsUsedByPcd():
-                continue
-            GuidMacros.append('#define %s %s' % (Guid, Info.Module.Guids[Guid]))
-        for Guid, Value in Info.Module.Protocols.items() + Info.Module.Ppis.items():
-            GuidMacros.append('#define %s %s' % (Guid, Value))
-        if GuidMacros:
-            StringH.Append('\n#ifdef VFRCOMPILE\n%s\n#endif\n' % '\n'.join(GuidMacros))
-
-        StringH.Append("\n#endif\n")
-        AutoGenH.Append('#include "%s"\n' % FileName)
-
-    CreateFooterCode(Info, AutoGenC, AutoGenH)
-
-    # no generation of AutoGen.c for Edk modules without unicode file
-    if Info.AutoGenVersion < 0x00010005 and len(Info.UnicodeFileList) == 0:
-        AutoGenC.String = ''
-
-## Create the code file
-#
-#   @param      FilePath     The path of code file
-#   @param      Content      The content of code file
-#   @param      IsBinaryFile The flag indicating if the file is binary file or not
-#
-#   @retval     True        If file content is changed or file doesn't exist
-#   @retval     False       If the file exists and the content is not changed
-#
-def Generate(FilePath, Content, IsBinaryFile):
-    return SaveFileOnChange(FilePath, Content, IsBinaryFile)
-
+## @file
+# Routines for generating AutoGen.h and AutoGen.c
+#
+# Copyright (c) 2007 - 2015, Intel Corporation. All rights reserved.<BR>
+# This program and the accompanying materials
+# are licensed and made available under the terms and conditions of the BSD License
+# which accompanies this distribution.  The full text of the license may be found at
+# http://opensource.org/licenses/bsd-license.php
+#
+# THE PROGRAM IS DISTRIBUTED UNDER THE BSD LICENSE ON AN "AS IS" BASIS,
+# WITHOUT WARRANTIES OR REPRESENTATIONS OF ANY KIND, EITHER EXPRESS OR IMPLIED.
+#
+
+## Import Modules
+#
+import string
+
+from Common import EdkLogger
+
+from Common.BuildToolError import *
+from Common.DataType import *
+from Common.Misc import *
+from Common.String import StringToArray
+from StrGather import *
+from GenPcdDb import CreatePcdDatabaseCode
+
+## PCD type string
+gItemTypeStringDatabase  = {
+    TAB_PCDS_FEATURE_FLAG       :   'FixedAtBuild',
+    TAB_PCDS_FIXED_AT_BUILD     :   'FixedAtBuild',
+    TAB_PCDS_PATCHABLE_IN_MODULE:   'BinaryPatch',
+    TAB_PCDS_DYNAMIC            :   '',
+    TAB_PCDS_DYNAMIC_DEFAULT    :   '',
+    TAB_PCDS_DYNAMIC_VPD        :   '',
+    TAB_PCDS_DYNAMIC_HII        :   '',
+    TAB_PCDS_DYNAMIC_EX         :   '',
+    TAB_PCDS_DYNAMIC_EX_DEFAULT :   '',
+    TAB_PCDS_DYNAMIC_EX_VPD     :   '',
+    TAB_PCDS_DYNAMIC_EX_HII     :   '',
+}
+
+## Dynamic PCD types
+gDynamicPcd = [TAB_PCDS_DYNAMIC, TAB_PCDS_DYNAMIC_DEFAULT, TAB_PCDS_DYNAMIC_VPD, TAB_PCDS_DYNAMIC_HII]
+
+## Dynamic-ex PCD types
+gDynamicExPcd = [TAB_PCDS_DYNAMIC_EX, TAB_PCDS_DYNAMIC_EX_DEFAULT, TAB_PCDS_DYNAMIC_EX_VPD, TAB_PCDS_DYNAMIC_EX_HII]
+
+## Datum size
+gDatumSizeStringDatabase = {'UINT8':'8','UINT16':'16','UINT32':'32','UINT64':'64','BOOLEAN':'BOOLEAN','VOID*':'8'}
+gDatumSizeStringDatabaseH = {'UINT8':'8','UINT16':'16','UINT32':'32','UINT64':'64','BOOLEAN':'BOOL','VOID*':'PTR'}
+gDatumSizeStringDatabaseLib = {'UINT8':'8','UINT16':'16','UINT32':'32','UINT64':'64','BOOLEAN':'Bool','VOID*':'Ptr'}
+
+## AutoGen File Header Templates
+gAutoGenHeaderString = TemplateString("""\
+/**
+  DO NOT EDIT
+  FILE auto-generated
+  Module name:
+    ${FileName}
+  Abstract:       Auto-generated ${FileName} for building module or library.
+**/
+""")
+
+gAutoGenHPrologueString = TemplateString("""
+#ifndef _${File}_${Guid}
+#define _${File}_${Guid}
+
+""")
+
+gAutoGenHCppPrologueString = """\
+#ifdef __cplusplus
+extern "C" {
+#endif
+
+"""
+
+gAutoGenHEpilogueString = """
+
+#ifdef __cplusplus
+}
+#endif
+
+#endif
+"""
+
+## PEI Core Entry Point Templates
+gPeiCoreEntryPointPrototype = TemplateString("""
+${BEGIN}
+VOID
+EFIAPI
+${Function} (
+  IN CONST  EFI_SEC_PEI_HAND_OFF    *SecCoreData,
+  IN CONST  EFI_PEI_PPI_DESCRIPTOR  *PpiList,
+  IN VOID                           *Context
+  );
+${END}
+""")
+
+gPeiCoreEntryPointString = TemplateString("""
+${BEGIN}
+VOID
+EFIAPI
+ProcessModuleEntryPointList (
+  IN CONST  EFI_SEC_PEI_HAND_OFF    *SecCoreData,
+  IN CONST  EFI_PEI_PPI_DESCRIPTOR  *PpiList,
+  IN VOID                           *Context
+  )
+
+{
+  ${Function} (SecCoreData, PpiList, Context);
+}
+${END}
+""")
+
+
+## DXE Core Entry Point Templates
+gDxeCoreEntryPointPrototype = TemplateString("""
+${BEGIN}
+VOID
+EFIAPI
+${Function} (
+  IN VOID  *HobStart
+  );
+${END}
+""")
+
+gDxeCoreEntryPointString = TemplateString("""
+${BEGIN}
+VOID
+EFIAPI
+ProcessModuleEntryPointList (
+  IN VOID  *HobStart
+  )
+
+{
+  ${Function} (HobStart);
+}
+${END}
+""")
+
+## PEIM Entry Point Templates
+gPeimEntryPointPrototype = TemplateString("""
+${BEGIN}
+EFI_STATUS
+EFIAPI
+${Function} (
+  IN       EFI_PEI_FILE_HANDLE  FileHandle,
+  IN CONST EFI_PEI_SERVICES     **PeiServices
+  );
+${END}
+""")
+
+gPeimEntryPointString = [
+TemplateString("""
+GLOBAL_REMOVE_IF_UNREFERENCED const UINT32 _gPeimRevision = ${PiSpecVersion};
+
+EFI_STATUS
+EFIAPI
+ProcessModuleEntryPointList (
+  IN       EFI_PEI_FILE_HANDLE  FileHandle,
+  IN CONST EFI_PEI_SERVICES     **PeiServices
+  )
+
+{
+  return EFI_SUCCESS;
+}
+"""),
+TemplateString("""
+GLOBAL_REMOVE_IF_UNREFERENCED const UINT32 _gPeimRevision = ${PiSpecVersion};
+${BEGIN}
+EFI_STATUS
+EFIAPI
+ProcessModuleEntryPointList (
+  IN       EFI_PEI_FILE_HANDLE  FileHandle,
+  IN CONST EFI_PEI_SERVICES     **PeiServices
+  )
+
+{
+  return ${Function} (FileHandle, PeiServices);
+}
+${END}
+"""),
+TemplateString("""
+GLOBAL_REMOVE_IF_UNREFERENCED const UINT32 _gPeimRevision = ${PiSpecVersion};
+
+EFI_STATUS
+EFIAPI
+ProcessModuleEntryPointList (
+  IN       EFI_PEI_FILE_HANDLE  FileHandle,
+  IN CONST EFI_PEI_SERVICES     **PeiServices
+  )
+
+{
+  EFI_STATUS  Status;
+  EFI_STATUS  CombinedStatus;
+
+  CombinedStatus = EFI_LOAD_ERROR;
+${BEGIN}
+  Status = ${Function} (FileHandle, PeiServices);
+  if (!EFI_ERROR (Status) || EFI_ERROR (CombinedStatus)) {
+    CombinedStatus = Status;
+  }
+${END}
+  return CombinedStatus;
+}
+""")
+]
+
+## SMM_CORE Entry Point Templates
+gSmmCoreEntryPointPrototype = TemplateString("""
+${BEGIN}
+EFI_STATUS
+EFIAPI
+${Function} (
+  IN EFI_HANDLE         ImageHandle,
+  IN EFI_SYSTEM_TABLE   *SystemTable
+  );
+${END}
+""")
+
+gSmmCoreEntryPointString = TemplateString("""
+${BEGIN}
+const UINT32 _gUefiDriverRevision = ${UefiSpecVersion};
+const UINT32 _gDxeRevision = ${PiSpecVersion};
+
+EFI_STATUS
+EFIAPI
+ProcessModuleEntryPointList (
+  IN EFI_HANDLE         ImageHandle,
+  IN EFI_SYSTEM_TABLE   *SystemTable
+  )
+{
+  return ${Function} (ImageHandle, SystemTable);
+}
+${END}
+""")
+
+## DXE SMM Entry Point Templates
+gDxeSmmEntryPointPrototype = TemplateString("""
+${BEGIN}
+EFI_STATUS
+EFIAPI
+${Function} (
+  IN EFI_HANDLE        ImageHandle,
+  IN EFI_SYSTEM_TABLE  *SystemTable
+  );
+${END}
+""")
+
+gDxeSmmEntryPointString = [
+TemplateString("""
+const UINT32 _gUefiDriverRevision = ${UefiSpecVersion};
+const UINT32 _gDxeRevision = ${PiSpecVersion};
+
+EFI_STATUS
+EFIAPI
+ProcessModuleEntryPointList (
+  IN EFI_HANDLE        ImageHandle,
+  IN EFI_SYSTEM_TABLE  *SystemTable
+  )
+
+{
+  return EFI_SUCCESS;
+}
+"""),
+TemplateString("""
+const UINT32 _gUefiDriverRevision = ${UefiSpecVersion};
+const UINT32 _gDxeRevision = ${PiSpecVersion};
+
+static BASE_LIBRARY_JUMP_BUFFER  mJumpContext;
+static EFI_STATUS  mDriverEntryPointStatus;
+
+VOID
+EFIAPI
+ExitDriver (
+  IN EFI_STATUS  Status
+  )
+{
+  if (!EFI_ERROR (Status) || EFI_ERROR (mDriverEntryPointStatus)) {
+    mDriverEntryPointStatus = Status;
+  }
+  LongJump (&mJumpContext, (UINTN)-1);
+  ASSERT (FALSE);
+}
+
+EFI_STATUS
+EFIAPI
+ProcessModuleEntryPointList (
+  IN EFI_HANDLE        ImageHandle,
+  IN EFI_SYSTEM_TABLE  *SystemTable
+  )
+{
+  mDriverEntryPointStatus = EFI_LOAD_ERROR;
+
+${BEGIN}
+  if (SetJump (&mJumpContext) == 0) {
+    ExitDriver (${Function} (ImageHandle, SystemTable));
+    ASSERT (FALSE);
+  }
+${END}
+
+  return mDriverEntryPointStatus;
+}
+""")
+]
+
+## UEFI Driver Entry Point Templates
+gUefiDriverEntryPointPrototype = TemplateString("""
+${BEGIN}
+EFI_STATUS
+EFIAPI
+${Function} (
+  IN EFI_HANDLE        ImageHandle,
+  IN EFI_SYSTEM_TABLE  *SystemTable
+  );
+${END}
+""")
+
+gUefiDriverEntryPointString = [
+TemplateString("""
+const UINT32 _gUefiDriverRevision = ${UefiSpecVersion};
+const UINT32 _gDxeRevision = ${PiSpecVersion};
+
+EFI_STATUS
+EFIAPI
+ProcessModuleEntryPointList (
+  IN EFI_HANDLE        ImageHandle,
+  IN EFI_SYSTEM_TABLE  *SystemTable
+  )
+{
+  return EFI_SUCCESS;
+}
+"""),
+TemplateString("""
+const UINT32 _gUefiDriverRevision = ${UefiSpecVersion};
+const UINT32 _gDxeRevision = ${PiSpecVersion};
+
+${BEGIN}
+EFI_STATUS
+EFIAPI
+ProcessModuleEntryPointList (
+  IN EFI_HANDLE        ImageHandle,
+  IN EFI_SYSTEM_TABLE  *SystemTable
+  )
+
+{
+  return ${Function} (ImageHandle, SystemTable);
+}
+${END}
+VOID
+EFIAPI
+ExitDriver (
+  IN EFI_STATUS  Status
+  )
+{
+  if (EFI_ERROR (Status)) {
+    ProcessLibraryDestructorList (gImageHandle, gST);
+  }
+  gBS->Exit (gImageHandle, Status, 0, NULL);
+}
+"""),
+TemplateString("""
+const UINT32 _gUefiDriverRevision = ${UefiSpecVersion};
+const UINT32 _gDxeRevision = ${PiSpecVersion};
+
+static BASE_LIBRARY_JUMP_BUFFER  mJumpContext;
+static EFI_STATUS  mDriverEntryPointStatus;
+
+EFI_STATUS
+EFIAPI
+ProcessModuleEntryPointList (
+  IN EFI_HANDLE        ImageHandle,
+  IN EFI_SYSTEM_TABLE  *SystemTable
+  )
+{
+  mDriverEntryPointStatus = EFI_LOAD_ERROR;
+  ${BEGIN}
+  if (SetJump (&mJumpContext) == 0) {
+    ExitDriver (${Function} (ImageHandle, SystemTable));
+    ASSERT (FALSE);
+  }
+  ${END}
+  return mDriverEntryPointStatus;
+}
+
+VOID
+EFIAPI
+ExitDriver (
+  IN EFI_STATUS  Status
+  )
+{
+  if (!EFI_ERROR (Status) || EFI_ERROR (mDriverEntryPointStatus)) {
+    mDriverEntryPointStatus = Status;
+  }
+  LongJump (&mJumpContext, (UINTN)-1);
+  ASSERT (FALSE);
+}
+""")
+]
+
+
+## UEFI Application Entry Point Templates
+gUefiApplicationEntryPointPrototype = TemplateString("""
+${BEGIN}
+EFI_STATUS
+EFIAPI
+${Function} (
+  IN EFI_HANDLE        ImageHandle,
+  IN EFI_SYSTEM_TABLE  *SystemTable
+  );
+${END}
+""")
+
+gUefiApplicationEntryPointString = [
+TemplateString("""
+const UINT32 _gUefiDriverRevision = ${UefiSpecVersion};
+
+EFI_STATUS
+EFIAPI
+ProcessModuleEntryPointList (
+  IN EFI_HANDLE        ImageHandle,
+  IN EFI_SYSTEM_TABLE  *SystemTable
+  )
+{
+  return EFI_SUCCESS;
+}
+"""),
+TemplateString("""
+const UINT32 _gUefiDriverRevision = ${UefiSpecVersion};
+
+${BEGIN}
+EFI_STATUS
+EFIAPI
+ProcessModuleEntryPointList (
+  IN EFI_HANDLE        ImageHandle,
+  IN EFI_SYSTEM_TABLE  *SystemTable
+  )
+
+{
+  return ${Function} (ImageHandle, SystemTable);
+}
+${END}
+VOID
+EFIAPI
+ExitDriver (
+  IN EFI_STATUS  Status
+  )
+{
+  if (EFI_ERROR (Status)) {
+    ProcessLibraryDestructorList (gImageHandle, gST);
+  }
+  gBS->Exit (gImageHandle, Status, 0, NULL);
+}
+"""),
+TemplateString("""
+const UINT32 _gUefiDriverRevision = ${UefiSpecVersion};
+
+EFI_STATUS
+EFIAPI
+ProcessModuleEntryPointList (
+  IN EFI_HANDLE        ImageHandle,
+  IN EFI_SYSTEM_TABLE  *SystemTable
+  )
+
+{
+  ${BEGIN}
+  if (SetJump (&mJumpContext) == 0) {
+    ExitDriver (${Function} (ImageHandle, SystemTable));
+    ASSERT (FALSE);
+  }
+  ${END}
+  return mDriverEntryPointStatus;
+}
+
+static BASE_LIBRARY_JUMP_BUFFER  mJumpContext;
+static EFI_STATUS  mDriverEntryPointStatus = EFI_LOAD_ERROR;
+
+VOID
+EFIAPI
+ExitDriver (
+  IN EFI_STATUS  Status
+  )
+{
+  if (!EFI_ERROR (Status) || EFI_ERROR (mDriverEntryPointStatus)) {
+    mDriverEntryPointStatus = Status;
+  }
+  LongJump (&mJumpContext, (UINTN)-1);
+  ASSERT (FALSE);
+}
+""")
+]
+
+## UEFI Unload Image Templates
+gUefiUnloadImagePrototype = TemplateString("""
+${BEGIN}
+EFI_STATUS
+EFIAPI
+${Function} (
+  IN EFI_HANDLE        ImageHandle
+  );
+${END}
+""")
+
+gUefiUnloadImageString = [
+TemplateString("""
+GLOBAL_REMOVE_IF_UNREFERENCED const UINT8 _gDriverUnloadImageCount = ${Count};
+
+EFI_STATUS
+EFIAPI
+ProcessModuleUnloadList (
+  IN EFI_HANDLE        ImageHandle
+  )
+{
+  return EFI_SUCCESS;
+}
+"""),
+TemplateString("""
+GLOBAL_REMOVE_IF_UNREFERENCED const UINT8 _gDriverUnloadImageCount = ${Count};
+
+${BEGIN}
+EFI_STATUS
+EFIAPI
+ProcessModuleUnloadList (
+  IN EFI_HANDLE        ImageHandle
+  )
+{
+  return ${Function} (ImageHandle);
+}
+${END}
+"""),
+TemplateString("""
+GLOBAL_REMOVE_IF_UNREFERENCED const UINT8 _gDriverUnloadImageCount = ${Count};
+
+EFI_STATUS
+EFIAPI
+ProcessModuleUnloadList (
+  IN EFI_HANDLE        ImageHandle
+  )
+{
+  EFI_STATUS  Status;
+
+  Status = EFI_SUCCESS;
+${BEGIN}
+  if (EFI_ERROR (Status)) {
+    ${Function} (ImageHandle);
+  } else {
+    Status = ${Function} (ImageHandle);
+  }
+${END}
+  return Status;
+}
+""")
+]
+
+gLibraryStructorPrototype = {
+'BASE'  : TemplateString("""${BEGIN}
+RETURN_STATUS
+EFIAPI
+${Function} (
+  VOID
+  );${END}
+"""),
+
+'PEI'   : TemplateString("""${BEGIN}
+EFI_STATUS
+EFIAPI
+${Function} (
+  IN       EFI_PEI_FILE_HANDLE       FileHandle,
+  IN CONST EFI_PEI_SERVICES          **PeiServices
+  );${END}
+"""),
+
+'DXE'   : TemplateString("""${BEGIN}
+EFI_STATUS
+EFIAPI
+${Function} (
+  IN EFI_HANDLE        ImageHandle,
+  IN EFI_SYSTEM_TABLE  *SystemTable
+  );${END}
+"""),
+}
+
+gLibraryStructorCall = {
+'BASE'  : TemplateString("""${BEGIN}
+  Status = ${Function} ();
+  ASSERT_EFI_ERROR (Status);${END}
+"""),
+
+'PEI'   : TemplateString("""${BEGIN}
+  Status = ${Function} (FileHandle, PeiServices);
+  ASSERT_EFI_ERROR (Status);${END}
+"""),
+
+'DXE'   : TemplateString("""${BEGIN}
+  Status = ${Function} (ImageHandle, SystemTable);
+  ASSERT_EFI_ERROR (Status);${END}
+"""),
+}
+
+## Library Constructor and Destructor Templates
+gLibraryString = {
+'BASE'  :   TemplateString("""
+${BEGIN}${FunctionPrototype}${END}
+
+VOID
+EFIAPI
+ProcessLibrary${Type}List (
+  VOID
+  )
+{
+${BEGIN}  EFI_STATUS  Status;
+${FunctionCall}${END}
+}
+"""),
+
+'PEI'   :   TemplateString("""
+${BEGIN}${FunctionPrototype}${END}
+
+VOID
+EFIAPI
+ProcessLibrary${Type}List (
+  IN       EFI_PEI_FILE_HANDLE       FileHandle,
+  IN CONST EFI_PEI_SERVICES          **PeiServices
+  )
+{
+${BEGIN}  EFI_STATUS  Status;
+${FunctionCall}${END}
+}
+"""),
+
+'DXE'   :   TemplateString("""
+${BEGIN}${FunctionPrototype}${END}
+
+VOID
+EFIAPI
+ProcessLibrary${Type}List (
+  IN EFI_HANDLE        ImageHandle,
+  IN EFI_SYSTEM_TABLE  *SystemTable
+  )
+{
+${BEGIN}  EFI_STATUS  Status;
+${FunctionCall}${END}
+}
+"""),
+}
+
+gBasicHeaderFile = "Base.h"
+
+gModuleTypeHeaderFile = {
+    "BASE"              :   [gBasicHeaderFile],
+    "SEC"               :   ["PiPei.h", "Library/DebugLib.h"],
+    "PEI_CORE"          :   ["PiPei.h", "Library/DebugLib.h", "Library/PeiCoreEntryPoint.h"],
+    "PEIM"              :   ["PiPei.h", "Library/DebugLib.h", "Library/PeimEntryPoint.h"],
+    "DXE_CORE"          :   ["PiDxe.h", "Library/DebugLib.h", "Library/DxeCoreEntryPoint.h"],
+    "DXE_DRIVER"        :   ["PiDxe.h", "Library/BaseLib.h", "Library/DebugLib.h", "Library/UefiBootServicesTableLib.h", "Library/UefiDriverEntryPoint.h"],
+    "DXE_SMM_DRIVER"    :   ["PiDxe.h", "Library/BaseLib.h", "Library/DebugLib.h", "Library/UefiBootServicesTableLib.h", "Library/UefiDriverEntryPoint.h"],
+    "DXE_RUNTIME_DRIVER":   ["PiDxe.h", "Library/BaseLib.h", "Library/DebugLib.h", "Library/UefiBootServicesTableLib.h", "Library/UefiDriverEntryPoint.h"],
+    "DXE_SAL_DRIVER"    :   ["PiDxe.h", "Library/BaseLib.h", "Library/DebugLib.h", "Library/UefiBootServicesTableLib.h", "Library/UefiDriverEntryPoint.h"],
+    "UEFI_DRIVER"       :   ["Uefi.h",  "Library/BaseLib.h", "Library/DebugLib.h", "Library/UefiBootServicesTableLib.h", "Library/UefiDriverEntryPoint.h"],
+    "UEFI_APPLICATION"  :   ["Uefi.h",  "Library/BaseLib.h", "Library/DebugLib.h", "Library/UefiBootServicesTableLib.h", "Library/UefiApplicationEntryPoint.h"],
+    "SMM_CORE"          :   ["PiDxe.h", "Library/BaseLib.h", "Library/DebugLib.h", "Library/UefiDriverEntryPoint.h"],
+    "USER_DEFINED"      :   [gBasicHeaderFile]
+}
+
+## Autogen internal worker macro to define DynamicEx PCD name includes both the TokenSpaceGuidName 
+#  the TokenName and Guid comparison to avoid define name collisions.
+#
+#   @param      Info        The ModuleAutoGen object
+#   @param      AutoGenH    The TemplateString object for header file
+#
+#
+def DynExPcdTokenNumberMapping(Info, AutoGenH):
+    ExTokenCNameList = []
+    PcdExList        = []
+    if Info.IsLibrary:
+        PcdList = Info.LibraryPcdList
+    else:
+        PcdList = Info.ModulePcdList
+    for Pcd in PcdList:
+        if Pcd.Type in gDynamicExPcd:
+            ExTokenCNameList.append(Pcd.TokenCName)
+            PcdExList.append(Pcd)
+    if len(ExTokenCNameList) == 0:
+        return
+    AutoGenH.Append('\n#define COMPAREGUID(Guid1, Guid2) (BOOLEAN)(*(CONST UINT64*)Guid1 == *(CONST UINT64*)Guid2 && *((CONST UINT64*)Guid1 + 1) == *((CONST UINT64*)Guid2 + 1))\n')
+    # AutoGen for each PCD listed in a [PcdEx] section of a Module/Lib INF file.
+    # Auto generate a macro for each TokenName that takes a Guid pointer as a parameter.  
+    # Use the Guid pointer to see if it matches any of the token space GUIDs.
+    TokenCNameList = []
+    for TokenCName in ExTokenCNameList:
+        if TokenCName in TokenCNameList:
+            continue
+        Index = 0
+        Count = ExTokenCNameList.count(TokenCName)
+        for Pcd in PcdExList:
+            if Pcd.TokenCName == TokenCName:
+                Index = Index + 1
+                if Index == 1:
+                    AutoGenH.Append('\n#define __PCD_%s_ADDR_CMP(GuidPtr)  (' % (Pcd.TokenCName))
+                    AutoGenH.Append('\\\n  (GuidPtr == &%s) ? _PCD_TOKEN_%s_%s:' 
+                                    % (Pcd.TokenSpaceGuidCName, Pcd.TokenSpaceGuidCName, Pcd.TokenCName))
+                else:
+                    AutoGenH.Append('\\\n  (GuidPtr == &%s) ? _PCD_TOKEN_%s_%s:' 
+                                    % (Pcd.TokenSpaceGuidCName, Pcd.TokenSpaceGuidCName, Pcd.TokenCName))
+                if Index == Count:
+                    AutoGenH.Append('0 \\\n  )\n')
+                TokenCNameList.append(TokenCName)
+    
+    TokenCNameList = []
+    for TokenCName in ExTokenCNameList:
+        if TokenCName in TokenCNameList:
+            continue
+        Index = 0
+        Count = ExTokenCNameList.count(TokenCName)
+        for Pcd in PcdExList:
+            if Pcd.Type in gDynamicExPcd and Pcd.TokenCName == TokenCName:
+                Index = Index + 1
+                if Index == 1:
+                    AutoGenH.Append('\n#define __PCD_%s_VAL_CMP(GuidPtr)  (' % (Pcd.TokenCName))
+                    AutoGenH.Append('\\\n  (GuidPtr == NULL) ? 0:')
+                    AutoGenH.Append('\\\n  COMPAREGUID (GuidPtr, &%s) ? _PCD_TOKEN_%s_%s:' 
+                                    % (Pcd.TokenSpaceGuidCName, Pcd.TokenSpaceGuidCName, Pcd.TokenCName))
+                else:
+                    AutoGenH.Append('\\\n  COMPAREGUID (GuidPtr, &%s) ? _PCD_TOKEN_%s_%s:' 
+                                    % (Pcd.TokenSpaceGuidCName, Pcd.TokenSpaceGuidCName, Pcd.TokenCName))
+                if Index == Count:
+                    AutoGenH.Append('0 \\\n  )\n')
+                    # Autogen internal worker macro to compare GUIDs.  Guid1 is a pointer to a GUID.  
+                    # Guid2 is a C name for a GUID. Compare pointers first because optimizing compiler
+                    # can do this at build time on CONST GUID pointers and optimize away call to COMPAREGUID().
+                    #  COMPAREGUID() will only be used if the Guid passed in is local to the module.
+                    AutoGenH.Append('#define _PCD_TOKEN_EX_%s(GuidPtr)   __PCD_%s_ADDR_CMP(GuidPtr) ? __PCD_%s_ADDR_CMP(GuidPtr) : __PCD_%s_VAL_CMP(GuidPtr)  \n'
+                                    % (Pcd.TokenCName, Pcd.TokenCName, Pcd.TokenCName, Pcd.TokenCName))
+                TokenCNameList.append(TokenCName)
+
+def GetPcdSize(Pcd):
+    if Pcd.DatumType == 'VOID*':
+        Value = Pcd.DefaultValue
+        if Value in [None, '']:
+            return 1
+        elif Value[0] == 'L':
+            return (len(Value) - 2) * 2
+        elif Value[0] == '{':
+            return len(Value.split(','))
+        else:
+            return len(Value) - 1
+    if Pcd.DatumType == 'UINT64':
+        return 8
+    if Pcd.DatumType == 'UINT32':
+        return 4
+    if Pcd.DatumType == 'UINT16':
+        return 2
+    if Pcd.DatumType == 'UINT8':
+        return 1
+    if Pcd.DatumType == 'BOOLEAN':
+        return 1
+
+
+## Create code for module PCDs
+#
+#   @param      Info        The ModuleAutoGen object
+#   @param      AutoGenC    The TemplateString object for C code
+#   @param      AutoGenH    The TemplateString object for header file
+#   @param      Pcd         The PCD object
+#
+def CreateModulePcdCode(Info, AutoGenC, AutoGenH, Pcd):
+    TokenSpaceGuidValue = Pcd.TokenSpaceGuidValue   #Info.GuidList[Pcd.TokenSpaceGuidCName]
+    PcdTokenNumber = Info.PlatformInfo.PcdTokenNumber
+    #
+    # Write PCDs
+    #
+    PcdTokenName = '_PCD_TOKEN_' + Pcd.TokenCName
+    PatchPcdSizeTokenName = '_PCD_PATCHABLE_' + Pcd.TokenCName +'_SIZE'
+    PatchPcdSizeVariableName = '_gPcd_BinaryPatch_Size_' + Pcd.TokenCName
+    FixPcdSizeTokenName = '_PCD_SIZE_' + Pcd.TokenCName
+    
+    if Pcd.Type in gDynamicExPcd:
+        TokenNumber = int(Pcd.TokenValue, 0)
+        # Add TokenSpaceGuidValue value to PcdTokenName to discriminate the DynamicEx PCDs with 
+        # different Guids but same TokenCName
+        PcdExTokenName = '_PCD_TOKEN_' + Pcd.TokenSpaceGuidCName + '_' + Pcd.TokenCName
+        AutoGenH.Append('\n#define %s  %dU\n' % (PcdExTokenName, TokenNumber))
+    else:
+        if (Pcd.TokenCName, Pcd.TokenSpaceGuidCName) not in PcdTokenNumber:
+            # If one of the Source built modules listed in the DSC is not listed in FDF modules, 
+            # and the INF lists a PCD can only use the PcdsDynamic access method (it is only 
+            # listed in the DEC file that declares the PCD as PcdsDynamic), then build tool will 
+            # report warning message notify the PI that they are attempting to build a module 
+            # that must be included in a flash image in order to be functional. These Dynamic PCD 
+            # will not be added into the Database unless it is used by other modules that are 
+            # included in the FDF file. 
+            # In this case, just assign an invalid token number to make it pass build.
+            if Pcd.Type in PCD_DYNAMIC_TYPE_LIST:
+                TokenNumber = 0
+            else:
+                EdkLogger.error("build", AUTOGEN_ERROR,
+                                "No generated token number for %s.%s\n" % (Pcd.TokenSpaceGuidCName, Pcd.TokenCName),
+                                ExtraData="[%s]" % str(Info))
+        else:
+            TokenNumber = PcdTokenNumber[Pcd.TokenCName, Pcd.TokenSpaceGuidCName]
+        AutoGenH.Append('\n#define %s  %dU\n' % (PcdTokenName, TokenNumber))
+
+    EdkLogger.debug(EdkLogger.DEBUG_3, "Creating code for " + Pcd.TokenCName + "." + Pcd.TokenSpaceGuidCName)
+    if Pcd.Type not in gItemTypeStringDatabase:
+        EdkLogger.error("build", AUTOGEN_ERROR,
+                        "Unknown PCD type [%s] of PCD %s.%s" % (Pcd.Type, Pcd.TokenSpaceGuidCName, Pcd.TokenCName),
+                        ExtraData="[%s]" % str(Info))
+    if Pcd.DatumType not in gDatumSizeStringDatabase:
+        EdkLogger.error("build", AUTOGEN_ERROR,
+                        "Unknown datum type [%s] of PCD %s.%s" % (Pcd.DatumType, Pcd.TokenSpaceGuidCName, Pcd.TokenCName),
+                        ExtraData="[%s]" % str(Info))
+
+    DatumSize = gDatumSizeStringDatabase[Pcd.DatumType]
+    DatumSizeLib = gDatumSizeStringDatabaseLib[Pcd.DatumType]
+    GetModeName = '_PCD_GET_MODE_' + gDatumSizeStringDatabaseH[Pcd.DatumType] + '_' + Pcd.TokenCName
+    SetModeName = '_PCD_SET_MODE_' + gDatumSizeStringDatabaseH[Pcd.DatumType] + '_' + Pcd.TokenCName
+    SetModeStatusName = '_PCD_SET_MODE_' + gDatumSizeStringDatabaseH[Pcd.DatumType] + '_S_' + Pcd.TokenCName
+    GetModeSizeName = '_PCD_GET_MODE_SIZE' + '_' + Pcd.TokenCName
+    
+    PcdExCNameList  = []
+    if Pcd.Type in gDynamicExPcd:
+        if Info.IsLibrary:
+            PcdList = Info.LibraryPcdList
+        else:
+            PcdList = Info.ModulePcdList
+        for PcdModule in PcdList:
+            if PcdModule.Type in gDynamicExPcd:
+                PcdExCNameList.append(PcdModule.TokenCName)
+        # Be compatible with the current code which using PcdToken and PcdGet/Set for DynamicEx Pcd.
+        # If only PcdToken and PcdGet/Set used in all Pcds with different CName, it should succeed to build.
+        # If PcdToken and PcdGet/Set used in the Pcds with different Guids but same CName, it should failed to build.
+        if PcdExCNameList.count(Pcd.TokenCName) > 1:
+            AutoGenH.Append('// Disabled the macros, as PcdToken and PcdGet/Set are not allowed in the case that more than one DynamicEx Pcds are different Guids but same CName.\n')
+            AutoGenH.Append('// #define %s  %s\n' % (PcdTokenName, PcdExTokenName))
+            AutoGenH.Append('// #define %s  LibPcdGetEx%s(&%s, %s)\n' % (GetModeName, DatumSizeLib, Pcd.TokenSpaceGuidCName, PcdTokenName))
+            AutoGenH.Append('// #define %s  LibPcdGetExSize(&%s, %s)\n' % (GetModeSizeName,Pcd.TokenSpaceGuidCName, PcdTokenName))
+            if Pcd.DatumType == 'VOID*':
+                AutoGenH.Append('// #define %s(SizeOfBuffer, Buffer)  LibPcdSetEx%s(&%s, %s, (SizeOfBuffer), (Buffer))\n' % (SetModeName, DatumSizeLib, Pcd.TokenSpaceGuidCName, PcdTokenName))
+                AutoGenH.Append('// #define %s(SizeOfBuffer, Buffer)  LibPcdSetEx%sS(&%s, %s, (SizeOfBuffer), (Buffer))\n' % (SetModeStatusName, DatumSizeLib, Pcd.TokenSpaceGuidCName, PcdTokenName))
+            else:
+                AutoGenH.Append('// #define %s(Value)  LibPcdSetEx%s(&%s, %s, (Value))\n' % (SetModeName, DatumSizeLib, Pcd.TokenSpaceGuidCName, PcdTokenName))
+                AutoGenH.Append('// #define %s(Value)  LibPcdSetEx%sS(&%s, %s, (Value))\n' % (SetModeStatusName, DatumSizeLib, Pcd.TokenSpaceGuidCName, PcdTokenName))
+        else:
+            AutoGenH.Append('#define %s  %s\n' % (PcdTokenName, PcdExTokenName))
+            AutoGenH.Append('#define %s  LibPcdGetEx%s(&%s, %s)\n' % (GetModeName, DatumSizeLib, Pcd.TokenSpaceGuidCName, PcdTokenName))
+            AutoGenH.Append('#define %s LibPcdGetExSize(&%s, %s)\n' % (GetModeSizeName,Pcd.TokenSpaceGuidCName, PcdTokenName))
+            if Pcd.DatumType == 'VOID*':
+                AutoGenH.Append('#define %s(SizeOfBuffer, Buffer)  LibPcdSetEx%s(&%s, %s, (SizeOfBuffer), (Buffer))\n' % (SetModeName, DatumSizeLib, Pcd.TokenSpaceGuidCName, PcdTokenName))
+                AutoGenH.Append('#define %s(SizeOfBuffer, Buffer)  LibPcdSetEx%sS(&%s, %s, (SizeOfBuffer), (Buffer))\n' % (SetModeStatusName, DatumSizeLib, Pcd.TokenSpaceGuidCName, PcdTokenName))
+            else:
+                AutoGenH.Append('#define %s(Value)  LibPcdSetEx%s(&%s, %s, (Value))\n' % (SetModeName, DatumSizeLib, Pcd.TokenSpaceGuidCName, PcdTokenName))
+                AutoGenH.Append('#define %s(Value)  LibPcdSetEx%sS(&%s, %s, (Value))\n' % (SetModeStatusName, DatumSizeLib, Pcd.TokenSpaceGuidCName, PcdTokenName))
+    elif Pcd.Type in gDynamicPcd:
+        PcdList = []
+        PcdCNameList = []
+        PcdList.extend(Info.LibraryPcdList)
+        PcdList.extend(Info.ModulePcdList)
+        for PcdModule in PcdList:
+            if PcdModule.Type in gDynamicPcd:
+                PcdCNameList.append(PcdModule.TokenCName)
+        if PcdCNameList.count(Pcd.TokenCName) > 1:
+            EdkLogger.error("build", AUTOGEN_ERROR, "More than one Dynamic Pcds [%s] are different Guids but same CName. They need to be changed to DynamicEx type to avoid the confliction.\n" % (Pcd.TokenCName), ExtraData="[%s]" % str(Info.MetaFile.Path))
+        else:
+            AutoGenH.Append('#define %s  LibPcdGet%s(%s)\n' % (GetModeName, DatumSizeLib, PcdTokenName))
+            AutoGenH.Append('#define %s  LibPcdGetSize(%s)\n' % (GetModeSizeName, PcdTokenName))
+            if Pcd.DatumType == 'VOID*':
+                AutoGenH.Append('#define %s(SizeOfBuffer, Buffer)  LibPcdSet%s(%s, (SizeOfBuffer), (Buffer))\n' %(SetModeName, DatumSizeLib, PcdTokenName))
+                AutoGenH.Append('#define %s(SizeOfBuffer, Buffer)  LibPcdSet%sS(%s, (SizeOfBuffer), (Buffer))\n' % (SetModeStatusName, DatumSizeLib, PcdTokenName))
+            else:
+                AutoGenH.Append('#define %s(Value)  LibPcdSet%s(%s, (Value))\n' % (SetModeName, DatumSizeLib, PcdTokenName))
+                AutoGenH.Append('#define %s(Value)  LibPcdSet%sS(%s, (Value))\n' % (SetModeStatusName, DatumSizeLib, PcdTokenName))
+    else:
+        PcdVariableName = '_gPcd_' + gItemTypeStringDatabase[Pcd.Type] + '_' + Pcd.TokenCName
+        Const = 'const'
+        if Pcd.Type == TAB_PCDS_PATCHABLE_IN_MODULE:
+            Const = ''
+        Type = ''
+        Array = ''
+        Value = Pcd.DefaultValue
+        Unicode = False
+        ValueNumber = 0
+
+        if Pcd.DatumType == 'BOOLEAN':
+            BoolValue = Value.upper()
+            if BoolValue == 'TRUE' or BoolValue == '1':
+                Value = '1U'
+            elif BoolValue == 'FALSE' or BoolValue == '0':
+                Value = '0U'
+
+        if Pcd.DatumType in ['UINT64', 'UINT32', 'UINT16', 'UINT8']:
+            try:
+                if Value.upper().startswith('0X'):
+                    ValueNumber = int (Value, 16)
+                else:
+                    ValueNumber = int (Value)
+            except:
+                EdkLogger.error("build", AUTOGEN_ERROR,
+                                "PCD value is not valid dec or hex number for datum type [%s] of PCD %s.%s" % (Pcd.DatumType, Pcd.TokenSpaceGuidCName, Pcd.TokenCName),
+                                ExtraData="[%s]" % str(Info))
+            if Pcd.DatumType == 'UINT64':
+                if ValueNumber < 0:
+                    EdkLogger.error("build", AUTOGEN_ERROR,
+                                    "PCD can't be set to negative value for datum type [%s] of PCD %s.%s" % (Pcd.DatumType, Pcd.TokenSpaceGuidCName, Pcd.TokenCName),
+                                    ExtraData="[%s]" % str(Info))
+                elif ValueNumber >= 0x10000000000000000:
+                    EdkLogger.error("build", AUTOGEN_ERROR,
+                                    "Too large PCD value for datum type [%s] of PCD %s.%s" % (Pcd.DatumType, Pcd.TokenSpaceGuidCName, Pcd.TokenCName),
+                                    ExtraData="[%s]" % str(Info))
+                if not Value.endswith('ULL'):
+                    Value += 'ULL'
+            elif Pcd.DatumType == 'UINT32':
+                if ValueNumber < 0:
+                    EdkLogger.error("build", AUTOGEN_ERROR,
+                                    "PCD can't be set to negative value for datum type [%s] of PCD %s.%s" % (Pcd.DatumType, Pcd.TokenSpaceGuidCName, Pcd.TokenCName),
+                                    ExtraData="[%s]" % str(Info))
+                elif ValueNumber >= 0x100000000:
+                    EdkLogger.error("build", AUTOGEN_ERROR,
+                                    "Too large PCD value for datum type [%s] of PCD %s.%s" % (Pcd.DatumType, Pcd.TokenSpaceGuidCName, Pcd.TokenCName),
+                                    ExtraData="[%s]" % str(Info))
+                if not Value.endswith('U'):
+                    Value += 'U'
+            elif Pcd.DatumType == 'UINT16':
+                if ValueNumber < 0:
+                    EdkLogger.error("build", AUTOGEN_ERROR,
+                                    "PCD can't be set to negative value for datum type [%s] of PCD %s.%s" % (Pcd.DatumType, Pcd.TokenSpaceGuidCName, Pcd.TokenCName),
+                                    ExtraData="[%s]" % str(Info))
+                elif ValueNumber >= 0x10000:
+                    EdkLogger.error("build", AUTOGEN_ERROR,
+                                    "Too large PCD value for datum type [%s] of PCD %s.%s" % (Pcd.DatumType, Pcd.TokenSpaceGuidCName, Pcd.TokenCName),
+                                    ExtraData="[%s]" % str(Info))
+                if not Value.endswith('U'):
+                    Value += 'U'                    
+            elif Pcd.DatumType == 'UINT8':
+                if ValueNumber < 0:
+                    EdkLogger.error("build", AUTOGEN_ERROR,
+                                    "PCD can't be set to negative value for datum type [%s] of PCD %s.%s" % (Pcd.DatumType, Pcd.TokenSpaceGuidCName, Pcd.TokenCName),
+                                    ExtraData="[%s]" % str(Info))
+                elif ValueNumber >= 0x100:
+                    EdkLogger.error("build", AUTOGEN_ERROR,
+                                    "Too large PCD value for datum type [%s] of PCD %s.%s" % (Pcd.DatumType, Pcd.TokenSpaceGuidCName, Pcd.TokenCName),
+                                    ExtraData="[%s]" % str(Info))
+                if not Value.endswith('U'):
+                    Value += 'U'
+        if Pcd.DatumType == 'VOID*':
+            if Pcd.MaxDatumSize == None or Pcd.MaxDatumSize == '':
+                EdkLogger.error("build", AUTOGEN_ERROR,
+                                "Unknown [MaxDatumSize] of PCD [%s.%s]" % (Pcd.TokenSpaceGuidCName, Pcd.TokenCName),
+                                ExtraData="[%s]" % str(Info))
+
+            ArraySize = int(Pcd.MaxDatumSize, 0)
+            if Value[0] == '{':
+                Type = '(VOID *)'
+            else:
+                if Value[0] == 'L':
+                    Unicode = True
+                Value = Value.lstrip('L')   #.strip('"')
+                Value = eval(Value)         # translate escape character
+                NewValue = '{'
+                for Index in range(0,len(Value)):
+                    if Unicode:
+                        NewValue = NewValue + str(ord(Value[Index]) % 0x10000) + ', '
+                    else:
+                        NewValue = NewValue + str(ord(Value[Index]) % 0x100) + ', '
+                if Unicode:
+                    ArraySize = ArraySize / 2;
+
+                if ArraySize < (len(Value) + 1):
+                    EdkLogger.error("build", AUTOGEN_ERROR,
+                                    "The maximum size of VOID* type PCD '%s.%s' is less than its actual size occupied." % (Pcd.TokenSpaceGuidCName, Pcd.TokenCName),
+                                    ExtraData="[%s]" % str(Info))
+                Value = NewValue + '0 }'
+            Array = '[%d]' % ArraySize
+        #
+        # skip casting for fixed at build since it breaks ARM assembly.
+        # Long term we need PCD macros that work in assembly
+        #
+        elif Pcd.Type != TAB_PCDS_FIXED_AT_BUILD:
+            Value = "((%s)%s)" % (Pcd.DatumType, Value)
+
+        if Pcd.Type == TAB_PCDS_PATCHABLE_IN_MODULE:
+            PcdValueName = '_PCD_PATCHABLE_VALUE_' + Pcd.TokenCName
+        else:
+            PcdValueName = '_PCD_VALUE_' + Pcd.TokenCName
+            
+        if Pcd.DatumType == 'VOID*':
+            #
+            # For unicode, UINT16 array will be generated, so the alignment of unicode is guaranteed.
+            #
+            if Unicode:
+                AutoGenH.Append('#define %s  %s%s\n' %(PcdValueName, Type, PcdVariableName))
+                AutoGenC.Append('GLOBAL_REMOVE_IF_UNREFERENCED %s UINT16 %s%s = %s;\n' % (Const, PcdVariableName, Array, Value))
+                AutoGenH.Append('extern %s UINT16 %s%s;\n' %(Const, PcdVariableName, Array))
+                AutoGenH.Append('#define %s  %s%s\n' %(GetModeName, Type, PcdVariableName))
+            else:
+                AutoGenH.Append('#define %s  %s%s\n' %(PcdValueName, Type, PcdVariableName))
+                AutoGenC.Append('GLOBAL_REMOVE_IF_UNREFERENCED %s UINT8 %s%s = %s;\n' % (Const, PcdVariableName, Array, Value))
+                AutoGenH.Append('extern %s UINT8 %s%s;\n' %(Const, PcdVariableName, Array))
+                AutoGenH.Append('#define %s  %s%s\n' %(GetModeName, Type, PcdVariableName))
+                
+            PcdDataSize = GetPcdSize(Pcd)
+            if Pcd.Type == TAB_PCDS_FIXED_AT_BUILD:
+                AutoGenH.Append('#define %s %s\n' % (FixPcdSizeTokenName, PcdDataSize))
+                AutoGenH.Append('#define %s  %s \n' % (GetModeSizeName,FixPcdSizeTokenName))
+            
+            if Pcd.Type == TAB_PCDS_PATCHABLE_IN_MODULE:
+                AutoGenH.Append('#define %s %s\n' % (PatchPcdSizeTokenName, Pcd.MaxDatumSize))
+                AutoGenH.Append('#define %s  %s \n' % (GetModeSizeName,PatchPcdSizeVariableName))
+                AutoGenH.Append('extern UINTN %s; \n' % PatchPcdSizeVariableName)
+                AutoGenC.Append('GLOBAL_REMOVE_IF_UNREFERENCED UINTN %s = %s;\n' % (PatchPcdSizeVariableName,PcdDataSize))
+        elif Pcd.Type == TAB_PCDS_PATCHABLE_IN_MODULE:
+            AutoGenH.Append('#define %s  %s\n' %(PcdValueName, Value))
+            AutoGenC.Append('volatile %s %s %s = %s;\n' %(Const, Pcd.DatumType, PcdVariableName, PcdValueName))
+            AutoGenH.Append('extern volatile %s  %s  %s%s;\n' % (Const, Pcd.DatumType, PcdVariableName, Array))
+            AutoGenH.Append('#define %s  %s%s\n' % (GetModeName, Type, PcdVariableName))
+            
+            PcdDataSize = GetPcdSize(Pcd)
+            AutoGenH.Append('#define %s %s\n' % (PatchPcdSizeTokenName, PcdDataSize))
+            
+            AutoGenH.Append('#define %s  %s \n' % (GetModeSizeName,PatchPcdSizeVariableName))
+            AutoGenH.Append('extern UINTN %s; \n' % PatchPcdSizeVariableName)
+            AutoGenC.Append('GLOBAL_REMOVE_IF_UNREFERENCED UINTN %s = %s;\n' % (PatchPcdSizeVariableName,PcdDataSize))
+        else:
+            PcdDataSize = GetPcdSize(Pcd)
+            AutoGenH.Append('#define %s %s\n' % (FixPcdSizeTokenName, PcdDataSize))
+            AutoGenH.Append('#define %s  %s \n' % (GetModeSizeName,FixPcdSizeTokenName))
+            
+            AutoGenH.Append('#define %s  %s\n' %(PcdValueName, Value))
+            AutoGenC.Append('GLOBAL_REMOVE_IF_UNREFERENCED %s %s %s = %s;\n' %(Const, Pcd.DatumType, PcdVariableName, PcdValueName))
+            AutoGenH.Append('extern %s  %s  %s%s;\n' % (Const, Pcd.DatumType, PcdVariableName, Array))
+            AutoGenH.Append('#define %s  %s%s\n' % (GetModeName, Type, PcdVariableName))
+
+        if Pcd.Type == TAB_PCDS_PATCHABLE_IN_MODULE:
+            if Pcd.DatumType == 'VOID*':
+                AutoGenH.Append('#define %s(SizeOfBuffer, Buffer)  LibPatchPcdSetPtrAndSize((VOID *)_gPcd_BinaryPatch_%s, &_gPcd_BinaryPatch_Size_%s, (UINTN)_PCD_PATCHABLE_%s_SIZE, (SizeOfBuffer), (Buffer))\n' % (SetModeName, Pcd.TokenCName, Pcd.TokenCName, Pcd.TokenCName))
+                AutoGenH.Append('#define %s(SizeOfBuffer, Buffer)  LibPatchPcdSetPtrAndSizeS((VOID *)_gPcd_BinaryPatch_%s, &_gPcd_BinaryPatch_Size_%s, (UINTN)_PCD_PATCHABLE_%s_SIZE, (SizeOfBuffer), (Buffer))\n' % (SetModeStatusName, Pcd.TokenCName, Pcd.TokenCName, Pcd.TokenCName))
+            else:
+                AutoGenH.Append('#define %s(Value)  (%s = (Value))\n' % (SetModeName, PcdVariableName))
+                AutoGenH.Append('#define %s(Value)  ((%s = (Value)), RETURN_SUCCESS) \n' % (SetModeStatusName, PcdVariableName))
+        else:
+            AutoGenH.Append('//#define %s  ASSERT(FALSE)  // It is not allowed to set value for a FIXED_AT_BUILD PCD\n' % SetModeName)
+
+## Create code for library module PCDs
+#
+#   @param      Info        The ModuleAutoGen object
+#   @param      AutoGenC    The TemplateString object for C code
+#   @param      AutoGenH    The TemplateString object for header file
+#   @param      Pcd         The PCD object
+#
+def CreateLibraryPcdCode(Info, AutoGenC, AutoGenH, Pcd):
+    PcdTokenNumber = Info.PlatformInfo.PcdTokenNumber
+    TokenSpaceGuidCName = Pcd.TokenSpaceGuidCName
+    TokenCName  = Pcd.TokenCName
+    PcdTokenName = '_PCD_TOKEN_' + TokenCName
+    FixPcdSizeTokenName = '_PCD_SIZE_' + Pcd.TokenCName
+    PatchPcdSizeTokenName = '_PCD_PATCHABLE_' + Pcd.TokenCName +'_SIZE'
+    PatchPcdSizeVariableName = '_gPcd_BinaryPatch_Size_' + Pcd.TokenCName
+    
+    #
+    # Write PCDs
+    #
+    if Pcd.Type in gDynamicExPcd:
+        TokenNumber = int(Pcd.TokenValue, 0)
+    else:
+        if (Pcd.TokenCName, Pcd.TokenSpaceGuidCName) not in PcdTokenNumber:
+            # If one of the Source built modules listed in the DSC is not listed in FDF modules, 
+            # and the INF lists a PCD can only use the PcdsDynamic access method (it is only 
+            # listed in the DEC file that declares the PCD as PcdsDynamic), then build tool will 
+            # report warning message notify the PI that they are attempting to build a module 
+            # that must be included in a flash image in order to be functional. These Dynamic PCD 
+            # will not be added into the Database unless it is used by other modules that are 
+            # included in the FDF file. 
+            # In this case, just assign an invalid token number to make it pass build.
+            if Pcd.Type in PCD_DYNAMIC_TYPE_LIST:
+                TokenNumber = 0
+            else:
+                EdkLogger.error("build", AUTOGEN_ERROR,
+                                "No generated token number for %s.%s\n" % (Pcd.TokenSpaceGuidCName, Pcd.TokenCName),
+                                ExtraData="[%s]" % str(Info))
+        else:
+            TokenNumber = PcdTokenNumber[Pcd.TokenCName, Pcd.TokenSpaceGuidCName]
+
+    if Pcd.Type not in gItemTypeStringDatabase:
+        EdkLogger.error("build", AUTOGEN_ERROR,
+                        "Unknown PCD type [%s] of PCD %s.%s" % (Pcd.Type, Pcd.TokenSpaceGuidCName, Pcd.TokenCName),
+                        ExtraData="[%s]" % str(Info))
+    if Pcd.DatumType not in gDatumSizeStringDatabase:
+        EdkLogger.error("build", AUTOGEN_ERROR,
+                        "Unknown datum type [%s] of PCD %s.%s" % (Pcd.DatumType, Pcd.TokenSpaceGuidCName, Pcd.TokenCName),
+                        ExtraData="[%s]" % str(Info))
+
+    DatumType   = Pcd.DatumType
+    DatumSize   = gDatumSizeStringDatabaseH[DatumType]
+    DatumSizeLib= gDatumSizeStringDatabaseLib[DatumType]
+    GetModeName = '_PCD_GET_MODE_' + DatumSize + '_' + TokenCName
+    SetModeName = '_PCD_SET_MODE_' + DatumSize + '_' + TokenCName
+    SetModeStatusName = '_PCD_SET_MODE_' + DatumSize + '_S_' + TokenCName
+    GetModeSizeName = '_PCD_GET_MODE_SIZE' + '_' + Pcd.TokenCName
+
+    Type = ''
+    Array = ''
+    if Pcd.DatumType == 'VOID*':
+        Type = '(VOID *)'
+        Array = '[]'
+    PcdItemType = Pcd.Type
+    PcdExCNameList  = []
+    if PcdItemType in gDynamicExPcd:
+        PcdExTokenName = '_PCD_TOKEN_' + TokenSpaceGuidCName + '_' + Pcd.TokenCName
+        AutoGenH.Append('\n#define %s  %dU\n' % (PcdExTokenName, TokenNumber))
+        
+        if Info.IsLibrary:
+            PcdList = Info.LibraryPcdList
+        else:
+            PcdList = Info.ModulePcdList
+        for PcdModule in PcdList:
+            if PcdModule.Type in gDynamicExPcd:
+                PcdExCNameList.append(PcdModule.TokenCName)
+        # Be compatible with the current code which using PcdGet/Set for DynamicEx Pcd.
+        # If only PcdGet/Set used in all Pcds with different CName, it should succeed to build.
+        # If PcdGet/Set used in the Pcds with different Guids but same CName, it should failed to build.
+        if PcdExCNameList.count(Pcd.TokenCName) > 1:
+            AutoGenH.Append('// Disabled the macros, as PcdToken and PcdGet/Set are not allowed in the case that more than one DynamicEx Pcds are different Guids but same CName.\n')
+            AutoGenH.Append('// #define %s  %s\n' % (PcdTokenName, PcdExTokenName))
+            AutoGenH.Append('// #define %s  LibPcdGetEx%s(&%s, %s)\n' % (GetModeName, DatumSizeLib, Pcd.TokenSpaceGuidCName, PcdTokenName))
+            AutoGenH.Append('// #define %s  LibPcdGetExSize(&%s, %s \n' % (GetModeSizeName,Pcd.TokenSpaceGuidCName, PcdTokenName))
+            if Pcd.DatumType == 'VOID*':
+                AutoGenH.Append('// #define %s(SizeOfBuffer, Buffer)  LibPcdSetEx%s(&%s, %s, (SizeOfBuffer), (Buffer))\n' % (SetModeName, DatumSizeLib, Pcd.TokenSpaceGuidCName, PcdTokenName))
+                AutoGenH.Append('// #define %s(SizeOfBuffer, Buffer)  LibPcdSetEx%sS(&%s, %s, (SizeOfBuffer), (Buffer))\n' % (SetModeStatusName, DatumSizeLib, Pcd.TokenSpaceGuidCName, PcdTokenName))
+            else:
+                AutoGenH.Append('// #define %s(Value)  LibPcdSetEx%s(&%s, %s, (Value))\n' % (SetModeName, DatumSizeLib, Pcd.TokenSpaceGuidCName, PcdTokenName))
+                AutoGenH.Append('// #define %s(Value)  LibPcdSetEx%sS(&%s, %s, (Value))\n' % (SetModeStatusName, DatumSizeLib, Pcd.TokenSpaceGuidCName, PcdTokenName))
+        else:
+            AutoGenH.Append('#define %s  %s\n' % (PcdTokenName, PcdExTokenName))
+            AutoGenH.Append('#define %s  LibPcdGetEx%s(&%s, %s)\n' % (GetModeName, DatumSizeLib, Pcd.TokenSpaceGuidCName, PcdTokenName))
+            AutoGenH.Append('#define %s LibPcdGetExSize(&%s, %s)\n' % (GetModeSizeName,Pcd.TokenSpaceGuidCName, PcdTokenName))
+            if Pcd.DatumType == 'VOID*':
+                AutoGenH.Append('#define %s(SizeOfBuffer, Buffer)  LibPcdSetEx%s(&%s, %s, (SizeOfBuffer), (Buffer))\n' % (SetModeName, DatumSizeLib, Pcd.TokenSpaceGuidCName, PcdTokenName))
+                AutoGenH.Append('#define %s(SizeOfBuffer, Buffer)  LibPcdSetEx%sS(&%s, %s, (SizeOfBuffer), (Buffer))\n' % (SetModeStatusName, DatumSizeLib, Pcd.TokenSpaceGuidCName, PcdTokenName))
+            else:
+                AutoGenH.Append('#define %s(Value)  LibPcdSetEx%s(&%s, %s, (Value))\n' % (SetModeName, DatumSizeLib, Pcd.TokenSpaceGuidCName, PcdTokenName))
+                AutoGenH.Append('#define %s(Value)  LibPcdSetEx%sS(&%s, %s, (Value))\n' % (SetModeStatusName, DatumSizeLib, Pcd.TokenSpaceGuidCName, PcdTokenName))
+    else:
+        AutoGenH.Append('#define _PCD_TOKEN_%s  %dU\n' % (TokenCName, TokenNumber))
+    if PcdItemType in gDynamicPcd:
+        PcdList = []
+        PcdCNameList = []
+        PcdList.extend(Info.LibraryPcdList)
+        PcdList.extend(Info.ModulePcdList)
+        for PcdModule in PcdList:
+            if PcdModule.Type in gDynamicPcd:
+                PcdCNameList.append(PcdModule.TokenCName)
+        if PcdCNameList.count(Pcd.TokenCName) > 1:
+            EdkLogger.error("build", AUTOGEN_ERROR, "More than one Dynamic Pcds [%s] are different Guids but same CName.They need to be changed to DynamicEx type to avoid the confliction.\n" % (Pcd.TokenCName), ExtraData="[%s]" % str(Info.MetaFile.Path))
+        else:
+            AutoGenH.Append('#define %s  LibPcdGet%s(%s)\n' % (GetModeName, DatumSizeLib, PcdTokenName))
+            AutoGenH.Append('#define %s  LibPcdGetSize(%s)\n' % (GetModeSizeName, PcdTokenName))
+            if DatumType == 'VOID*':
+                AutoGenH.Append('#define %s(SizeOfBuffer, Buffer)  LibPcdSet%s(%s, (SizeOfBuffer), (Buffer))\n' %(SetModeName, DatumSizeLib, PcdTokenName))
+                AutoGenH.Append('#define %s(SizeOfBuffer, Buffer)  LibPcdSet%sS(%s, (SizeOfBuffer), (Buffer))\n' % (SetModeStatusName, DatumSizeLib, PcdTokenName))
+            else:
+                AutoGenH.Append('#define %s(Value)  LibPcdSet%s(%s, (Value))\n' % (SetModeName, DatumSizeLib, PcdTokenName))
+                AutoGenH.Append('#define %s(Value)  LibPcdSet%sS(%s, (Value))\n' % (SetModeStatusName, DatumSizeLib, PcdTokenName))
+    if PcdItemType == TAB_PCDS_PATCHABLE_IN_MODULE:
+        PcdVariableName = '_gPcd_' + gItemTypeStringDatabase[TAB_PCDS_PATCHABLE_IN_MODULE] + '_' + TokenCName
+        AutoGenH.Append('extern volatile %s _gPcd_BinaryPatch_%s%s;\n' %(DatumType, TokenCName, Array) )
+        AutoGenH.Append('#define %s  %s_gPcd_BinaryPatch_%s\n' %(GetModeName, Type, TokenCName))
+        if Pcd.DatumType == 'VOID*':
+            AutoGenH.Append('#define %s(SizeOfBuffer, Buffer)  LibPatchPcdSetPtrAndSize((VOID *)_gPcd_BinaryPatch_%s, &_gPcd_BinaryPatch_Size_%s, (UINTN)_PCD_PATCHABLE_%s_SIZE, (SizeOfBuffer), (Buffer))\n' % (SetModeName, Pcd.TokenCName, Pcd.TokenCName, Pcd.TokenCName))
+            AutoGenH.Append('#define %s(SizeOfBuffer, Buffer)  LibPatchPcdSetPtrAndSizeS((VOID *)_gPcd_BinaryPatch_%s, &_gPcd_BinaryPatch_Size_%s, (UINTN)_PCD_PATCHABLE_%s_SIZE, (SizeOfBuffer), (Buffer))\n' % (SetModeStatusName, Pcd.TokenCName, Pcd.TokenCName, Pcd.TokenCName))
+        else:
+            AutoGenH.Append('#define %s(Value)  (%s = (Value))\n' % (SetModeName, PcdVariableName))
+            AutoGenH.Append('#define %s(Value)  ((%s = (Value)), RETURN_SUCCESS)\n' % (SetModeStatusName, PcdVariableName))
+        
+        PcdDataSize = GetPcdSize(Pcd)
+        AutoGenH.Append('#define %s %s\n' % (PatchPcdSizeTokenName, PcdDataSize))
+        AutoGenH.Append('#define %s %s\n' % (GetModeSizeName,PatchPcdSizeVariableName))
+        AutoGenH.Append('extern UINTN %s; \n' % PatchPcdSizeVariableName)
+        
+    if PcdItemType == TAB_PCDS_FIXED_AT_BUILD or PcdItemType == TAB_PCDS_FEATURE_FLAG:
+        key = ".".join((Pcd.TokenSpaceGuidCName,Pcd.TokenCName))
+        
+        if DatumType == 'VOID*' and Array == '[]':
+            DatumType = ['UINT8', 'UINT16'][Pcd.DefaultValue[0] == 'L']
+        AutoGenH.Append('extern const %s _gPcd_FixedAtBuild_%s%s;\n' %(DatumType, TokenCName, Array))
+        AutoGenH.Append('#define %s  %s_gPcd_FixedAtBuild_%s\n' %(GetModeName, Type, TokenCName))
+        AutoGenH.Append('//#define %s  ASSERT(FALSE)  // It is not allowed to set value for a FIXED_AT_BUILD PCD\n' % SetModeName)
+        
+        if PcdItemType == TAB_PCDS_FIXED_AT_BUILD and key in Info.ConstPcd:
+            AutoGenH.Append('#define _PCD_VALUE_%s %s\n' %(TokenCName, Pcd.DefaultValue))
+        
+        if PcdItemType == TAB_PCDS_FIXED_AT_BUILD:
+            PcdDataSize = GetPcdSize(Pcd)
+            AutoGenH.Append('#define %s %s\n' % (FixPcdSizeTokenName, PcdDataSize))
+            AutoGenH.Append('#define %s %s\n' % (GetModeSizeName,FixPcdSizeTokenName))
+
+## Create code for library constructor
+#
+#   @param      Info        The ModuleAutoGen object
+#   @param      AutoGenC    The TemplateString object for C code
+#   @param      AutoGenH    The TemplateString object for header file
+#
+def CreateLibraryConstructorCode(Info, AutoGenC, AutoGenH):
+    #
+    # Library Constructors
+    #
+    ConstructorPrototypeString = TemplateString()
+    ConstructorCallingString = TemplateString()
+    if Info.IsLibrary:
+        DependentLibraryList = [Info.Module]
+    else:
+        DependentLibraryList = Info.DependentLibraryList
+    for Lib in DependentLibraryList:
+        if len(Lib.ConstructorList) <= 0:
+            continue
+        Dict = {'Function':Lib.ConstructorList}
+        if Lib.ModuleType in ['BASE', 'SEC']:
+            ConstructorPrototypeString.Append(gLibraryStructorPrototype['BASE'].Replace(Dict))
+            ConstructorCallingString.Append(gLibraryStructorCall['BASE'].Replace(Dict))
+        elif Lib.ModuleType in ['PEI_CORE','PEIM']:
+            ConstructorPrototypeString.Append(gLibraryStructorPrototype['PEI'].Replace(Dict))
+            ConstructorCallingString.Append(gLibraryStructorCall['PEI'].Replace(Dict))
+        elif Lib.ModuleType in ['DXE_CORE','DXE_DRIVER','DXE_SMM_DRIVER','DXE_RUNTIME_DRIVER',
+                                'DXE_SAL_DRIVER','UEFI_DRIVER','UEFI_APPLICATION','SMM_CORE']:
+            ConstructorPrototypeString.Append(gLibraryStructorPrototype['DXE'].Replace(Dict))
+            ConstructorCallingString.Append(gLibraryStructorCall['DXE'].Replace(Dict))
+
+    if str(ConstructorPrototypeString) == '':
+        ConstructorPrototypeList = []
+    else:
+        ConstructorPrototypeList = [str(ConstructorPrototypeString)]
+    if str(ConstructorCallingString) == '':
+        ConstructorCallingList = []
+    else:
+        ConstructorCallingList = [str(ConstructorCallingString)]
+
+    Dict = {
+        'Type'              :   'Constructor',
+        'FunctionPrototype' :   ConstructorPrototypeList,
+        'FunctionCall'      :   ConstructorCallingList
+    }
+    if Info.IsLibrary:
+        AutoGenH.Append("${BEGIN}${FunctionPrototype}${END}", Dict)
+    else:
+        if Info.ModuleType in ['BASE', 'SEC']:
+            AutoGenC.Append(gLibraryString['BASE'].Replace(Dict))
+        elif Info.ModuleType in ['PEI_CORE','PEIM']:
+            AutoGenC.Append(gLibraryString['PEI'].Replace(Dict))
+        elif Info.ModuleType in ['DXE_CORE','DXE_DRIVER','DXE_SMM_DRIVER','DXE_RUNTIME_DRIVER',
+                                 'DXE_SAL_DRIVER','UEFI_DRIVER','UEFI_APPLICATION','SMM_CORE']:
+            AutoGenC.Append(gLibraryString['DXE'].Replace(Dict))
+
+## Create code for library destructor
+#
+#   @param      Info        The ModuleAutoGen object
+#   @param      AutoGenC    The TemplateString object for C code
+#   @param      AutoGenH    The TemplateString object for header file
+#
+def CreateLibraryDestructorCode(Info, AutoGenC, AutoGenH):
+    #
+    # Library Destructors
+    #
+    DestructorPrototypeString = TemplateString()
+    DestructorCallingString = TemplateString()
+    if Info.IsLibrary:
+        DependentLibraryList = [Info.Module]
+    else:
+        DependentLibraryList = Info.DependentLibraryList
+    for Index in range(len(DependentLibraryList)-1, -1, -1):
+        Lib = DependentLibraryList[Index]
+        if len(Lib.DestructorList) <= 0:
+            continue
+        Dict = {'Function':Lib.DestructorList}
+        if Lib.ModuleType in ['BASE', 'SEC']:
+            DestructorPrototypeString.Append(gLibraryStructorPrototype['BASE'].Replace(Dict))
+            DestructorCallingString.Append(gLibraryStructorCall['BASE'].Replace(Dict))
+        elif Lib.ModuleType in ['PEI_CORE','PEIM']:
+            DestructorPrototypeString.Append(gLibraryStructorPrototype['PEI'].Replace(Dict))
+            DestructorCallingString.Append(gLibraryStructorCall['PEI'].Replace(Dict))
+        elif Lib.ModuleType in ['DXE_CORE','DXE_DRIVER','DXE_SMM_DRIVER','DXE_RUNTIME_DRIVER',
+                                'DXE_SAL_DRIVER','UEFI_DRIVER','UEFI_APPLICATION', 'SMM_CORE']:
+            DestructorPrototypeString.Append(gLibraryStructorPrototype['DXE'].Replace(Dict))
+            DestructorCallingString.Append(gLibraryStructorCall['DXE'].Replace(Dict))
+
+    if str(DestructorPrototypeString) == '':
+        DestructorPrototypeList = []
+    else:
+        DestructorPrototypeList = [str(DestructorPrototypeString)]
+    if str(DestructorCallingString) == '':
+        DestructorCallingList = []
+    else:
+        DestructorCallingList = [str(DestructorCallingString)]
+
+    Dict = {
+        'Type'              :   'Destructor',
+        'FunctionPrototype' :   DestructorPrototypeList,
+        'FunctionCall'      :   DestructorCallingList
+    }
+    if Info.IsLibrary:
+        AutoGenH.Append("${BEGIN}${FunctionPrototype}${END}", Dict)
+    else:
+        if Info.ModuleType in ['BASE', 'SEC']:
+            AutoGenC.Append(gLibraryString['BASE'].Replace(Dict))
+        elif Info.ModuleType in ['PEI_CORE','PEIM']:
+            AutoGenC.Append(gLibraryString['PEI'].Replace(Dict))
+        elif Info.ModuleType in ['DXE_CORE','DXE_DRIVER','DXE_SMM_DRIVER','DXE_RUNTIME_DRIVER',
+                                 'DXE_SAL_DRIVER','UEFI_DRIVER','UEFI_APPLICATION','SMM_CORE']:
+            AutoGenC.Append(gLibraryString['DXE'].Replace(Dict))
+
+
+## Create code for ModuleEntryPoint
+#
+#   @param      Info        The ModuleAutoGen object
+#   @param      AutoGenC    The TemplateString object for C code
+#   @param      AutoGenH    The TemplateString object for header file
+#
+def CreateModuleEntryPointCode(Info, AutoGenC, AutoGenH):
+    if Info.IsLibrary or Info.ModuleType in ['USER_DEFINED', 'SEC']:
+        return
+    #
+    # Module Entry Points
+    #
+    NumEntryPoints = len(Info.Module.ModuleEntryPointList)
+    if 'PI_SPECIFICATION_VERSION' in Info.Module.Specification:
+        PiSpecVersion = Info.Module.Specification['PI_SPECIFICATION_VERSION']
+    else:
+        PiSpecVersion = '0x00000000'
+    if 'UEFI_SPECIFICATION_VERSION' in Info.Module.Specification:
+        UefiSpecVersion = Info.Module.Specification['UEFI_SPECIFICATION_VERSION']
+    else:
+        UefiSpecVersion = '0x00000000'
+    Dict = {
+        'Function'       :   Info.Module.ModuleEntryPointList,
+        'PiSpecVersion'  :   PiSpecVersion + 'U',
+        'UefiSpecVersion':   UefiSpecVersion + 'U'
+    }
+
+    if Info.ModuleType in ['PEI_CORE', 'DXE_CORE', 'SMM_CORE']:
+        if Info.SourceFileList <> None and Info.SourceFileList <> []:
+          if NumEntryPoints != 1:
+              EdkLogger.error(
+                  "build",
+                  AUTOGEN_ERROR,
+                  '%s must have exactly one entry point' % Info.ModuleType,
+                  File=str(Info),
+                  ExtraData= ", ".join(Info.Module.ModuleEntryPointList)
+                  )
+    if Info.ModuleType == 'PEI_CORE':
+        AutoGenC.Append(gPeiCoreEntryPointString.Replace(Dict))
+        AutoGenH.Append(gPeiCoreEntryPointPrototype.Replace(Dict))
+    elif Info.ModuleType == 'DXE_CORE':
+        AutoGenC.Append(gDxeCoreEntryPointString.Replace(Dict))
+        AutoGenH.Append(gDxeCoreEntryPointPrototype.Replace(Dict))
+    elif Info.ModuleType == 'SMM_CORE':
+        AutoGenC.Append(gSmmCoreEntryPointString.Replace(Dict))
+        AutoGenH.Append(gSmmCoreEntryPointPrototype.Replace(Dict))
+    elif Info.ModuleType == 'PEIM':
+        if NumEntryPoints < 2:
+            AutoGenC.Append(gPeimEntryPointString[NumEntryPoints].Replace(Dict))
+        else:
+            AutoGenC.Append(gPeimEntryPointString[2].Replace(Dict))
+        AutoGenH.Append(gPeimEntryPointPrototype.Replace(Dict))
+    elif Info.ModuleType in ['DXE_RUNTIME_DRIVER','DXE_DRIVER','DXE_SAL_DRIVER','UEFI_DRIVER']:
+        if NumEntryPoints < 2:
+            AutoGenC.Append(gUefiDriverEntryPointString[NumEntryPoints].Replace(Dict))
+        else:
+            AutoGenC.Append(gUefiDriverEntryPointString[2].Replace(Dict))
+        AutoGenH.Append(gUefiDriverEntryPointPrototype.Replace(Dict))
+    elif Info.ModuleType == 'DXE_SMM_DRIVER':
+        if NumEntryPoints == 0:
+            AutoGenC.Append(gDxeSmmEntryPointString[0].Replace(Dict))
+        else:
+            AutoGenC.Append(gDxeSmmEntryPointString[1].Replace(Dict))
+        AutoGenH.Append(gDxeSmmEntryPointPrototype.Replace(Dict))    
+    elif Info.ModuleType == 'UEFI_APPLICATION':
+        if NumEntryPoints < 2:
+            AutoGenC.Append(gUefiApplicationEntryPointString[NumEntryPoints].Replace(Dict))
+        else:
+            AutoGenC.Append(gUefiApplicationEntryPointString[2].Replace(Dict))
+        AutoGenH.Append(gUefiApplicationEntryPointPrototype.Replace(Dict))
+
+## Create code for ModuleUnloadImage
+#
+#   @param      Info        The ModuleAutoGen object
+#   @param      AutoGenC    The TemplateString object for C code
+#   @param      AutoGenH    The TemplateString object for header file
+#
+def CreateModuleUnloadImageCode(Info, AutoGenC, AutoGenH):
+    if Info.IsLibrary or Info.ModuleType in ['USER_DEFINED', 'SEC']:
+        return
+    #
+    # Unload Image Handlers
+    #
+    NumUnloadImage = len(Info.Module.ModuleUnloadImageList)
+    Dict = {'Count':str(NumUnloadImage) + 'U', 'Function':Info.Module.ModuleUnloadImageList}
+    if NumUnloadImage < 2:
+        AutoGenC.Append(gUefiUnloadImageString[NumUnloadImage].Replace(Dict))
+    else:
+        AutoGenC.Append(gUefiUnloadImageString[2].Replace(Dict))
+    AutoGenH.Append(gUefiUnloadImagePrototype.Replace(Dict))
+
+## Create code for GUID
+#
+#   @param      Info        The ModuleAutoGen object
+#   @param      AutoGenC    The TemplateString object for C code
+#   @param      AutoGenH    The TemplateString object for header file
+#
+def CreateGuidDefinitionCode(Info, AutoGenC, AutoGenH):
+    if Info.ModuleType in ["USER_DEFINED", "BASE"]:
+        GuidType = "GUID"
+    else:
+        GuidType = "EFI_GUID"
+
+    if Info.GuidList:
+        if not Info.IsLibrary:
+            AutoGenC.Append("\n// Guids\n")
+        AutoGenH.Append("\n// Guids\n")
+    #
+    # GUIDs
+    #
+    for Key in Info.GuidList:
+        if not Info.IsLibrary:
+            AutoGenC.Append('GLOBAL_REMOVE_IF_UNREFERENCED %s %s = %s;\n' % (GuidType, Key, Info.GuidList[Key]))
+        AutoGenH.Append('extern %s %s;\n' % (GuidType, Key))
+
+## Create code for protocol
+#
+#   @param      Info        The ModuleAutoGen object
+#   @param      AutoGenC    The TemplateString object for C code
+#   @param      AutoGenH    The TemplateString object for header file
+#
+def CreateProtocolDefinitionCode(Info, AutoGenC, AutoGenH):
+    if Info.ModuleType in ["USER_DEFINED", "BASE"]:
+        GuidType = "GUID"
+    else:
+        GuidType = "EFI_GUID"
+
+    if Info.ProtocolList:
+        if not Info.IsLibrary:
+            AutoGenC.Append("\n// Protocols\n")
+        AutoGenH.Append("\n// Protocols\n")
+    #
+    # Protocol GUIDs
+    #
+    for Key in Info.ProtocolList:
+        if not Info.IsLibrary:
+            AutoGenC.Append('GLOBAL_REMOVE_IF_UNREFERENCED %s %s = %s;\n' % (GuidType, Key, Info.ProtocolList[Key]))
+        AutoGenH.Append('extern %s %s;\n' % (GuidType, Key))
+
+## Create code for PPI
+#
+#   @param      Info        The ModuleAutoGen object
+#   @param      AutoGenC    The TemplateString object for C code
+#   @param      AutoGenH    The TemplateString object for header file
+#
+def CreatePpiDefinitionCode(Info, AutoGenC, AutoGenH):
+    if Info.ModuleType in ["USER_DEFINED", "BASE"]:
+        GuidType = "GUID"
+    else:
+        GuidType = "EFI_GUID"
+
+    if Info.PpiList:
+        if not Info.IsLibrary:
+            AutoGenC.Append("\n// PPIs\n")
+        AutoGenH.Append("\n// PPIs\n")
+    #
+    # PPI GUIDs
+    #
+    for Key in Info.PpiList:
+        if not Info.IsLibrary:
+            AutoGenC.Append('GLOBAL_REMOVE_IF_UNREFERENCED %s %s = %s;\n' % (GuidType, Key, Info.PpiList[Key]))
+        AutoGenH.Append('extern %s %s;\n' % (GuidType, Key))
+
+## Create code for PCD
+#
+#   @param      Info        The ModuleAutoGen object
+#   @param      AutoGenC    The TemplateString object for C code
+#   @param      AutoGenH    The TemplateString object for header file
+#
+def CreatePcdCode(Info, AutoGenC, AutoGenH):
+
+    # Collect Token Space GUIDs used by DynamicEc PCDs
+    TokenSpaceList = []
+    for Pcd in Info.ModulePcdList:
+        if Pcd.Type in gDynamicExPcd and Pcd.TokenSpaceGuidCName not in TokenSpaceList:
+            TokenSpaceList += [Pcd.TokenSpaceGuidCName]
+            
+    # Add extern declarations to AutoGen.h if one or more Token Space GUIDs were found
+    if TokenSpaceList <> []:            
+        AutoGenH.Append("\n// Definition of PCD Token Space GUIDs used in this module\n\n")
+        if Info.ModuleType in ["USER_DEFINED", "BASE"]:
+            GuidType = "GUID"
+        else:
+            GuidType = "EFI_GUID"              
+        for Item in TokenSpaceList:
+            AutoGenH.Append('extern %s %s;\n' % (GuidType, Item))
+
+    if Info.IsLibrary:
+        if Info.ModulePcdList:
+            AutoGenH.Append("\n// PCD definitions\n")
+        for Pcd in Info.ModulePcdList:
+            CreateLibraryPcdCode(Info, AutoGenC, AutoGenH, Pcd)
+        DynExPcdTokenNumberMapping (Info, AutoGenH)
+    else:
+        if Info.ModulePcdList:
+            AutoGenH.Append("\n// Definition of PCDs used in this module\n")
+            AutoGenC.Append("\n// Definition of PCDs used in this module\n")
+        for Pcd in Info.ModulePcdList:
+            CreateModulePcdCode(Info, AutoGenC, AutoGenH, Pcd)
+        DynExPcdTokenNumberMapping (Info, AutoGenH)
+        if Info.LibraryPcdList:
+            AutoGenH.Append("\n// Definition of PCDs used in libraries is in AutoGen.c\n")
+            AutoGenC.Append("\n// Definition of PCDs used in libraries\n")
+        for Pcd in Info.LibraryPcdList:
+            CreateModulePcdCode(Info, AutoGenC, AutoGenC, Pcd)
+    CreatePcdDatabaseCode(Info, AutoGenC, AutoGenH)
+
+## Create code for unicode string definition
+#
+#   @param      Info        The ModuleAutoGen object
+#   @param      AutoGenC    The TemplateString object for C code
+#   @param      AutoGenH    The TemplateString object for header file
+#   @param      UniGenCFlag     UniString is generated into AutoGen C file when it is set to True
+#   @param      UniGenBinBuffer Buffer to store uni string package data
+#
+def CreateUnicodeStringCode(Info, AutoGenC, AutoGenH, UniGenCFlag, UniGenBinBuffer):
+    WorkingDir = os.getcwd()
+    os.chdir(Info.WorkspaceDir)
+
+    IncList = [Info.MetaFile.Dir]
+    # Get all files under [Sources] section in inf file for EDK-II module
+    EDK2Module = True
+    SrcList = [F for F in Info.SourceFileList]
+    if Info.AutoGenVersion < 0x00010005:
+        EDK2Module = False
+        # Get all files under the module directory for EDK-I module
+        Cwd = os.getcwd()
+        os.chdir(Info.MetaFile.Dir)
+        for Root, Dirs, Files in os.walk("."):
+            if 'CVS' in Dirs:
+                Dirs.remove('CVS')
+            if '.svn' in Dirs:
+                Dirs.remove('.svn')
+            for File in Files:
+                File = PathClass(os.path.join(Root, File), Info.MetaFile.Dir)
+                if File in SrcList:
+                    continue
+                SrcList.append(File)
+        os.chdir(Cwd)
+
+    if 'BUILD' in Info.BuildOption and Info.BuildOption['BUILD']['FLAGS'].find('-c') > -1:
+        CompatibleMode = True
+    else:
+        CompatibleMode = False
+
+    #
+    # -s is a temporary option dedicated for building .UNI files with ISO 639-2 language codes of EDK Shell in EDK2
+    #
+    if 'BUILD' in Info.BuildOption and Info.BuildOption['BUILD']['FLAGS'].find('-s') > -1:
+        if CompatibleMode:
+            EdkLogger.error("build", AUTOGEN_ERROR,
+                            "-c and -s build options should be used exclusively",
+                            ExtraData="[%s]" % str(Info))
+        ShellMode = True
+    else:
+        ShellMode = False
+
+    #RFC4646 is only for EDKII modules and ISO639-2 for EDK modules
+    if EDK2Module:
+        FilterInfo = [EDK2Module] + [Info.PlatformInfo.Platform.RFCLanguages]
+    else:
+        FilterInfo = [EDK2Module] + [Info.PlatformInfo.Platform.ISOLanguages]
+    Header, Code = GetStringFiles(Info.UnicodeFileList, SrcList, IncList, Info.IncludePathList, ['.uni', '.inf'], Info.Name, CompatibleMode, ShellMode, UniGenCFlag, UniGenBinBuffer, FilterInfo)
+    if CompatibleMode or UniGenCFlag:
+        AutoGenC.Append("\n//\n//Unicode String Pack Definition\n//\n")
+        AutoGenC.Append(Code)
+        AutoGenC.Append("\n")
+    AutoGenH.Append("\n//\n//Unicode String ID\n//\n")
+    AutoGenH.Append(Header)
+    if CompatibleMode or UniGenCFlag:
+        AutoGenH.Append("\n#define STRING_ARRAY_NAME %sStrings\n" % Info.Name)
+    os.chdir(WorkingDir)
+
+## Create common code
+#
+#   @param      Info        The ModuleAutoGen object
+#   @param      AutoGenC    The TemplateString object for C code
+#   @param      AutoGenH    The TemplateString object for header file
+#
+def CreateHeaderCode(Info, AutoGenC, AutoGenH):
+    # file header
+    AutoGenH.Append(gAutoGenHeaderString.Replace({'FileName':'AutoGen.h'}))
+    # header file Prologue
+    AutoGenH.Append(gAutoGenHPrologueString.Replace({'File':'AUTOGENH','Guid':Info.Guid.replace('-','_')}))
+    AutoGenH.Append(gAutoGenHCppPrologueString)
+    if Info.AutoGenVersion >= 0x00010005:
+        # header files includes
+        AutoGenH.Append("#include <%s>\n" % gBasicHeaderFile)
+        if Info.ModuleType in gModuleTypeHeaderFile \
+           and gModuleTypeHeaderFile[Info.ModuleType][0] != gBasicHeaderFile:
+            AutoGenH.Append("#include <%s>\n" % gModuleTypeHeaderFile[Info.ModuleType][0])
+        #
+        # if either PcdLib in [LibraryClasses] sections or there exist Pcd section, add PcdLib.h 
+        # As if modules only uses FixedPcd, then PcdLib is not needed in [LibraryClasses] section.
+        #
+        if 'PcdLib' in Info.Module.LibraryClasses or Info.Module.Pcds:
+            AutoGenH.Append("#include <Library/PcdLib.h>\n")
+
+        AutoGenH.Append('\nextern GUID  gEfiCallerIdGuid;')
+        AutoGenH.Append('\nextern CHAR8 *gEfiCallerBaseName;\n\n')
+
+        if Info.IsLibrary:
+            return
+
+        AutoGenH.Append("#define EFI_CALLER_ID_GUID \\\n  %s\n" % GuidStringToGuidStructureString(Info.Guid))
+
+    if Info.IsLibrary:
+        return
+    # C file header
+    AutoGenC.Append(gAutoGenHeaderString.Replace({'FileName':'AutoGen.c'}))
+    if Info.AutoGenVersion >= 0x00010005:
+        # C file header files includes
+        if Info.ModuleType in gModuleTypeHeaderFile:
+            for Inc in gModuleTypeHeaderFile[Info.ModuleType]:
+                AutoGenC.Append("#include <%s>\n" % Inc)
+        else:
+            AutoGenC.Append("#include <%s>\n" % gBasicHeaderFile)
+
+        #
+        # Publish the CallerId Guid
+        #
+        AutoGenC.Append('\nGLOBAL_REMOVE_IF_UNREFERENCED GUID gEfiCallerIdGuid = %s;\n' % GuidStringToGuidStructureString(Info.Guid))
+        AutoGenC.Append('\nGLOBAL_REMOVE_IF_UNREFERENCED CHAR8 *gEfiCallerBaseName = "%s";\n' % Info.Name)
+
+## Create common code for header file
+#
+#   @param      Info        The ModuleAutoGen object
+#   @param      AutoGenC    The TemplateString object for C code
+#   @param      AutoGenH    The TemplateString object for header file
+#
+def CreateFooterCode(Info, AutoGenC, AutoGenH):
+    AutoGenH.Append(gAutoGenHEpilogueString)
+
+## Create code for a module
+#
+#   @param      Info        The ModuleAutoGen object
+#   @param      AutoGenC    The TemplateString object for C code
+#   @param      AutoGenH    The TemplateString object for header file
+#   @param      UniGenCFlag     UniString is generated into AutoGen C file when it is set to True
+#   @param      UniGenBinBuffer Buffer to store uni string package data
+#
+def CreateCode(Info, AutoGenC, AutoGenH, StringH, UniGenCFlag, UniGenBinBuffer):
+    CreateHeaderCode(Info, AutoGenC, AutoGenH)
+
+    if Info.AutoGenVersion >= 0x00010005:
+        CreateGuidDefinitionCode(Info, AutoGenC, AutoGenH)
+        CreateProtocolDefinitionCode(Info, AutoGenC, AutoGenH)
+        CreatePpiDefinitionCode(Info, AutoGenC, AutoGenH)
+        CreatePcdCode(Info, AutoGenC, AutoGenH)
+        CreateLibraryConstructorCode(Info, AutoGenC, AutoGenH)
+        CreateLibraryDestructorCode(Info, AutoGenC, AutoGenH)
+        CreateModuleEntryPointCode(Info, AutoGenC, AutoGenH)
+        CreateModuleUnloadImageCode(Info, AutoGenC, AutoGenH)
+
+    if Info.UnicodeFileList:
+        FileName = "%sStrDefs.h" % Info.Name
+        StringH.Append(gAutoGenHeaderString.Replace({'FileName':FileName}))
+        StringH.Append(gAutoGenHPrologueString.Replace({'File':'STRDEFS', 'Guid':Info.Guid.replace('-','_')}))
+        CreateUnicodeStringCode(Info, AutoGenC, StringH, UniGenCFlag, UniGenBinBuffer)
+
+        GuidMacros = []
+        for Guid in Info.Module.Guids:
+            if Guid in Info.Module.GetGuidsUsedByPcd():
+                continue
+            GuidMacros.append('#define %s %s' % (Guid, Info.Module.Guids[Guid]))
+        for Guid, Value in Info.Module.Protocols.items() + Info.Module.Ppis.items():
+            GuidMacros.append('#define %s %s' % (Guid, Value))
+        if GuidMacros:
+            StringH.Append('\n#ifdef VFRCOMPILE\n%s\n#endif\n' % '\n'.join(GuidMacros))
+
+        StringH.Append("\n#endif\n")
+        AutoGenH.Append('#include "%s"\n' % FileName)
+
+    CreateFooterCode(Info, AutoGenC, AutoGenH)
+
+    # no generation of AutoGen.c for Edk modules without unicode file
+    if Info.AutoGenVersion < 0x00010005 and len(Info.UnicodeFileList) == 0:
+        AutoGenC.String = ''
+
+## Create the code file
+#
+#   @param      FilePath     The path of code file
+#   @param      Content      The content of code file
+#   @param      IsBinaryFile The flag indicating if the file is binary file or not
+#
+#   @retval     True        If file content is changed or file doesn't exist
+#   @retval     False       If the file exists and the content is not changed
+#
+def Generate(FilePath, Content, IsBinaryFile):
+    return SaveFileOnChange(FilePath, Content, IsBinaryFile)
+