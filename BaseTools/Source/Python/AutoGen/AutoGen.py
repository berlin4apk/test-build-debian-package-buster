--- conflicted
+++ resolved
@@ -1,3726 +1,3679 @@
-## @file
-# Generate AutoGen.h, AutoGen.c and *.depex files
-#
-<<<<<<< HEAD
-# Copyright (c) 2007 - 2014, Intel Corporation. All rights reserved.<BR>
-=======
-# Copyright (c) 2007 - 2015, Intel Corporation. All rights reserved.<BR>
->>>>>>> c2a892d7
-# This program and the accompanying materials
-# are licensed and made available under the terms and conditions of the BSD License
-# which accompanies this distribution.  The full text of the license may be found at
-# http://opensource.org/licenses/bsd-license.php
-#
-# THE PROGRAM IS DISTRIBUTED UNDER THE BSD LICENSE ON AN "AS IS" BASIS,
-# WITHOUT WARRANTIES OR REPRESENTATIONS OF ANY KIND, EITHER EXPRESS OR IMPLIED.
-#
-
-## Import Modules
-#
-import Common.LongFilePathOs as os
-import re
-import os.path as path
-import copy
-import uuid
-
-import GenC
-import GenMake
-import GenDepex
-from StringIO import StringIO
-
-from StrGather import *
-from BuildEngine import BuildRule
-
-from Common.LongFilePathSupport import CopyLongFilePath
-from Common.BuildToolError import *
-from Common.DataType import *
-from Common.Misc import *
-from Common.String import *
-import Common.GlobalData as GlobalData
-from GenFds.FdfParser import *
-from CommonDataClass.CommonClass import SkuInfoClass
-from Workspace.BuildClassObject import *
-from GenPatchPcdTable.GenPatchPcdTable import parsePcdInfoFromMapFile
-import Common.VpdInfoFile as VpdInfoFile
-from GenPcdDb import CreatePcdDatabaseCode
-from Workspace.MetaFileCommentParser import UsageList
-<<<<<<< HEAD
-
-import InfSectionParser
-
-=======
-from Common.MultipleWorkspace import MultipleWorkspace as mws
-import InfSectionParser
-
->>>>>>> c2a892d7
-## Regular expression for splitting Dependency Expression string into tokens
-gDepexTokenPattern = re.compile("(\(|\)|\w+| \S+\.inf)")
-
-#
-# Match name = variable
-#
-gEfiVarStoreNamePattern = re.compile("\s*name\s*=\s*(\w+)")
-#
-# The format of guid in efivarstore statement likes following and must be correct:
-# guid = {0xA04A27f4, 0xDF00, 0x4D42, {0xB5, 0x52, 0x39, 0x51, 0x13, 0x02, 0x11, 0x3D}}
-#
-gEfiVarStoreGuidPattern = re.compile("\s*guid\s*=\s*({.*?{.*?}\s*})")
-
-## Mapping Makefile type
-gMakeTypeMap = {"MSFT":"nmake", "GCC":"gmake"}
-
-
-## Build rule configuration file
-gDefaultBuildRuleFile = 'Conf/build_rule.txt'
-
-## Build rule default version
-AutoGenReqBuildRuleVerNum = "0.1"
-
-## default file name for AutoGen
-gAutoGenCodeFileName = "AutoGen.c"
-gAutoGenHeaderFileName = "AutoGen.h"
-gAutoGenStringFileName = "%(module_name)sStrDefs.h"
-gAutoGenStringFormFileName = "%(module_name)sStrDefs.hpk"
-gAutoGenDepexFileName = "%(module_name)s.depex"
-
-gInfSpecVersion = "0x00010017"
-
-#
-# Template string to generic AsBuilt INF
-#
-gAsBuiltInfHeaderString = TemplateString("""${header_comments}
-
-# DO NOT EDIT
-# FILE auto-generated
-
-[Defines]
-  INF_VERSION                = ${module_inf_version}
-  BASE_NAME                  = ${module_name}
-  FILE_GUID                  = ${module_guid}
-  MODULE_TYPE                = ${module_module_type}${BEGIN}
-  VERSION_STRING             = ${module_version_string}${END}${BEGIN}
-  PCD_IS_DRIVER              = ${pcd_is_driver_string}${END}${BEGIN}
-  UEFI_SPECIFICATION_VERSION = ${module_uefi_specification_version}${END}${BEGIN}
-  PI_SPECIFICATION_VERSION   = ${module_pi_specification_version}${END}${BEGIN}
-  ENTRY_POINT                = ${module_entry_point}${END}${BEGIN}
-  UNLOAD_IMAGE               = ${module_unload_image}${END}${BEGIN}
-  CONSTRUCTOR                = ${module_constructor}${END}${BEGIN}
-  DESTRUCTOR                 = ${module_destructor}${END}${BEGIN}
-  SHADOW                     = ${module_shadow}${END}${BEGIN}
-  PCI_VENDOR_ID              = ${module_pci_vendor_id}${END}${BEGIN}
-  PCI_DEVICE_ID              = ${module_pci_device_id}${END}${BEGIN}
-  PCI_CLASS_CODE             = ${module_pci_class_code}${END}${BEGIN}
-  PCI_REVISION               = ${module_pci_revision}${END}${BEGIN}
-  BUILD_NUMBER               = ${module_build_number}${END}${BEGIN}
-  SPEC                       = ${module_spec}${END}${BEGIN}
-  UEFI_HII_RESOURCE_SECTION  = ${module_uefi_hii_resource_section}${END}${BEGIN}
-  MODULE_UNI_FILE            = ${module_uni_file}${END}
-
-[Packages.${module_arch}]${BEGIN}
-  ${package_item}${END}
-
-[Binaries.${module_arch}]${BEGIN}
-  ${binary_item}${END}
-
-[PatchPcd.${module_arch}]${BEGIN}
-  ${patchablepcd_item}
-${END}
-
-[Protocols.${module_arch}]${BEGIN}
-  ${protocol_item}
-${END}
-
-[Ppis.${module_arch}]${BEGIN}
-  ${ppi_item}
-${END}
-
-[Guids.${module_arch}]${BEGIN}
-  ${guid_item}
-${END}
-
-[PcdEx.${module_arch}]${BEGIN}
-  ${pcd_item}
-${END}
-<<<<<<< HEAD
-
-[LibraryClasses.${module_arch}]
-## @LIB_INSTANCES${BEGIN}
-#  ${libraryclasses_item}${END}
-
-${depexsection_item}
-
-=======
-
-[LibraryClasses.${module_arch}]
-## @LIB_INSTANCES${BEGIN}
-#  ${libraryclasses_item}${END}
-
-${depexsection_item}
-
->>>>>>> c2a892d7
-${tail_comments}
-
-[BuildOptions.${module_arch}]
-## @AsBuilt${BEGIN}
-##   ${flags_item}${END}
-""")
-
-## Base class for AutoGen
-#
-#   This class just implements the cache mechanism of AutoGen objects.
-#
-class AutoGen(object):
-    # database to maintain the objects of xxxAutoGen
-    _CACHE_ = {}    # (BuildTarget, ToolChain) : {ARCH : {platform file: AutoGen object}}}
-
-    ## Factory method
-    #
-    #   @param  Class           class object of real AutoGen class
-    #                           (WorkspaceAutoGen, ModuleAutoGen or PlatformAutoGen)
-    #   @param  Workspace       Workspace directory or WorkspaceAutoGen object
-    #   @param  MetaFile        The path of meta file
-    #   @param  Target          Build target
-    #   @param  Toolchain       Tool chain name
-    #   @param  Arch            Target arch
-    #   @param  *args           The specific class related parameters
-    #   @param  **kwargs        The specific class related dict parameters
-    #
-    def __new__(Class, Workspace, MetaFile, Target, Toolchain, Arch, *args, **kwargs):
-        # check if the object has been created
-        Key = (Target, Toolchain)
-        if Key not in Class._CACHE_ or Arch not in Class._CACHE_[Key] \
-           or MetaFile not in Class._CACHE_[Key][Arch]:
-            AutoGenObject = super(AutoGen, Class).__new__(Class)
-            # call real constructor
-            if not AutoGenObject._Init(Workspace, MetaFile, Target, Toolchain, Arch, *args, **kwargs):
-                return None
-            if Key not in Class._CACHE_:
-                Class._CACHE_[Key] = {}
-            if Arch not in Class._CACHE_[Key]:
-                Class._CACHE_[Key][Arch] = {}
-            Class._CACHE_[Key][Arch][MetaFile] = AutoGenObject
-        else:
-            AutoGenObject = Class._CACHE_[Key][Arch][MetaFile]
-
-        return AutoGenObject
-
-    ## hash() operator
-    #
-    #  The file path of platform file will be used to represent hash value of this object
-    #
-    #   @retval int     Hash value of the file path of platform file
-    #
-    def __hash__(self):
-        return hash(self.MetaFile)
-
-    ## str() operator
-    #
-    #  The file path of platform file will be used to represent this object
-    #
-    #   @retval string  String of platform file path
-    #
-    def __str__(self):
-        return str(self.MetaFile)
-
-    ## "==" operator
-    def __eq__(self, Other):
-        return Other and self.MetaFile == Other
-
-## Workspace AutoGen class
-#
-#   This class is used mainly to control the whole platform build for different
-# architecture. This class will generate top level makefile.
-#
-class WorkspaceAutoGen(AutoGen):
-    ## Real constructor of WorkspaceAutoGen
-    #
-    # This method behaves the same as __init__ except that it needs explicit invoke
-    # (in super class's __new__ method)
-    #
-    #   @param  WorkspaceDir            Root directory of workspace
-    #   @param  ActivePlatform          Meta-file of active platform
-    #   @param  Target                  Build target
-    #   @param  Toolchain               Tool chain name
-    #   @param  ArchList                List of architecture of current build
-    #   @param  MetaFileDb              Database containing meta-files
-    #   @param  BuildConfig             Configuration of build
-    #   @param  ToolDefinition          Tool chain definitions
-    #   @param  FlashDefinitionFile     File of flash definition
-    #   @param  Fds                     FD list to be generated
-    #   @param  Fvs                     FV list to be generated
-    #   @param  Caps                    Capsule list to be generated
-    #   @param  SkuId                   SKU id from command line
-    #
-    def _Init(self, WorkspaceDir, ActivePlatform, Target, Toolchain, ArchList, MetaFileDb,
-              BuildConfig, ToolDefinition, FlashDefinitionFile='', Fds=None, Fvs=None, Caps=None, SkuId='', UniFlag=None,
-              Progress=None, BuildModule=None):
-        if Fds is None:
-            Fds = []
-        if Fvs is None:
-            Fvs = []
-        if Caps is None:
-            Caps = []
-        self.BuildDatabase  = MetaFileDb
-        self.MetaFile       = ActivePlatform
-        self.WorkspaceDir   = WorkspaceDir
-        self.Platform       = self.BuildDatabase[self.MetaFile, 'COMMON', Target, Toolchain]
-        GlobalData.gActivePlatform = self.Platform
-        self.BuildTarget    = Target
-        self.ToolChain      = Toolchain
-        self.ArchList       = ArchList
-        self.SkuId          = SkuId
-        self.UniFlag        = UniFlag
-
-        self.TargetTxt      = BuildConfig
-        self.ToolDef        = ToolDefinition
-        self.FdfFile        = FlashDefinitionFile
-        self.FdTargetList   = Fds
-        self.FvTargetList   = Fvs
-        self.CapTargetList  = Caps
-        self.AutoGenObjectList = []
-
-        # there's many relative directory operations, so ...
-        os.chdir(self.WorkspaceDir)
-
-        #
-        # Merge Arch
-        #
-        if not self.ArchList:
-            ArchList = set(self.Platform.SupArchList)
-        else:
-            ArchList = set(self.ArchList) & set(self.Platform.SupArchList)
-        if not ArchList:
-            EdkLogger.error("build", PARAMETER_INVALID,
-                            ExtraData = "Invalid ARCH specified. [Valid ARCH: %s]" % (" ".join(self.Platform.SupArchList)))
-        elif self.ArchList and len(ArchList) != len(self.ArchList):
-            SkippedArchList = set(self.ArchList).symmetric_difference(set(self.Platform.SupArchList))
-            EdkLogger.verbose("\nArch [%s] is ignored because the platform supports [%s] only!"
-                              % (" ".join(SkippedArchList), " ".join(self.Platform.SupArchList)))
-        self.ArchList = tuple(ArchList)
-
-        # Validate build target
-        if self.BuildTarget not in self.Platform.BuildTargets:
-            EdkLogger.error("build", PARAMETER_INVALID,
-                            ExtraData="Build target [%s] is not supported by the platform. [Valid target: %s]"
-                                      % (self.BuildTarget, " ".join(self.Platform.BuildTargets)))
-
-        
-        # parse FDF file to get PCDs in it, if any
-        if not self.FdfFile:
-            self.FdfFile = self.Platform.FlashDefinition
-
-        EdkLogger.info("")
-        if self.ArchList:
-            EdkLogger.info('%-16s = %s' % ("Architecture(s)", ' '.join(self.ArchList)))
-        EdkLogger.info('%-16s = %s' % ("Build target", self.BuildTarget))
-        EdkLogger.info('%-16s = %s' % ("Toolchain", self.ToolChain))
-
-        EdkLogger.info('\n%-24s = %s' % ("Active Platform", self.Platform))
-        if BuildModule:
-            EdkLogger.info('%-24s = %s' % ("Active Module", BuildModule))
-
-        if self.FdfFile:
-            EdkLogger.info('%-24s = %s' % ("Flash Image Definition", self.FdfFile))
-
-        EdkLogger.verbose("\nFLASH_DEFINITION = %s" % self.FdfFile)
-
-        if Progress:
-            Progress.Start("\nProcessing meta-data")
-
-        if self.FdfFile:
-            #
-            # Mark now build in AutoGen Phase
-            #
-            GlobalData.gAutoGenPhase = True
-            Fdf = FdfParser(self.FdfFile.Path)
-            Fdf.ParseFile()
-            GlobalData.gFdfParser = Fdf
-            GlobalData.gAutoGenPhase = False
-            PcdSet = Fdf.Profile.PcdDict
-            ModuleList = Fdf.Profile.InfList
-            self.FdfProfile = Fdf.Profile
-            for fvname in self.FvTargetList:
-                if fvname.upper() not in self.FdfProfile.FvDict:
-                    EdkLogger.error("build", OPTION_VALUE_INVALID,
-                                    "No such an FV in FDF file: %s" % fvname)
-        else:
-            PcdSet = {}
-            ModuleList = []
-            self.FdfProfile = None
-            if self.FdTargetList:
-                EdkLogger.info("No flash definition file found. FD [%s] will be ignored." % " ".join(self.FdTargetList))
-                self.FdTargetList = []
-            if self.FvTargetList:
-                EdkLogger.info("No flash definition file found. FV [%s] will be ignored." % " ".join(self.FvTargetList))
-                self.FvTargetList = []
-            if self.CapTargetList:
-                EdkLogger.info("No flash definition file found. Capsule [%s] will be ignored." % " ".join(self.CapTargetList))
-                self.CapTargetList = []
-
-        # apply SKU and inject PCDs from Flash Definition file
-        for Arch in self.ArchList:
-            Platform = self.BuildDatabase[self.MetaFile, Arch, Target, Toolchain]
-
-            DecPcds = {}
-            DecPcdsKey = set()
-            PGen = PlatformAutoGen(self, self.MetaFile, Target, Toolchain, Arch)
-            #Collect package set information from INF of FDF
-            PkgSet = set()
-            for Inf in ModuleList:
-                ModuleFile = PathClass(NormPath(Inf), GlobalData.gWorkspace, Arch)
-                if ModuleFile in Platform.Modules:
-                    continue
-                ModuleData = self.BuildDatabase[ModuleFile, Arch, Target, Toolchain]
-                PkgSet.update(ModuleData.Packages)
-            Pkgs = list(PkgSet) + list(PGen.PackageList)
-            for Pkg in Pkgs:
-                for Pcd in Pkg.Pcds:
-                    DecPcds[Pcd[0], Pcd[1]] = Pkg.Pcds[Pcd]
-                    DecPcdsKey.add((Pcd[0], Pcd[1], Pcd[2]))
-
-            Platform.SkuName = self.SkuId
-            for Name, Guid in PcdSet:
-                if (Name, Guid) not in DecPcds:
-                    EdkLogger.error(
-                        'build',
-                        PARSER_ERROR,
-                        "PCD (%s.%s) used in FDF is not declared in DEC files." % (Guid, Name),
-                        File = self.FdfProfile.PcdFileLineDict[Name, Guid][0],
-                        Line = self.FdfProfile.PcdFileLineDict[Name, Guid][1]
-                    )
-                else:
-                    # Check whether Dynamic or DynamicEx PCD used in FDF file. If used, build break and give a error message.
-                    if (Name, Guid, TAB_PCDS_FIXED_AT_BUILD) in DecPcdsKey \
-                        or (Name, Guid, TAB_PCDS_PATCHABLE_IN_MODULE) in DecPcdsKey \
-                        or (Name, Guid, TAB_PCDS_FEATURE_FLAG) in DecPcdsKey:
-                        Platform.AddPcd(Name, Guid, PcdSet[Name, Guid])
-                        continue
-                    elif (Name, Guid, TAB_PCDS_DYNAMIC) in DecPcdsKey or (Name, Guid, TAB_PCDS_DYNAMIC_EX) in DecPcdsKey:
-                        EdkLogger.error(
-                                'build',
-                                PARSER_ERROR,
-                                "Using Dynamic or DynamicEx type of PCD [%s.%s] in FDF file is not allowed." % (Guid, Name),
-                                File = self.FdfProfile.PcdFileLineDict[Name, Guid][0],
-                                Line = self.FdfProfile.PcdFileLineDict[Name, Guid][1]
-                        )
-
-            Pa = PlatformAutoGen(self, self.MetaFile, Target, Toolchain, Arch)
-            #
-            # Explicitly collect platform's dynamic PCDs
-            #
-            Pa.CollectPlatformDynamicPcds()
-            Pa.CollectFixedAtBuildPcds()
-            self.AutoGenObjectList.append(Pa)
-
-        #
-        # Check PCDs token value conflict in each DEC file.
-        #
-        self._CheckAllPcdsTokenValueConflict()
-
-        #
-        # Check PCD type and definition between DSC and DEC
-        #
-        self._CheckPcdDefineAndType()
-
-#         if self.FdfFile:
-#             self._CheckDuplicateInFV(Fdf)
-
-        self._BuildDir = None
-        self._FvDir = None
-        self._MakeFileDir = None
-        self._BuildCommand = None
-
-        return True
-
-    ## _CheckDuplicateInFV() method
-    #
-    # Check whether there is duplicate modules/files exist in FV section. 
-    # The check base on the file GUID;
-    #
-    def _CheckDuplicateInFV(self, Fdf):
-        for Fv in Fdf.Profile.FvDict:
-            _GuidDict = {}
-            for FfsFile in Fdf.Profile.FvDict[Fv].FfsList:
-                if FfsFile.InfFileName and FfsFile.NameGuid == None:
-                    #
-                    # Get INF file GUID
-                    #
-                    InfFoundFlag = False
-                    for Pa in self.AutoGenObjectList:
-                        if InfFoundFlag:
-                            break
-                        for Module in Pa.ModuleAutoGenList:
-                            if path.normpath(Module.MetaFile.File) == path.normpath(FfsFile.InfFileName):
-                                InfFoundFlag = True
-                                if not Module.Guid.upper() in _GuidDict.keys():
-                                    _GuidDict[Module.Guid.upper()] = FfsFile
-                                    break
-                                else:
-                                    EdkLogger.error("build",
-                                                    FORMAT_INVALID,
-                                                    "Duplicate GUID found for these lines: Line %d: %s and Line %d: %s. GUID: %s" % (FfsFile.CurrentLineNum,
-                                                                                                                                   FfsFile.CurrentLineContent,
-                                                                                                                                   _GuidDict[Module.Guid.upper()].CurrentLineNum,
-                                                                                                                                   _GuidDict[Module.Guid.upper()].CurrentLineContent,
-                                                                                                                                   Module.Guid.upper()),
-                                                    ExtraData=self.FdfFile)
-                    #
-                    # Some INF files not have entity in DSC file. 
-                    #
-                    if not InfFoundFlag:
-                        if FfsFile.InfFileName.find('$') == -1:
-                            InfPath = NormPath(FfsFile.InfFileName)
-                            if not os.path.exists(InfPath):
-                                EdkLogger.error('build', GENFDS_ERROR, "Non-existant Module %s !" % (FfsFile.InfFileName))
-
-                            PathClassObj = PathClass(FfsFile.InfFileName, self.WorkspaceDir)
-                            #
-                            # Here we just need to get FILE_GUID from INF file, use 'COMMON' as ARCH attribute. and use 
-                            # BuildObject from one of AutoGenObjectList is enough.
-                            #
-                            InfObj = self.AutoGenObjectList[0].BuildDatabase.WorkspaceDb.BuildObject[PathClassObj, 'COMMON', self.BuildTarget, self.ToolChain]
-                            if not InfObj.Guid.upper() in _GuidDict.keys():
-                                _GuidDict[InfObj.Guid.upper()] = FfsFile
-                            else:
-                                EdkLogger.error("build",
-                                                FORMAT_INVALID,
-                                                "Duplicate GUID found for these lines: Line %d: %s and Line %d: %s. GUID: %s" % (FfsFile.CurrentLineNum,
-                                                                                                                               FfsFile.CurrentLineContent,
-                                                                                                                               _GuidDict[InfObj.Guid.upper()].CurrentLineNum,
-                                                                                                                               _GuidDict[InfObj.Guid.upper()].CurrentLineContent,
-                                                                                                                               InfObj.Guid.upper()),
-                                                ExtraData=self.FdfFile)
-                        InfFoundFlag = False
-
-                if FfsFile.NameGuid != None:
-                    _CheckPCDAsGuidPattern = re.compile("^PCD\(.+\..+\)$")
-
-                    #
-                    # If the NameGuid reference a PCD name. 
-                    # The style must match: PCD(xxxx.yyy)
-                    #
-                    if _CheckPCDAsGuidPattern.match(FfsFile.NameGuid):
-                        #
-                        # Replace the PCD value.
-                        #
-                        _PcdName = FfsFile.NameGuid.lstrip("PCD(").rstrip(")")
-                        PcdFoundFlag = False
-                        for Pa in self.AutoGenObjectList:
-                            if not PcdFoundFlag:
-                                for PcdItem in Pa.AllPcdList:
-                                    if (PcdItem.TokenSpaceGuidCName + "." + PcdItem.TokenCName) == _PcdName:
-                                        #
-                                        # First convert from CFormatGuid to GUID string
-                                        #
-                                        _PcdGuidString = GuidStructureStringToGuidString(PcdItem.DefaultValue)
-
-                                        if not _PcdGuidString:
-                                            #
-                                            # Then try Byte array.
-                                            #
-                                            _PcdGuidString = GuidStructureByteArrayToGuidString(PcdItem.DefaultValue)
-
-                                        if not _PcdGuidString:
-                                            #
-                                            # Not Byte array or CFormat GUID, raise error.
-                                            #
-                                            EdkLogger.error("build",
-                                                            FORMAT_INVALID,
-                                                            "The format of PCD value is incorrect. PCD: %s , Value: %s\n" % (_PcdName, PcdItem.DefaultValue),
-                                                            ExtraData=self.FdfFile)
-
-                                        if not _PcdGuidString.upper() in _GuidDict.keys():
-                                            _GuidDict[_PcdGuidString.upper()] = FfsFile
-                                            PcdFoundFlag = True
-                                            break
-                                        else:
-                                            EdkLogger.error("build",
-                                                            FORMAT_INVALID,
-                                                            "Duplicate GUID found for these lines: Line %d: %s and Line %d: %s. GUID: %s" % (FfsFile.CurrentLineNum,
-                                                                                                                                           FfsFile.CurrentLineContent,
-                                                                                                                                           _GuidDict[_PcdGuidString.upper()].CurrentLineNum,
-                                                                                                                                           _GuidDict[_PcdGuidString.upper()].CurrentLineContent,
-                                                                                                                                           FfsFile.NameGuid.upper()),
-                                                            ExtraData=self.FdfFile)
-
-                    if not FfsFile.NameGuid.upper() in _GuidDict.keys():
-                        _GuidDict[FfsFile.NameGuid.upper()] = FfsFile
-                    else:
-                        #
-                        # Two raw file GUID conflict.
-                        #
-                        EdkLogger.error("build",
-                                        FORMAT_INVALID,
-                                        "Duplicate GUID found for these lines: Line %d: %s and Line %d: %s. GUID: %s" % (FfsFile.CurrentLineNum,
-                                                                                                                       FfsFile.CurrentLineContent,
-                                                                                                                       _GuidDict[FfsFile.NameGuid.upper()].CurrentLineNum,
-                                                                                                                       _GuidDict[FfsFile.NameGuid.upper()].CurrentLineContent,
-                                                                                                                       FfsFile.NameGuid.upper()),
-                                        ExtraData=self.FdfFile)
-
-
-    def _CheckPcdDefineAndType(self):
-        PcdTypeList = [
-            "FixedAtBuild", "PatchableInModule", "FeatureFlag",
-            "Dynamic", #"DynamicHii", "DynamicVpd",
-            "DynamicEx", # "DynamicExHii", "DynamicExVpd"
-        ]
-
-        # This dict store PCDs which are not used by any modules with specified arches
-        UnusedPcd = sdict()
-        for Pa in self.AutoGenObjectList:
-            # Key of DSC's Pcds dictionary is PcdCName, TokenSpaceGuid
-            for Pcd in Pa.Platform.Pcds:
-                PcdType = Pa.Platform.Pcds[Pcd].Type
-
-                # If no PCD type, this PCD comes from FDF 
-                if not PcdType:
-                    continue
-
-                # Try to remove Hii and Vpd suffix
-                if PcdType.startswith("DynamicEx"):
-                    PcdType = "DynamicEx"
-                elif PcdType.startswith("Dynamic"):
-                    PcdType = "Dynamic"
-
-                for Package in Pa.PackageList:
-                    # Key of DEC's Pcds dictionary is PcdCName, TokenSpaceGuid, PcdType
-                    if (Pcd[0], Pcd[1], PcdType) in Package.Pcds:
-                        break
-                    for Type in PcdTypeList:
-                        if (Pcd[0], Pcd[1], Type) in Package.Pcds:
-                            EdkLogger.error(
-                                'build',
-                                FORMAT_INVALID,
-                                "Type [%s] of PCD [%s.%s] in DSC file doesn't match the type [%s] defined in DEC file." \
-                                % (Pa.Platform.Pcds[Pcd].Type, Pcd[1], Pcd[0], Type),
-                                ExtraData=None
-                            )
-                            return
-                else:
-                    UnusedPcd.setdefault(Pcd, []).append(Pa.Arch)
-
-        for Pcd in UnusedPcd:
-            EdkLogger.warn(
-                'build',
-                "The PCD was not specified by any INF module in the platform for the given architecture.\n"
-                "\tPCD: [%s.%s]\n\tPlatform: [%s]\n\tArch: %s"
-                % (Pcd[1], Pcd[0], os.path.basename(str(self.MetaFile)), str(UnusedPcd[Pcd])),
-                ExtraData=None
-            )
-
-    def __repr__(self):
-        return "%s [%s]" % (self.MetaFile, ", ".join(self.ArchList))
-
-    ## Return the directory to store FV files
-    def _GetFvDir(self):
-        if self._FvDir == None:
-            self._FvDir = path.join(self.BuildDir, 'FV')
-        return self._FvDir
-
-    ## Return the directory to store all intermediate and final files built
-    def _GetBuildDir(self):
-        return self.AutoGenObjectList[0].BuildDir
-
-    ## Return the build output directory platform specifies
-    def _GetOutputDir(self):
-        return self.Platform.OutputDirectory
-
-    ## Return platform name
-    def _GetName(self):
-        return self.Platform.PlatformName
-
-    ## Return meta-file GUID
-    def _GetGuid(self):
-        return self.Platform.Guid
-
-    ## Return platform version
-    def _GetVersion(self):
-        return self.Platform.Version
-
-    ## Return paths of tools
-    def _GetToolDefinition(self):
-        return self.AutoGenObjectList[0].ToolDefinition
-
-    ## Return directory of platform makefile
-    #
-    #   @retval     string  Makefile directory
-    #
-    def _GetMakeFileDir(self):
-        if self._MakeFileDir == None:
-            self._MakeFileDir = self.BuildDir
-        return self._MakeFileDir
-
-    ## Return build command string
-    #
-    #   @retval     string  Build command string
-    #
-    def _GetBuildCommand(self):
-        if self._BuildCommand == None:
-            # BuildCommand should be all the same. So just get one from platform AutoGen
-            self._BuildCommand = self.AutoGenObjectList[0].BuildCommand
-        return self._BuildCommand
-
-    ## Check the PCDs token value conflict in each DEC file.
-    #
-    # Will cause build break and raise error message while two PCDs conflict.
-    # 
-    # @return  None
-    #
-    def _CheckAllPcdsTokenValueConflict(self):
-        for Pa in self.AutoGenObjectList:
-            for Package in Pa.PackageList:
-                PcdList = Package.Pcds.values()
-                PcdList.sort(lambda x, y: cmp(int(x.TokenValue, 0), int(y.TokenValue, 0))) 
-                Count = 0
-                while (Count < len(PcdList) - 1) :
-                    Item = PcdList[Count]
-                    ItemNext = PcdList[Count + 1]
-                    #
-                    # Make sure in the same token space the TokenValue should be unique
-                    #
-                    if (int(Item.TokenValue, 0) == int(ItemNext.TokenValue, 0)):
-                        SameTokenValuePcdList = []
-                        SameTokenValuePcdList.append(Item)
-                        SameTokenValuePcdList.append(ItemNext)
-                        RemainPcdListLength = len(PcdList) - Count - 2
-                        for ValueSameCount in range(RemainPcdListLength):
-                            if int(PcdList[len(PcdList) - RemainPcdListLength + ValueSameCount].TokenValue, 0) == int(Item.TokenValue, 0):
-                                SameTokenValuePcdList.append(PcdList[len(PcdList) - RemainPcdListLength + ValueSameCount])
-                            else:
-                                break;
-                        #
-                        # Sort same token value PCD list with TokenGuid and TokenCName
-                        #
-                        SameTokenValuePcdList.sort(lambda x, y: cmp("%s.%s" % (x.TokenSpaceGuidCName, x.TokenCName), "%s.%s" % (y.TokenSpaceGuidCName, y.TokenCName)))
-                        SameTokenValuePcdListCount = 0
-                        while (SameTokenValuePcdListCount < len(SameTokenValuePcdList) - 1):
-                            TemListItem = SameTokenValuePcdList[SameTokenValuePcdListCount]
-                            TemListItemNext = SameTokenValuePcdList[SameTokenValuePcdListCount + 1]
-
-                            if (TemListItem.TokenSpaceGuidCName == TemListItemNext.TokenSpaceGuidCName) and (TemListItem.TokenCName != TemListItemNext.TokenCName):
-                                EdkLogger.error(
-                                            'build',
-                                            FORMAT_INVALID,
-                                            "The TokenValue [%s] of PCD [%s.%s] is conflict with: [%s.%s] in %s"\
-                                            % (TemListItem.TokenValue, TemListItem.TokenSpaceGuidCName, TemListItem.TokenCName, TemListItemNext.TokenSpaceGuidCName, TemListItemNext.TokenCName, Package),
-                                            ExtraData=None
-                                            )
-                            SameTokenValuePcdListCount += 1
-                        Count += SameTokenValuePcdListCount
-                    Count += 1
-
-                PcdList = Package.Pcds.values()
-                PcdList.sort(lambda x, y: cmp("%s.%s" % (x.TokenSpaceGuidCName, x.TokenCName), "%s.%s" % (y.TokenSpaceGuidCName, y.TokenCName)))
-                Count = 0
-                while (Count < len(PcdList) - 1) :
-                    Item = PcdList[Count]
-                    ItemNext = PcdList[Count + 1]
-                    #
-                    # Check PCDs with same TokenSpaceGuidCName.TokenCName have same token value as well.
-                    #
-                    if (Item.TokenSpaceGuidCName == ItemNext.TokenSpaceGuidCName) and (Item.TokenCName == ItemNext.TokenCName) and (int(Item.TokenValue, 0) != int(ItemNext.TokenValue, 0)):
-                        EdkLogger.error(
-                                    'build',
-                                    FORMAT_INVALID,
-                                    "The TokenValue [%s] of PCD [%s.%s] in %s defined in two places should be same as well."\
-                                    % (Item.TokenValue, Item.TokenSpaceGuidCName, Item.TokenCName, Package),
-                                    ExtraData=None
-                                    )
-                    Count += 1
-    ## Generate fds command
-    def _GenFdsCommand(self):
-        return (GenMake.TopLevelMakefile(self)._TEMPLATE_.Replace(GenMake.TopLevelMakefile(self)._TemplateDict)).strip()
-
-    ## Create makefile for the platform and modules in it
-    #
-    #   @param      CreateDepsMakeFile      Flag indicating if the makefile for
-    #                                       modules will be created as well
-    #
-    def CreateMakeFile(self, CreateDepsMakeFile=False):
-        if CreateDepsMakeFile:
-            for Pa in self.AutoGenObjectList:
-                Pa.CreateMakeFile(CreateDepsMakeFile)
-
-    ## Create autogen code for platform and modules
-    #
-    #  Since there's no autogen code for platform, this method will do nothing
-    #  if CreateModuleCodeFile is set to False.
-    #
-    #   @param      CreateDepsCodeFile      Flag indicating if creating module's
-    #                                       autogen code file or not
-    #
-    def CreateCodeFile(self, CreateDepsCodeFile=False):
-        if not CreateDepsCodeFile:
-            return
-        for Pa in self.AutoGenObjectList:
-            Pa.CreateCodeFile(CreateDepsCodeFile)
-
-    ## Create AsBuilt INF file the platform
-    #
-    def CreateAsBuiltInf(self):
-        return
-
-    Name                = property(_GetName)
-    Guid                = property(_GetGuid)
-    Version             = property(_GetVersion)
-    OutputDir           = property(_GetOutputDir)
-
-    ToolDefinition      = property(_GetToolDefinition)       # toolcode : tool path
-
-    BuildDir            = property(_GetBuildDir)
-    FvDir               = property(_GetFvDir)
-    MakeFileDir         = property(_GetMakeFileDir)
-    BuildCommand        = property(_GetBuildCommand)
-    GenFdsCommand       = property(_GenFdsCommand)
-
-## AutoGen class for platform
-#
-#  PlatformAutoGen class will process the original information in platform
-#  file in order to generate makefile for platform.
-#
-class PlatformAutoGen(AutoGen):
-    #
-    # Used to store all PCDs for both PEI and DXE phase, in order to generate 
-    # correct PCD database
-    # 
-    _DynaPcdList_ = []
-    _NonDynaPcdList_ = []
-    
-    #
-    # The priority list while override build option 
-    #
-    PrioList = {"0x11111"  : 16,     #  TARGET_TOOLCHAIN_ARCH_COMMANDTYPE_ATTRIBUTE (Highest)
-                "0x01111"  : 15,     #  ******_TOOLCHAIN_ARCH_COMMANDTYPE_ATTRIBUTE
-                "0x10111"  : 14,     #  TARGET_*********_ARCH_COMMANDTYPE_ATTRIBUTE
-                "0x00111"  : 13,     #  ******_*********_ARCH_COMMANDTYPE_ATTRIBUTE 
-                "0x11011"  : 12,     #  TARGET_TOOLCHAIN_****_COMMANDTYPE_ATTRIBUTE
-                "0x01011"  : 11,     #  ******_TOOLCHAIN_****_COMMANDTYPE_ATTRIBUTE
-                "0x10011"  : 10,     #  TARGET_*********_****_COMMANDTYPE_ATTRIBUTE
-                "0x00011"  : 9,      #  ******_*********_****_COMMANDTYPE_ATTRIBUTE
-                "0x11101"  : 8,      #  TARGET_TOOLCHAIN_ARCH_***********_ATTRIBUTE
-                "0x01101"  : 7,      #  ******_TOOLCHAIN_ARCH_***********_ATTRIBUTE
-                "0x10101"  : 6,      #  TARGET_*********_ARCH_***********_ATTRIBUTE
-                "0x00101"  : 5,      #  ******_*********_ARCH_***********_ATTRIBUTE
-                "0x11001"  : 4,      #  TARGET_TOOLCHAIN_****_***********_ATTRIBUTE
-                "0x01001"  : 3,      #  ******_TOOLCHAIN_****_***********_ATTRIBUTE
-                "0x10001"  : 2,      #  TARGET_*********_****_***********_ATTRIBUTE
-                "0x00001"  : 1}      #  ******_*********_****_***********_ATTRIBUTE (Lowest)
-
-    ## The real constructor of PlatformAutoGen
-    #
-    #  This method is not supposed to be called by users of PlatformAutoGen. It's
-    #  only used by factory method __new__() to do real initialization work for an
-    #  object of PlatformAutoGen
-    #
-    #   @param      Workspace       WorkspaceAutoGen object
-    #   @param      PlatformFile    Platform file (DSC file)
-    #   @param      Target          Build target (DEBUG, RELEASE)
-    #   @param      Toolchain       Name of tool chain
-    #   @param      Arch            arch of the platform supports
-    #
-    def _Init(self, Workspace, PlatformFile, Target, Toolchain, Arch):
-        EdkLogger.debug(EdkLogger.DEBUG_9, "AutoGen platform [%s] [%s]" % (PlatformFile, Arch))
-        GlobalData.gProcessingFile = "%s [%s, %s, %s]" % (PlatformFile, Arch, Toolchain, Target)
-
-        self.MetaFile = PlatformFile
-        self.Workspace = Workspace
-        self.WorkspaceDir = Workspace.WorkspaceDir
-        self.ToolChain = Toolchain
-        self.BuildTarget = Target
-        self.Arch = Arch
-        self.SourceDir = PlatformFile.SubDir
-        self.SourceOverrideDir = None
-        self.FdTargetList = self.Workspace.FdTargetList
-        self.FvTargetList = self.Workspace.FvTargetList
-        self.AllPcdList = []
-        # get the original module/package/platform objects
-        self.BuildDatabase = Workspace.BuildDatabase
-
-        # flag indicating if the makefile/C-code file has been created or not
-        self.IsMakeFileCreated  = False
-        self.IsCodeFileCreated  = False
-
-        self._Platform   = None
-        self._Name       = None
-        self._Guid       = None
-        self._Version    = None
-
-        self._BuildRule = None
-        self._SourceDir = None
-        self._BuildDir = None
-        self._OutputDir = None
-        self._FvDir = None
-        self._MakeFileDir = None
-        self._FdfFile = None
-
-        self._PcdTokenNumber = None    # (TokenCName, TokenSpaceGuidCName) : GeneratedTokenNumber
-        self._DynamicPcdList = None    # [(TokenCName1, TokenSpaceGuidCName1), (TokenCName2, TokenSpaceGuidCName2), ...]
-        self._NonDynamicPcdList = None # [(TokenCName1, TokenSpaceGuidCName1), (TokenCName2, TokenSpaceGuidCName2), ...]
-        self._NonDynamicPcdDict = {}
-
-        self._ToolDefinitions = None
-        self._ToolDefFile = None          # toolcode : tool path
-        self._ToolChainFamily = None
-        self._BuildRuleFamily = None
-        self._BuildOption = None          # toolcode : option
-        self._EdkBuildOption = None       # edktoolcode : option
-        self._EdkIIBuildOption = None     # edkiitoolcode : option
-        self._PackageList = None
-        self._ModuleAutoGenList  = None
-        self._LibraryAutoGenList = None
-        self._BuildCommand = None
-        self._AsBuildInfList = []
-        self._AsBuildModuleList = []
-        if GlobalData.gFdfParser != None:
-            self._AsBuildInfList = GlobalData.gFdfParser.Profile.InfList
-            for Inf in self._AsBuildInfList:
-                InfClass = PathClass(NormPath(Inf), GlobalData.gWorkspace, self.Arch)
-                M = self.BuildDatabase[InfClass, self.Arch, self.BuildTarget, self.ToolChain]
-                if not M.IsSupportedArch:
-                    continue
-                self._AsBuildModuleList.append(InfClass)
-        # get library/modules for build
-        self.LibraryBuildDirectoryList = []
-        self.ModuleBuildDirectoryList = []
-        return True
-
-    def __repr__(self):
-        return "%s [%s]" % (self.MetaFile, self.Arch)
-
-    ## Create autogen code for platform and modules
-    #
-    #  Since there's no autogen code for platform, this method will do nothing
-    #  if CreateModuleCodeFile is set to False.
-    #
-    #   @param      CreateModuleCodeFile    Flag indicating if creating module's
-    #                                       autogen code file or not
-    #
-    def CreateCodeFile(self, CreateModuleCodeFile=False):
-        # only module has code to be greated, so do nothing if CreateModuleCodeFile is False
-        if self.IsCodeFileCreated or not CreateModuleCodeFile:
-            return
-
-        for Ma in self.ModuleAutoGenList:
-            Ma.CreateCodeFile(True)
-
-        # don't do this twice
-        self.IsCodeFileCreated = True
-
-    ## Generate Fds Command
-    def _GenFdsCommand(self):
-        return self.Workspace.GenFdsCommand
-		
-    ## Create makefile for the platform and mdoules in it
-    #
-    #   @param      CreateModuleMakeFile    Flag indicating if the makefile for
-    #                                       modules will be created as well
-    #
-    def CreateMakeFile(self, CreateModuleMakeFile=False):
-        if CreateModuleMakeFile:
-            for ModuleFile in self.Platform.Modules:
-                Ma = ModuleAutoGen(self.Workspace, ModuleFile, self.BuildTarget,
-                                   self.ToolChain, self.Arch, self.MetaFile)
-                Ma.CreateMakeFile(True)
-                #Ma.CreateAsBuiltInf()
-
-        # no need to create makefile for the platform more than once
-        if self.IsMakeFileCreated:
-            return
-
-        # create library/module build dirs for platform
-        Makefile = GenMake.PlatformMakefile(self)
-        self.LibraryBuildDirectoryList = Makefile.GetLibraryBuildDirectoryList()
-        self.ModuleBuildDirectoryList = Makefile.GetModuleBuildDirectoryList()
-
-        self.IsMakeFileCreated = True
-
-    ## Deal with Shared FixedAtBuild Pcds
-    #
-    def CollectFixedAtBuildPcds(self):
-        for LibAuto in self.LibraryAutoGenList:
-            FixedAtBuildPcds = {}  
-            ShareFixedAtBuildPcdsSameValue = {} 
-            for Module in LibAuto._ReferenceModules:                
-                for Pcd in Module.FixedAtBuildPcds + LibAuto.FixedAtBuildPcds:
-                    key = ".".join((Pcd.TokenSpaceGuidCName,Pcd.TokenCName))  
-                    if key not in FixedAtBuildPcds:
-                        ShareFixedAtBuildPcdsSameValue[key] = True
-                        FixedAtBuildPcds[key] = Pcd.DefaultValue
-                    else:
-                        if FixedAtBuildPcds[key] != Pcd.DefaultValue:
-                            ShareFixedAtBuildPcdsSameValue[key] = False      
-            for Pcd in LibAuto.FixedAtBuildPcds:
-                key = ".".join((Pcd.TokenSpaceGuidCName,Pcd.TokenCName))
-                if (Pcd.TokenCName,Pcd.TokenSpaceGuidCName) not in self.NonDynamicPcdDict:
-                    continue
-                else:
-                    DscPcd = self.NonDynamicPcdDict[(Pcd.TokenCName,Pcd.TokenSpaceGuidCName)]
-                    if DscPcd.Type != "FixedAtBuild":
-                        continue
-                if key in ShareFixedAtBuildPcdsSameValue and ShareFixedAtBuildPcdsSameValue[key]:                    
-                    LibAuto.ConstPcd[key] = Pcd.DefaultValue
-
-    ## Collect dynamic PCDs
-    #
-    #  Gather dynamic PCDs list from each module and their settings from platform
-    #  This interface should be invoked explicitly when platform action is created.
-    #
-    def CollectPlatformDynamicPcds(self):
-        # for gathering error information
-        NoDatumTypePcdList = set()
-        PcdNotInDb = []
-        self._GuidValue = {}
-        FdfModuleList = []
-        for InfName in self._AsBuildInfList:
-<<<<<<< HEAD
-            InfName = os.path.join(self.WorkspaceDir, InfName)
-=======
-            InfName = mws.join(self.WorkspaceDir, InfName)
->>>>>>> c2a892d7
-            FdfModuleList.append(os.path.normpath(InfName))
-        for F in self.Platform.Modules.keys():
-            M = ModuleAutoGen(self.Workspace, F, self.BuildTarget, self.ToolChain, self.Arch, self.MetaFile)
-            #GuidValue.update(M.Guids)
-            
-            self.Platform.Modules[F].M = M
-
-            for PcdFromModule in M.ModulePcdList + M.LibraryPcdList:
-                # make sure that the "VOID*" kind of datum has MaxDatumSize set
-                if PcdFromModule.DatumType == "VOID*" and PcdFromModule.MaxDatumSize in [None, '']:
-                    NoDatumTypePcdList.add("%s.%s [%s]" % (PcdFromModule.TokenSpaceGuidCName, PcdFromModule.TokenCName, F))
-
-                # Check the PCD from Binary INF or Source INF
-                if M.IsBinaryModule == True:
-                    PcdFromModule.IsFromBinaryInf = True
-
-                # Check the PCD from DSC or not 
-                if (PcdFromModule.TokenCName, PcdFromModule.TokenSpaceGuidCName) in self.Platform.Pcds.keys():
-                    PcdFromModule.IsFromDsc = True
-                else:
-                    PcdFromModule.IsFromDsc = False
-                if PcdFromModule.Type in GenC.gDynamicPcd or PcdFromModule.Type in GenC.gDynamicExPcd:
-                    if F.Path not in FdfModuleList:
-                        # If one of the Source built modules listed in the DSC is not listed 
-                        # in FDF modules, and the INF lists a PCD can only use the PcdsDynamic 
-                        # access method (it is only listed in the DEC file that declares the 
-                        # PCD as PcdsDynamic), then build tool will report warning message
-                        # notify the PI that they are attempting to build a module that must 
-                        # be included in a flash image in order to be functional. These Dynamic 
-                        # PCD will not be added into the Database unless it is used by other 
-                        # modules that are included in the FDF file.
-                        if PcdFromModule.Type in GenC.gDynamicPcd and \
-                            PcdFromModule.IsFromBinaryInf == False:
-                            # Print warning message to let the developer make a determine.
-                            if PcdFromModule not in PcdNotInDb:
-                                PcdNotInDb.append(PcdFromModule)
-                            continue
-                        # If one of the Source built modules listed in the DSC is not listed in 
-                        # FDF modules, and the INF lists a PCD can only use the PcdsDynamicEx 
-                        # access method (it is only listed in the DEC file that declares the 
-                        # PCD as PcdsDynamicEx), then DO NOT break the build; DO NOT add the 
-                        # PCD to the Platform's PCD Database.
-                        if PcdFromModule.Type in GenC.gDynamicExPcd:
-                            if PcdFromModule not in PcdNotInDb:
-                                PcdNotInDb.append(PcdFromModule)
-                            continue
-                    #
-                    # If a dynamic PCD used by a PEM module/PEI module & DXE module,
-                    # it should be stored in Pcd PEI database, If a dynamic only
-                    # used by DXE module, it should be stored in DXE PCD database.
-                    # The default Phase is DXE
-                    #
-                    if M.ModuleType in ["PEIM", "PEI_CORE"]:
-                        PcdFromModule.Phase = "PEI"
-                    if PcdFromModule not in self._DynaPcdList_:
-                        self._DynaPcdList_.append(PcdFromModule)
-                    elif PcdFromModule.Phase == 'PEI':
-                        # overwrite any the same PCD existing, if Phase is PEI
-                        Index = self._DynaPcdList_.index(PcdFromModule)
-                        self._DynaPcdList_[Index] = PcdFromModule
-                elif PcdFromModule not in self._NonDynaPcdList_:
-                    self._NonDynaPcdList_.append(PcdFromModule)
-                elif PcdFromModule in self._NonDynaPcdList_ and PcdFromModule.IsFromBinaryInf == True:
-                    Index = self._NonDynaPcdList_.index(PcdFromModule)
-                    if self._NonDynaPcdList_[Index].IsFromBinaryInf == False:
-                        #The PCD from Binary INF will override the same one from source INF
-                        self._NonDynaPcdList_.remove (self._NonDynaPcdList_[Index])
-                        PcdFromModule.Pending = False
-                        self._NonDynaPcdList_.append (PcdFromModule)
-        # Parse the DynamicEx PCD from the AsBuild INF module list of FDF.
-        DscModuleList = []
-        for ModuleInf in self.Platform.Modules.keys():
-            DscModuleList.append (os.path.normpath(ModuleInf.Path))
-        # add the PCD from modules that listed in FDF but not in DSC to Database 
-        for InfName in FdfModuleList:
-            if InfName not in DscModuleList:
-                InfClass = PathClass(InfName)
-                M = self.BuildDatabase[InfClass, self.Arch, self.BuildTarget, self.ToolChain]
-                # If a module INF in FDF but not in current arch's DSC module list, it must be module (either binary or source) 
-                # for different Arch. PCDs in source module for different Arch is already added before, so skip the source module here. 
-                # For binary module, if in current arch, we need to list the PCDs into database.   
-                if not M.IsSupportedArch:
-                    continue
-                # Override the module PCD setting by platform setting
-                ModulePcdList = self.ApplyPcdSetting(M, M.Pcds)
-                for PcdFromModule in ModulePcdList:
-                    PcdFromModule.IsFromBinaryInf = True
-                    PcdFromModule.IsFromDsc = False
-                    # Only allow the DynamicEx and Patchable PCD in AsBuild INF
-                    if PcdFromModule.Type not in GenC.gDynamicExPcd and PcdFromModule.Type not in TAB_PCDS_PATCHABLE_IN_MODULE:
-                        EdkLogger.error("build", AUTOGEN_ERROR, "PCD setting error",
-                                        File=self.MetaFile,
-                                        ExtraData="\n\tExisted %s PCD %s in:\n\t\t%s\n"
-                                        % (PcdFromModule.Type, PcdFromModule.TokenCName, InfName))
-                    # make sure that the "VOID*" kind of datum has MaxDatumSize set
-                    if PcdFromModule.DatumType == "VOID*" and PcdFromModule.MaxDatumSize in [None, '']:
-                        NoDatumTypePcdList.add("%s.%s [%s]" % (PcdFromModule.TokenSpaceGuidCName, PcdFromModule.TokenCName, InfName))
-                    if M.ModuleType in ["PEIM", "PEI_CORE"]:
-                        PcdFromModule.Phase = "PEI"
-                    if PcdFromModule not in self._DynaPcdList_ and PcdFromModule.Type in GenC.gDynamicExPcd:
-                        self._DynaPcdList_.append(PcdFromModule)
-                    elif PcdFromModule not in self._NonDynaPcdList_ and PcdFromModule.Type in TAB_PCDS_PATCHABLE_IN_MODULE:
-                        self._NonDynaPcdList_.append(PcdFromModule)
-                    if PcdFromModule in self._DynaPcdList_ and PcdFromModule.Phase == 'PEI' and PcdFromModule.Type in GenC.gDynamicExPcd:
-                        # Overwrite the phase of any the same PCD existing, if Phase is PEI.
-                        # It is to solve the case that a dynamic PCD used by a PEM module/PEI 
-                        # module & DXE module at a same time.
-                        # Overwrite the type of the PCDs in source INF by the type of AsBuild
-                        # INF file as DynamicEx. 
-                        Index = self._DynaPcdList_.index(PcdFromModule)
-                        self._DynaPcdList_[Index].Phase = PcdFromModule.Phase
-                        self._DynaPcdList_[Index].Type = PcdFromModule.Type
-        for PcdFromModule in self._NonDynaPcdList_:
-            # If a PCD is not listed in the DSC file, but binary INF files used by 
-            # this platform all (that use this PCD) list the PCD in a [PatchPcds] 
-            # section, AND all source INF files used by this platform the build 
-            # that use the PCD list the PCD in either a [Pcds] or [PatchPcds] 
-            # section, then the tools must NOT add the PCD to the Platform's PCD
-            # Database; the build must assign the access method for this PCD as 
-            # PcdsPatchableInModule.
-            if PcdFromModule not in self._DynaPcdList_:
-                continue
-            Index = self._DynaPcdList_.index(PcdFromModule)
-            if PcdFromModule.IsFromDsc == False and \
-                PcdFromModule.Type in TAB_PCDS_PATCHABLE_IN_MODULE and \
-                PcdFromModule.IsFromBinaryInf == True and \
-                self._DynaPcdList_[Index].IsFromBinaryInf == False:
-                Index = self._DynaPcdList_.index(PcdFromModule)
-                self._DynaPcdList_.remove (self._DynaPcdList_[Index])
-
-        # print out error information and break the build, if error found
-        if len(NoDatumTypePcdList) > 0:
-            NoDatumTypePcdListString = "\n\t\t".join(NoDatumTypePcdList)
-            EdkLogger.error("build", AUTOGEN_ERROR, "PCD setting error",
-                            File=self.MetaFile,
-                            ExtraData="\n\tPCD(s) without MaxDatumSize:\n\t\t%s\n"
-                                      % NoDatumTypePcdListString)
-        self._NonDynamicPcdList = self._NonDynaPcdList_
-        self._DynamicPcdList = self._DynaPcdList_
-        #
-        # Sort dynamic PCD list to:
-        # 1) If PCD's datum type is VOID* and value is unicode string which starts with L, the PCD item should 
-        #    try to be put header of dynamicd List
-        # 2) If PCD is HII type, the PCD item should be put after unicode type PCD
-        #
-        # The reason of sorting is make sure the unicode string is in double-byte alignment in string table.
-        #
-        UnicodePcdArray = []
-        HiiPcdArray     = []
-        OtherPcdArray   = []
-        VpdPcdDict      = {}
-        VpdFile               = VpdInfoFile.VpdInfoFile()
-        NeedProcessVpdMapFile = False                    
-        
-        if (self.Workspace.ArchList[-1] == self.Arch): 
-            for Pcd in self._DynamicPcdList:
-                # just pick the a value to determine whether is unicode string type
-                Sku = Pcd.SkuInfoList[Pcd.SkuInfoList.keys()[0]]
-                Sku.VpdOffset = Sku.VpdOffset.strip()
-
-                PcdValue = Sku.DefaultValue
-                if Pcd.DatumType == 'VOID*' and PcdValue.startswith("L"):
-                    # if found PCD which datum value is unicode string the insert to left size of UnicodeIndex
-                    UnicodePcdArray.append(Pcd)
-                elif len(Sku.VariableName) > 0:
-                    # if found HII type PCD then insert to right of UnicodeIndex
-                    HiiPcdArray.append(Pcd)
-                else:
-                    OtherPcdArray.append(Pcd)
-                if Pcd.Type in [TAB_PCDS_DYNAMIC_VPD, TAB_PCDS_DYNAMIC_EX_VPD]:
-                    VpdPcdDict[(Pcd.TokenCName, Pcd.TokenSpaceGuidCName)] = Pcd
-
-            PlatformPcds = self.Platform.Pcds.keys()
-            PlatformPcds.sort()
-            #
-            # Add VPD type PCD into VpdFile and determine whether the VPD PCD need to be fixed up.
-            #
-            for PcdKey in PlatformPcds:
-                Pcd = self.Platform.Pcds[PcdKey]
-                if Pcd.Type in [TAB_PCDS_DYNAMIC_VPD, TAB_PCDS_DYNAMIC_EX_VPD] and \
-                   PcdKey in VpdPcdDict:
-                    Pcd = VpdPcdDict[PcdKey]
-                    for (SkuName,Sku) in Pcd.SkuInfoList.items():
-                        Sku.VpdOffset = Sku.VpdOffset.strip()
-                        VpdFile.Add(Pcd, Sku.VpdOffset)
-                        # if the offset of a VPD is *, then it need to be fixed up by third party tool.
-                        if not NeedProcessVpdMapFile and Sku.VpdOffset == "*":
-                            NeedProcessVpdMapFile = True
-                            if self.Platform.VpdToolGuid == None or self.Platform.VpdToolGuid == '':
-                                EdkLogger.error("Build", FILE_NOT_FOUND, \
-                                                "Fail to find third-party BPDG tool to process VPD PCDs. BPDG Guid tool need to be defined in tools_def.txt and VPD_TOOL_GUID need to be provided in DSC file.")
-<<<<<<< HEAD
-                            
-                                   
-=======
-
-
->>>>>>> c2a892d7
-            #
-            # Fix the PCDs define in VPD PCD section that never referenced by module.
-            # An example is PCD for signature usage.
-            #            
-            for DscPcd in PlatformPcds:
-                DscPcdEntry = self.Platform.Pcds[DscPcd]
-                if DscPcdEntry.Type in [TAB_PCDS_DYNAMIC_VPD, TAB_PCDS_DYNAMIC_EX_VPD]:
-                    if not (self.Platform.VpdToolGuid == None or self.Platform.VpdToolGuid == ''):
-                        FoundFlag = False
-                        for VpdPcd in VpdFile._VpdArray.keys():
-                            # This PCD has been referenced by module
-                            if (VpdPcd.TokenSpaceGuidCName == DscPcdEntry.TokenSpaceGuidCName) and \
-                               (VpdPcd.TokenCName == DscPcdEntry.TokenCName):
-                                    FoundFlag = True
-
-                        # Not found, it should be signature
-                        if not FoundFlag :
-                            # just pick the a value to determine whether is unicode string type
-                            for (SkuName,Sku) in DscPcdEntry.SkuInfoList.items():
-                                Sku.VpdOffset = Sku.VpdOffset.strip() 
-                                
-                                # Need to iterate DEC pcd information to get the value & datumtype
-                                for eachDec in self.PackageList:
-                                    for DecPcd in eachDec.Pcds:
-                                        DecPcdEntry = eachDec.Pcds[DecPcd]
-                                        if (DecPcdEntry.TokenSpaceGuidCName == DscPcdEntry.TokenSpaceGuidCName) and \
-                                           (DecPcdEntry.TokenCName == DscPcdEntry.TokenCName):
-                                            # Print warning message to let the developer make a determine.
-                                            EdkLogger.warn("build", "Unreferenced vpd pcd used!",
-                                                            File=self.MetaFile, \
-                                                            ExtraData = "PCD: %s.%s used in the DSC file %s is unreferenced." \
-                                                            %(DscPcdEntry.TokenSpaceGuidCName, DscPcdEntry.TokenCName, self.Platform.MetaFile.Path))  
-                                                                                  
-                                            DscPcdEntry.DatumType    = DecPcdEntry.DatumType
-                                            DscPcdEntry.DefaultValue = DecPcdEntry.DefaultValue
-                                            DscPcdEntry.TokenValue = DecPcdEntry.TokenValue
-                                            DscPcdEntry.TokenSpaceGuidValue = eachDec.Guids[DecPcdEntry.TokenSpaceGuidCName]
-                                            # Only fix the value while no value provided in DSC file.
-                                            if (Sku.DefaultValue == "" or Sku.DefaultValue==None):
-                                                DscPcdEntry.SkuInfoList[DscPcdEntry.SkuInfoList.keys()[0]].DefaultValue = DecPcdEntry.DefaultValue
-                                                                                                                    
-                                if DscPcdEntry not in self._DynamicPcdList:
-                                    self._DynamicPcdList.append(DscPcdEntry)
-#                                Sku = DscPcdEntry.SkuInfoList[DscPcdEntry.SkuInfoList.keys()[0]]
-                                Sku.VpdOffset = Sku.VpdOffset.strip()
-                                PcdValue = Sku.DefaultValue
-                                VpdFile.Add(DscPcdEntry, Sku.VpdOffset)
-                                if not NeedProcessVpdMapFile and Sku.VpdOffset == "*":
-                                    NeedProcessVpdMapFile = True 
-                            if DscPcdEntry.DatumType == 'VOID*' and PcdValue.startswith("L"):
-                                UnicodePcdArray.append(DscPcdEntry)
-                            elif len(Sku.VariableName) > 0:
-                                HiiPcdArray.append(DscPcdEntry)
-                            else:
-                                OtherPcdArray.append(DscPcdEntry)
-                                
-                                # if the offset of a VPD is *, then it need to be fixed up by third party tool.
-                                                       
-                    
-                    
-            if (self.Platform.FlashDefinition == None or self.Platform.FlashDefinition == '') and \
-               VpdFile.GetCount() != 0:
-                EdkLogger.error("build", ATTRIBUTE_NOT_AVAILABLE, 
-                                "Fail to get FLASH_DEFINITION definition in DSC file %s which is required when DSC contains VPD PCD." % str(self.Platform.MetaFile))
-
-            if VpdFile.GetCount() != 0:
-                DscTimeStamp = self.Platform.MetaFile.TimeStamp
-                FvPath = os.path.join(self.BuildDir, "FV")
-                if not os.path.exists(FvPath):
-                    try:
-                        os.makedirs(FvPath)
-                    except:
-                        EdkLogger.error("build", FILE_WRITE_FAILURE, "Fail to create FV folder under %s" % self.BuildDir)
-
-
-                VpdFilePath = os.path.join(FvPath, "%s.txt" % self.Platform.VpdToolGuid)
-
-
-                if not os.path.exists(VpdFilePath) or os.path.getmtime(VpdFilePath) < DscTimeStamp:
-                    VpdFile.Write(VpdFilePath)
-
-                    # retrieve BPDG tool's path from tool_def.txt according to VPD_TOOL_GUID defined in DSC file.
-                    BPDGToolName = None
-                    for ToolDef in self.ToolDefinition.values():
-                        if ToolDef.has_key("GUID") and ToolDef["GUID"] == self.Platform.VpdToolGuid:
-                            if not ToolDef.has_key("PATH"):
-                                EdkLogger.error("build", ATTRIBUTE_NOT_AVAILABLE, "PATH attribute was not provided for BPDG guid tool %s in tools_def.txt" % self.Platform.VpdToolGuid)
-                            BPDGToolName = ToolDef["PATH"]
-                            break
-                    # Call third party GUID BPDG tool.
-                    if BPDGToolName != None:
-                        VpdInfoFile.CallExtenalBPDGTool(BPDGToolName, VpdFilePath)
-                    else:
-                        EdkLogger.error("Build", FILE_NOT_FOUND, "Fail to find third-party BPDG tool to process VPD PCDs. BPDG Guid tool need to be defined in tools_def.txt and VPD_TOOL_GUID need to be provided in DSC file.")
-
-                # Process VPD map file generated by third party BPDG tool
-                if NeedProcessVpdMapFile:
-                    VpdMapFilePath = os.path.join(self.BuildDir, "FV", "%s.map" % self.Platform.VpdToolGuid)
-                    if os.path.exists(VpdMapFilePath):
-                        VpdFile.Read(VpdMapFilePath)
-
-                        # Fixup "*" offset
-                        for Pcd in self._DynamicPcdList:
-                            # just pick the a value to determine whether is unicode string type
-                            i = 0
-                            for (SkuName,Sku) in Pcd.SkuInfoList.items():                        
-                                if Sku.VpdOffset == "*":
-                                    Sku.VpdOffset = VpdFile.GetOffset(Pcd)[i].strip()
-                                i += 1
-                    else:
-                        EdkLogger.error("build", FILE_READ_FAILURE, "Can not find VPD map file %s to fix up VPD offset." % VpdMapFilePath)
-
-            # Delete the DynamicPcdList At the last time enter into this function 
-            del self._DynamicPcdList[:]
-        self._DynamicPcdList.extend(UnicodePcdArray)
-        self._DynamicPcdList.extend(HiiPcdArray)
-        self._DynamicPcdList.extend(OtherPcdArray)
-        self.AllPcdList = self._NonDynamicPcdList + self._DynamicPcdList
-        
-    ## Return the platform build data object
-    def _GetPlatform(self):
-        if self._Platform == None:
-            self._Platform = self.BuildDatabase[self.MetaFile, self.Arch, self.BuildTarget, self.ToolChain]
-        return self._Platform
-
-    ## Return platform name
-    def _GetName(self):
-        return self.Platform.PlatformName
-
-    ## Return the meta file GUID
-    def _GetGuid(self):
-        return self.Platform.Guid
-
-    ## Return the platform version
-    def _GetVersion(self):
-        return self.Platform.Version
-
-    ## Return the FDF file name
-    def _GetFdfFile(self):
-        if self._FdfFile == None:
-            if self.Workspace.FdfFile != "":
-                self._FdfFile= mws.join(self.WorkspaceDir, self.Workspace.FdfFile)
-            else:
-                self._FdfFile = ''
-        return self._FdfFile
-
-    ## Return the build output directory platform specifies
-    def _GetOutputDir(self):
-        return self.Platform.OutputDirectory
-
-    ## Return the directory to store all intermediate and final files built
-    def _GetBuildDir(self):
-        if self._BuildDir == None:
-            if os.path.isabs(self.OutputDir):
-                self._BuildDir = path.join(
-                                            path.abspath(self.OutputDir),
-                                            self.BuildTarget + "_" + self.ToolChain,
-                                            )
-            else:
-                self._BuildDir = path.join(
-                                            self.WorkspaceDir,
-                                            self.OutputDir,
-                                            self.BuildTarget + "_" + self.ToolChain,
-                                            )
-        return self._BuildDir
-
-    ## Return directory of platform makefile
-    #
-    #   @retval     string  Makefile directory
-    #
-    def _GetMakeFileDir(self):
-        if self._MakeFileDir == None:
-            self._MakeFileDir = path.join(self.BuildDir, self.Arch)
-        return self._MakeFileDir
-
-    ## Return build command string
-    #
-    #   @retval     string  Build command string
-    #
-    def _GetBuildCommand(self):
-        if self._BuildCommand == None:
-            self._BuildCommand = []
-            if "MAKE" in self.ToolDefinition and "PATH" in self.ToolDefinition["MAKE"]:
-                self._BuildCommand += SplitOption(self.ToolDefinition["MAKE"]["PATH"])
-                if "FLAGS" in self.ToolDefinition["MAKE"]:
-                    NewOption = self.ToolDefinition["MAKE"]["FLAGS"].strip()
-                    if NewOption != '':
-                        self._BuildCommand += SplitOption(NewOption)
-        return self._BuildCommand
-
-    ## Get tool chain definition
-    #
-    #  Get each tool defition for given tool chain from tools_def.txt and platform
-    #
-    def _GetToolDefinition(self):
-        if self._ToolDefinitions == None:
-            ToolDefinition = self.Workspace.ToolDef.ToolsDefTxtDictionary
-            if TAB_TOD_DEFINES_COMMAND_TYPE not in self.Workspace.ToolDef.ToolsDefTxtDatabase:
-                EdkLogger.error('build', RESOURCE_NOT_AVAILABLE, "No tools found in configuration",
-                                ExtraData="[%s]" % self.MetaFile)
-            self._ToolDefinitions = {}
-            DllPathList = set()
-            for Def in ToolDefinition:
-                Target, Tag, Arch, Tool, Attr = Def.split("_")
-                if Target != self.BuildTarget or Tag != self.ToolChain or Arch != self.Arch:
-                    continue
-
-                Value = ToolDefinition[Def]
-                # don't record the DLL
-                if Attr == "DLL":
-                    DllPathList.add(Value)
-                    continue
-
-                if Tool not in self._ToolDefinitions:
-                    self._ToolDefinitions[Tool] = {}
-                self._ToolDefinitions[Tool][Attr] = Value
-
-            ToolsDef = ''
-            MakePath = ''
-            if GlobalData.gOptions.SilentMode and "MAKE" in self._ToolDefinitions:
-                if "FLAGS" not in self._ToolDefinitions["MAKE"]:
-                    self._ToolDefinitions["MAKE"]["FLAGS"] = ""
-                self._ToolDefinitions["MAKE"]["FLAGS"] += " -s"
-            MakeFlags = ''
-            for Tool in self._ToolDefinitions:
-                for Attr in self._ToolDefinitions[Tool]:
-                    Value = self._ToolDefinitions[Tool][Attr]
-                    if Tool in self.BuildOption and Attr in self.BuildOption[Tool]:
-                        # check if override is indicated
-                        if self.BuildOption[Tool][Attr].startswith('='):
-                            Value = self.BuildOption[Tool][Attr][1:]
-                        else:
-                            Value += " " + self.BuildOption[Tool][Attr]
-
-                    if Attr == "PATH":
-                        # Don't put MAKE definition in the file
-                        if Tool == "MAKE":
-                            MakePath = Value
-                        else:
-                            ToolsDef += "%s = %s\n" % (Tool, Value)
-                    elif Attr != "DLL":
-                        # Don't put MAKE definition in the file
-                        if Tool == "MAKE":
-                            if Attr == "FLAGS":
-                                MakeFlags = Value
-                        else:
-                            ToolsDef += "%s_%s = %s\n" % (Tool, Attr, Value)
-                ToolsDef += "\n"
-
-            SaveFileOnChange(self.ToolDefinitionFile, ToolsDef)
-            for DllPath in DllPathList:
-                os.environ["PATH"] = DllPath + os.pathsep + os.environ["PATH"]
-            os.environ["MAKE_FLAGS"] = MakeFlags
-
-        return self._ToolDefinitions
-
-    ## Return the paths of tools
-    def _GetToolDefFile(self):
-        if self._ToolDefFile == None:
-            self._ToolDefFile = os.path.join(self.MakeFileDir, "TOOLS_DEF." + self.Arch)
-        return self._ToolDefFile
-
-    ## Retrieve the toolchain family of given toolchain tag. Default to 'MSFT'.
-    def _GetToolChainFamily(self):
-        if self._ToolChainFamily == None:
-            ToolDefinition = self.Workspace.ToolDef.ToolsDefTxtDatabase
-            if TAB_TOD_DEFINES_FAMILY not in ToolDefinition \
-               or self.ToolChain not in ToolDefinition[TAB_TOD_DEFINES_FAMILY] \
-               or not ToolDefinition[TAB_TOD_DEFINES_FAMILY][self.ToolChain]:
-                EdkLogger.verbose("No tool chain family found in configuration for %s. Default to MSFT." \
-                                   % self.ToolChain)
-                self._ToolChainFamily = "MSFT"
-            else:
-                self._ToolChainFamily = ToolDefinition[TAB_TOD_DEFINES_FAMILY][self.ToolChain]
-        return self._ToolChainFamily
-
-    def _GetBuildRuleFamily(self):
-        if self._BuildRuleFamily == None:
-            ToolDefinition = self.Workspace.ToolDef.ToolsDefTxtDatabase
-            if TAB_TOD_DEFINES_BUILDRULEFAMILY not in ToolDefinition \
-               or self.ToolChain not in ToolDefinition[TAB_TOD_DEFINES_BUILDRULEFAMILY] \
-               or not ToolDefinition[TAB_TOD_DEFINES_BUILDRULEFAMILY][self.ToolChain]:
-                EdkLogger.verbose("No tool chain family found in configuration for %s. Default to MSFT." \
-                                   % self.ToolChain)
-                self._BuildRuleFamily = "MSFT"
-            else:
-                self._BuildRuleFamily = ToolDefinition[TAB_TOD_DEFINES_BUILDRULEFAMILY][self.ToolChain]
-        return self._BuildRuleFamily
-
-    ## Return the build options specific for all modules in this platform
-    def _GetBuildOptions(self):
-        if self._BuildOption == None:
-            self._BuildOption = self._ExpandBuildOption(self.Platform.BuildOptions)
-        return self._BuildOption
-
-    ## Return the build options specific for EDK modules in this platform
-    def _GetEdkBuildOptions(self):
-        if self._EdkBuildOption == None:
-            self._EdkBuildOption = self._ExpandBuildOption(self.Platform.BuildOptions, EDK_NAME)
-        return self._EdkBuildOption
-
-    ## Return the build options specific for EDKII modules in this platform
-    def _GetEdkIIBuildOptions(self):
-        if self._EdkIIBuildOption == None:
-            self._EdkIIBuildOption = self._ExpandBuildOption(self.Platform.BuildOptions, EDKII_NAME)
-        return self._EdkIIBuildOption
-
-    ## Parse build_rule.txt in Conf Directory.
-    #
-    #   @retval     BuildRule object
-    #
-    def _GetBuildRule(self):
-        if self._BuildRule == None:
-            BuildRuleFile = None
-            if TAB_TAT_DEFINES_BUILD_RULE_CONF in self.Workspace.TargetTxt.TargetTxtDictionary:
-                BuildRuleFile = self.Workspace.TargetTxt.TargetTxtDictionary[TAB_TAT_DEFINES_BUILD_RULE_CONF]
-            if BuildRuleFile in [None, '']:
-                BuildRuleFile = gDefaultBuildRuleFile
-            self._BuildRule = BuildRule(BuildRuleFile)
-            if self._BuildRule._FileVersion == "":
-                self._BuildRule._FileVersion = AutoGenReqBuildRuleVerNum
-            else:
-                if self._BuildRule._FileVersion < AutoGenReqBuildRuleVerNum :
-                    # If Build Rule's version is less than the version number required by the tools, halting the build.
-                    EdkLogger.error("build", AUTOGEN_ERROR,
-                                    ExtraData="The version number [%s] of build_rule.txt is less than the version number required by the AutoGen.(the minimum required version number is [%s])"\
-                                     % (self._BuildRule._FileVersion, AutoGenReqBuildRuleVerNum))
-
-        return self._BuildRule
-
-    ## Summarize the packages used by modules in this platform
-    def _GetPackageList(self):
-        if self._PackageList == None:
-            self._PackageList = set()
-            for La in self.LibraryAutoGenList:
-                self._PackageList.update(La.DependentPackageList)
-            for Ma in self.ModuleAutoGenList:
-                self._PackageList.update(Ma.DependentPackageList)
-            #Collect package set information from INF of FDF
-            PkgSet = set()
-            for ModuleFile in self._AsBuildModuleList:
-                if ModuleFile in self.Platform.Modules:
-                    continue
-                ModuleData = self.BuildDatabase[ModuleFile, self.Arch, self.BuildTarget, self.ToolChain]
-                PkgSet.update(ModuleData.Packages)
-            self._PackageList = list(self._PackageList) + list (PkgSet)
-        return self._PackageList
-
-    def _GetNonDynamicPcdDict(self):
-        if self._NonDynamicPcdDict:
-            return self._NonDynamicPcdDict
-        for Pcd in self.NonDynamicPcdList:
-            self._NonDynamicPcdDict[(Pcd.TokenCName,Pcd.TokenSpaceGuidCName)] = Pcd
-        return self._NonDynamicPcdDict
-
-    ## Get list of non-dynamic PCDs
-    def _GetNonDynamicPcdList(self):
-        if self._NonDynamicPcdList == None:
-            self.CollectPlatformDynamicPcds()
-        return self._NonDynamicPcdList
-
-    ## Get list of dynamic PCDs
-    def _GetDynamicPcdList(self):
-        if self._DynamicPcdList == None:
-            self.CollectPlatformDynamicPcds()
-        return self._DynamicPcdList
-
-    ## Generate Token Number for all PCD
-    def _GetPcdTokenNumbers(self):
-        if self._PcdTokenNumber == None:
-            self._PcdTokenNumber = sdict()
-            TokenNumber = 1
-            #
-            # Make the Dynamic and DynamicEx PCD use within different TokenNumber area. 
-            # Such as:
-            # 
-            # Dynamic PCD:
-            # TokenNumber 0 ~ 10
-            # DynamicEx PCD:
-            # TokeNumber 11 ~ 20
-            #
-            for Pcd in self.DynamicPcdList:
-                if Pcd.Phase == "PEI":
-                    if Pcd.Type in ["Dynamic", "DynamicDefault", "DynamicVpd", "DynamicHii"]:
-                        EdkLogger.debug(EdkLogger.DEBUG_5, "%s %s (%s) -> %d" % (Pcd.TokenCName, Pcd.TokenSpaceGuidCName, Pcd.Phase, TokenNumber))
-                        self._PcdTokenNumber[Pcd.TokenCName, Pcd.TokenSpaceGuidCName] = TokenNumber
-                        TokenNumber += 1
-
-            for Pcd in self.DynamicPcdList:
-                if Pcd.Phase == "PEI":
-                    if Pcd.Type in ["DynamicEx", "DynamicExDefault", "DynamicExVpd", "DynamicExHii"]:
-                        EdkLogger.debug(EdkLogger.DEBUG_5, "%s %s (%s) -> %d" % (Pcd.TokenCName, Pcd.TokenSpaceGuidCName, Pcd.Phase, TokenNumber))
-                        self._PcdTokenNumber[Pcd.TokenCName, Pcd.TokenSpaceGuidCName] = TokenNumber
-                        TokenNumber += 1
-
-            for Pcd in self.DynamicPcdList:
-                if Pcd.Phase == "DXE":
-                    if Pcd.Type in ["Dynamic", "DynamicDefault", "DynamicVpd", "DynamicHii"]:
-                        EdkLogger.debug(EdkLogger.DEBUG_5, "%s %s (%s) -> %d" % (Pcd.TokenCName, Pcd.TokenSpaceGuidCName, Pcd.Phase, TokenNumber))
-                        self._PcdTokenNumber[Pcd.TokenCName, Pcd.TokenSpaceGuidCName] = TokenNumber
-                        TokenNumber += 1
-
-            for Pcd in self.DynamicPcdList:
-                if Pcd.Phase == "DXE":
-                    if Pcd.Type in ["DynamicEx", "DynamicExDefault", "DynamicExVpd", "DynamicExHii"]:
-                        EdkLogger.debug(EdkLogger.DEBUG_5, "%s %s (%s) -> %d" % (Pcd.TokenCName, Pcd.TokenSpaceGuidCName, Pcd.Phase, TokenNumber))
-                        self._PcdTokenNumber[Pcd.TokenCName, Pcd.TokenSpaceGuidCName] = TokenNumber
-                        TokenNumber += 1
-
-            for Pcd in self.NonDynamicPcdList:
-                self._PcdTokenNumber[Pcd.TokenCName, Pcd.TokenSpaceGuidCName] = TokenNumber
-                TokenNumber += 1
-        return self._PcdTokenNumber
-
-    ## Summarize ModuleAutoGen objects of all modules/libraries to be built for this platform
-    def _GetAutoGenObjectList(self):
-        self._ModuleAutoGenList = []
-        self._LibraryAutoGenList = []
-        for ModuleFile in self.Platform.Modules:
-            Ma = ModuleAutoGen(
-                    self.Workspace,
-                    ModuleFile,
-                    self.BuildTarget,
-                    self.ToolChain,
-                    self.Arch,
-                    self.MetaFile
-                    )
-            if Ma not in self._ModuleAutoGenList:
-                self._ModuleAutoGenList.append(Ma)
-            for La in Ma.LibraryAutoGenList:
-                if La not in self._LibraryAutoGenList:
-                    self._LibraryAutoGenList.append(La)
-                if Ma not in La._ReferenceModules:
-                    La._ReferenceModules.append(Ma)
-
-    ## Summarize ModuleAutoGen objects of all modules to be built for this platform
-    def _GetModuleAutoGenList(self):
-        if self._ModuleAutoGenList == None:
-            self._GetAutoGenObjectList()
-        return self._ModuleAutoGenList
-
-    ## Summarize ModuleAutoGen objects of all libraries to be built for this platform
-    def _GetLibraryAutoGenList(self):
-        if self._LibraryAutoGenList == None:
-            self._GetAutoGenObjectList()
-        return self._LibraryAutoGenList
-
-    ## Test if a module is supported by the platform
-    #
-    #  An error will be raised directly if the module or its arch is not supported
-    #  by the platform or current configuration
-    #
-    def ValidModule(self, Module):
-        return Module in self.Platform.Modules or Module in self.Platform.LibraryInstances \
-            or Module in self._AsBuildModuleList
-
-    ## Resolve the library classes in a module to library instances
-    #
-    # This method will not only resolve library classes but also sort the library
-    # instances according to the dependency-ship.
-    #
-    #   @param  Module      The module from which the library classes will be resolved
-    #
-    #   @retval library_list    List of library instances sorted
-    #
-    def ApplyLibraryInstance(self, Module):
-        ModuleType = Module.ModuleType
-
-        # for overridding library instances with module specific setting
-        PlatformModule = self.Platform.Modules[str(Module)]
-
-        # add forced library instances (specified under LibraryClasses sections)
-        #
-        # If a module has a MODULE_TYPE of USER_DEFINED,
-        # do not link in NULL library class instances from the global [LibraryClasses.*] sections.
-        #
-        if Module.ModuleType != SUP_MODULE_USER_DEFINED:
-            for LibraryClass in self.Platform.LibraryClasses.GetKeys():
-                if LibraryClass.startswith("NULL") and self.Platform.LibraryClasses[LibraryClass, Module.ModuleType]:
-                    Module.LibraryClasses[LibraryClass] = self.Platform.LibraryClasses[LibraryClass, Module.ModuleType]
-
-        # add forced library instances (specified in module overrides)
-        for LibraryClass in PlatformModule.LibraryClasses:
-            if LibraryClass.startswith("NULL"):
-                Module.LibraryClasses[LibraryClass] = PlatformModule.LibraryClasses[LibraryClass]
-
-        # EdkII module
-        LibraryConsumerList = [Module]
-        Constructor         = []
-        ConsumedByList      = sdict()
-        LibraryInstance     = sdict()
-
-        EdkLogger.verbose("")
-        EdkLogger.verbose("Library instances of module [%s] [%s]:" % (str(Module), self.Arch))
-        while len(LibraryConsumerList) > 0:
-            M = LibraryConsumerList.pop()
-            for LibraryClassName in M.LibraryClasses:
-                if LibraryClassName not in LibraryInstance:
-                    # override library instance for this module
-                    if LibraryClassName in PlatformModule.LibraryClasses:
-                        LibraryPath = PlatformModule.LibraryClasses[LibraryClassName]
-                    else:
-                        LibraryPath = self.Platform.LibraryClasses[LibraryClassName, ModuleType]
-                    if LibraryPath == None or LibraryPath == "":
-                        LibraryPath = M.LibraryClasses[LibraryClassName]
-                        if LibraryPath == None or LibraryPath == "":
-                            EdkLogger.error("build", RESOURCE_NOT_AVAILABLE,
-                                            "Instance of library class [%s] is not found" % LibraryClassName,
-                                            File=self.MetaFile,
-                                            ExtraData="in [%s] [%s]\n\tconsumed by module [%s]" % (str(M), self.Arch, str(Module)))
-
-                    LibraryModule = self.BuildDatabase[LibraryPath, self.Arch, self.BuildTarget, self.ToolChain]
-                    # for those forced library instance (NULL library), add a fake library class
-                    if LibraryClassName.startswith("NULL"):
-                        LibraryModule.LibraryClass.append(LibraryClassObject(LibraryClassName, [ModuleType]))
-                    elif LibraryModule.LibraryClass == None \
-                         or len(LibraryModule.LibraryClass) == 0 \
-                         or (ModuleType != 'USER_DEFINED'
-                             and ModuleType not in LibraryModule.LibraryClass[0].SupModList):
-                        # only USER_DEFINED can link against any library instance despite of its SupModList
-                        EdkLogger.error("build", OPTION_MISSING,
-                                        "Module type [%s] is not supported by library instance [%s]" \
-                                        % (ModuleType, LibraryPath), File=self.MetaFile,
-                                        ExtraData="consumed by [%s]" % str(Module))
-
-                    LibraryInstance[LibraryClassName] = LibraryModule
-                    LibraryConsumerList.append(LibraryModule)
-                    EdkLogger.verbose("\t" + str(LibraryClassName) + " : " + str(LibraryModule))
-                else:
-                    LibraryModule = LibraryInstance[LibraryClassName]
-
-                if LibraryModule == None:
-                    continue
-
-                if LibraryModule.ConstructorList != [] and LibraryModule not in Constructor:
-                    Constructor.append(LibraryModule)
-
-                if LibraryModule not in ConsumedByList:
-                    ConsumedByList[LibraryModule] = []
-                # don't add current module itself to consumer list
-                if M != Module:
-                    if M in ConsumedByList[LibraryModule]:
-                        continue
-                    ConsumedByList[LibraryModule].append(M)
-        #
-        # Initialize the sorted output list to the empty set
-        #
-        SortedLibraryList = []
-        #
-        # Q <- Set of all nodes with no incoming edges
-        #
-        LibraryList = [] #LibraryInstance.values()
-        Q = []
-        for LibraryClassName in LibraryInstance:
-            M = LibraryInstance[LibraryClassName]
-            LibraryList.append(M)
-            if ConsumedByList[M] == []:
-                Q.append(M)
-
-        #
-        # start the  DAG algorithm
-        #
-        while True:
-            EdgeRemoved = True
-            while Q == [] and EdgeRemoved:
-                EdgeRemoved = False
-                # for each node Item with a Constructor
-                for Item in LibraryList:
-                    if Item not in Constructor:
-                        continue
-                    # for each Node without a constructor with an edge e from Item to Node
-                    for Node in ConsumedByList[Item]:
-                        if Node in Constructor:
-                            continue
-                        # remove edge e from the graph if Node has no constructor
-                        ConsumedByList[Item].remove(Node)
-                        EdgeRemoved = True
-                        if ConsumedByList[Item] == []:
-                            # insert Item into Q
-                            Q.insert(0, Item)
-                            break
-                    if Q != []:
-                        break
-            # DAG is done if there's no more incoming edge for all nodes
-            if Q == []:
-                break
-
-            # remove node from Q
-            Node = Q.pop()
-            # output Node
-            SortedLibraryList.append(Node)
-
-            # for each node Item with an edge e from Node to Item do
-            for Item in LibraryList:
-                if Node not in ConsumedByList[Item]:
-                    continue
-                # remove edge e from the graph
-                ConsumedByList[Item].remove(Node)
-
-                if ConsumedByList[Item] != []:
-                    continue
-                # insert Item into Q, if Item has no other incoming edges
-                Q.insert(0, Item)
-
-        #
-        # if any remaining node Item in the graph has a constructor and an incoming edge, then the graph has a cycle
-        #
-        for Item in LibraryList:
-            if ConsumedByList[Item] != [] and Item in Constructor and len(Constructor) > 1:
-                ErrorMessage = "\tconsumed by " + "\n\tconsumed by ".join([str(L) for L in ConsumedByList[Item]])
-                EdkLogger.error("build", BUILD_ERROR, 'Library [%s] with constructors has a cycle' % str(Item),
-                                ExtraData=ErrorMessage, File=self.MetaFile)
-            if Item not in SortedLibraryList:
-                SortedLibraryList.append(Item)
-
-        #
-        # Build the list of constructor and destructir names
-        # The DAG Topo sort produces the destructor order, so the list of constructors must generated in the reverse order
-        #
-        SortedLibraryList.reverse()
-        return SortedLibraryList
-
-
-    ## Override PCD setting (type, value, ...)
-    #
-    #   @param  ToPcd       The PCD to be overrided
-    #   @param  FromPcd     The PCD overrideing from
-    #
-    def _OverridePcd(self, ToPcd, FromPcd, Module=""):
-        #
-        # in case there's PCDs coming from FDF file, which have no type given.
-        # at this point, ToPcd.Type has the type found from dependent
-        # package
-        #
-        if FromPcd != None:
-            if ToPcd.Pending and FromPcd.Type not in [None, '']:
-                ToPcd.Type = FromPcd.Type
-            elif (ToPcd.Type not in [None, '']) and (FromPcd.Type not in [None, ''])\
-                and (ToPcd.Type != FromPcd.Type) and (ToPcd.Type in FromPcd.Type):
-                if ToPcd.Type.strip() == "DynamicEx":
-                    ToPcd.Type = FromPcd.Type
-            elif ToPcd.Type not in [None, ''] and FromPcd.Type not in [None, ''] \
-                and ToPcd.Type != FromPcd.Type:
-                EdkLogger.error("build", OPTION_CONFLICT, "Mismatched PCD type",
-                                ExtraData="%s.%s is defined as [%s] in module %s, but as [%s] in platform."\
-                                          % (ToPcd.TokenSpaceGuidCName, ToPcd.TokenCName,
-                                             ToPcd.Type, Module, FromPcd.Type),
-                                          File=self.MetaFile)
-
-            if FromPcd.MaxDatumSize not in [None, '']:
-                ToPcd.MaxDatumSize = FromPcd.MaxDatumSize
-            if FromPcd.DefaultValue not in [None, '']:
-                ToPcd.DefaultValue = FromPcd.DefaultValue
-            if FromPcd.TokenValue not in [None, '']:
-                ToPcd.TokenValue = FromPcd.TokenValue
-            if FromPcd.MaxDatumSize not in [None, '']:
-                ToPcd.MaxDatumSize = FromPcd.MaxDatumSize
-            if FromPcd.DatumType not in [None, '']:
-                ToPcd.DatumType = FromPcd.DatumType
-            if FromPcd.SkuInfoList not in [None, '', []]:
-                ToPcd.SkuInfoList = FromPcd.SkuInfoList
-
-            # check the validation of datum
-            IsValid, Cause = CheckPcdDatum(ToPcd.DatumType, ToPcd.DefaultValue)
-            if not IsValid:
-                EdkLogger.error('build', FORMAT_INVALID, Cause, File=self.MetaFile,
-                                ExtraData="%s.%s" % (ToPcd.TokenSpaceGuidCName, ToPcd.TokenCName))
-            ToPcd.validateranges = FromPcd.validateranges
-            ToPcd.validlists = FromPcd.validlists
-            ToPcd.expressions = FromPcd.expressions
-
-        if ToPcd.DatumType == "VOID*" and ToPcd.MaxDatumSize in ['', None]:
-            EdkLogger.debug(EdkLogger.DEBUG_9, "No MaxDatumSize specified for PCD %s.%s" \
-                            % (ToPcd.TokenSpaceGuidCName, ToPcd.TokenCName))
-            Value = ToPcd.DefaultValue
-            if Value in [None, '']:
-                ToPcd.MaxDatumSize = '1'
-            elif Value[0] == 'L':
-                ToPcd.MaxDatumSize = str((len(Value) - 2) * 2)
-            elif Value[0] == '{':
-                ToPcd.MaxDatumSize = str(len(Value.split(',')))
-            else:
-                ToPcd.MaxDatumSize = str(len(Value) - 1)
-
-        # apply default SKU for dynamic PCDS if specified one is not available
-        if (ToPcd.Type in PCD_DYNAMIC_TYPE_LIST or ToPcd.Type in PCD_DYNAMIC_EX_TYPE_LIST) \
-            and ToPcd.SkuInfoList in [None, {}, '']:
-            if self.Platform.SkuName in self.Platform.SkuIds:
-                SkuName = self.Platform.SkuName
-            else:
-                SkuName = 'DEFAULT'
-            ToPcd.SkuInfoList = {
-                SkuName : SkuInfoClass(SkuName, self.Platform.SkuIds[SkuName], '', '', '', '', '', ToPcd.DefaultValue)
-            }
-
-    ## Apply PCD setting defined platform to a module
-    #
-    #   @param  Module  The module from which the PCD setting will be overrided
-    #
-    #   @retval PCD_list    The list PCDs with settings from platform
-    #
-    def ApplyPcdSetting(self, Module, Pcds):
-        # for each PCD in module
-        for Name, Guid in Pcds:
-            PcdInModule = Pcds[Name, Guid]
-            # find out the PCD setting in platform
-            if (Name, Guid) in self.Platform.Pcds:
-                PcdInPlatform = self.Platform.Pcds[Name, Guid]
-            else:
-                PcdInPlatform = None
-            # then override the settings if any
-            self._OverridePcd(PcdInModule, PcdInPlatform, Module)
-            # resolve the VariableGuid value
-            for SkuId in PcdInModule.SkuInfoList:
-                Sku = PcdInModule.SkuInfoList[SkuId]
-                if Sku.VariableGuid == '': continue
-                Sku.VariableGuidValue = GuidValue(Sku.VariableGuid, self.PackageList)
-                if Sku.VariableGuidValue == None:
-                    PackageList = "\n\t".join([str(P) for P in self.PackageList])
-                    EdkLogger.error(
-                                'build',
-                                RESOURCE_NOT_AVAILABLE,
-                                "Value of GUID [%s] is not found in" % Sku.VariableGuid,
-                                ExtraData=PackageList + "\n\t(used with %s.%s from module %s)" \
-                                                        % (Guid, Name, str(Module)),
-                                File=self.MetaFile
-                                )
-
-        # override PCD settings with module specific setting
-        if Module in self.Platform.Modules:
-            PlatformModule = self.Platform.Modules[str(Module)]
-            for Key  in PlatformModule.Pcds:
-                if Key in Pcds:
-                    self._OverridePcd(Pcds[Key], PlatformModule.Pcds[Key], Module)
-        return Pcds.values()
-
-    ## Resolve library names to library modules
-    #
-    # (for Edk.x modules)
-    #
-    #   @param  Module  The module from which the library names will be resolved
-    #
-    #   @retval library_list    The list of library modules
-    #
-    def ResolveLibraryReference(self, Module):
-        EdkLogger.verbose("")
-        EdkLogger.verbose("Library instances of module [%s] [%s]:" % (str(Module), self.Arch))
-        LibraryConsumerList = [Module]
-
-        # "CompilerStub" is a must for Edk modules
-        if Module.Libraries:
-            Module.Libraries.append("CompilerStub")
-        LibraryList = []
-        while len(LibraryConsumerList) > 0:
-            M = LibraryConsumerList.pop()
-            for LibraryName in M.Libraries:
-                Library = self.Platform.LibraryClasses[LibraryName, ':dummy:']
-                if Library == None:
-                    for Key in self.Platform.LibraryClasses.data.keys():
-                        if LibraryName.upper() == Key.upper():
-                            Library = self.Platform.LibraryClasses[Key, ':dummy:']
-                            break
-                    if Library == None:
-                        EdkLogger.warn("build", "Library [%s] is not found" % LibraryName, File=str(M),
-                            ExtraData="\t%s [%s]" % (str(Module), self.Arch))
-                        continue
-
-                if Library not in LibraryList:
-                    LibraryList.append(Library)
-                    LibraryConsumerList.append(Library)
-                    EdkLogger.verbose("\t" + LibraryName + " : " + str(Library) + ' ' + str(type(Library)))
-        return LibraryList
-
-    ## Calculate the priority value of the build option
-    #
-    # @param    Key    Build option definition contain: TARGET_TOOLCHAIN_ARCH_COMMANDTYPE_ATTRIBUTE
-    #
-    # @retval   Value  Priority value based on the priority list.
-    #
-    def CalculatePriorityValue(self, Key):
-        Target, ToolChain, Arch, CommandType, Attr = Key.split('_')
-        PriorityValue = 0x11111
-        if Target == "*":
-            PriorityValue &= 0x01111
-        if ToolChain == "*":
-            PriorityValue &= 0x10111
-        if Arch == "*":
-            PriorityValue &= 0x11011
-        if CommandType == "*":
-            PriorityValue &= 0x11101
-        if Attr == "*":
-            PriorityValue &= 0x11110
-
-        return self.PrioList["0x%0.5x" % PriorityValue]
-
-
-    ## Expand * in build option key
-    #
-    #   @param  Options     Options to be expanded
-    #
-    #   @retval options     Options expanded
-    #      
-    def _ExpandBuildOption(self, Options, ModuleStyle=None):
-        BuildOptions = {}
-        FamilyMatch  = False
-        FamilyIsNull = True
-
-        OverrideList = {}
-        #
-        # Construct a list contain the build options which need override.
-        #
-        for Key in Options:
-            #
-            # Key[0] -- tool family
-            # Key[1] -- TARGET_TOOLCHAIN_ARCH_COMMANDTYPE_ATTRIBUTE
-            #
-            if (Key[0] == self.BuildRuleFamily and
-                (ModuleStyle == None or len(Key) < 3 or (len(Key) > 2 and Key[2] == ModuleStyle))):
-                Target, ToolChain, Arch, CommandType, Attr = Key[1].split('_')
-                if Target == self.BuildTarget or Target == "*":
-                    if ToolChain == self.ToolChain or ToolChain == "*":
-                        if Arch == self.Arch or Arch == "*":
-                            if Options[Key].startswith("="):
-                                if OverrideList.get(Key[1]) != None:
-                                    OverrideList.pop(Key[1])
-                                OverrideList[Key[1]] = Options[Key]
-        
-        #
-        # Use the highest priority value. 
-        #
-        if (len(OverrideList) >= 2):
-            KeyList = OverrideList.keys()
-            for Index in range(len(KeyList)):
-                NowKey = KeyList[Index]
-                Target1, ToolChain1, Arch1, CommandType1, Attr1 = NowKey.split("_")
-                for Index1 in range(len(KeyList) - Index - 1):
-                    NextKey = KeyList[Index1 + Index + 1]
-                    #
-                    # Compare two Key, if one is included by another, choose the higher priority one
-                    #                    
-                    Target2, ToolChain2, Arch2, CommandType2, Attr2 = NextKey.split("_")
-                    if Target1 == Target2 or Target1 == "*" or Target2 == "*":
-                        if ToolChain1 == ToolChain2 or ToolChain1 == "*" or ToolChain2 == "*":
-                            if Arch1 == Arch2 or Arch1 == "*" or Arch2 == "*":
-                                if CommandType1 == CommandType2 or CommandType1 == "*" or CommandType2 == "*":
-                                    if Attr1 == Attr2 or Attr1 == "*" or Attr2 == "*":
-                                        if self.CalculatePriorityValue(NowKey) > self.CalculatePriorityValue(NextKey):
-                                            if Options.get((self.BuildRuleFamily, NextKey)) != None:
-                                                Options.pop((self.BuildRuleFamily, NextKey))
-                                        else:
-                                            if Options.get((self.BuildRuleFamily, NowKey)) != None:
-                                                Options.pop((self.BuildRuleFamily, NowKey))
-                                                           
-        for Key in Options:
-            if ModuleStyle != None and len (Key) > 2:
-                # Check Module style is EDK or EDKII.
-                # Only append build option for the matched style module.
-                if ModuleStyle == EDK_NAME and Key[2] != EDK_NAME:
-                    continue
-                elif ModuleStyle == EDKII_NAME and Key[2] != EDKII_NAME:
-                    continue
-            Family = Key[0]
-            Target, Tag, Arch, Tool, Attr = Key[1].split("_")
-            # if tool chain family doesn't match, skip it
-            if Tool in self.ToolDefinition and Family != "":
-                FamilyIsNull = False
-                if self.ToolDefinition[Tool].get(TAB_TOD_DEFINES_BUILDRULEFAMILY, "") != "":
-                    if Family != self.ToolDefinition[Tool][TAB_TOD_DEFINES_BUILDRULEFAMILY]:
-                        continue
-                elif Family != self.ToolDefinition[Tool][TAB_TOD_DEFINES_FAMILY]:
-                    continue
-                FamilyMatch = True
-            # expand any wildcard
-            if Target == "*" or Target == self.BuildTarget:
-                if Tag == "*" or Tag == self.ToolChain:
-                    if Arch == "*" or Arch == self.Arch:
-                        if Tool not in BuildOptions:
-                            BuildOptions[Tool] = {}
-                        if Attr != "FLAGS" or Attr not in BuildOptions[Tool] or Options[Key].startswith('='):
-                            BuildOptions[Tool][Attr] = Options[Key]
-                        else:
-                            # append options for the same tool
-                            BuildOptions[Tool][Attr] += " " + Options[Key]
-        # Build Option Family has been checked, which need't to be checked again for family.
-        if FamilyMatch or FamilyIsNull:
-            return BuildOptions
-
-        for Key in Options:
-            if ModuleStyle != None and len (Key) > 2:
-                # Check Module style is EDK or EDKII.
-                # Only append build option for the matched style module.
-                if ModuleStyle == EDK_NAME and Key[2] != EDK_NAME:
-                    continue
-                elif ModuleStyle == EDKII_NAME and Key[2] != EDKII_NAME:
-                    continue
-            Family = Key[0]
-            Target, Tag, Arch, Tool, Attr = Key[1].split("_")
-            # if tool chain family doesn't match, skip it
-            if Tool not in self.ToolDefinition or Family == "":
-                continue
-            # option has been added before
-            if Family != self.ToolDefinition[Tool][TAB_TOD_DEFINES_FAMILY]:
-                continue
-
-            # expand any wildcard
-            if Target == "*" or Target == self.BuildTarget:
-                if Tag == "*" or Tag == self.ToolChain:
-                    if Arch == "*" or Arch == self.Arch:
-                        if Tool not in BuildOptions:
-                            BuildOptions[Tool] = {}
-                        if Attr != "FLAGS" or Attr not in BuildOptions[Tool] or Options[Key].startswith('='):
-                            BuildOptions[Tool][Attr] = Options[Key]
-                        else:
-                            # append options for the same tool
-                            BuildOptions[Tool][Attr] += " " + Options[Key]
-        return BuildOptions
-
-    ## Append build options in platform to a module
-    #
-    #   @param  Module  The module to which the build options will be appened
-    #
-    #   @retval options     The options appended with build options in platform
-    #
-    def ApplyBuildOption(self, Module):
-        # Get the different options for the different style module
-        if Module.AutoGenVersion < 0x00010005:
-            PlatformOptions = self.EdkBuildOption
-            ModuleTypeOptions = self.Platform.GetBuildOptionsByModuleType(EDK_NAME, Module.ModuleType)
-        else:
-            PlatformOptions = self.EdkIIBuildOption
-            ModuleTypeOptions = self.Platform.GetBuildOptionsByModuleType(EDKII_NAME, Module.ModuleType)
-        ModuleTypeOptions = self._ExpandBuildOption(ModuleTypeOptions)
-        ModuleOptions = self._ExpandBuildOption(Module.BuildOptions)
-        if Module in self.Platform.Modules:
-            PlatformModule = self.Platform.Modules[str(Module)]
-            PlatformModuleOptions = self._ExpandBuildOption(PlatformModule.BuildOptions)
-        else:
-            PlatformModuleOptions = {}
-
-        BuildRuleOrder = None
-        for Options in [self.ToolDefinition, ModuleOptions, PlatformOptions, ModuleTypeOptions, PlatformModuleOptions]:
-            for Tool in Options:
-                for Attr in Options[Tool]:
-                    if Attr == TAB_TOD_DEFINES_BUILDRULEORDER:
-                        BuildRuleOrder = Options[Tool][Attr]
-
-        AllTools = set(ModuleOptions.keys() + PlatformOptions.keys() +
-                       PlatformModuleOptions.keys() + ModuleTypeOptions.keys() +
-                       self.ToolDefinition.keys())
-        BuildOptions = {}
-        for Tool in AllTools:
-            if Tool not in BuildOptions:
-                BuildOptions[Tool] = {}
-
-            for Options in [self.ToolDefinition, ModuleOptions, PlatformOptions, ModuleTypeOptions, PlatformModuleOptions]:
-                if Tool not in Options:
-                    continue
-                for Attr in Options[Tool]:
-                    Value = Options[Tool][Attr]
-                    #
-                    # Do not generate it in Makefile
-                    #
-                    if Attr == TAB_TOD_DEFINES_BUILDRULEORDER:
-                        continue
-                    if Attr not in BuildOptions[Tool]:
-                        BuildOptions[Tool][Attr] = ""
-                    # check if override is indicated
-                    if Value.startswith('='):
-                        ToolPath = Value[1:]
-                        ToolPath = mws.handleWsMacro(ToolPath)
-                        BuildOptions[Tool][Attr] = ToolPath
-                    else:
-                        Value = mws.handleWsMacro(Value)
-                        BuildOptions[Tool][Attr] += " " + Value
-        if Module.AutoGenVersion < 0x00010005 and self.Workspace.UniFlag != None:
-            #
-            # Override UNI flag only for EDK module.
-            #
-            if 'BUILD' not in BuildOptions:
-                BuildOptions['BUILD'] = {}
-            BuildOptions['BUILD']['FLAGS'] = self.Workspace.UniFlag
-        return BuildOptions, BuildRuleOrder
-
-    Platform            = property(_GetPlatform)
-    Name                = property(_GetName)
-    Guid                = property(_GetGuid)
-    Version             = property(_GetVersion)
-
-    OutputDir           = property(_GetOutputDir)
-    BuildDir            = property(_GetBuildDir)
-    MakeFileDir         = property(_GetMakeFileDir)
-    FdfFile             = property(_GetFdfFile)
-
-    PcdTokenNumber      = property(_GetPcdTokenNumbers)    # (TokenCName, TokenSpaceGuidCName) : GeneratedTokenNumber
-    DynamicPcdList      = property(_GetDynamicPcdList)    # [(TokenCName1, TokenSpaceGuidCName1), (TokenCName2, TokenSpaceGuidCName2), ...]
-    NonDynamicPcdList   = property(_GetNonDynamicPcdList)    # [(TokenCName1, TokenSpaceGuidCName1), (TokenCName2, TokenSpaceGuidCName2), ...]
-    NonDynamicPcdDict   = property(_GetNonDynamicPcdDict)
-    PackageList         = property(_GetPackageList)
-
-    ToolDefinition      = property(_GetToolDefinition)    # toolcode : tool path
-    ToolDefinitionFile  = property(_GetToolDefFile)    # toolcode : lib path
-    ToolChainFamily     = property(_GetToolChainFamily)
-    BuildRuleFamily     = property(_GetBuildRuleFamily)
-    BuildOption         = property(_GetBuildOptions)    # toolcode : option
-    EdkBuildOption      = property(_GetEdkBuildOptions)   # edktoolcode : option
-    EdkIIBuildOption    = property(_GetEdkIIBuildOptions) # edkiitoolcode : option
-
-    BuildCommand        = property(_GetBuildCommand)
-    BuildRule           = property(_GetBuildRule)
-    ModuleAutoGenList   = property(_GetModuleAutoGenList)
-    LibraryAutoGenList  = property(_GetLibraryAutoGenList)
-    GenFdsCommand       = property(_GenFdsCommand)
-
-## ModuleAutoGen class
-#
-# This class encapsules the AutoGen behaviors for the build tools. In addition to
-# the generation of AutoGen.h and AutoGen.c, it will generate *.depex file according
-# to the [depex] section in module's inf file.
-#
-class ModuleAutoGen(AutoGen):
-    ## The real constructor of ModuleAutoGen
-    #
-    #  This method is not supposed to be called by users of ModuleAutoGen. It's
-    #  only used by factory method __new__() to do real initialization work for an
-    #  object of ModuleAutoGen
-    #
-    #   @param      Workspace           EdkIIWorkspaceBuild object
-    #   @param      ModuleFile          The path of module file
-    #   @param      Target              Build target (DEBUG, RELEASE)
-    #   @param      Toolchain           Name of tool chain
-    #   @param      Arch                The arch the module supports
-    #   @param      PlatformFile        Platform meta-file
-    #
-    def _Init(self, Workspace, ModuleFile, Target, Toolchain, Arch, PlatformFile):
-        EdkLogger.debug(EdkLogger.DEBUG_9, "AutoGen module [%s] [%s]" % (ModuleFile, Arch))
-        GlobalData.gProcessingFile = "%s [%s, %s, %s]" % (ModuleFile, Arch, Toolchain, Target)
-
-        self.Workspace = Workspace
-        self.WorkspaceDir = Workspace.WorkspaceDir
-
-        self.MetaFile = ModuleFile
-        self.PlatformInfo = PlatformAutoGen(Workspace, PlatformFile, Target, Toolchain, Arch)
-        # check if this module is employed by active platform
-        if not self.PlatformInfo.ValidModule(self.MetaFile):
-            EdkLogger.verbose("Module [%s] for [%s] is not employed by active platform\n" \
-                              % (self.MetaFile, Arch))
-            return False
-
-        self.SourceDir = self.MetaFile.SubDir
-<<<<<<< HEAD
-        if self.SourceDir.upper().find(self.WorkspaceDir.upper()) == 0:
-            self.SourceDir = self.SourceDir[len(self.WorkspaceDir) + 1:]
-=======
-        self.SourceDir = mws.relpath(self.SourceDir, self.WorkspaceDir)
->>>>>>> c2a892d7
-
-        self.SourceOverrideDir = None
-        # use overrided path defined in DSC file
-        if self.MetaFile.Key in GlobalData.gOverrideDir:
-            self.SourceOverrideDir = GlobalData.gOverrideDir[self.MetaFile.Key]
-
-        self.ToolChain = Toolchain
-        self.BuildTarget = Target
-        self.Arch = Arch
-        self.ToolChainFamily = self.PlatformInfo.ToolChainFamily
-        self.BuildRuleFamily = self.PlatformInfo.BuildRuleFamily
-
-        self.IsMakeFileCreated = False
-        self.IsCodeFileCreated = False
-        self.IsAsBuiltInfCreated = False
-        self.DepexGenerated = False
-
-        self.BuildDatabase = self.Workspace.BuildDatabase
-        self.BuildRuleOrder = None
-
-        self._Module          = None
-        self._Name            = None
-        self._Guid            = None
-        self._Version         = None
-        self._ModuleType      = None
-        self._ComponentType   = None
-        self._PcdIsDriver     = None
-        self._AutoGenVersion  = None
-        self._LibraryFlag     = None
-        self._CustomMakefile  = None
-        self._Macro           = None
-
-        self._BuildDir        = None
-        self._OutputDir       = None
-        self._DebugDir        = None
-        self._MakeFileDir     = None
-
-        self._IncludePathList = None
-        self._AutoGenFileList = None
-        self._UnicodeFileList = None
-        self._SourceFileList  = None
-        self._ObjectFileList  = None
-        self._BinaryFileList  = None
-
-        self._DependentPackageList    = None
-        self._DependentLibraryList    = None
-        self._LibraryAutoGenList      = None
-        self._DerivedPackageList      = None
-        self._ModulePcdList           = None
-        self._LibraryPcdList          = None
-        self._PcdComments = sdict()
-        self._GuidList                = None
-        self._GuidsUsedByPcd = None
-        self._GuidComments = sdict()
-        self._ProtocolList            = None
-        self._ProtocolComments = sdict()
-        self._PpiList                 = None
-        self._PpiComments = sdict()
-        self._DepexList               = None
-        self._DepexExpressionList     = None
-        self._BuildOption             = None
-        self._BuildOptionIncPathList  = None
-        self._BuildTargets            = None
-        self._IntroBuildTargetList    = None
-        self._FinalBuildTargetList    = None
-        self._FileTypes               = None
-        self._BuildRules              = None
-        
-        ## The Modules referenced to this Library
-        #  Only Library has this attribute
-        self._ReferenceModules        = []        
-        
-        ## Store the FixedAtBuild Pcds
-        #  
-        self._FixedAtBuildPcds         = []
-        self.ConstPcd                  = {}
-        return True
-
-    def __repr__(self):
-        return "%s [%s]" % (self.MetaFile, self.Arch)
-
-    # Get FixedAtBuild Pcds of this Module
-    def _GetFixedAtBuildPcds(self):
-        if self._FixedAtBuildPcds:
-            return self._FixedAtBuildPcds
-        for Pcd in self.ModulePcdList:
-            if self.IsLibrary:
-                if not (Pcd.Pending == False and Pcd.Type == "FixedAtBuild"):
-                    continue
-            elif Pcd.Type != "FixedAtBuild":
-                continue
-            if Pcd not in self._FixedAtBuildPcds:
-                self._FixedAtBuildPcds.append(Pcd)
-                
-        return self._FixedAtBuildPcds        
-
-<<<<<<< HEAD
-=======
-    def _GetUniqueBaseName(self):
-        BaseName = self.Name
-        for Module in self.PlatformInfo.ModuleAutoGenList:
-            if Module.MetaFile == self.MetaFile:
-                continue
-            if Module.Name == self.Name:
-                if uuid.UUID(Module.Guid) == uuid.UUID(self.Guid):
-                    EdkLogger.error("build", FILE_DUPLICATED, 'Modules have same BaseName and FILE_GUID:\n'
-                                    '  %s\n  %s' % (Module.MetaFile, self.MetaFile))
-                BaseName = '%s_%s' % (self.Name, self.Guid)
-        return BaseName
-
->>>>>>> c2a892d7
-    # Macros could be used in build_rule.txt (also Makefile)
-    def _GetMacros(self):
-        if self._Macro == None:
-            self._Macro = sdict()
-            self._Macro["WORKSPACE"             ] = self.WorkspaceDir
-            self._Macro["MODULE_NAME"           ] = self.Name
-            self._Macro["MODULE_NAME_GUID"      ] = self._GetUniqueBaseName()
-            self._Macro["MODULE_GUID"           ] = self.Guid
-            self._Macro["MODULE_VERSION"        ] = self.Version
-            self._Macro["MODULE_TYPE"           ] = self.ModuleType
-            self._Macro["MODULE_FILE"           ] = str(self.MetaFile)
-            self._Macro["MODULE_FILE_BASE_NAME" ] = self.MetaFile.BaseName
-            self._Macro["MODULE_RELATIVE_DIR"   ] = self.SourceDir
-            self._Macro["MODULE_DIR"            ] = self.SourceDir
-
-            self._Macro["BASE_NAME"             ] = self.Name
-
-            self._Macro["ARCH"                  ] = self.Arch
-            self._Macro["TOOLCHAIN"             ] = self.ToolChain
-            self._Macro["TOOLCHAIN_TAG"         ] = self.ToolChain
-            self._Macro["TOOL_CHAIN_TAG"        ] = self.ToolChain
-            self._Macro["TARGET"                ] = self.BuildTarget
-
-            self._Macro["BUILD_DIR"             ] = self.PlatformInfo.BuildDir
-            self._Macro["BIN_DIR"               ] = os.path.join(self.PlatformInfo.BuildDir, self.Arch)
-            self._Macro["LIB_DIR"               ] = os.path.join(self.PlatformInfo.BuildDir, self.Arch)
-            self._Macro["MODULE_BUILD_DIR"      ] = self.BuildDir
-            self._Macro["OUTPUT_DIR"            ] = self.OutputDir
-            self._Macro["DEBUG_DIR"             ] = self.DebugDir
-        return self._Macro
-
-    ## Return the module build data object
-    def _GetModule(self):
-        if self._Module == None:
-            self._Module = self.Workspace.BuildDatabase[self.MetaFile, self.Arch, self.BuildTarget, self.ToolChain]
-        return self._Module
-
-    ## Return the module name
-    def _GetBaseName(self):
-        return self.Module.BaseName
-
-    ## Return the module DxsFile if exist
-    def _GetDxsFile(self):
-        return self.Module.DxsFile
-
-    ## Return the module SourceOverridePath
-    def _GetSourceOverridePath(self):
-        return self.Module.SourceOverridePath
-
-    ## Return the module meta-file GUID
-    def _GetGuid(self):
-        #
-        # To build same module more than once, the module path with FILE_GUID overridden has
-        # the file name FILE_GUIDmodule.inf, but the relative path (self.MetaFile.File) is the realy path
-        # in DSC. The overridden GUID can be retrieved from file name
-        #
-        if os.path.basename(self.MetaFile.File) != os.path.basename(self.MetaFile.Path):
-            #
-            # Length of GUID is 36
-            #
-            return os.path.basename(self.MetaFile.Path)[:36]
-        return self.Module.Guid
-
-    ## Return the module version
-    def _GetVersion(self):
-        return self.Module.Version
-
-    ## Return the module type
-    def _GetModuleType(self):
-        return self.Module.ModuleType
-
-    ## Return the component type (for Edk.x style of module)
-    def _GetComponentType(self):
-        return self.Module.ComponentType
-
-    ## Return the build type
-    def _GetBuildType(self):
-        return self.Module.BuildType
-
-    ## Return the PCD_IS_DRIVER setting
-    def _GetPcdIsDriver(self):
-        return self.Module.PcdIsDriver
-
-    ## Return the autogen version, i.e. module meta-file version
-    def _GetAutoGenVersion(self):
-        return self.Module.AutoGenVersion
-
-    ## Check if the module is library or not
-    def _IsLibrary(self):
-        if self._LibraryFlag == None:
-            if self.Module.LibraryClass != None and self.Module.LibraryClass != []:
-                self._LibraryFlag = True
-            else:
-                self._LibraryFlag = False
-        return self._LibraryFlag
-
-    ## Check if the module is binary module or not
-    def _IsBinaryModule(self):
-        return self.Module.IsBinaryModule
-
-    ## Return the directory to store intermediate files of the module
-    def _GetBuildDir(self):
-        if self._BuildDir == None:
-            self._BuildDir = path.join(
-                                    self.PlatformInfo.BuildDir,
-                                    self.Arch,
-                                    self.SourceDir,
-                                    self.MetaFile.BaseName
-                                    )
-            CreateDirectory(self._BuildDir)
-        return self._BuildDir
-
-    ## Return the directory to store the intermediate object files of the mdoule
-    def _GetOutputDir(self):
-        if self._OutputDir == None:
-            self._OutputDir = path.join(self.BuildDir, "OUTPUT")
-            CreateDirectory(self._OutputDir)
-        return self._OutputDir
-
-    ## Return the directory to store auto-gened source files of the mdoule
-    def _GetDebugDir(self):
-        if self._DebugDir == None:
-            self._DebugDir = path.join(self.BuildDir, "DEBUG")
-            CreateDirectory(self._DebugDir)
-        return self._DebugDir
-
-    ## Return the path of custom file
-    def _GetCustomMakefile(self):
-        if self._CustomMakefile == None:
-            self._CustomMakefile = {}
-            for Type in self.Module.CustomMakefile:
-                if Type in gMakeTypeMap:
-                    MakeType = gMakeTypeMap[Type]
-                else:
-                    MakeType = 'nmake'
-                if self.SourceOverrideDir != None:
-                    File = os.path.join(self.SourceOverrideDir, self.Module.CustomMakefile[Type])
-                    if not os.path.exists(File):
-                        File = os.path.join(self.SourceDir, self.Module.CustomMakefile[Type])
-                else:
-                    File = os.path.join(self.SourceDir, self.Module.CustomMakefile[Type])
-                self._CustomMakefile[MakeType] = File
-        return self._CustomMakefile
-
-    ## Return the directory of the makefile
-    #
-    #   @retval     string  The directory string of module's makefile
-    #
-    def _GetMakeFileDir(self):
-        return self.BuildDir
-
-    ## Return build command string
-    #
-    #   @retval     string  Build command string
-    #
-    def _GetBuildCommand(self):
-        return self.PlatformInfo.BuildCommand
-
-    ## Get object list of all packages the module and its dependent libraries belong to
-    #
-    #   @retval     list    The list of package object
-    #
-    def _GetDerivedPackageList(self):
-        PackageList = []
-        for M in [self.Module] + self.DependentLibraryList:
-            for Package in M.Packages:
-                if Package in PackageList:
-                    continue
-                PackageList.append(Package)
-        return PackageList
-    
-    ## Get the depex string
-    #
-    # @return : a string contain all depex expresion.
-    def _GetDepexExpresionString(self):
-        DepexStr = ''
-        DepexList = []
-        ## DPX_SOURCE IN Define section.
-        if self.Module.DxsFile:
-            return DepexStr
-        for M in [self.Module] + self.DependentLibraryList:
-            Filename = M.MetaFile.Path
-            InfObj = InfSectionParser.InfSectionParser(Filename)
-            DepexExpresionList = InfObj.GetDepexExpresionList()
-            for DepexExpresion in DepexExpresionList:
-                for key in DepexExpresion.keys():
-                    Arch, ModuleType = key
-                    # the type of build module is USER_DEFINED.
-                    # All different DEPEX section tags would be copied into the As Built INF file
-                    # and there would be separate DEPEX section tags
-                    if self.ModuleType.upper() == SUP_MODULE_USER_DEFINED:
-                        if (Arch.upper() == self.Arch.upper()) and (ModuleType.upper() != TAB_ARCH_COMMON):
-                            DepexList.append({(Arch, ModuleType): DepexExpresion[key][:]})
-                    else:
-                        if Arch.upper() == TAB_ARCH_COMMON or \
-                          (Arch.upper() == self.Arch.upper() and \
-                          ModuleType.upper() in [TAB_ARCH_COMMON, self.ModuleType.upper()]):
-                            DepexList.append({(Arch, ModuleType): DepexExpresion[key][:]})
-        
-        #the type of build module is USER_DEFINED.
-        if self.ModuleType.upper() == SUP_MODULE_USER_DEFINED:
-            for Depex in DepexList:
-                for key in Depex.keys():
-                    DepexStr += '[Depex.%s.%s]\n' % key
-                    DepexStr += '\n'.join(['# '+ val for val in Depex[key]])
-                    DepexStr += '\n\n'
-            if not DepexStr:
-                return '[Depex.%s]\n' % self.Arch
-            return DepexStr
-        
-        #the type of build module not is USER_DEFINED.
-        Count = 0
-        for Depex in DepexList:
-            Count += 1
-            if DepexStr != '':
-                DepexStr += ' AND '
-            DepexStr += '('
-            for D in Depex.values():
-                DepexStr += ' '.join([val for val in D])
-            Index = DepexStr.find('END')
-            if Index > -1 and Index == len(DepexStr) - 3:
-                DepexStr = DepexStr[:-3]
-            DepexStr = DepexStr.strip()
-            DepexStr += ')'
-        if Count == 1:
-            DepexStr = DepexStr.lstrip('(').rstrip(')').strip()
-        if not DepexStr:
-            return '[Depex.%s]\n' % self.Arch
-        return '[Depex.%s]\n#  ' % self.Arch + DepexStr
-    
-    ## Merge dependency expression
-    #
-    #   @retval     list    The token list of the dependency expression after parsed
-    #
-    def _GetDepexTokenList(self):
-        if self._DepexList == None:
-            self._DepexList = {}
-            if self.DxsFile or self.IsLibrary or TAB_DEPENDENCY_EXPRESSION_FILE in self.FileTypes:
-                return self._DepexList
-
-            self._DepexList[self.ModuleType] = []
-
-            for ModuleType in self._DepexList:
-                DepexList = self._DepexList[ModuleType]
-                #
-                # Append depex from dependent libraries, if not "BEFORE", "AFTER" expresion
-                #
-                for M in [self.Module] + self.DependentLibraryList:
-                    Inherited = False
-                    for D in M.Depex[self.Arch, ModuleType]:
-                        if DepexList != []:
-                            DepexList.append('AND')
-                        DepexList.append('(')
-                        DepexList.extend(D)
-                        if DepexList[-1] == 'END':  # no need of a END at this time
-                            DepexList.pop()
-                        DepexList.append(')')
-                        Inherited = True
-                    if Inherited:
-                        EdkLogger.verbose("DEPEX[%s] (+%s) = %s" % (self.Name, M.BaseName, DepexList))
-                    if 'BEFORE' in DepexList or 'AFTER' in DepexList:
-                        break
-                if len(DepexList) > 0:
-                    EdkLogger.verbose('')
-        return self._DepexList
-
-    ## Merge dependency expression
-    #
-    #   @retval     list    The token list of the dependency expression after parsed
-    #
-    def _GetDepexExpressionTokenList(self):
-        if self._DepexExpressionList == None:
-            self._DepexExpressionList = {}
-            if self.DxsFile or self.IsLibrary or TAB_DEPENDENCY_EXPRESSION_FILE in self.FileTypes:
-                return self._DepexExpressionList
-
-            self._DepexExpressionList[self.ModuleType] = ''
-
-            for ModuleType in self._DepexExpressionList:
-                DepexExpressionList = self._DepexExpressionList[ModuleType]
-                #
-                # Append depex from dependent libraries, if not "BEFORE", "AFTER" expresion
-                #
-                for M in [self.Module] + self.DependentLibraryList:
-                    Inherited = False
-                    for D in M.DepexExpression[self.Arch, ModuleType]:
-                        if DepexExpressionList != '':
-                            DepexExpressionList += ' AND '
-                        DepexExpressionList += '('
-                        DepexExpressionList += D
-                        DepexExpressionList = DepexExpressionList.rstrip('END').strip()
-                        DepexExpressionList += ')'
-                        Inherited = True
-                    if Inherited:
-                        EdkLogger.verbose("DEPEX[%s] (+%s) = %s" % (self.Name, M.BaseName, DepexExpressionList))
-                    if 'BEFORE' in DepexExpressionList or 'AFTER' in DepexExpressionList:
-                        break
-                if len(DepexExpressionList) > 0:
-                    EdkLogger.verbose('')
-                self._DepexExpressionList[ModuleType] = DepexExpressionList
-        return self._DepexExpressionList
-
-    ## Return the list of specification version required for the module
-    #
-    #   @retval     list    The list of specification defined in module file
-    #
-    def _GetSpecification(self):
-        return self.Module.Specification
-
-    ## Tool option for the module build
-    #
-    #   @param      PlatformInfo    The object of PlatformBuildInfo
-    #   @retval     dict            The dict containing valid options
-    #
-    def _GetModuleBuildOption(self):
-        if self._BuildOption == None:
-            self._BuildOption, self.BuildRuleOrder = self.PlatformInfo.ApplyBuildOption(self.Module)
-            if self.BuildRuleOrder:
-                self.BuildRuleOrder = ['.%s' % Ext for Ext in self.BuildRuleOrder.split()]
-        return self._BuildOption
-
-    ## Get include path list from tool option for the module build
-    #
-    #   @retval     list            The include path list
-    #
-    def _GetBuildOptionIncPathList(self):
-        if self._BuildOptionIncPathList == None:
-            #
-            # Regular expression for finding Include Directories, the difference between MSFT and INTEL/GCC/RVCT
-            # is the former use /I , the Latter used -I to specify include directories
-            #
-            if self.PlatformInfo.ToolChainFamily in ('MSFT'):
-                gBuildOptIncludePattern = re.compile(r"(?:.*?)/I[ \t]*([^ ]*)", re.MULTILINE | re.DOTALL)
-            elif self.PlatformInfo.ToolChainFamily in ('INTEL', 'GCC', 'RVCT'):
-                gBuildOptIncludePattern = re.compile(r"(?:.*?)-I[ \t]*([^ ]*)", re.MULTILINE | re.DOTALL)
-            else:
-                #
-                # New ToolChainFamily, don't known whether there is option to specify include directories
-                #
-                self._BuildOptionIncPathList = []
-                return self._BuildOptionIncPathList
-            
-            BuildOptionIncPathList = []
-            for Tool in ('CC', 'PP', 'VFRPP', 'ASLPP', 'ASLCC', 'APP', 'ASM'):
-                Attr = 'FLAGS'
-                try:
-                    FlagOption = self.BuildOption[Tool][Attr]
-                except KeyError:
-                    FlagOption = ''
-                
-                if self.PlatformInfo.ToolChainFamily != 'RVCT':
-                    IncPathList = [NormPath(Path, self.Macros) for Path in gBuildOptIncludePattern.findall(FlagOption)]
-                else:
-                    #
-                    # RVCT may specify a list of directory seperated by commas
-                    #
-                    IncPathList = []
-                    for Path in gBuildOptIncludePattern.findall(FlagOption):
-                        PathList = GetSplitList(Path, TAB_COMMA_SPLIT)
-                        IncPathList += [NormPath(PathEntry, self.Macros) for PathEntry in PathList]
-
-                #
-                # EDK II modules must not reference header files outside of the packages they depend on or 
-                # within the module's directory tree. Report error if violation.
-                #
-                if self.AutoGenVersion >= 0x00010005 and len(IncPathList) > 0:
-                    for Path in IncPathList:
-                        if (Path not in self.IncludePathList) and (CommonPath([Path, self.MetaFile.Dir]) != self.MetaFile.Dir):
-                            ErrMsg = "The include directory for the EDK II module in this line is invalid %s specified in %s FLAGS '%s'" % (Path, Tool, FlagOption)
-                            EdkLogger.error("build",
-                                            PARAMETER_INVALID,
-                                            ExtraData=ErrMsg,
-                                            File=str(self.MetaFile))
-
-                
-                BuildOptionIncPathList += IncPathList
-            
-            self._BuildOptionIncPathList = BuildOptionIncPathList
-        
-        return self._BuildOptionIncPathList
-        
-    ## Return a list of files which can be built from source
-    #
-    #  What kind of files can be built is determined by build rules in
-    #  $(CONF_DIRECTORY)/build_rule.txt and toolchain family.
-    #
-    def _GetSourceFileList(self):
-        if self._SourceFileList == None:
-            self._SourceFileList = []
-            for F in self.Module.Sources:
-                # match tool chain
-                if F.TagName not in ("", "*", self.ToolChain):
-                    EdkLogger.debug(EdkLogger.DEBUG_9, "The toolchain [%s] for processing file [%s] is found, "
-                                    "but [%s] is needed" % (F.TagName, str(F), self.ToolChain))
-                    continue
-                # match tool chain family
-                if F.ToolChainFamily not in ("", "*", self.ToolChainFamily):
-                    EdkLogger.debug(
-                                EdkLogger.DEBUG_0,
-                                "The file [%s] must be built by tools of [%s], " \
-                                "but current toolchain family is [%s]" \
-                                    % (str(F), F.ToolChainFamily, self.ToolChainFamily))
-                    continue
-
-                # add the file path into search path list for file including
-                if F.Dir not in self.IncludePathList and self.AutoGenVersion >= 0x00010005:
-                    self.IncludePathList.insert(0, F.Dir)
-                self._SourceFileList.append(F)
-                self._ApplyBuildRule(F, TAB_UNKNOWN_FILE)
-        return self._SourceFileList
-
-    ## Return the list of unicode files
-    def _GetUnicodeFileList(self):
-        if self._UnicodeFileList == None:
-            if TAB_UNICODE_FILE in self.FileTypes:
-                self._UnicodeFileList = self.FileTypes[TAB_UNICODE_FILE]
-            else:
-                self._UnicodeFileList = []
-        return self._UnicodeFileList
-
-    ## Return a list of files which can be built from binary
-    #
-    #  "Build" binary files are just to copy them to build directory.
-    #
-    #   @retval     list            The list of files which can be built later
-    #
-    def _GetBinaryFiles(self):
-        if self._BinaryFileList == None:
-            self._BinaryFileList = []
-            for F in self.Module.Binaries:
-                if F.Target not in ['COMMON', '*'] and F.Target != self.BuildTarget:
-                    continue
-                self._BinaryFileList.append(F)
-                self._ApplyBuildRule(F, F.Type)
-        return self._BinaryFileList
-
-    def _GetBuildRules(self):
-        if self._BuildRules == None:
-            BuildRules = {}
-            BuildRuleDatabase = self.PlatformInfo.BuildRule
-            for Type in BuildRuleDatabase.FileTypeList:
-                #first try getting build rule by BuildRuleFamily
-                RuleObject = BuildRuleDatabase[Type, self.BuildType, self.Arch, self.BuildRuleFamily]
-                if not RuleObject:
-                    # build type is always module type, but ...
-                    if self.ModuleType != self.BuildType:
-                        RuleObject = BuildRuleDatabase[Type, self.ModuleType, self.Arch, self.BuildRuleFamily]
-                #second try getting build rule by ToolChainFamily
-                if not RuleObject:
-                    RuleObject = BuildRuleDatabase[Type, self.BuildType, self.Arch, self.ToolChainFamily]
-                    if not RuleObject:
-                        # build type is always module type, but ...
-                        if self.ModuleType != self.BuildType:
-                            RuleObject = BuildRuleDatabase[Type, self.ModuleType, self.Arch, self.ToolChainFamily]
-                if not RuleObject:
-                    continue
-                RuleObject = RuleObject.Instantiate(self.Macros)
-                BuildRules[Type] = RuleObject
-                for Ext in RuleObject.SourceFileExtList:
-                    BuildRules[Ext] = RuleObject
-            self._BuildRules = BuildRules
-        return self._BuildRules
-
-    def _ApplyBuildRule(self, File, FileType):
-        if self._BuildTargets == None:
-            self._IntroBuildTargetList = set()
-            self._FinalBuildTargetList = set()
-            self._BuildTargets = {}
-            self._FileTypes = {}
-
-        SubDirectory = os.path.join(self.OutputDir, File.SubDir)
-        if not os.path.exists(SubDirectory):
-            CreateDirectory(SubDirectory)
-        LastTarget = None
-        RuleChain = []
-        SourceList = [File]
-        Index = 0
-        #
-        # Make sure to get build rule order value
-        #
-        self._GetModuleBuildOption()
-
-        while Index < len(SourceList):
-            Source = SourceList[Index]
-            Index = Index + 1
-
-            if Source != File:
-                CreateDirectory(Source.Dir)
-
-            if File.IsBinary and File == Source and self._BinaryFileList != None and File in self._BinaryFileList:
-                # Skip all files that are not binary libraries
-                if not self.IsLibrary:
-                    continue
-                RuleObject = self.BuildRules[TAB_DEFAULT_BINARY_FILE]
-            elif FileType in self.BuildRules:
-                RuleObject = self.BuildRules[FileType]
-            elif Source.Ext in self.BuildRules:
-                RuleObject = self.BuildRules[Source.Ext]
-            else:
-                # stop at no more rules
-                if LastTarget:
-                    self._FinalBuildTargetList.add(LastTarget)
-                break
-
-            FileType = RuleObject.SourceFileType
-            if FileType not in self._FileTypes:
-                self._FileTypes[FileType] = set()
-            self._FileTypes[FileType].add(Source)
-
-            # stop at STATIC_LIBRARY for library
-            if self.IsLibrary and FileType == TAB_STATIC_LIBRARY:
-                if LastTarget:
-                    self._FinalBuildTargetList.add(LastTarget)
-                break
-
-            Target = RuleObject.Apply(Source, self.BuildRuleOrder)
-            if not Target:
-                if LastTarget:
-                    self._FinalBuildTargetList.add(LastTarget)
-                break
-            elif not Target.Outputs:
-                # Only do build for target with outputs
-                self._FinalBuildTargetList.add(Target)
-
-            if FileType not in self._BuildTargets:
-                self._BuildTargets[FileType] = set()
-            self._BuildTargets[FileType].add(Target)
-
-            if not Source.IsBinary and Source == File:
-                self._IntroBuildTargetList.add(Target)
-
-            # to avoid cyclic rule
-            if FileType in RuleChain:
-                break
-
-            RuleChain.append(FileType)
-            SourceList.extend(Target.Outputs)
-            LastTarget = Target
-            FileType = TAB_UNKNOWN_FILE
-
-    def _GetTargets(self):
-        if self._BuildTargets == None:
-            self._IntroBuildTargetList = set()
-            self._FinalBuildTargetList = set()
-            self._BuildTargets = {}
-            self._FileTypes = {}
-
-        #TRICK: call _GetSourceFileList to apply build rule for source files
-        if self.SourceFileList:
-            pass
-
-        #TRICK: call _GetBinaryFileList to apply build rule for binary files
-        if self.BinaryFileList:
-            pass
-
-        return self._BuildTargets
-
-    def _GetIntroTargetList(self):
-        self._GetTargets()
-        return self._IntroBuildTargetList
-
-    def _GetFinalTargetList(self):
-        self._GetTargets()
-        return self._FinalBuildTargetList
-
-    def _GetFileTypes(self):
-        self._GetTargets()
-        return self._FileTypes
-
-    ## Get the list of package object the module depends on
-    #
-    #   @retval     list    The package object list
-    #
-    def _GetDependentPackageList(self):
-        return self.Module.Packages
-
-    ## Return the list of auto-generated code file
-    #
-    #   @retval     list        The list of auto-generated file
-    #
-    def _GetAutoGenFileList(self):
-        UniStringAutoGenC = True
-        UniStringBinBuffer = StringIO()
-        if self.BuildType == 'UEFI_HII':
-            UniStringAutoGenC = False
-        if self._AutoGenFileList == None:
-            self._AutoGenFileList = {}
-            AutoGenC = TemplateString()
-            AutoGenH = TemplateString()
-            StringH = TemplateString()
-            GenC.CreateCode(self, AutoGenC, AutoGenH, StringH, UniStringAutoGenC, UniStringBinBuffer)
-            #
-            # AutoGen.c is generated if there are library classes in inf, or there are object files
-            #
-            if str(AutoGenC) != "" and (len(self.Module.LibraryClasses) > 0
-                                        or TAB_OBJECT_FILE in self.FileTypes):
-                AutoFile = PathClass(gAutoGenCodeFileName, self.DebugDir)
-                self._AutoGenFileList[AutoFile] = str(AutoGenC)
-                self._ApplyBuildRule(AutoFile, TAB_UNKNOWN_FILE)
-            if str(AutoGenH) != "":
-                AutoFile = PathClass(gAutoGenHeaderFileName, self.DebugDir)
-                self._AutoGenFileList[AutoFile] = str(AutoGenH)
-                self._ApplyBuildRule(AutoFile, TAB_UNKNOWN_FILE)
-            if str(StringH) != "":
-                AutoFile = PathClass(gAutoGenStringFileName % {"module_name":self.Name}, self.DebugDir)
-                self._AutoGenFileList[AutoFile] = str(StringH)
-                self._ApplyBuildRule(AutoFile, TAB_UNKNOWN_FILE)
-            if UniStringBinBuffer != None and UniStringBinBuffer.getvalue() != "":
-                AutoFile = PathClass(gAutoGenStringFormFileName % {"module_name":self.Name}, self.OutputDir)
-                self._AutoGenFileList[AutoFile] = UniStringBinBuffer.getvalue()
-                AutoFile.IsBinary = True
-                self._ApplyBuildRule(AutoFile, TAB_UNKNOWN_FILE)
-            if UniStringBinBuffer != None:
-                UniStringBinBuffer.close()
-        return self._AutoGenFileList
-
-    ## Return the list of library modules explicitly or implicityly used by this module
-    def _GetLibraryList(self):
-        if self._DependentLibraryList == None:
-            # only merge library classes and PCD for non-library module
-            if self.IsLibrary:
-                self._DependentLibraryList = []
-            else:
-                if self.AutoGenVersion < 0x00010005:
-                    self._DependentLibraryList = self.PlatformInfo.ResolveLibraryReference(self.Module)
-                else:
-                    self._DependentLibraryList = self.PlatformInfo.ApplyLibraryInstance(self.Module)
-        return self._DependentLibraryList
-
-    @staticmethod
-    def UpdateComments(Recver, Src):
-        for Key in Src:
-            if Key not in Recver:
-                Recver[Key] = []
-            Recver[Key].extend(Src[Key])
-    ## Get the list of PCDs from current module
-    #
-    #   @retval     list                    The list of PCD
-    #
-    def _GetModulePcdList(self):
-        if self._ModulePcdList == None:
-            # apply PCD settings from platform
-            self._ModulePcdList = self.PlatformInfo.ApplyPcdSetting(self.Module, self.Module.Pcds)
-            self.UpdateComments(self._PcdComments, self.Module.PcdComments)
-        return self._ModulePcdList
-
-    ## Get the list of PCDs from dependent libraries
-    #
-    #   @retval     list                    The list of PCD
-    #
-    def _GetLibraryPcdList(self):
-        if self._LibraryPcdList == None:
-            Pcds = sdict()
-            if not self.IsLibrary:
-                # get PCDs from dependent libraries
-                for Library in self.DependentLibraryList:
-                    self.UpdateComments(self._PcdComments, Library.PcdComments)
-                    for Key in Library.Pcds:
-                        # skip duplicated PCDs
-                        if Key in self.Module.Pcds or Key in Pcds:
-                            continue
-                        Pcds[Key] = copy.copy(Library.Pcds[Key])
-                # apply PCD settings from platform
-                self._LibraryPcdList = self.PlatformInfo.ApplyPcdSetting(self.Module, Pcds)
-            else:
-                self._LibraryPcdList = []
-        return self._LibraryPcdList
-
-    ## Get the GUID value mapping
-    #
-    #   @retval     dict    The mapping between GUID cname and its value
-    #
-    def _GetGuidList(self):
-        if self._GuidList == None:
-            self._GuidList = sdict()
-            self._GuidList.update(self.Module.Guids)
-            for Library in self.DependentLibraryList:
-                self._GuidList.update(Library.Guids)
-                self.UpdateComments(self._GuidComments, Library.GuidComments)
-            self.UpdateComments(self._GuidComments, self.Module.GuidComments)
-        return self._GuidList
-
-    def GetGuidsUsedByPcd(self):
-        if self._GuidsUsedByPcd == None:
-            self._GuidsUsedByPcd = sdict()
-            self._GuidsUsedByPcd.update(self.Module.GetGuidsUsedByPcd())
-            for Library in self.DependentLibraryList:
-                self._GuidsUsedByPcd.update(Library.GetGuidsUsedByPcd())
-        return self._GuidsUsedByPcd
-    ## Get the protocol value mapping
-    #
-    #   @retval     dict    The mapping between protocol cname and its value
-    #
-    def _GetProtocolList(self):
-        if self._ProtocolList == None:
-            self._ProtocolList = sdict()
-            self._ProtocolList.update(self.Module.Protocols)
-            for Library in self.DependentLibraryList:
-                self._ProtocolList.update(Library.Protocols)
-                self.UpdateComments(self._ProtocolComments, Library.ProtocolComments)
-            self.UpdateComments(self._ProtocolComments, self.Module.ProtocolComments)
-        return self._ProtocolList
-
-    ## Get the PPI value mapping
-    #
-    #   @retval     dict    The mapping between PPI cname and its value
-    #
-    def _GetPpiList(self):
-        if self._PpiList == None:
-            self._PpiList = sdict()
-            self._PpiList.update(self.Module.Ppis)
-            for Library in self.DependentLibraryList:
-                self._PpiList.update(Library.Ppis)
-                self.UpdateComments(self._PpiComments, Library.PpiComments)
-            self.UpdateComments(self._PpiComments, self.Module.PpiComments)
-        return self._PpiList
-
-    ## Get the list of include search path
-    #
-    #   @retval     list                    The list path
-    #
-    def _GetIncludePathList(self):
-        if self._IncludePathList == None:
-            self._IncludePathList = []
-            if self.AutoGenVersion < 0x00010005:
-                for Inc in self.Module.Includes:
-                    if Inc not in self._IncludePathList:
-                        self._IncludePathList.append(Inc)
-                    # for Edk modules
-                    Inc = path.join(Inc, self.Arch.capitalize())
-                    if os.path.exists(Inc) and Inc not in self._IncludePathList:
-                        self._IncludePathList.append(Inc)
-                # Edk module needs to put DEBUG_DIR at the end of search path and not to use SOURCE_DIR all the time
-                self._IncludePathList.append(self.DebugDir)
-            else:
-                self._IncludePathList.append(self.MetaFile.Dir)
-                self._IncludePathList.append(self.DebugDir)
-
-            for Package in self.Module.Packages:
-                PackageDir = mws.join(self.WorkspaceDir, Package.MetaFile.Dir)
-                if PackageDir not in self._IncludePathList:
-                    self._IncludePathList.append(PackageDir)
-                for Inc in Package.Includes:
-                    if Inc not in self._IncludePathList:
-                        self._IncludePathList.append(str(Inc))
-        return self._IncludePathList
-
-    ## Get HII EX PCDs which maybe used by VFR
-    #
-    #  efivarstore used by VFR may relate with HII EX PCDs
-    #  Get the variable name and GUID from efivarstore and HII EX PCD
-    #  List the HII EX PCDs in As Built INF if both name and GUID match.
-    #
-    #  @retval    list    HII EX PCDs
-    #
-    def _GetPcdsMaybeUsedByVfr(self):
-        if not self.SourceFileList:
-            return []
-
-        NameGuids = []
-        for SrcFile in self.SourceFileList:
-            if SrcFile.Ext.lower() != '.vfr':
-                continue
-            Vfri = os.path.join(self.OutputDir, SrcFile.BaseName + '.i')
-            if not os.path.exists(Vfri):
-                continue
-            VfriFile = open(Vfri, 'r')
-            Content = VfriFile.read()
-            VfriFile.close()
-            Pos = Content.find('efivarstore')
-            while Pos != -1:
-                #
-                # Make sure 'efivarstore' is the start of efivarstore statement
-                # In case of the value of 'name' (name = efivarstore) is equal to 'efivarstore'
-                #
-                Index = Pos - 1
-                while Index >= 0 and Content[Index] in ' \t\r\n':
-                    Index -= 1
-                if Index >= 0 and Content[Index] != ';':
-                    Pos = Content.find('efivarstore', Pos + len('efivarstore'))
-                    continue
-                #
-                # 'efivarstore' must be followed by name and guid
-                #
-                Name = gEfiVarStoreNamePattern.search(Content, Pos)
-                if not Name:
-                    break
-                Guid = gEfiVarStoreGuidPattern.search(Content, Pos)
-                if not Guid:
-                    break
-                NameArray = ConvertStringToByteArray('L"' + Name.group(1) + '"')
-                NameGuids.append((NameArray, GuidStructureStringToGuidString(Guid.group(1))))
-                Pos = Content.find('efivarstore', Name.end())
-        if not NameGuids:
-            return []
-        HiiExPcds = []
-        for Pcd in self.PlatformInfo.Platform.Pcds.values():
-            if Pcd.Type != TAB_PCDS_DYNAMIC_EX_HII:
-                continue
-            for SkuName in Pcd.SkuInfoList:
-                SkuInfo = Pcd.SkuInfoList[SkuName]
-                Name = ConvertStringToByteArray(SkuInfo.VariableName)
-                Value = GuidValue(SkuInfo.VariableGuid, self.PlatformInfo.PackageList)
-                if not Value:
-                    continue
-                Guid = GuidStructureStringToGuidString(Value)
-                if (Name, Guid) in NameGuids and Pcd not in HiiExPcds:
-                    HiiExPcds.append(Pcd)
-                    break
-
-        return HiiExPcds
-
-<<<<<<< HEAD
-=======
-    def _GenOffsetBin(self):
-        VfrUniBaseName = {}
-        for SourceFile in self.Module.Sources:
-            if SourceFile.Type.upper() == ".VFR" :
-                #
-                # search the .map file to find the offset of vfr binary in the PE32+/TE file. 
-                #
-                VfrUniBaseName[SourceFile.BaseName] = (SourceFile.BaseName + "Bin")
-            if SourceFile.Type.upper() == ".UNI" :
-                #
-                # search the .map file to find the offset of Uni strings binary in the PE32+/TE file. 
-                #
-                VfrUniBaseName["UniOffsetName"] = (self.Name + "Strings")
-
-        if len(VfrUniBaseName) == 0:
-            return None
-        MapFileName = os.path.join(self.OutputDir, self.Name + ".map")
-        EfiFileName = os.path.join(self.OutputDir, self.Name + ".efi")
-        VfrUniOffsetList = GetVariableOffset(MapFileName, EfiFileName, VfrUniBaseName.values())
-        if not VfrUniOffsetList:
-            return None
-
-        OutputName = '%sOffset.bin' % self.Name
-        UniVfrOffsetFileName    =  os.path.join( self.OutputDir, OutputName)
-
-        try:
-            fInputfile = open(UniVfrOffsetFileName, "wb+", 0)
-        except:
-            EdkLogger.error("build", FILE_OPEN_FAILURE, "File open failed for %s" % UniVfrOffsetFileName,None)
-
-        # Use a instance of StringIO to cache data
-        fStringIO = StringIO('')  
-
-        for Item in VfrUniOffsetList:
-            if (Item[0].find("Strings") != -1):
-                #
-                # UNI offset in image.
-                # GUID + Offset
-                # { 0x8913c5e0, 0x33f6, 0x4d86, { 0x9b, 0xf1, 0x43, 0xef, 0x89, 0xfc, 0x6, 0x66 } }
-                #
-                UniGuid = [0xe0, 0xc5, 0x13, 0x89, 0xf6, 0x33, 0x86, 0x4d, 0x9b, 0xf1, 0x43, 0xef, 0x89, 0xfc, 0x6, 0x66]
-                UniGuid = [chr(ItemGuid) for ItemGuid in UniGuid]
-                fStringIO.write(''.join(UniGuid))            
-                UniValue = pack ('Q', int (Item[1], 16))
-                fStringIO.write (UniValue)
-            else:
-                #
-                # VFR binary offset in image.
-                # GUID + Offset
-                # { 0xd0bc7cb4, 0x6a47, 0x495f, { 0xaa, 0x11, 0x71, 0x7, 0x46, 0xda, 0x6, 0xa2 } };
-                #
-                VfrGuid = [0xb4, 0x7c, 0xbc, 0xd0, 0x47, 0x6a, 0x5f, 0x49, 0xaa, 0x11, 0x71, 0x7, 0x46, 0xda, 0x6, 0xa2]
-                VfrGuid = [chr(ItemGuid) for ItemGuid in VfrGuid]
-                fStringIO.write(''.join(VfrGuid))                   
-                type (Item[1]) 
-                VfrValue = pack ('Q', int (Item[1], 16))
-                fStringIO.write (VfrValue)
-        #
-        # write data into file.
-        #
-        try :  
-            fInputfile.write (fStringIO.getvalue())
-        except:
-            EdkLogger.error("build", FILE_WRITE_FAILURE, "Write data to file %s failed, please check whether the "
-                            "file been locked or using by other applications." %UniVfrOffsetFileName,None)
-
-        fStringIO.close ()
-        fInputfile.close ()
-        return OutputName
-
->>>>>>> c2a892d7
-    ## Create AsBuilt INF file the module
-    #
-    def CreateAsBuiltInf(self):
-        if self.IsAsBuiltInfCreated:
-            return
-            
-        # Skip the following code for EDK I inf
-        if self.AutoGenVersion < 0x00010005:
-            return
-            
-        # Skip the following code for libraries
-        if self.IsLibrary:
-            return
-            
-        # Skip the following code for modules with no source files
-        if self.SourceFileList == None or self.SourceFileList == []:
-            return
-
-        # Skip the following code for modules without any binary files
-        if self.BinaryFileList <> None and self.BinaryFileList <> []:
-            return
-            
-        ### TODO: How to handles mixed source and binary modules
-
-        # Find all DynamicEx and PatchableInModule PCDs used by this module and dependent libraries
-        # Also find all packages that the DynamicEx PCDs depend on
-        Pcds = []
-        PatchablePcds = {}
-<<<<<<< HEAD
-        Packages = []        
-=======
-        Packages = []
->>>>>>> c2a892d7
-        PcdCheckList = []
-        PcdTokenSpaceList = []
-        for Pcd in self.ModulePcdList + self.LibraryPcdList:
-            if Pcd.Type == TAB_PCDS_PATCHABLE_IN_MODULE:
-                PatchablePcds[Pcd.TokenCName] = Pcd
-                PcdCheckList.append((Pcd.TokenCName, Pcd.TokenSpaceGuidCName, 'PatchableInModule'))
-            elif Pcd.Type in GenC.gDynamicExPcd:
-                if Pcd not in Pcds:
-                    Pcds += [Pcd]
-                    PcdCheckList.append((Pcd.TokenCName, Pcd.TokenSpaceGuidCName, 'DynamicEx'))
-                    PcdCheckList.append((Pcd.TokenCName, Pcd.TokenSpaceGuidCName, 'Dynamic'))
-                    PcdTokenSpaceList.append(Pcd.TokenSpaceGuidCName)
-        GuidList = sdict()
-        GuidList.update(self.GuidList)
-        for TokenSpace in self.GetGuidsUsedByPcd():
-            # If token space is not referred by patch PCD or Ex PCD, remove the GUID from GUID list
-            # The GUIDs in GUIDs section should really be the GUIDs in source INF or referred by Ex an patch PCDs
-            if TokenSpace not in PcdTokenSpaceList and TokenSpace in GuidList:
-                GuidList.pop(TokenSpace)
-        CheckList = (GuidList, self.PpiList, self.ProtocolList, PcdCheckList)
-        for Package in self.DerivedPackageList:
-            if Package in Packages:
-                continue
-            BeChecked = (Package.Guids, Package.Ppis, Package.Protocols, Package.Pcds)
-            Found = False
-            for Index in range(len(BeChecked)):
-                for Item in CheckList[Index]:
-                    if Item in BeChecked[Index]:
-                        Packages += [Package]
-                        Found = True
-                        break
-                if Found: break
-
-        VfrPcds = self._GetPcdsMaybeUsedByVfr()
-        for Pkg in self.PlatformInfo.PackageList:
-            if Pkg in Packages:
-                continue
-            for VfrPcd in VfrPcds:
-                if ((VfrPcd.TokenCName, VfrPcd.TokenSpaceGuidCName, 'DynamicEx') in Pkg.Pcds or
-                    (VfrPcd.TokenCName, VfrPcd.TokenSpaceGuidCName, 'Dynamic') in Pkg.Pcds):
-                    Packages += [Pkg]
-                    break
-
-        ModuleType = self.ModuleType
-        if ModuleType == 'UEFI_DRIVER' and self.DepexGenerated:
-            ModuleType = 'DXE_DRIVER'
-
-        DriverType = ''
-        if self.PcdIsDriver != '':
-            DriverType = self.PcdIsDriver
-
-        Guid = self.Guid
-        MDefs = self.Module.Defines
-
-        AsBuiltInfDict = {
-          'module_name'                       : self.Name,
-          'module_guid'                       : Guid,
-          'module_module_type'                : ModuleType,
-          'module_version_string'             : [MDefs['VERSION_STRING']] if 'VERSION_STRING' in MDefs else [],
-          'pcd_is_driver_string'              : [],
-          'module_uefi_specification_version' : [],
-          'module_pi_specification_version'   : [],
-          'module_entry_point'                : self.Module.ModuleEntryPointList,
-          'module_unload_image'               : self.Module.ModuleUnloadImageList,
-          'module_constructor'                : self.Module.ConstructorList,
-          'module_destructor'                 : self.Module.DestructorList,
-          'module_shadow'                     : [MDefs['SHADOW']] if 'SHADOW' in MDefs else [],
-          'module_pci_vendor_id'              : [MDefs['PCI_VENDOR_ID']] if 'PCI_VENDOR_ID' in MDefs else [],
-          'module_pci_device_id'              : [MDefs['PCI_DEVICE_ID']] if 'PCI_DEVICE_ID' in MDefs else [],
-          'module_pci_class_code'             : [MDefs['PCI_CLASS_CODE']] if 'PCI_CLASS_CODE' in MDefs else [],
-          'module_pci_revision'               : [MDefs['PCI_REVISION']] if 'PCI_REVISION' in MDefs else [],
-          'module_build_number'               : [MDefs['BUILD_NUMBER']] if 'BUILD_NUMBER' in MDefs else [],
-          'module_spec'                       : [MDefs['SPEC']] if 'SPEC' in MDefs else [],
-          'module_uefi_hii_resource_section'  : [MDefs['UEFI_HII_RESOURCE_SECTION']] if 'UEFI_HII_RESOURCE_SECTION' in MDefs else [],
-          'module_uni_file'                   : [MDefs['MODULE_UNI_FILE']] if 'MODULE_UNI_FILE' in MDefs else [],
-          'module_arch'                       : self.Arch,
-          'package_item'                      : ['%s' % (Package.MetaFile.File.replace('\\', '/')) for Package in Packages],
-          'binary_item'                       : [],
-          'patchablepcd_item'                 : [],
-          'pcd_item'                          : [],
-          'protocol_item'                     : [],
-          'ppi_item'                          : [],
-          'guid_item'                         : [],
-          'flags_item'                        : [],
-          'libraryclasses_item'               : []
-        }
-
-        if self.AutoGenVersion > int(gInfSpecVersion, 0):
-            AsBuiltInfDict['module_inf_version'] = '0x%08x' % self.AutoGenVersion
-        else:
-            AsBuiltInfDict['module_inf_version'] = gInfSpecVersion
-
-        if DriverType:
-            AsBuiltInfDict['pcd_is_driver_string'] += [DriverType]
-
-        if 'UEFI_SPECIFICATION_VERSION' in self.Specification:
-          AsBuiltInfDict['module_uefi_specification_version'] += [self.Specification['UEFI_SPECIFICATION_VERSION']]
-        if 'PI_SPECIFICATION_VERSION' in self.Specification:
-          AsBuiltInfDict['module_pi_specification_version'] += [self.Specification['PI_SPECIFICATION_VERSION']]
-
-        OutputDir = self.OutputDir.replace('\\', '/').strip('/')
-        if self.ModuleType in ['BASE', 'USER_DEFINED']:
-          for Item in self.CodaTargetList:
-            File = Item.Target.Path.replace('\\', '/').strip('/').replace(OutputDir, '').strip('/')
-            if Item.Target.Ext.lower() == '.aml':
-              AsBuiltInfDict['binary_item'] += ['ASL|' + File]
-            elif Item.Target.Ext.lower() == '.acpi':
-              AsBuiltInfDict['binary_item'] += ['ACPI|' + File]
-            else:
-              AsBuiltInfDict['binary_item'] += ['BIN|' + File]
-        else:
-          for Item in self.CodaTargetList:
-            File = Item.Target.Path.replace('\\', '/').strip('/').replace(OutputDir, '').strip('/')
-            if Item.Target.Ext.lower() == '.efi':
-              AsBuiltInfDict['binary_item'] += ['PE32|' + self.Name + '.efi']
-            else:
-              AsBuiltInfDict['binary_item'] += ['BIN|' + File]
-          if self.DepexGenerated:
-            if self.ModuleType in ['PEIM']:
-              AsBuiltInfDict['binary_item'] += ['PEI_DEPEX|' + self.Name + '.depex']
-            if self.ModuleType in ['DXE_DRIVER', 'DXE_RUNTIME_DRIVER', 'DXE_SAL_DRIVER', 'UEFI_DRIVER']:
-              AsBuiltInfDict['binary_item'] += ['DXE_DEPEX|' + self.Name + '.depex']
-            if self.ModuleType in ['DXE_SMM_DRIVER']:
-              AsBuiltInfDict['binary_item'] += ['SMM_DEPEX|' + self.Name + '.depex']
-
-<<<<<<< HEAD
-=======
-        Bin = self._GenOffsetBin()
-        if Bin:
-            AsBuiltInfDict['binary_item'] += ['BIN|%s' % Bin]
-
->>>>>>> c2a892d7
-        for Root, Dirs, Files in os.walk(OutputDir):
-            for File in Files:
-                if File.lower().endswith('.pdb'):
-                    AsBuiltInfDict['binary_item'] += ['DISPOSABLE|' + File]
-        HeaderComments = self.Module.HeaderComments
-        StartPos = 0
-        for Index in range(len(HeaderComments)):
-            if HeaderComments[Index].find('@BinaryHeader') != -1:
-                HeaderComments[Index] = HeaderComments[Index].replace('@BinaryHeader', '@file')
-                StartPos = Index
-                break
-        AsBuiltInfDict['header_comments'] = '\n'.join(HeaderComments[StartPos:]).replace(':#', '://')
-        AsBuiltInfDict['tail_comments'] = '\n'.join(self.Module.TailComments)
-
-        GenList = [
-            (self.ProtocolList, self._ProtocolComments, 'protocol_item'),
-            (self.PpiList, self._PpiComments, 'ppi_item'),
-            (GuidList, self._GuidComments, 'guid_item')
-        ]
-        for Item in GenList:
-            for CName in Item[0]:
-                Comments = ''
-                if CName in Item[1]:
-                    Comments = '\n  '.join(Item[1][CName])
-                Entry = CName
-                if Comments:
-                    Entry = Comments + '\n  ' + CName
-                AsBuiltInfDict[Item[2]].append(Entry)
-        PatchList = parsePcdInfoFromMapFile(
-                            os.path.join(self.OutputDir, self.Name + '.map'),
-                            os.path.join(self.OutputDir, self.Name + '.efi')
-                        )
-        if PatchList:
-            for PatchPcd in PatchList:
-                if PatchPcd[0] not in PatchablePcds:
-                    continue
-                Pcd = PatchablePcds[PatchPcd[0]]
-                PcdValue = ''
-                if Pcd.DatumType != 'VOID*':
-                    HexFormat = '0x%02x'
-                    if Pcd.DatumType == 'UINT16':
-                        HexFormat = '0x%04x'
-                    elif Pcd.DatumType == 'UINT32':
-                        HexFormat = '0x%08x'
-                    elif Pcd.DatumType == 'UINT64':
-                        HexFormat = '0x%016x'
-                    PcdValue = HexFormat % int(Pcd.DefaultValue, 0)
-                else:
-                    if Pcd.MaxDatumSize == None or Pcd.MaxDatumSize == '':
-                        EdkLogger.error("build", AUTOGEN_ERROR,
-                                        "Unknown [MaxDatumSize] of PCD [%s.%s]" % (Pcd.TokenSpaceGuidCName, Pcd.TokenCName)
-                                        )
-                    ArraySize = int(Pcd.MaxDatumSize, 0)
-                    PcdValue = Pcd.DefaultValue
-                    if PcdValue[0] != '{':
-                        Unicode = False
-                        if PcdValue[0] == 'L':
-                            Unicode = True
-                        PcdValue = PcdValue.lstrip('L')
-                        PcdValue = eval(PcdValue)
-                        NewValue = '{'
-                        for Index in range(0, len(PcdValue)):
-                            if Unicode:
-                                CharVal = ord(PcdValue[Index])
-                                NewValue = NewValue + '0x%02x' % (CharVal & 0x00FF) + ', ' \
-                                        + '0x%02x' % (CharVal >> 8) + ', '
-                            else:
-                                NewValue = NewValue + '0x%02x' % (ord(PcdValue[Index]) % 0x100) + ', '
-                        Padding = '0x00, '
-                        if Unicode:
-                            Padding = Padding * 2
-                            ArraySize = ArraySize / 2
-                        if ArraySize < (len(PcdValue) + 1):
-                            EdkLogger.error("build", AUTOGEN_ERROR,
-                                            "The maximum size of VOID* type PCD '%s.%s' is less than its actual size occupied." % (Pcd.TokenSpaceGuidCName, Pcd.TokenCName)
-                                            )
-                        if ArraySize > len(PcdValue) + 1:
-                            NewValue = NewValue + Padding * (ArraySize - len(PcdValue) - 1)
-                        PcdValue = NewValue + Padding.strip().rstrip(',') + '}'
-                    elif len(PcdValue.split(',')) <= ArraySize:
-                        PcdValue = PcdValue.rstrip('}') + ', 0x00' * (ArraySize - len(PcdValue.split(',')))
-                        PcdValue += '}'
-                    else:
-                        EdkLogger.error("build", AUTOGEN_ERROR,
-                                        "The maximum size of VOID* type PCD '%s.%s' is less than its actual size occupied." % (Pcd.TokenSpaceGuidCName, Pcd.TokenCName)
-                                        )
-                PcdItem = '%s.%s|%s|0x%X' % \
-                    (Pcd.TokenSpaceGuidCName, Pcd.TokenCName, PcdValue, PatchPcd[1])
-                PcdComments = ''
-                if (Pcd.TokenSpaceGuidCName, Pcd.TokenCName) in self._PcdComments:
-                    PcdComments = '\n  '.join(self._PcdComments[Pcd.TokenSpaceGuidCName, Pcd.TokenCName])
-                if PcdComments:
-                    PcdItem = PcdComments + '\n  ' + PcdItem
-                AsBuiltInfDict['patchablepcd_item'].append(PcdItem)
-
-        HiiPcds = []
-        for Pcd in Pcds + VfrPcds:
-            PcdComments = ''
-            PcdCommentList = []
-            HiiInfo = ''
-            SkuId = ''
-            if Pcd.Type == TAB_PCDS_DYNAMIC_EX_HII:
-                for SkuName in Pcd.SkuInfoList:
-                    SkuInfo = Pcd.SkuInfoList[SkuName]
-                    SkuId = SkuInfo.SkuId
-                    HiiInfo = '## %s|%s|%s' % (SkuInfo.VariableName, SkuInfo.VariableGuid, SkuInfo.VariableOffset)
-                    break
-            if SkuId:
-                #
-                # Don't generate duplicated HII PCD
-                #
-                if (SkuId, Pcd.TokenSpaceGuidCName, Pcd.TokenCName) in HiiPcds:
-                    continue
-                else:
-                    HiiPcds.append((SkuId, Pcd.TokenSpaceGuidCName, Pcd.TokenCName))
-            if (Pcd.TokenSpaceGuidCName, Pcd.TokenCName) in self._PcdComments:
-                PcdCommentList = self._PcdComments[Pcd.TokenSpaceGuidCName, Pcd.TokenCName][:]
-            if HiiInfo:
-                UsageIndex = -1
-                UsageStr = ''
-                for Index, Comment in enumerate(PcdCommentList):
-                    for Usage in UsageList:
-                        if Comment.find(Usage) != -1:
-                            UsageStr = Usage
-                            UsageIndex = Index
-                            break
-                if UsageIndex != -1:
-                    PcdCommentList[UsageIndex] = '## %s %s %s' % (UsageStr, HiiInfo, PcdCommentList[UsageIndex].replace(UsageStr, '')) 
-                else:
-                    PcdCommentList.append('## UNDEFINED ' + HiiInfo)
-            PcdComments = '\n  '.join(PcdCommentList)
-            PcdEntry = Pcd.TokenSpaceGuidCName + '.' + Pcd.TokenCName
-            if PcdComments:
-                PcdEntry = PcdComments + '\n  ' + PcdEntry
-            AsBuiltInfDict['pcd_item'] += [PcdEntry]
-        for Item in self.BuildOption:
-          if 'FLAGS' in self.BuildOption[Item]:
-            AsBuiltInfDict['flags_item'] += ['%s:%s_%s_%s_%s_FLAGS = %s' % (self.ToolChainFamily, self.BuildTarget, self.ToolChain, self.Arch, Item, self.BuildOption[Item]['FLAGS'].strip())]
-
-        # Generated LibraryClasses section in comments.
-        for Library in self.LibraryAutoGenList:
-            AsBuiltInfDict['libraryclasses_item'] += [Library.MetaFile.File.replace('\\', '/')]
-        
-        # Generated depex expression section in comments.
-        AsBuiltInfDict['depexsection_item'] = ''
-        DepexExpresion = self._GetDepexExpresionString()
-        if DepexExpresion:
-            AsBuiltInfDict['depexsection_item'] = DepexExpresion
-        
-        AsBuiltInf = TemplateString()
-        AsBuiltInf.Append(gAsBuiltInfHeaderString.Replace(AsBuiltInfDict))
-        
-        SaveFileOnChange(os.path.join(self.OutputDir, self.Name + '.inf'), str(AsBuiltInf), False)
-        
-        self.IsAsBuiltInfCreated = True
-        
-    ## Create makefile for the module and its dependent libraries
-    #
-    #   @param      CreateLibraryMakeFile   Flag indicating if or not the makefiles of
-    #                                       dependent libraries will be created
-    #
-    def CreateMakeFile(self, CreateLibraryMakeFile=True):
-        # Ignore generating makefile when it is a binary module
-        if self.IsBinaryModule:
-            return
-
-        if self.IsMakeFileCreated:
-            return
-
-        if not self.IsLibrary and CreateLibraryMakeFile:
-            for LibraryAutoGen in self.LibraryAutoGenList:
-                LibraryAutoGen.CreateMakeFile()
-
-        if len(self.CustomMakefile) == 0:
-            Makefile = GenMake.ModuleMakefile(self)
-        else:
-            Makefile = GenMake.CustomMakefile(self)
-        if Makefile.Generate():
-            EdkLogger.debug(EdkLogger.DEBUG_9, "Generated makefile for module %s [%s]" %
-                            (self.Name, self.Arch))
-        else:
-            EdkLogger.debug(EdkLogger.DEBUG_9, "Skipped the generation of makefile for module %s [%s]" %
-                            (self.Name, self.Arch))
-
-        self.IsMakeFileCreated = True
-
-    def CopyBinaryFiles(self):
-        for File in self.Module.Binaries:
-            SrcPath = File.Path
-            DstPath = os.path.join(self.OutputDir , os.path.basename(SrcPath))
-            CopyLongFilePath(SrcPath, DstPath)
-    ## Create autogen code for the module and its dependent libraries
-    #
-    #   @param      CreateLibraryCodeFile   Flag indicating if or not the code of
-    #                                       dependent libraries will be created
-    #
-    def CreateCodeFile(self, CreateLibraryCodeFile=True):
-        if self.IsCodeFileCreated:
-            return
-
-        # Need to generate PcdDatabase even PcdDriver is binarymodule
-        if self.IsBinaryModule and self.PcdIsDriver != '':
-            CreatePcdDatabaseCode(self, TemplateString(), TemplateString())
-            return
-        if self.IsBinaryModule:
-            if self.IsLibrary:
-                self.CopyBinaryFiles()
-            return
-
-        if not self.IsLibrary and CreateLibraryCodeFile:
-            for LibraryAutoGen in self.LibraryAutoGenList:
-                LibraryAutoGen.CreateCodeFile()
-
-        AutoGenList = []
-        IgoredAutoGenList = []
-
-        for File in self.AutoGenFileList:
-            if GenC.Generate(File.Path, self.AutoGenFileList[File], File.IsBinary):
-                #Ignore Edk AutoGen.c
-                if self.AutoGenVersion < 0x00010005 and File.Name == 'AutoGen.c':
-                        continue
-
-                AutoGenList.append(str(File))
-            else:
-                IgoredAutoGenList.append(str(File))
-
-        # Skip the following code for EDK I inf
-        if self.AutoGenVersion < 0x00010005:
-            return
-
-        for ModuleType in self.DepexList:
-            # Ignore empty [depex] section or [depex] section for "USER_DEFINED" module
-            if len(self.DepexList[ModuleType]) == 0 or ModuleType == "USER_DEFINED":
-                continue
-
-            Dpx = GenDepex.DependencyExpression(self.DepexList[ModuleType], ModuleType, True)
-            DpxFile = gAutoGenDepexFileName % {"module_name" : self.Name}
-
-            if len(Dpx.PostfixNotation) <> 0:
-                self.DepexGenerated = True
-
-            if Dpx.Generate(path.join(self.OutputDir, DpxFile)):
-                AutoGenList.append(str(DpxFile))
-            else:
-                IgoredAutoGenList.append(str(DpxFile))
-
-        if IgoredAutoGenList == []:
-            EdkLogger.debug(EdkLogger.DEBUG_9, "Generated [%s] files for module %s [%s]" %
-                            (" ".join(AutoGenList), self.Name, self.Arch))
-        elif AutoGenList == []:
-            EdkLogger.debug(EdkLogger.DEBUG_9, "Skipped the generation of [%s] files for module %s [%s]" %
-                            (" ".join(IgoredAutoGenList), self.Name, self.Arch))
-        else:
-            EdkLogger.debug(EdkLogger.DEBUG_9, "Generated [%s] (skipped %s) files for module %s [%s]" %
-                            (" ".join(AutoGenList), " ".join(IgoredAutoGenList), self.Name, self.Arch))
-
-        self.IsCodeFileCreated = True
-        return AutoGenList
-
-    ## Summarize the ModuleAutoGen objects of all libraries used by this module
-    def _GetLibraryAutoGenList(self):
-        if self._LibraryAutoGenList == None:
-            self._LibraryAutoGenList = []
-            for Library in self.DependentLibraryList:
-                La = ModuleAutoGen(
-                        self.Workspace,
-                        Library.MetaFile,
-                        self.BuildTarget,
-                        self.ToolChain,
-                        self.Arch,
-                        self.PlatformInfo.MetaFile
-                        )
-                if La not in self._LibraryAutoGenList:
-                    self._LibraryAutoGenList.append(La)
-                    for Lib in La.CodaTargetList:
-                        self._ApplyBuildRule(Lib.Target, TAB_UNKNOWN_FILE)
-        return self._LibraryAutoGenList
-
-    Module          = property(_GetModule)
-    Name            = property(_GetBaseName)
-    Guid            = property(_GetGuid)
-    Version         = property(_GetVersion)
-    ModuleType      = property(_GetModuleType)
-    ComponentType   = property(_GetComponentType)
-    BuildType       = property(_GetBuildType)
-    PcdIsDriver     = property(_GetPcdIsDriver)
-    AutoGenVersion  = property(_GetAutoGenVersion)
-    Macros          = property(_GetMacros)
-    Specification   = property(_GetSpecification)
-
-    IsLibrary       = property(_IsLibrary)
-    IsBinaryModule  = property(_IsBinaryModule)
-    BuildDir        = property(_GetBuildDir)
-    OutputDir       = property(_GetOutputDir)
-    DebugDir        = property(_GetDebugDir)
-    MakeFileDir     = property(_GetMakeFileDir)
-    CustomMakefile  = property(_GetCustomMakefile)
-
-    IncludePathList = property(_GetIncludePathList)
-    AutoGenFileList = property(_GetAutoGenFileList)
-    UnicodeFileList = property(_GetUnicodeFileList)
-    SourceFileList  = property(_GetSourceFileList)
-    BinaryFileList  = property(_GetBinaryFiles) # FileType : [File List]
-    Targets         = property(_GetTargets)
-    IntroTargetList = property(_GetIntroTargetList)
-    CodaTargetList  = property(_GetFinalTargetList)
-    FileTypes       = property(_GetFileTypes)
-    BuildRules      = property(_GetBuildRules)
-
-    DependentPackageList    = property(_GetDependentPackageList)
-    DependentLibraryList    = property(_GetLibraryList)
-    LibraryAutoGenList      = property(_GetLibraryAutoGenList)
-    DerivedPackageList      = property(_GetDerivedPackageList)
-
-    ModulePcdList           = property(_GetModulePcdList)
-    LibraryPcdList          = property(_GetLibraryPcdList)
-    GuidList                = property(_GetGuidList)
-    ProtocolList            = property(_GetProtocolList)
-    PpiList                 = property(_GetPpiList)
-    DepexList               = property(_GetDepexTokenList)
-    DxsFile                 = property(_GetDxsFile)
-    DepexExpressionList     = property(_GetDepexExpressionTokenList)
-    BuildOption             = property(_GetModuleBuildOption)
-    BuildOptionIncPathList  = property(_GetBuildOptionIncPathList)
-    BuildCommand            = property(_GetBuildCommand)
-    
-    FixedAtBuildPcds         = property(_GetFixedAtBuildPcds)
-
-# This acts like the main() function for the script, unless it is 'import'ed into another script.
-if __name__ == '__main__':
-    pass
-
+## @file
+# Generate AutoGen.h, AutoGen.c and *.depex files
+#
+# Copyright (c) 2007 - 2015, Intel Corporation. All rights reserved.<BR>
+# This program and the accompanying materials
+# are licensed and made available under the terms and conditions of the BSD License
+# which accompanies this distribution.  The full text of the license may be found at
+# http://opensource.org/licenses/bsd-license.php
+#
+# THE PROGRAM IS DISTRIBUTED UNDER THE BSD LICENSE ON AN "AS IS" BASIS,
+# WITHOUT WARRANTIES OR REPRESENTATIONS OF ANY KIND, EITHER EXPRESS OR IMPLIED.
+#
+
+## Import Modules
+#
+import Common.LongFilePathOs as os
+import re
+import os.path as path
+import copy
+import uuid
+
+import GenC
+import GenMake
+import GenDepex
+from StringIO import StringIO
+
+from StrGather import *
+from BuildEngine import BuildRule
+
+from Common.LongFilePathSupport import CopyLongFilePath
+from Common.BuildToolError import *
+from Common.DataType import *
+from Common.Misc import *
+from Common.String import *
+import Common.GlobalData as GlobalData
+from GenFds.FdfParser import *
+from CommonDataClass.CommonClass import SkuInfoClass
+from Workspace.BuildClassObject import *
+from GenPatchPcdTable.GenPatchPcdTable import parsePcdInfoFromMapFile
+import Common.VpdInfoFile as VpdInfoFile
+from GenPcdDb import CreatePcdDatabaseCode
+from Workspace.MetaFileCommentParser import UsageList
+from Common.MultipleWorkspace import MultipleWorkspace as mws
+import InfSectionParser
+
+## Regular expression for splitting Dependency Expression string into tokens
+gDepexTokenPattern = re.compile("(\(|\)|\w+| \S+\.inf)")
+
+#
+# Match name = variable
+#
+gEfiVarStoreNamePattern = re.compile("\s*name\s*=\s*(\w+)")
+#
+# The format of guid in efivarstore statement likes following and must be correct:
+# guid = {0xA04A27f4, 0xDF00, 0x4D42, {0xB5, 0x52, 0x39, 0x51, 0x13, 0x02, 0x11, 0x3D}}
+#
+gEfiVarStoreGuidPattern = re.compile("\s*guid\s*=\s*({.*?{.*?}\s*})")
+
+## Mapping Makefile type
+gMakeTypeMap = {"MSFT":"nmake", "GCC":"gmake"}
+
+
+## Build rule configuration file
+gDefaultBuildRuleFile = 'Conf/build_rule.txt'
+
+## Build rule default version
+AutoGenReqBuildRuleVerNum = "0.1"
+
+## default file name for AutoGen
+gAutoGenCodeFileName = "AutoGen.c"
+gAutoGenHeaderFileName = "AutoGen.h"
+gAutoGenStringFileName = "%(module_name)sStrDefs.h"
+gAutoGenStringFormFileName = "%(module_name)sStrDefs.hpk"
+gAutoGenDepexFileName = "%(module_name)s.depex"
+
+gInfSpecVersion = "0x00010017"
+
+#
+# Template string to generic AsBuilt INF
+#
+gAsBuiltInfHeaderString = TemplateString("""${header_comments}
+
+# DO NOT EDIT
+# FILE auto-generated
+
+[Defines]
+  INF_VERSION                = ${module_inf_version}
+  BASE_NAME                  = ${module_name}
+  FILE_GUID                  = ${module_guid}
+  MODULE_TYPE                = ${module_module_type}${BEGIN}
+  VERSION_STRING             = ${module_version_string}${END}${BEGIN}
+  PCD_IS_DRIVER              = ${pcd_is_driver_string}${END}${BEGIN}
+  UEFI_SPECIFICATION_VERSION = ${module_uefi_specification_version}${END}${BEGIN}
+  PI_SPECIFICATION_VERSION   = ${module_pi_specification_version}${END}${BEGIN}
+  ENTRY_POINT                = ${module_entry_point}${END}${BEGIN}
+  UNLOAD_IMAGE               = ${module_unload_image}${END}${BEGIN}
+  CONSTRUCTOR                = ${module_constructor}${END}${BEGIN}
+  DESTRUCTOR                 = ${module_destructor}${END}${BEGIN}
+  SHADOW                     = ${module_shadow}${END}${BEGIN}
+  PCI_VENDOR_ID              = ${module_pci_vendor_id}${END}${BEGIN}
+  PCI_DEVICE_ID              = ${module_pci_device_id}${END}${BEGIN}
+  PCI_CLASS_CODE             = ${module_pci_class_code}${END}${BEGIN}
+  PCI_REVISION               = ${module_pci_revision}${END}${BEGIN}
+  BUILD_NUMBER               = ${module_build_number}${END}${BEGIN}
+  SPEC                       = ${module_spec}${END}${BEGIN}
+  UEFI_HII_RESOURCE_SECTION  = ${module_uefi_hii_resource_section}${END}${BEGIN}
+  MODULE_UNI_FILE            = ${module_uni_file}${END}
+
+[Packages.${module_arch}]${BEGIN}
+  ${package_item}${END}
+
+[Binaries.${module_arch}]${BEGIN}
+  ${binary_item}${END}
+
+[PatchPcd.${module_arch}]${BEGIN}
+  ${patchablepcd_item}
+${END}
+
+[Protocols.${module_arch}]${BEGIN}
+  ${protocol_item}
+${END}
+
+[Ppis.${module_arch}]${BEGIN}
+  ${ppi_item}
+${END}
+
+[Guids.${module_arch}]${BEGIN}
+  ${guid_item}
+${END}
+
+[PcdEx.${module_arch}]${BEGIN}
+  ${pcd_item}
+${END}
+
+[LibraryClasses.${module_arch}]
+## @LIB_INSTANCES${BEGIN}
+#  ${libraryclasses_item}${END}
+
+${depexsection_item}
+
+${tail_comments}
+
+[BuildOptions.${module_arch}]
+## @AsBuilt${BEGIN}
+##   ${flags_item}${END}
+""")
+
+## Base class for AutoGen
+#
+#   This class just implements the cache mechanism of AutoGen objects.
+#
+class AutoGen(object):
+    # database to maintain the objects of xxxAutoGen
+    _CACHE_ = {}    # (BuildTarget, ToolChain) : {ARCH : {platform file: AutoGen object}}}
+
+    ## Factory method
+    #
+    #   @param  Class           class object of real AutoGen class
+    #                           (WorkspaceAutoGen, ModuleAutoGen or PlatformAutoGen)
+    #   @param  Workspace       Workspace directory or WorkspaceAutoGen object
+    #   @param  MetaFile        The path of meta file
+    #   @param  Target          Build target
+    #   @param  Toolchain       Tool chain name
+    #   @param  Arch            Target arch
+    #   @param  *args           The specific class related parameters
+    #   @param  **kwargs        The specific class related dict parameters
+    #
+    def __new__(Class, Workspace, MetaFile, Target, Toolchain, Arch, *args, **kwargs):
+        # check if the object has been created
+        Key = (Target, Toolchain)
+        if Key not in Class._CACHE_ or Arch not in Class._CACHE_[Key] \
+           or MetaFile not in Class._CACHE_[Key][Arch]:
+            AutoGenObject = super(AutoGen, Class).__new__(Class)
+            # call real constructor
+            if not AutoGenObject._Init(Workspace, MetaFile, Target, Toolchain, Arch, *args, **kwargs):
+                return None
+            if Key not in Class._CACHE_:
+                Class._CACHE_[Key] = {}
+            if Arch not in Class._CACHE_[Key]:
+                Class._CACHE_[Key][Arch] = {}
+            Class._CACHE_[Key][Arch][MetaFile] = AutoGenObject
+        else:
+            AutoGenObject = Class._CACHE_[Key][Arch][MetaFile]
+
+        return AutoGenObject
+
+    ## hash() operator
+    #
+    #  The file path of platform file will be used to represent hash value of this object
+    #
+    #   @retval int     Hash value of the file path of platform file
+    #
+    def __hash__(self):
+        return hash(self.MetaFile)
+
+    ## str() operator
+    #
+    #  The file path of platform file will be used to represent this object
+    #
+    #   @retval string  String of platform file path
+    #
+    def __str__(self):
+        return str(self.MetaFile)
+
+    ## "==" operator
+    def __eq__(self, Other):
+        return Other and self.MetaFile == Other
+
+## Workspace AutoGen class
+#
+#   This class is used mainly to control the whole platform build for different
+# architecture. This class will generate top level makefile.
+#
+class WorkspaceAutoGen(AutoGen):
+    ## Real constructor of WorkspaceAutoGen
+    #
+    # This method behaves the same as __init__ except that it needs explicit invoke
+    # (in super class's __new__ method)
+    #
+    #   @param  WorkspaceDir            Root directory of workspace
+    #   @param  ActivePlatform          Meta-file of active platform
+    #   @param  Target                  Build target
+    #   @param  Toolchain               Tool chain name
+    #   @param  ArchList                List of architecture of current build
+    #   @param  MetaFileDb              Database containing meta-files
+    #   @param  BuildConfig             Configuration of build
+    #   @param  ToolDefinition          Tool chain definitions
+    #   @param  FlashDefinitionFile     File of flash definition
+    #   @param  Fds                     FD list to be generated
+    #   @param  Fvs                     FV list to be generated
+    #   @param  Caps                    Capsule list to be generated
+    #   @param  SkuId                   SKU id from command line
+    #
+    def _Init(self, WorkspaceDir, ActivePlatform, Target, Toolchain, ArchList, MetaFileDb,
+              BuildConfig, ToolDefinition, FlashDefinitionFile='', Fds=None, Fvs=None, Caps=None, SkuId='', UniFlag=None,
+              Progress=None, BuildModule=None):
+        if Fds is None:
+            Fds = []
+        if Fvs is None:
+            Fvs = []
+        if Caps is None:
+            Caps = []
+        self.BuildDatabase  = MetaFileDb
+        self.MetaFile       = ActivePlatform
+        self.WorkspaceDir   = WorkspaceDir
+        self.Platform       = self.BuildDatabase[self.MetaFile, 'COMMON', Target, Toolchain]
+        GlobalData.gActivePlatform = self.Platform
+        self.BuildTarget    = Target
+        self.ToolChain      = Toolchain
+        self.ArchList       = ArchList
+        self.SkuId          = SkuId
+        self.UniFlag        = UniFlag
+
+        self.TargetTxt      = BuildConfig
+        self.ToolDef        = ToolDefinition
+        self.FdfFile        = FlashDefinitionFile
+        self.FdTargetList   = Fds
+        self.FvTargetList   = Fvs
+        self.CapTargetList  = Caps
+        self.AutoGenObjectList = []
+
+        # there's many relative directory operations, so ...
+        os.chdir(self.WorkspaceDir)
+
+        #
+        # Merge Arch
+        #
+        if not self.ArchList:
+            ArchList = set(self.Platform.SupArchList)
+        else:
+            ArchList = set(self.ArchList) & set(self.Platform.SupArchList)
+        if not ArchList:
+            EdkLogger.error("build", PARAMETER_INVALID,
+                            ExtraData = "Invalid ARCH specified. [Valid ARCH: %s]" % (" ".join(self.Platform.SupArchList)))
+        elif self.ArchList and len(ArchList) != len(self.ArchList):
+            SkippedArchList = set(self.ArchList).symmetric_difference(set(self.Platform.SupArchList))
+            EdkLogger.verbose("\nArch [%s] is ignored because the platform supports [%s] only!"
+                              % (" ".join(SkippedArchList), " ".join(self.Platform.SupArchList)))
+        self.ArchList = tuple(ArchList)
+
+        # Validate build target
+        if self.BuildTarget not in self.Platform.BuildTargets:
+            EdkLogger.error("build", PARAMETER_INVALID,
+                            ExtraData="Build target [%s] is not supported by the platform. [Valid target: %s]"
+                                      % (self.BuildTarget, " ".join(self.Platform.BuildTargets)))
+
+        
+        # parse FDF file to get PCDs in it, if any
+        if not self.FdfFile:
+            self.FdfFile = self.Platform.FlashDefinition
+
+        EdkLogger.info("")
+        if self.ArchList:
+            EdkLogger.info('%-16s = %s' % ("Architecture(s)", ' '.join(self.ArchList)))
+        EdkLogger.info('%-16s = %s' % ("Build target", self.BuildTarget))
+        EdkLogger.info('%-16s = %s' % ("Toolchain", self.ToolChain))
+
+        EdkLogger.info('\n%-24s = %s' % ("Active Platform", self.Platform))
+        if BuildModule:
+            EdkLogger.info('%-24s = %s' % ("Active Module", BuildModule))
+
+        if self.FdfFile:
+            EdkLogger.info('%-24s = %s' % ("Flash Image Definition", self.FdfFile))
+
+        EdkLogger.verbose("\nFLASH_DEFINITION = %s" % self.FdfFile)
+
+        if Progress:
+            Progress.Start("\nProcessing meta-data")
+
+        if self.FdfFile:
+            #
+            # Mark now build in AutoGen Phase
+            #
+            GlobalData.gAutoGenPhase = True
+            Fdf = FdfParser(self.FdfFile.Path)
+            Fdf.ParseFile()
+            GlobalData.gFdfParser = Fdf
+            GlobalData.gAutoGenPhase = False
+            PcdSet = Fdf.Profile.PcdDict
+            ModuleList = Fdf.Profile.InfList
+            self.FdfProfile = Fdf.Profile
+            for fvname in self.FvTargetList:
+                if fvname.upper() not in self.FdfProfile.FvDict:
+                    EdkLogger.error("build", OPTION_VALUE_INVALID,
+                                    "No such an FV in FDF file: %s" % fvname)
+        else:
+            PcdSet = {}
+            ModuleList = []
+            self.FdfProfile = None
+            if self.FdTargetList:
+                EdkLogger.info("No flash definition file found. FD [%s] will be ignored." % " ".join(self.FdTargetList))
+                self.FdTargetList = []
+            if self.FvTargetList:
+                EdkLogger.info("No flash definition file found. FV [%s] will be ignored." % " ".join(self.FvTargetList))
+                self.FvTargetList = []
+            if self.CapTargetList:
+                EdkLogger.info("No flash definition file found. Capsule [%s] will be ignored." % " ".join(self.CapTargetList))
+                self.CapTargetList = []
+
+        # apply SKU and inject PCDs from Flash Definition file
+        for Arch in self.ArchList:
+            Platform = self.BuildDatabase[self.MetaFile, Arch, Target, Toolchain]
+
+            DecPcds = {}
+            DecPcdsKey = set()
+            PGen = PlatformAutoGen(self, self.MetaFile, Target, Toolchain, Arch)
+            #Collect package set information from INF of FDF
+            PkgSet = set()
+            for Inf in ModuleList:
+                ModuleFile = PathClass(NormPath(Inf), GlobalData.gWorkspace, Arch)
+                if ModuleFile in Platform.Modules:
+                    continue
+                ModuleData = self.BuildDatabase[ModuleFile, Arch, Target, Toolchain]
+                PkgSet.update(ModuleData.Packages)
+            Pkgs = list(PkgSet) + list(PGen.PackageList)
+            for Pkg in Pkgs:
+                for Pcd in Pkg.Pcds:
+                    DecPcds[Pcd[0], Pcd[1]] = Pkg.Pcds[Pcd]
+                    DecPcdsKey.add((Pcd[0], Pcd[1], Pcd[2]))
+
+            Platform.SkuName = self.SkuId
+            for Name, Guid in PcdSet:
+                if (Name, Guid) not in DecPcds:
+                    EdkLogger.error(
+                        'build',
+                        PARSER_ERROR,
+                        "PCD (%s.%s) used in FDF is not declared in DEC files." % (Guid, Name),
+                        File = self.FdfProfile.PcdFileLineDict[Name, Guid][0],
+                        Line = self.FdfProfile.PcdFileLineDict[Name, Guid][1]
+                    )
+                else:
+                    # Check whether Dynamic or DynamicEx PCD used in FDF file. If used, build break and give a error message.
+                    if (Name, Guid, TAB_PCDS_FIXED_AT_BUILD) in DecPcdsKey \
+                        or (Name, Guid, TAB_PCDS_PATCHABLE_IN_MODULE) in DecPcdsKey \
+                        or (Name, Guid, TAB_PCDS_FEATURE_FLAG) in DecPcdsKey:
+                        Platform.AddPcd(Name, Guid, PcdSet[Name, Guid])
+                        continue
+                    elif (Name, Guid, TAB_PCDS_DYNAMIC) in DecPcdsKey or (Name, Guid, TAB_PCDS_DYNAMIC_EX) in DecPcdsKey:
+                        EdkLogger.error(
+                                'build',
+                                PARSER_ERROR,
+                                "Using Dynamic or DynamicEx type of PCD [%s.%s] in FDF file is not allowed." % (Guid, Name),
+                                File = self.FdfProfile.PcdFileLineDict[Name, Guid][0],
+                                Line = self.FdfProfile.PcdFileLineDict[Name, Guid][1]
+                        )
+
+            Pa = PlatformAutoGen(self, self.MetaFile, Target, Toolchain, Arch)
+            #
+            # Explicitly collect platform's dynamic PCDs
+            #
+            Pa.CollectPlatformDynamicPcds()
+            Pa.CollectFixedAtBuildPcds()
+            self.AutoGenObjectList.append(Pa)
+
+        #
+        # Check PCDs token value conflict in each DEC file.
+        #
+        self._CheckAllPcdsTokenValueConflict()
+
+        #
+        # Check PCD type and definition between DSC and DEC
+        #
+        self._CheckPcdDefineAndType()
+
+#         if self.FdfFile:
+#             self._CheckDuplicateInFV(Fdf)
+
+        self._BuildDir = None
+        self._FvDir = None
+        self._MakeFileDir = None
+        self._BuildCommand = None
+
+        return True
+
+    ## _CheckDuplicateInFV() method
+    #
+    # Check whether there is duplicate modules/files exist in FV section. 
+    # The check base on the file GUID;
+    #
+    def _CheckDuplicateInFV(self, Fdf):
+        for Fv in Fdf.Profile.FvDict:
+            _GuidDict = {}
+            for FfsFile in Fdf.Profile.FvDict[Fv].FfsList:
+                if FfsFile.InfFileName and FfsFile.NameGuid == None:
+                    #
+                    # Get INF file GUID
+                    #
+                    InfFoundFlag = False
+                    for Pa in self.AutoGenObjectList:
+                        if InfFoundFlag:
+                            break
+                        for Module in Pa.ModuleAutoGenList:
+                            if path.normpath(Module.MetaFile.File) == path.normpath(FfsFile.InfFileName):
+                                InfFoundFlag = True
+                                if not Module.Guid.upper() in _GuidDict.keys():
+                                    _GuidDict[Module.Guid.upper()] = FfsFile
+                                    break
+                                else:
+                                    EdkLogger.error("build",
+                                                    FORMAT_INVALID,
+                                                    "Duplicate GUID found for these lines: Line %d: %s and Line %d: %s. GUID: %s" % (FfsFile.CurrentLineNum,
+                                                                                                                                   FfsFile.CurrentLineContent,
+                                                                                                                                   _GuidDict[Module.Guid.upper()].CurrentLineNum,
+                                                                                                                                   _GuidDict[Module.Guid.upper()].CurrentLineContent,
+                                                                                                                                   Module.Guid.upper()),
+                                                    ExtraData=self.FdfFile)
+                    #
+                    # Some INF files not have entity in DSC file. 
+                    #
+                    if not InfFoundFlag:
+                        if FfsFile.InfFileName.find('$') == -1:
+                            InfPath = NormPath(FfsFile.InfFileName)
+                            if not os.path.exists(InfPath):
+                                EdkLogger.error('build', GENFDS_ERROR, "Non-existant Module %s !" % (FfsFile.InfFileName))
+
+                            PathClassObj = PathClass(FfsFile.InfFileName, self.WorkspaceDir)
+                            #
+                            # Here we just need to get FILE_GUID from INF file, use 'COMMON' as ARCH attribute. and use 
+                            # BuildObject from one of AutoGenObjectList is enough.
+                            #
+                            InfObj = self.AutoGenObjectList[0].BuildDatabase.WorkspaceDb.BuildObject[PathClassObj, 'COMMON', self.BuildTarget, self.ToolChain]
+                            if not InfObj.Guid.upper() in _GuidDict.keys():
+                                _GuidDict[InfObj.Guid.upper()] = FfsFile
+                            else:
+                                EdkLogger.error("build",
+                                                FORMAT_INVALID,
+                                                "Duplicate GUID found for these lines: Line %d: %s and Line %d: %s. GUID: %s" % (FfsFile.CurrentLineNum,
+                                                                                                                               FfsFile.CurrentLineContent,
+                                                                                                                               _GuidDict[InfObj.Guid.upper()].CurrentLineNum,
+                                                                                                                               _GuidDict[InfObj.Guid.upper()].CurrentLineContent,
+                                                                                                                               InfObj.Guid.upper()),
+                                                ExtraData=self.FdfFile)
+                        InfFoundFlag = False
+
+                if FfsFile.NameGuid != None:
+                    _CheckPCDAsGuidPattern = re.compile("^PCD\(.+\..+\)$")
+
+                    #
+                    # If the NameGuid reference a PCD name. 
+                    # The style must match: PCD(xxxx.yyy)
+                    #
+                    if _CheckPCDAsGuidPattern.match(FfsFile.NameGuid):
+                        #
+                        # Replace the PCD value.
+                        #
+                        _PcdName = FfsFile.NameGuid.lstrip("PCD(").rstrip(")")
+                        PcdFoundFlag = False
+                        for Pa in self.AutoGenObjectList:
+                            if not PcdFoundFlag:
+                                for PcdItem in Pa.AllPcdList:
+                                    if (PcdItem.TokenSpaceGuidCName + "." + PcdItem.TokenCName) == _PcdName:
+                                        #
+                                        # First convert from CFormatGuid to GUID string
+                                        #
+                                        _PcdGuidString = GuidStructureStringToGuidString(PcdItem.DefaultValue)
+
+                                        if not _PcdGuidString:
+                                            #
+                                            # Then try Byte array.
+                                            #
+                                            _PcdGuidString = GuidStructureByteArrayToGuidString(PcdItem.DefaultValue)
+
+                                        if not _PcdGuidString:
+                                            #
+                                            # Not Byte array or CFormat GUID, raise error.
+                                            #
+                                            EdkLogger.error("build",
+                                                            FORMAT_INVALID,
+                                                            "The format of PCD value is incorrect. PCD: %s , Value: %s\n" % (_PcdName, PcdItem.DefaultValue),
+                                                            ExtraData=self.FdfFile)
+
+                                        if not _PcdGuidString.upper() in _GuidDict.keys():
+                                            _GuidDict[_PcdGuidString.upper()] = FfsFile
+                                            PcdFoundFlag = True
+                                            break
+                                        else:
+                                            EdkLogger.error("build",
+                                                            FORMAT_INVALID,
+                                                            "Duplicate GUID found for these lines: Line %d: %s and Line %d: %s. GUID: %s" % (FfsFile.CurrentLineNum,
+                                                                                                                                           FfsFile.CurrentLineContent,
+                                                                                                                                           _GuidDict[_PcdGuidString.upper()].CurrentLineNum,
+                                                                                                                                           _GuidDict[_PcdGuidString.upper()].CurrentLineContent,
+                                                                                                                                           FfsFile.NameGuid.upper()),
+                                                            ExtraData=self.FdfFile)
+
+                    if not FfsFile.NameGuid.upper() in _GuidDict.keys():
+                        _GuidDict[FfsFile.NameGuid.upper()] = FfsFile
+                    else:
+                        #
+                        # Two raw file GUID conflict.
+                        #
+                        EdkLogger.error("build",
+                                        FORMAT_INVALID,
+                                        "Duplicate GUID found for these lines: Line %d: %s and Line %d: %s. GUID: %s" % (FfsFile.CurrentLineNum,
+                                                                                                                       FfsFile.CurrentLineContent,
+                                                                                                                       _GuidDict[FfsFile.NameGuid.upper()].CurrentLineNum,
+                                                                                                                       _GuidDict[FfsFile.NameGuid.upper()].CurrentLineContent,
+                                                                                                                       FfsFile.NameGuid.upper()),
+                                        ExtraData=self.FdfFile)
+
+
+    def _CheckPcdDefineAndType(self):
+        PcdTypeList = [
+            "FixedAtBuild", "PatchableInModule", "FeatureFlag",
+            "Dynamic", #"DynamicHii", "DynamicVpd",
+            "DynamicEx", # "DynamicExHii", "DynamicExVpd"
+        ]
+
+        # This dict store PCDs which are not used by any modules with specified arches
+        UnusedPcd = sdict()
+        for Pa in self.AutoGenObjectList:
+            # Key of DSC's Pcds dictionary is PcdCName, TokenSpaceGuid
+            for Pcd in Pa.Platform.Pcds:
+                PcdType = Pa.Platform.Pcds[Pcd].Type
+
+                # If no PCD type, this PCD comes from FDF 
+                if not PcdType:
+                    continue
+
+                # Try to remove Hii and Vpd suffix
+                if PcdType.startswith("DynamicEx"):
+                    PcdType = "DynamicEx"
+                elif PcdType.startswith("Dynamic"):
+                    PcdType = "Dynamic"
+
+                for Package in Pa.PackageList:
+                    # Key of DEC's Pcds dictionary is PcdCName, TokenSpaceGuid, PcdType
+                    if (Pcd[0], Pcd[1], PcdType) in Package.Pcds:
+                        break
+                    for Type in PcdTypeList:
+                        if (Pcd[0], Pcd[1], Type) in Package.Pcds:
+                            EdkLogger.error(
+                                'build',
+                                FORMAT_INVALID,
+                                "Type [%s] of PCD [%s.%s] in DSC file doesn't match the type [%s] defined in DEC file." \
+                                % (Pa.Platform.Pcds[Pcd].Type, Pcd[1], Pcd[0], Type),
+                                ExtraData=None
+                            )
+                            return
+                else:
+                    UnusedPcd.setdefault(Pcd, []).append(Pa.Arch)
+
+        for Pcd in UnusedPcd:
+            EdkLogger.warn(
+                'build',
+                "The PCD was not specified by any INF module in the platform for the given architecture.\n"
+                "\tPCD: [%s.%s]\n\tPlatform: [%s]\n\tArch: %s"
+                % (Pcd[1], Pcd[0], os.path.basename(str(self.MetaFile)), str(UnusedPcd[Pcd])),
+                ExtraData=None
+            )
+
+    def __repr__(self):
+        return "%s [%s]" % (self.MetaFile, ", ".join(self.ArchList))
+
+    ## Return the directory to store FV files
+    def _GetFvDir(self):
+        if self._FvDir == None:
+            self._FvDir = path.join(self.BuildDir, 'FV')
+        return self._FvDir
+
+    ## Return the directory to store all intermediate and final files built
+    def _GetBuildDir(self):
+        return self.AutoGenObjectList[0].BuildDir
+
+    ## Return the build output directory platform specifies
+    def _GetOutputDir(self):
+        return self.Platform.OutputDirectory
+
+    ## Return platform name
+    def _GetName(self):
+        return self.Platform.PlatformName
+
+    ## Return meta-file GUID
+    def _GetGuid(self):
+        return self.Platform.Guid
+
+    ## Return platform version
+    def _GetVersion(self):
+        return self.Platform.Version
+
+    ## Return paths of tools
+    def _GetToolDefinition(self):
+        return self.AutoGenObjectList[0].ToolDefinition
+
+    ## Return directory of platform makefile
+    #
+    #   @retval     string  Makefile directory
+    #
+    def _GetMakeFileDir(self):
+        if self._MakeFileDir == None:
+            self._MakeFileDir = self.BuildDir
+        return self._MakeFileDir
+
+    ## Return build command string
+    #
+    #   @retval     string  Build command string
+    #
+    def _GetBuildCommand(self):
+        if self._BuildCommand == None:
+            # BuildCommand should be all the same. So just get one from platform AutoGen
+            self._BuildCommand = self.AutoGenObjectList[0].BuildCommand
+        return self._BuildCommand
+
+    ## Check the PCDs token value conflict in each DEC file.
+    #
+    # Will cause build break and raise error message while two PCDs conflict.
+    # 
+    # @return  None
+    #
+    def _CheckAllPcdsTokenValueConflict(self):
+        for Pa in self.AutoGenObjectList:
+            for Package in Pa.PackageList:
+                PcdList = Package.Pcds.values()
+                PcdList.sort(lambda x, y: cmp(int(x.TokenValue, 0), int(y.TokenValue, 0))) 
+                Count = 0
+                while (Count < len(PcdList) - 1) :
+                    Item = PcdList[Count]
+                    ItemNext = PcdList[Count + 1]
+                    #
+                    # Make sure in the same token space the TokenValue should be unique
+                    #
+                    if (int(Item.TokenValue, 0) == int(ItemNext.TokenValue, 0)):
+                        SameTokenValuePcdList = []
+                        SameTokenValuePcdList.append(Item)
+                        SameTokenValuePcdList.append(ItemNext)
+                        RemainPcdListLength = len(PcdList) - Count - 2
+                        for ValueSameCount in range(RemainPcdListLength):
+                            if int(PcdList[len(PcdList) - RemainPcdListLength + ValueSameCount].TokenValue, 0) == int(Item.TokenValue, 0):
+                                SameTokenValuePcdList.append(PcdList[len(PcdList) - RemainPcdListLength + ValueSameCount])
+                            else:
+                                break;
+                        #
+                        # Sort same token value PCD list with TokenGuid and TokenCName
+                        #
+                        SameTokenValuePcdList.sort(lambda x, y: cmp("%s.%s" % (x.TokenSpaceGuidCName, x.TokenCName), "%s.%s" % (y.TokenSpaceGuidCName, y.TokenCName)))
+                        SameTokenValuePcdListCount = 0
+                        while (SameTokenValuePcdListCount < len(SameTokenValuePcdList) - 1):
+                            TemListItem = SameTokenValuePcdList[SameTokenValuePcdListCount]
+                            TemListItemNext = SameTokenValuePcdList[SameTokenValuePcdListCount + 1]
+
+                            if (TemListItem.TokenSpaceGuidCName == TemListItemNext.TokenSpaceGuidCName) and (TemListItem.TokenCName != TemListItemNext.TokenCName):
+                                EdkLogger.error(
+                                            'build',
+                                            FORMAT_INVALID,
+                                            "The TokenValue [%s] of PCD [%s.%s] is conflict with: [%s.%s] in %s"\
+                                            % (TemListItem.TokenValue, TemListItem.TokenSpaceGuidCName, TemListItem.TokenCName, TemListItemNext.TokenSpaceGuidCName, TemListItemNext.TokenCName, Package),
+                                            ExtraData=None
+                                            )
+                            SameTokenValuePcdListCount += 1
+                        Count += SameTokenValuePcdListCount
+                    Count += 1
+
+                PcdList = Package.Pcds.values()
+                PcdList.sort(lambda x, y: cmp("%s.%s" % (x.TokenSpaceGuidCName, x.TokenCName), "%s.%s" % (y.TokenSpaceGuidCName, y.TokenCName)))
+                Count = 0
+                while (Count < len(PcdList) - 1) :
+                    Item = PcdList[Count]
+                    ItemNext = PcdList[Count + 1]
+                    #
+                    # Check PCDs with same TokenSpaceGuidCName.TokenCName have same token value as well.
+                    #
+                    if (Item.TokenSpaceGuidCName == ItemNext.TokenSpaceGuidCName) and (Item.TokenCName == ItemNext.TokenCName) and (int(Item.TokenValue, 0) != int(ItemNext.TokenValue, 0)):
+                        EdkLogger.error(
+                                    'build',
+                                    FORMAT_INVALID,
+                                    "The TokenValue [%s] of PCD [%s.%s] in %s defined in two places should be same as well."\
+                                    % (Item.TokenValue, Item.TokenSpaceGuidCName, Item.TokenCName, Package),
+                                    ExtraData=None
+                                    )
+                    Count += 1
+    ## Generate fds command
+    def _GenFdsCommand(self):
+        return (GenMake.TopLevelMakefile(self)._TEMPLATE_.Replace(GenMake.TopLevelMakefile(self)._TemplateDict)).strip()
+
+    ## Create makefile for the platform and modules in it
+    #
+    #   @param      CreateDepsMakeFile      Flag indicating if the makefile for
+    #                                       modules will be created as well
+    #
+    def CreateMakeFile(self, CreateDepsMakeFile=False):
+        if CreateDepsMakeFile:
+            for Pa in self.AutoGenObjectList:
+                Pa.CreateMakeFile(CreateDepsMakeFile)
+
+    ## Create autogen code for platform and modules
+    #
+    #  Since there's no autogen code for platform, this method will do nothing
+    #  if CreateModuleCodeFile is set to False.
+    #
+    #   @param      CreateDepsCodeFile      Flag indicating if creating module's
+    #                                       autogen code file or not
+    #
+    def CreateCodeFile(self, CreateDepsCodeFile=False):
+        if not CreateDepsCodeFile:
+            return
+        for Pa in self.AutoGenObjectList:
+            Pa.CreateCodeFile(CreateDepsCodeFile)
+
+    ## Create AsBuilt INF file the platform
+    #
+    def CreateAsBuiltInf(self):
+        return
+
+    Name                = property(_GetName)
+    Guid                = property(_GetGuid)
+    Version             = property(_GetVersion)
+    OutputDir           = property(_GetOutputDir)
+
+    ToolDefinition      = property(_GetToolDefinition)       # toolcode : tool path
+
+    BuildDir            = property(_GetBuildDir)
+    FvDir               = property(_GetFvDir)
+    MakeFileDir         = property(_GetMakeFileDir)
+    BuildCommand        = property(_GetBuildCommand)
+    GenFdsCommand       = property(_GenFdsCommand)
+
+## AutoGen class for platform
+#
+#  PlatformAutoGen class will process the original information in platform
+#  file in order to generate makefile for platform.
+#
+class PlatformAutoGen(AutoGen):
+    #
+    # Used to store all PCDs for both PEI and DXE phase, in order to generate 
+    # correct PCD database
+    # 
+    _DynaPcdList_ = []
+    _NonDynaPcdList_ = []
+    
+    #
+    # The priority list while override build option 
+    #
+    PrioList = {"0x11111"  : 16,     #  TARGET_TOOLCHAIN_ARCH_COMMANDTYPE_ATTRIBUTE (Highest)
+                "0x01111"  : 15,     #  ******_TOOLCHAIN_ARCH_COMMANDTYPE_ATTRIBUTE
+                "0x10111"  : 14,     #  TARGET_*********_ARCH_COMMANDTYPE_ATTRIBUTE
+                "0x00111"  : 13,     #  ******_*********_ARCH_COMMANDTYPE_ATTRIBUTE 
+                "0x11011"  : 12,     #  TARGET_TOOLCHAIN_****_COMMANDTYPE_ATTRIBUTE
+                "0x01011"  : 11,     #  ******_TOOLCHAIN_****_COMMANDTYPE_ATTRIBUTE
+                "0x10011"  : 10,     #  TARGET_*********_****_COMMANDTYPE_ATTRIBUTE
+                "0x00011"  : 9,      #  ******_*********_****_COMMANDTYPE_ATTRIBUTE
+                "0x11101"  : 8,      #  TARGET_TOOLCHAIN_ARCH_***********_ATTRIBUTE
+                "0x01101"  : 7,      #  ******_TOOLCHAIN_ARCH_***********_ATTRIBUTE
+                "0x10101"  : 6,      #  TARGET_*********_ARCH_***********_ATTRIBUTE
+                "0x00101"  : 5,      #  ******_*********_ARCH_***********_ATTRIBUTE
+                "0x11001"  : 4,      #  TARGET_TOOLCHAIN_****_***********_ATTRIBUTE
+                "0x01001"  : 3,      #  ******_TOOLCHAIN_****_***********_ATTRIBUTE
+                "0x10001"  : 2,      #  TARGET_*********_****_***********_ATTRIBUTE
+                "0x00001"  : 1}      #  ******_*********_****_***********_ATTRIBUTE (Lowest)
+
+    ## The real constructor of PlatformAutoGen
+    #
+    #  This method is not supposed to be called by users of PlatformAutoGen. It's
+    #  only used by factory method __new__() to do real initialization work for an
+    #  object of PlatformAutoGen
+    #
+    #   @param      Workspace       WorkspaceAutoGen object
+    #   @param      PlatformFile    Platform file (DSC file)
+    #   @param      Target          Build target (DEBUG, RELEASE)
+    #   @param      Toolchain       Name of tool chain
+    #   @param      Arch            arch of the platform supports
+    #
+    def _Init(self, Workspace, PlatformFile, Target, Toolchain, Arch):
+        EdkLogger.debug(EdkLogger.DEBUG_9, "AutoGen platform [%s] [%s]" % (PlatformFile, Arch))
+        GlobalData.gProcessingFile = "%s [%s, %s, %s]" % (PlatformFile, Arch, Toolchain, Target)
+
+        self.MetaFile = PlatformFile
+        self.Workspace = Workspace
+        self.WorkspaceDir = Workspace.WorkspaceDir
+        self.ToolChain = Toolchain
+        self.BuildTarget = Target
+        self.Arch = Arch
+        self.SourceDir = PlatformFile.SubDir
+        self.SourceOverrideDir = None
+        self.FdTargetList = self.Workspace.FdTargetList
+        self.FvTargetList = self.Workspace.FvTargetList
+        self.AllPcdList = []
+        # get the original module/package/platform objects
+        self.BuildDatabase = Workspace.BuildDatabase
+
+        # flag indicating if the makefile/C-code file has been created or not
+        self.IsMakeFileCreated  = False
+        self.IsCodeFileCreated  = False
+
+        self._Platform   = None
+        self._Name       = None
+        self._Guid       = None
+        self._Version    = None
+
+        self._BuildRule = None
+        self._SourceDir = None
+        self._BuildDir = None
+        self._OutputDir = None
+        self._FvDir = None
+        self._MakeFileDir = None
+        self._FdfFile = None
+
+        self._PcdTokenNumber = None    # (TokenCName, TokenSpaceGuidCName) : GeneratedTokenNumber
+        self._DynamicPcdList = None    # [(TokenCName1, TokenSpaceGuidCName1), (TokenCName2, TokenSpaceGuidCName2), ...]
+        self._NonDynamicPcdList = None # [(TokenCName1, TokenSpaceGuidCName1), (TokenCName2, TokenSpaceGuidCName2), ...]
+        self._NonDynamicPcdDict = {}
+
+        self._ToolDefinitions = None
+        self._ToolDefFile = None          # toolcode : tool path
+        self._ToolChainFamily = None
+        self._BuildRuleFamily = None
+        self._BuildOption = None          # toolcode : option
+        self._EdkBuildOption = None       # edktoolcode : option
+        self._EdkIIBuildOption = None     # edkiitoolcode : option
+        self._PackageList = None
+        self._ModuleAutoGenList  = None
+        self._LibraryAutoGenList = None
+        self._BuildCommand = None
+        self._AsBuildInfList = []
+        self._AsBuildModuleList = []
+        if GlobalData.gFdfParser != None:
+            self._AsBuildInfList = GlobalData.gFdfParser.Profile.InfList
+            for Inf in self._AsBuildInfList:
+                InfClass = PathClass(NormPath(Inf), GlobalData.gWorkspace, self.Arch)
+                M = self.BuildDatabase[InfClass, self.Arch, self.BuildTarget, self.ToolChain]
+                if not M.IsSupportedArch:
+                    continue
+                self._AsBuildModuleList.append(InfClass)
+        # get library/modules for build
+        self.LibraryBuildDirectoryList = []
+        self.ModuleBuildDirectoryList = []
+        return True
+
+    def __repr__(self):
+        return "%s [%s]" % (self.MetaFile, self.Arch)
+
+    ## Create autogen code for platform and modules
+    #
+    #  Since there's no autogen code for platform, this method will do nothing
+    #  if CreateModuleCodeFile is set to False.
+    #
+    #   @param      CreateModuleCodeFile    Flag indicating if creating module's
+    #                                       autogen code file or not
+    #
+    def CreateCodeFile(self, CreateModuleCodeFile=False):
+        # only module has code to be greated, so do nothing if CreateModuleCodeFile is False
+        if self.IsCodeFileCreated or not CreateModuleCodeFile:
+            return
+
+        for Ma in self.ModuleAutoGenList:
+            Ma.CreateCodeFile(True)
+
+        # don't do this twice
+        self.IsCodeFileCreated = True
+
+    ## Generate Fds Command
+    def _GenFdsCommand(self):
+        return self.Workspace.GenFdsCommand
+		
+    ## Create makefile for the platform and mdoules in it
+    #
+    #   @param      CreateModuleMakeFile    Flag indicating if the makefile for
+    #                                       modules will be created as well
+    #
+    def CreateMakeFile(self, CreateModuleMakeFile=False):
+        if CreateModuleMakeFile:
+            for ModuleFile in self.Platform.Modules:
+                Ma = ModuleAutoGen(self.Workspace, ModuleFile, self.BuildTarget,
+                                   self.ToolChain, self.Arch, self.MetaFile)
+                Ma.CreateMakeFile(True)
+                #Ma.CreateAsBuiltInf()
+
+        # no need to create makefile for the platform more than once
+        if self.IsMakeFileCreated:
+            return
+
+        # create library/module build dirs for platform
+        Makefile = GenMake.PlatformMakefile(self)
+        self.LibraryBuildDirectoryList = Makefile.GetLibraryBuildDirectoryList()
+        self.ModuleBuildDirectoryList = Makefile.GetModuleBuildDirectoryList()
+
+        self.IsMakeFileCreated = True
+
+    ## Deal with Shared FixedAtBuild Pcds
+    #
+    def CollectFixedAtBuildPcds(self):
+        for LibAuto in self.LibraryAutoGenList:
+            FixedAtBuildPcds = {}  
+            ShareFixedAtBuildPcdsSameValue = {} 
+            for Module in LibAuto._ReferenceModules:                
+                for Pcd in Module.FixedAtBuildPcds + LibAuto.FixedAtBuildPcds:
+                    key = ".".join((Pcd.TokenSpaceGuidCName,Pcd.TokenCName))  
+                    if key not in FixedAtBuildPcds:
+                        ShareFixedAtBuildPcdsSameValue[key] = True
+                        FixedAtBuildPcds[key] = Pcd.DefaultValue
+                    else:
+                        if FixedAtBuildPcds[key] != Pcd.DefaultValue:
+                            ShareFixedAtBuildPcdsSameValue[key] = False      
+            for Pcd in LibAuto.FixedAtBuildPcds:
+                key = ".".join((Pcd.TokenSpaceGuidCName,Pcd.TokenCName))
+                if (Pcd.TokenCName,Pcd.TokenSpaceGuidCName) not in self.NonDynamicPcdDict:
+                    continue
+                else:
+                    DscPcd = self.NonDynamicPcdDict[(Pcd.TokenCName,Pcd.TokenSpaceGuidCName)]
+                    if DscPcd.Type != "FixedAtBuild":
+                        continue
+                if key in ShareFixedAtBuildPcdsSameValue and ShareFixedAtBuildPcdsSameValue[key]:                    
+                    LibAuto.ConstPcd[key] = Pcd.DefaultValue
+
+    ## Collect dynamic PCDs
+    #
+    #  Gather dynamic PCDs list from each module and their settings from platform
+    #  This interface should be invoked explicitly when platform action is created.
+    #
+    def CollectPlatformDynamicPcds(self):
+        # for gathering error information
+        NoDatumTypePcdList = set()
+        PcdNotInDb = []
+        self._GuidValue = {}
+        FdfModuleList = []
+        for InfName in self._AsBuildInfList:
+            InfName = mws.join(self.WorkspaceDir, InfName)
+            FdfModuleList.append(os.path.normpath(InfName))
+        for F in self.Platform.Modules.keys():
+            M = ModuleAutoGen(self.Workspace, F, self.BuildTarget, self.ToolChain, self.Arch, self.MetaFile)
+            #GuidValue.update(M.Guids)
+            
+            self.Platform.Modules[F].M = M
+
+            for PcdFromModule in M.ModulePcdList + M.LibraryPcdList:
+                # make sure that the "VOID*" kind of datum has MaxDatumSize set
+                if PcdFromModule.DatumType == "VOID*" and PcdFromModule.MaxDatumSize in [None, '']:
+                    NoDatumTypePcdList.add("%s.%s [%s]" % (PcdFromModule.TokenSpaceGuidCName, PcdFromModule.TokenCName, F))
+
+                # Check the PCD from Binary INF or Source INF
+                if M.IsBinaryModule == True:
+                    PcdFromModule.IsFromBinaryInf = True
+
+                # Check the PCD from DSC or not 
+                if (PcdFromModule.TokenCName, PcdFromModule.TokenSpaceGuidCName) in self.Platform.Pcds.keys():
+                    PcdFromModule.IsFromDsc = True
+                else:
+                    PcdFromModule.IsFromDsc = False
+                if PcdFromModule.Type in GenC.gDynamicPcd or PcdFromModule.Type in GenC.gDynamicExPcd:
+                    if F.Path not in FdfModuleList:
+                        # If one of the Source built modules listed in the DSC is not listed 
+                        # in FDF modules, and the INF lists a PCD can only use the PcdsDynamic 
+                        # access method (it is only listed in the DEC file that declares the 
+                        # PCD as PcdsDynamic), then build tool will report warning message
+                        # notify the PI that they are attempting to build a module that must 
+                        # be included in a flash image in order to be functional. These Dynamic 
+                        # PCD will not be added into the Database unless it is used by other 
+                        # modules that are included in the FDF file.
+                        if PcdFromModule.Type in GenC.gDynamicPcd and \
+                            PcdFromModule.IsFromBinaryInf == False:
+                            # Print warning message to let the developer make a determine.
+                            if PcdFromModule not in PcdNotInDb:
+                                PcdNotInDb.append(PcdFromModule)
+                            continue
+                        # If one of the Source built modules listed in the DSC is not listed in 
+                        # FDF modules, and the INF lists a PCD can only use the PcdsDynamicEx 
+                        # access method (it is only listed in the DEC file that declares the 
+                        # PCD as PcdsDynamicEx), then DO NOT break the build; DO NOT add the 
+                        # PCD to the Platform's PCD Database.
+                        if PcdFromModule.Type in GenC.gDynamicExPcd:
+                            if PcdFromModule not in PcdNotInDb:
+                                PcdNotInDb.append(PcdFromModule)
+                            continue
+                    #
+                    # If a dynamic PCD used by a PEM module/PEI module & DXE module,
+                    # it should be stored in Pcd PEI database, If a dynamic only
+                    # used by DXE module, it should be stored in DXE PCD database.
+                    # The default Phase is DXE
+                    #
+                    if M.ModuleType in ["PEIM", "PEI_CORE"]:
+                        PcdFromModule.Phase = "PEI"
+                    if PcdFromModule not in self._DynaPcdList_:
+                        self._DynaPcdList_.append(PcdFromModule)
+                    elif PcdFromModule.Phase == 'PEI':
+                        # overwrite any the same PCD existing, if Phase is PEI
+                        Index = self._DynaPcdList_.index(PcdFromModule)
+                        self._DynaPcdList_[Index] = PcdFromModule
+                elif PcdFromModule not in self._NonDynaPcdList_:
+                    self._NonDynaPcdList_.append(PcdFromModule)
+                elif PcdFromModule in self._NonDynaPcdList_ and PcdFromModule.IsFromBinaryInf == True:
+                    Index = self._NonDynaPcdList_.index(PcdFromModule)
+                    if self._NonDynaPcdList_[Index].IsFromBinaryInf == False:
+                        #The PCD from Binary INF will override the same one from source INF
+                        self._NonDynaPcdList_.remove (self._NonDynaPcdList_[Index])
+                        PcdFromModule.Pending = False
+                        self._NonDynaPcdList_.append (PcdFromModule)
+        # Parse the DynamicEx PCD from the AsBuild INF module list of FDF.
+        DscModuleList = []
+        for ModuleInf in self.Platform.Modules.keys():
+            DscModuleList.append (os.path.normpath(ModuleInf.Path))
+        # add the PCD from modules that listed in FDF but not in DSC to Database 
+        for InfName in FdfModuleList:
+            if InfName not in DscModuleList:
+                InfClass = PathClass(InfName)
+                M = self.BuildDatabase[InfClass, self.Arch, self.BuildTarget, self.ToolChain]
+                # If a module INF in FDF but not in current arch's DSC module list, it must be module (either binary or source) 
+                # for different Arch. PCDs in source module for different Arch is already added before, so skip the source module here. 
+                # For binary module, if in current arch, we need to list the PCDs into database.   
+                if not M.IsSupportedArch:
+                    continue
+                # Override the module PCD setting by platform setting
+                ModulePcdList = self.ApplyPcdSetting(M, M.Pcds)
+                for PcdFromModule in ModulePcdList:
+                    PcdFromModule.IsFromBinaryInf = True
+                    PcdFromModule.IsFromDsc = False
+                    # Only allow the DynamicEx and Patchable PCD in AsBuild INF
+                    if PcdFromModule.Type not in GenC.gDynamicExPcd and PcdFromModule.Type not in TAB_PCDS_PATCHABLE_IN_MODULE:
+                        EdkLogger.error("build", AUTOGEN_ERROR, "PCD setting error",
+                                        File=self.MetaFile,
+                                        ExtraData="\n\tExisted %s PCD %s in:\n\t\t%s\n"
+                                        % (PcdFromModule.Type, PcdFromModule.TokenCName, InfName))
+                    # make sure that the "VOID*" kind of datum has MaxDatumSize set
+                    if PcdFromModule.DatumType == "VOID*" and PcdFromModule.MaxDatumSize in [None, '']:
+                        NoDatumTypePcdList.add("%s.%s [%s]" % (PcdFromModule.TokenSpaceGuidCName, PcdFromModule.TokenCName, InfName))
+                    if M.ModuleType in ["PEIM", "PEI_CORE"]:
+                        PcdFromModule.Phase = "PEI"
+                    if PcdFromModule not in self._DynaPcdList_ and PcdFromModule.Type in GenC.gDynamicExPcd:
+                        self._DynaPcdList_.append(PcdFromModule)
+                    elif PcdFromModule not in self._NonDynaPcdList_ and PcdFromModule.Type in TAB_PCDS_PATCHABLE_IN_MODULE:
+                        self._NonDynaPcdList_.append(PcdFromModule)
+                    if PcdFromModule in self._DynaPcdList_ and PcdFromModule.Phase == 'PEI' and PcdFromModule.Type in GenC.gDynamicExPcd:
+                        # Overwrite the phase of any the same PCD existing, if Phase is PEI.
+                        # It is to solve the case that a dynamic PCD used by a PEM module/PEI 
+                        # module & DXE module at a same time.
+                        # Overwrite the type of the PCDs in source INF by the type of AsBuild
+                        # INF file as DynamicEx. 
+                        Index = self._DynaPcdList_.index(PcdFromModule)
+                        self._DynaPcdList_[Index].Phase = PcdFromModule.Phase
+                        self._DynaPcdList_[Index].Type = PcdFromModule.Type
+        for PcdFromModule in self._NonDynaPcdList_:
+            # If a PCD is not listed in the DSC file, but binary INF files used by 
+            # this platform all (that use this PCD) list the PCD in a [PatchPcds] 
+            # section, AND all source INF files used by this platform the build 
+            # that use the PCD list the PCD in either a [Pcds] or [PatchPcds] 
+            # section, then the tools must NOT add the PCD to the Platform's PCD
+            # Database; the build must assign the access method for this PCD as 
+            # PcdsPatchableInModule.
+            if PcdFromModule not in self._DynaPcdList_:
+                continue
+            Index = self._DynaPcdList_.index(PcdFromModule)
+            if PcdFromModule.IsFromDsc == False and \
+                PcdFromModule.Type in TAB_PCDS_PATCHABLE_IN_MODULE and \
+                PcdFromModule.IsFromBinaryInf == True and \
+                self._DynaPcdList_[Index].IsFromBinaryInf == False:
+                Index = self._DynaPcdList_.index(PcdFromModule)
+                self._DynaPcdList_.remove (self._DynaPcdList_[Index])
+
+        # print out error information and break the build, if error found
+        if len(NoDatumTypePcdList) > 0:
+            NoDatumTypePcdListString = "\n\t\t".join(NoDatumTypePcdList)
+            EdkLogger.error("build", AUTOGEN_ERROR, "PCD setting error",
+                            File=self.MetaFile,
+                            ExtraData="\n\tPCD(s) without MaxDatumSize:\n\t\t%s\n"
+                                      % NoDatumTypePcdListString)
+        self._NonDynamicPcdList = self._NonDynaPcdList_
+        self._DynamicPcdList = self._DynaPcdList_
+        #
+        # Sort dynamic PCD list to:
+        # 1) If PCD's datum type is VOID* and value is unicode string which starts with L, the PCD item should 
+        #    try to be put header of dynamicd List
+        # 2) If PCD is HII type, the PCD item should be put after unicode type PCD
+        #
+        # The reason of sorting is make sure the unicode string is in double-byte alignment in string table.
+        #
+        UnicodePcdArray = []
+        HiiPcdArray     = []
+        OtherPcdArray   = []
+        VpdPcdDict      = {}
+        VpdFile               = VpdInfoFile.VpdInfoFile()
+        NeedProcessVpdMapFile = False                    
+        
+        if (self.Workspace.ArchList[-1] == self.Arch): 
+            for Pcd in self._DynamicPcdList:
+                # just pick the a value to determine whether is unicode string type
+                Sku = Pcd.SkuInfoList[Pcd.SkuInfoList.keys()[0]]
+                Sku.VpdOffset = Sku.VpdOffset.strip()
+
+                PcdValue = Sku.DefaultValue
+                if Pcd.DatumType == 'VOID*' and PcdValue.startswith("L"):
+                    # if found PCD which datum value is unicode string the insert to left size of UnicodeIndex
+                    UnicodePcdArray.append(Pcd)
+                elif len(Sku.VariableName) > 0:
+                    # if found HII type PCD then insert to right of UnicodeIndex
+                    HiiPcdArray.append(Pcd)
+                else:
+                    OtherPcdArray.append(Pcd)
+                if Pcd.Type in [TAB_PCDS_DYNAMIC_VPD, TAB_PCDS_DYNAMIC_EX_VPD]:
+                    VpdPcdDict[(Pcd.TokenCName, Pcd.TokenSpaceGuidCName)] = Pcd
+
+            PlatformPcds = self.Platform.Pcds.keys()
+            PlatformPcds.sort()
+            #
+            # Add VPD type PCD into VpdFile and determine whether the VPD PCD need to be fixed up.
+            #
+            for PcdKey in PlatformPcds:
+                Pcd = self.Platform.Pcds[PcdKey]
+                if Pcd.Type in [TAB_PCDS_DYNAMIC_VPD, TAB_PCDS_DYNAMIC_EX_VPD] and \
+                   PcdKey in VpdPcdDict:
+                    Pcd = VpdPcdDict[PcdKey]
+                    for (SkuName,Sku) in Pcd.SkuInfoList.items():
+                        Sku.VpdOffset = Sku.VpdOffset.strip()
+                        VpdFile.Add(Pcd, Sku.VpdOffset)
+                        # if the offset of a VPD is *, then it need to be fixed up by third party tool.
+                        if not NeedProcessVpdMapFile and Sku.VpdOffset == "*":
+                            NeedProcessVpdMapFile = True
+                            if self.Platform.VpdToolGuid == None or self.Platform.VpdToolGuid == '':
+                                EdkLogger.error("Build", FILE_NOT_FOUND, \
+                                                "Fail to find third-party BPDG tool to process VPD PCDs. BPDG Guid tool need to be defined in tools_def.txt and VPD_TOOL_GUID need to be provided in DSC file.")
+
+
+            #
+            # Fix the PCDs define in VPD PCD section that never referenced by module.
+            # An example is PCD for signature usage.
+            #            
+            for DscPcd in PlatformPcds:
+                DscPcdEntry = self.Platform.Pcds[DscPcd]
+                if DscPcdEntry.Type in [TAB_PCDS_DYNAMIC_VPD, TAB_PCDS_DYNAMIC_EX_VPD]:
+                    if not (self.Platform.VpdToolGuid == None or self.Platform.VpdToolGuid == ''):
+                        FoundFlag = False
+                        for VpdPcd in VpdFile._VpdArray.keys():
+                            # This PCD has been referenced by module
+                            if (VpdPcd.TokenSpaceGuidCName == DscPcdEntry.TokenSpaceGuidCName) and \
+                               (VpdPcd.TokenCName == DscPcdEntry.TokenCName):
+                                    FoundFlag = True
+
+                        # Not found, it should be signature
+                        if not FoundFlag :
+                            # just pick the a value to determine whether is unicode string type
+                            for (SkuName,Sku) in DscPcdEntry.SkuInfoList.items():
+                                Sku.VpdOffset = Sku.VpdOffset.strip() 
+                                
+                                # Need to iterate DEC pcd information to get the value & datumtype
+                                for eachDec in self.PackageList:
+                                    for DecPcd in eachDec.Pcds:
+                                        DecPcdEntry = eachDec.Pcds[DecPcd]
+                                        if (DecPcdEntry.TokenSpaceGuidCName == DscPcdEntry.TokenSpaceGuidCName) and \
+                                           (DecPcdEntry.TokenCName == DscPcdEntry.TokenCName):
+                                            # Print warning message to let the developer make a determine.
+                                            EdkLogger.warn("build", "Unreferenced vpd pcd used!",
+                                                            File=self.MetaFile, \
+                                                            ExtraData = "PCD: %s.%s used in the DSC file %s is unreferenced." \
+                                                            %(DscPcdEntry.TokenSpaceGuidCName, DscPcdEntry.TokenCName, self.Platform.MetaFile.Path))  
+                                                                                  
+                                            DscPcdEntry.DatumType    = DecPcdEntry.DatumType
+                                            DscPcdEntry.DefaultValue = DecPcdEntry.DefaultValue
+                                            DscPcdEntry.TokenValue = DecPcdEntry.TokenValue
+                                            DscPcdEntry.TokenSpaceGuidValue = eachDec.Guids[DecPcdEntry.TokenSpaceGuidCName]
+                                            # Only fix the value while no value provided in DSC file.
+                                            if (Sku.DefaultValue == "" or Sku.DefaultValue==None):
+                                                DscPcdEntry.SkuInfoList[DscPcdEntry.SkuInfoList.keys()[0]].DefaultValue = DecPcdEntry.DefaultValue
+                                                                                                                    
+                                if DscPcdEntry not in self._DynamicPcdList:
+                                    self._DynamicPcdList.append(DscPcdEntry)
+#                                Sku = DscPcdEntry.SkuInfoList[DscPcdEntry.SkuInfoList.keys()[0]]
+                                Sku.VpdOffset = Sku.VpdOffset.strip()
+                                PcdValue = Sku.DefaultValue
+                                VpdFile.Add(DscPcdEntry, Sku.VpdOffset)
+                                if not NeedProcessVpdMapFile and Sku.VpdOffset == "*":
+                                    NeedProcessVpdMapFile = True 
+                            if DscPcdEntry.DatumType == 'VOID*' and PcdValue.startswith("L"):
+                                UnicodePcdArray.append(DscPcdEntry)
+                            elif len(Sku.VariableName) > 0:
+                                HiiPcdArray.append(DscPcdEntry)
+                            else:
+                                OtherPcdArray.append(DscPcdEntry)
+                                
+                                # if the offset of a VPD is *, then it need to be fixed up by third party tool.
+                                                       
+                    
+                    
+            if (self.Platform.FlashDefinition == None or self.Platform.FlashDefinition == '') and \
+               VpdFile.GetCount() != 0:
+                EdkLogger.error("build", ATTRIBUTE_NOT_AVAILABLE, 
+                                "Fail to get FLASH_DEFINITION definition in DSC file %s which is required when DSC contains VPD PCD." % str(self.Platform.MetaFile))
+
+            if VpdFile.GetCount() != 0:
+                DscTimeStamp = self.Platform.MetaFile.TimeStamp
+                FvPath = os.path.join(self.BuildDir, "FV")
+                if not os.path.exists(FvPath):
+                    try:
+                        os.makedirs(FvPath)
+                    except:
+                        EdkLogger.error("build", FILE_WRITE_FAILURE, "Fail to create FV folder under %s" % self.BuildDir)
+
+
+                VpdFilePath = os.path.join(FvPath, "%s.txt" % self.Platform.VpdToolGuid)
+
+
+                if not os.path.exists(VpdFilePath) or os.path.getmtime(VpdFilePath) < DscTimeStamp:
+                    VpdFile.Write(VpdFilePath)
+
+                    # retrieve BPDG tool's path from tool_def.txt according to VPD_TOOL_GUID defined in DSC file.
+                    BPDGToolName = None
+                    for ToolDef in self.ToolDefinition.values():
+                        if ToolDef.has_key("GUID") and ToolDef["GUID"] == self.Platform.VpdToolGuid:
+                            if not ToolDef.has_key("PATH"):
+                                EdkLogger.error("build", ATTRIBUTE_NOT_AVAILABLE, "PATH attribute was not provided for BPDG guid tool %s in tools_def.txt" % self.Platform.VpdToolGuid)
+                            BPDGToolName = ToolDef["PATH"]
+                            break
+                    # Call third party GUID BPDG tool.
+                    if BPDGToolName != None:
+                        VpdInfoFile.CallExtenalBPDGTool(BPDGToolName, VpdFilePath)
+                    else:
+                        EdkLogger.error("Build", FILE_NOT_FOUND, "Fail to find third-party BPDG tool to process VPD PCDs. BPDG Guid tool need to be defined in tools_def.txt and VPD_TOOL_GUID need to be provided in DSC file.")
+
+                # Process VPD map file generated by third party BPDG tool
+                if NeedProcessVpdMapFile:
+                    VpdMapFilePath = os.path.join(self.BuildDir, "FV", "%s.map" % self.Platform.VpdToolGuid)
+                    if os.path.exists(VpdMapFilePath):
+                        VpdFile.Read(VpdMapFilePath)
+
+                        # Fixup "*" offset
+                        for Pcd in self._DynamicPcdList:
+                            # just pick the a value to determine whether is unicode string type
+                            i = 0
+                            for (SkuName,Sku) in Pcd.SkuInfoList.items():                        
+                                if Sku.VpdOffset == "*":
+                                    Sku.VpdOffset = VpdFile.GetOffset(Pcd)[i].strip()
+                                i += 1
+                    else:
+                        EdkLogger.error("build", FILE_READ_FAILURE, "Can not find VPD map file %s to fix up VPD offset." % VpdMapFilePath)
+
+            # Delete the DynamicPcdList At the last time enter into this function 
+            del self._DynamicPcdList[:]
+        self._DynamicPcdList.extend(UnicodePcdArray)
+        self._DynamicPcdList.extend(HiiPcdArray)
+        self._DynamicPcdList.extend(OtherPcdArray)
+        self.AllPcdList = self._NonDynamicPcdList + self._DynamicPcdList
+        
+    ## Return the platform build data object
+    def _GetPlatform(self):
+        if self._Platform == None:
+            self._Platform = self.BuildDatabase[self.MetaFile, self.Arch, self.BuildTarget, self.ToolChain]
+        return self._Platform
+
+    ## Return platform name
+    def _GetName(self):
+        return self.Platform.PlatformName
+
+    ## Return the meta file GUID
+    def _GetGuid(self):
+        return self.Platform.Guid
+
+    ## Return the platform version
+    def _GetVersion(self):
+        return self.Platform.Version
+
+    ## Return the FDF file name
+    def _GetFdfFile(self):
+        if self._FdfFile == None:
+            if self.Workspace.FdfFile != "":
+                self._FdfFile= mws.join(self.WorkspaceDir, self.Workspace.FdfFile)
+            else:
+                self._FdfFile = ''
+        return self._FdfFile
+
+    ## Return the build output directory platform specifies
+    def _GetOutputDir(self):
+        return self.Platform.OutputDirectory
+
+    ## Return the directory to store all intermediate and final files built
+    def _GetBuildDir(self):
+        if self._BuildDir == None:
+            if os.path.isabs(self.OutputDir):
+                self._BuildDir = path.join(
+                                            path.abspath(self.OutputDir),
+                                            self.BuildTarget + "_" + self.ToolChain,
+                                            )
+            else:
+                self._BuildDir = path.join(
+                                            self.WorkspaceDir,
+                                            self.OutputDir,
+                                            self.BuildTarget + "_" + self.ToolChain,
+                                            )
+        return self._BuildDir
+
+    ## Return directory of platform makefile
+    #
+    #   @retval     string  Makefile directory
+    #
+    def _GetMakeFileDir(self):
+        if self._MakeFileDir == None:
+            self._MakeFileDir = path.join(self.BuildDir, self.Arch)
+        return self._MakeFileDir
+
+    ## Return build command string
+    #
+    #   @retval     string  Build command string
+    #
+    def _GetBuildCommand(self):
+        if self._BuildCommand == None:
+            self._BuildCommand = []
+            if "MAKE" in self.ToolDefinition and "PATH" in self.ToolDefinition["MAKE"]:
+                self._BuildCommand += SplitOption(self.ToolDefinition["MAKE"]["PATH"])
+                if "FLAGS" in self.ToolDefinition["MAKE"]:
+                    NewOption = self.ToolDefinition["MAKE"]["FLAGS"].strip()
+                    if NewOption != '':
+                        self._BuildCommand += SplitOption(NewOption)
+        return self._BuildCommand
+
+    ## Get tool chain definition
+    #
+    #  Get each tool defition for given tool chain from tools_def.txt and platform
+    #
+    def _GetToolDefinition(self):
+        if self._ToolDefinitions == None:
+            ToolDefinition = self.Workspace.ToolDef.ToolsDefTxtDictionary
+            if TAB_TOD_DEFINES_COMMAND_TYPE not in self.Workspace.ToolDef.ToolsDefTxtDatabase:
+                EdkLogger.error('build', RESOURCE_NOT_AVAILABLE, "No tools found in configuration",
+                                ExtraData="[%s]" % self.MetaFile)
+            self._ToolDefinitions = {}
+            DllPathList = set()
+            for Def in ToolDefinition:
+                Target, Tag, Arch, Tool, Attr = Def.split("_")
+                if Target != self.BuildTarget or Tag != self.ToolChain or Arch != self.Arch:
+                    continue
+
+                Value = ToolDefinition[Def]
+                # don't record the DLL
+                if Attr == "DLL":
+                    DllPathList.add(Value)
+                    continue
+
+                if Tool not in self._ToolDefinitions:
+                    self._ToolDefinitions[Tool] = {}
+                self._ToolDefinitions[Tool][Attr] = Value
+
+            ToolsDef = ''
+            MakePath = ''
+            if GlobalData.gOptions.SilentMode and "MAKE" in self._ToolDefinitions:
+                if "FLAGS" not in self._ToolDefinitions["MAKE"]:
+                    self._ToolDefinitions["MAKE"]["FLAGS"] = ""
+                self._ToolDefinitions["MAKE"]["FLAGS"] += " -s"
+            MakeFlags = ''
+            for Tool in self._ToolDefinitions:
+                for Attr in self._ToolDefinitions[Tool]:
+                    Value = self._ToolDefinitions[Tool][Attr]
+                    if Tool in self.BuildOption and Attr in self.BuildOption[Tool]:
+                        # check if override is indicated
+                        if self.BuildOption[Tool][Attr].startswith('='):
+                            Value = self.BuildOption[Tool][Attr][1:]
+                        else:
+                            Value += " " + self.BuildOption[Tool][Attr]
+
+                    if Attr == "PATH":
+                        # Don't put MAKE definition in the file
+                        if Tool == "MAKE":
+                            MakePath = Value
+                        else:
+                            ToolsDef += "%s = %s\n" % (Tool, Value)
+                    elif Attr != "DLL":
+                        # Don't put MAKE definition in the file
+                        if Tool == "MAKE":
+                            if Attr == "FLAGS":
+                                MakeFlags = Value
+                        else:
+                            ToolsDef += "%s_%s = %s\n" % (Tool, Attr, Value)
+                ToolsDef += "\n"
+
+            SaveFileOnChange(self.ToolDefinitionFile, ToolsDef)
+            for DllPath in DllPathList:
+                os.environ["PATH"] = DllPath + os.pathsep + os.environ["PATH"]
+            os.environ["MAKE_FLAGS"] = MakeFlags
+
+        return self._ToolDefinitions
+
+    ## Return the paths of tools
+    def _GetToolDefFile(self):
+        if self._ToolDefFile == None:
+            self._ToolDefFile = os.path.join(self.MakeFileDir, "TOOLS_DEF." + self.Arch)
+        return self._ToolDefFile
+
+    ## Retrieve the toolchain family of given toolchain tag. Default to 'MSFT'.
+    def _GetToolChainFamily(self):
+        if self._ToolChainFamily == None:
+            ToolDefinition = self.Workspace.ToolDef.ToolsDefTxtDatabase
+            if TAB_TOD_DEFINES_FAMILY not in ToolDefinition \
+               or self.ToolChain not in ToolDefinition[TAB_TOD_DEFINES_FAMILY] \
+               or not ToolDefinition[TAB_TOD_DEFINES_FAMILY][self.ToolChain]:
+                EdkLogger.verbose("No tool chain family found in configuration for %s. Default to MSFT." \
+                                   % self.ToolChain)
+                self._ToolChainFamily = "MSFT"
+            else:
+                self._ToolChainFamily = ToolDefinition[TAB_TOD_DEFINES_FAMILY][self.ToolChain]
+        return self._ToolChainFamily
+
+    def _GetBuildRuleFamily(self):
+        if self._BuildRuleFamily == None:
+            ToolDefinition = self.Workspace.ToolDef.ToolsDefTxtDatabase
+            if TAB_TOD_DEFINES_BUILDRULEFAMILY not in ToolDefinition \
+               or self.ToolChain not in ToolDefinition[TAB_TOD_DEFINES_BUILDRULEFAMILY] \
+               or not ToolDefinition[TAB_TOD_DEFINES_BUILDRULEFAMILY][self.ToolChain]:
+                EdkLogger.verbose("No tool chain family found in configuration for %s. Default to MSFT." \
+                                   % self.ToolChain)
+                self._BuildRuleFamily = "MSFT"
+            else:
+                self._BuildRuleFamily = ToolDefinition[TAB_TOD_DEFINES_BUILDRULEFAMILY][self.ToolChain]
+        return self._BuildRuleFamily
+
+    ## Return the build options specific for all modules in this platform
+    def _GetBuildOptions(self):
+        if self._BuildOption == None:
+            self._BuildOption = self._ExpandBuildOption(self.Platform.BuildOptions)
+        return self._BuildOption
+
+    ## Return the build options specific for EDK modules in this platform
+    def _GetEdkBuildOptions(self):
+        if self._EdkBuildOption == None:
+            self._EdkBuildOption = self._ExpandBuildOption(self.Platform.BuildOptions, EDK_NAME)
+        return self._EdkBuildOption
+
+    ## Return the build options specific for EDKII modules in this platform
+    def _GetEdkIIBuildOptions(self):
+        if self._EdkIIBuildOption == None:
+            self._EdkIIBuildOption = self._ExpandBuildOption(self.Platform.BuildOptions, EDKII_NAME)
+        return self._EdkIIBuildOption
+
+    ## Parse build_rule.txt in Conf Directory.
+    #
+    #   @retval     BuildRule object
+    #
+    def _GetBuildRule(self):
+        if self._BuildRule == None:
+            BuildRuleFile = None
+            if TAB_TAT_DEFINES_BUILD_RULE_CONF in self.Workspace.TargetTxt.TargetTxtDictionary:
+                BuildRuleFile = self.Workspace.TargetTxt.TargetTxtDictionary[TAB_TAT_DEFINES_BUILD_RULE_CONF]
+            if BuildRuleFile in [None, '']:
+                BuildRuleFile = gDefaultBuildRuleFile
+            self._BuildRule = BuildRule(BuildRuleFile)
+            if self._BuildRule._FileVersion == "":
+                self._BuildRule._FileVersion = AutoGenReqBuildRuleVerNum
+            else:
+                if self._BuildRule._FileVersion < AutoGenReqBuildRuleVerNum :
+                    # If Build Rule's version is less than the version number required by the tools, halting the build.
+                    EdkLogger.error("build", AUTOGEN_ERROR,
+                                    ExtraData="The version number [%s] of build_rule.txt is less than the version number required by the AutoGen.(the minimum required version number is [%s])"\
+                                     % (self._BuildRule._FileVersion, AutoGenReqBuildRuleVerNum))
+
+        return self._BuildRule
+
+    ## Summarize the packages used by modules in this platform
+    def _GetPackageList(self):
+        if self._PackageList == None:
+            self._PackageList = set()
+            for La in self.LibraryAutoGenList:
+                self._PackageList.update(La.DependentPackageList)
+            for Ma in self.ModuleAutoGenList:
+                self._PackageList.update(Ma.DependentPackageList)
+            #Collect package set information from INF of FDF
+            PkgSet = set()
+            for ModuleFile in self._AsBuildModuleList:
+                if ModuleFile in self.Platform.Modules:
+                    continue
+                ModuleData = self.BuildDatabase[ModuleFile, self.Arch, self.BuildTarget, self.ToolChain]
+                PkgSet.update(ModuleData.Packages)
+            self._PackageList = list(self._PackageList) + list (PkgSet)
+        return self._PackageList
+
+    def _GetNonDynamicPcdDict(self):
+        if self._NonDynamicPcdDict:
+            return self._NonDynamicPcdDict
+        for Pcd in self.NonDynamicPcdList:
+            self._NonDynamicPcdDict[(Pcd.TokenCName,Pcd.TokenSpaceGuidCName)] = Pcd
+        return self._NonDynamicPcdDict
+
+    ## Get list of non-dynamic PCDs
+    def _GetNonDynamicPcdList(self):
+        if self._NonDynamicPcdList == None:
+            self.CollectPlatformDynamicPcds()
+        return self._NonDynamicPcdList
+
+    ## Get list of dynamic PCDs
+    def _GetDynamicPcdList(self):
+        if self._DynamicPcdList == None:
+            self.CollectPlatformDynamicPcds()
+        return self._DynamicPcdList
+
+    ## Generate Token Number for all PCD
+    def _GetPcdTokenNumbers(self):
+        if self._PcdTokenNumber == None:
+            self._PcdTokenNumber = sdict()
+            TokenNumber = 1
+            #
+            # Make the Dynamic and DynamicEx PCD use within different TokenNumber area. 
+            # Such as:
+            # 
+            # Dynamic PCD:
+            # TokenNumber 0 ~ 10
+            # DynamicEx PCD:
+            # TokeNumber 11 ~ 20
+            #
+            for Pcd in self.DynamicPcdList:
+                if Pcd.Phase == "PEI":
+                    if Pcd.Type in ["Dynamic", "DynamicDefault", "DynamicVpd", "DynamicHii"]:
+                        EdkLogger.debug(EdkLogger.DEBUG_5, "%s %s (%s) -> %d" % (Pcd.TokenCName, Pcd.TokenSpaceGuidCName, Pcd.Phase, TokenNumber))
+                        self._PcdTokenNumber[Pcd.TokenCName, Pcd.TokenSpaceGuidCName] = TokenNumber
+                        TokenNumber += 1
+
+            for Pcd in self.DynamicPcdList:
+                if Pcd.Phase == "PEI":
+                    if Pcd.Type in ["DynamicEx", "DynamicExDefault", "DynamicExVpd", "DynamicExHii"]:
+                        EdkLogger.debug(EdkLogger.DEBUG_5, "%s %s (%s) -> %d" % (Pcd.TokenCName, Pcd.TokenSpaceGuidCName, Pcd.Phase, TokenNumber))
+                        self._PcdTokenNumber[Pcd.TokenCName, Pcd.TokenSpaceGuidCName] = TokenNumber
+                        TokenNumber += 1
+
+            for Pcd in self.DynamicPcdList:
+                if Pcd.Phase == "DXE":
+                    if Pcd.Type in ["Dynamic", "DynamicDefault", "DynamicVpd", "DynamicHii"]:
+                        EdkLogger.debug(EdkLogger.DEBUG_5, "%s %s (%s) -> %d" % (Pcd.TokenCName, Pcd.TokenSpaceGuidCName, Pcd.Phase, TokenNumber))
+                        self._PcdTokenNumber[Pcd.TokenCName, Pcd.TokenSpaceGuidCName] = TokenNumber
+                        TokenNumber += 1
+
+            for Pcd in self.DynamicPcdList:
+                if Pcd.Phase == "DXE":
+                    if Pcd.Type in ["DynamicEx", "DynamicExDefault", "DynamicExVpd", "DynamicExHii"]:
+                        EdkLogger.debug(EdkLogger.DEBUG_5, "%s %s (%s) -> %d" % (Pcd.TokenCName, Pcd.TokenSpaceGuidCName, Pcd.Phase, TokenNumber))
+                        self._PcdTokenNumber[Pcd.TokenCName, Pcd.TokenSpaceGuidCName] = TokenNumber
+                        TokenNumber += 1
+
+            for Pcd in self.NonDynamicPcdList:
+                self._PcdTokenNumber[Pcd.TokenCName, Pcd.TokenSpaceGuidCName] = TokenNumber
+                TokenNumber += 1
+        return self._PcdTokenNumber
+
+    ## Summarize ModuleAutoGen objects of all modules/libraries to be built for this platform
+    def _GetAutoGenObjectList(self):
+        self._ModuleAutoGenList = []
+        self._LibraryAutoGenList = []
+        for ModuleFile in self.Platform.Modules:
+            Ma = ModuleAutoGen(
+                    self.Workspace,
+                    ModuleFile,
+                    self.BuildTarget,
+                    self.ToolChain,
+                    self.Arch,
+                    self.MetaFile
+                    )
+            if Ma not in self._ModuleAutoGenList:
+                self._ModuleAutoGenList.append(Ma)
+            for La in Ma.LibraryAutoGenList:
+                if La not in self._LibraryAutoGenList:
+                    self._LibraryAutoGenList.append(La)
+                if Ma not in La._ReferenceModules:
+                    La._ReferenceModules.append(Ma)
+
+    ## Summarize ModuleAutoGen objects of all modules to be built for this platform
+    def _GetModuleAutoGenList(self):
+        if self._ModuleAutoGenList == None:
+            self._GetAutoGenObjectList()
+        return self._ModuleAutoGenList
+
+    ## Summarize ModuleAutoGen objects of all libraries to be built for this platform
+    def _GetLibraryAutoGenList(self):
+        if self._LibraryAutoGenList == None:
+            self._GetAutoGenObjectList()
+        return self._LibraryAutoGenList
+
+    ## Test if a module is supported by the platform
+    #
+    #  An error will be raised directly if the module or its arch is not supported
+    #  by the platform or current configuration
+    #
+    def ValidModule(self, Module):
+        return Module in self.Platform.Modules or Module in self.Platform.LibraryInstances \
+            or Module in self._AsBuildModuleList
+
+    ## Resolve the library classes in a module to library instances
+    #
+    # This method will not only resolve library classes but also sort the library
+    # instances according to the dependency-ship.
+    #
+    #   @param  Module      The module from which the library classes will be resolved
+    #
+    #   @retval library_list    List of library instances sorted
+    #
+    def ApplyLibraryInstance(self, Module):
+        ModuleType = Module.ModuleType
+
+        # for overridding library instances with module specific setting
+        PlatformModule = self.Platform.Modules[str(Module)]
+
+        # add forced library instances (specified under LibraryClasses sections)
+        #
+        # If a module has a MODULE_TYPE of USER_DEFINED,
+        # do not link in NULL library class instances from the global [LibraryClasses.*] sections.
+        #
+        if Module.ModuleType != SUP_MODULE_USER_DEFINED:
+            for LibraryClass in self.Platform.LibraryClasses.GetKeys():
+                if LibraryClass.startswith("NULL") and self.Platform.LibraryClasses[LibraryClass, Module.ModuleType]:
+                    Module.LibraryClasses[LibraryClass] = self.Platform.LibraryClasses[LibraryClass, Module.ModuleType]
+
+        # add forced library instances (specified in module overrides)
+        for LibraryClass in PlatformModule.LibraryClasses:
+            if LibraryClass.startswith("NULL"):
+                Module.LibraryClasses[LibraryClass] = PlatformModule.LibraryClasses[LibraryClass]
+
+        # EdkII module
+        LibraryConsumerList = [Module]
+        Constructor         = []
+        ConsumedByList      = sdict()
+        LibraryInstance     = sdict()
+
+        EdkLogger.verbose("")
+        EdkLogger.verbose("Library instances of module [%s] [%s]:" % (str(Module), self.Arch))
+        while len(LibraryConsumerList) > 0:
+            M = LibraryConsumerList.pop()
+            for LibraryClassName in M.LibraryClasses:
+                if LibraryClassName not in LibraryInstance:
+                    # override library instance for this module
+                    if LibraryClassName in PlatformModule.LibraryClasses:
+                        LibraryPath = PlatformModule.LibraryClasses[LibraryClassName]
+                    else:
+                        LibraryPath = self.Platform.LibraryClasses[LibraryClassName, ModuleType]
+                    if LibraryPath == None or LibraryPath == "":
+                        LibraryPath = M.LibraryClasses[LibraryClassName]
+                        if LibraryPath == None or LibraryPath == "":
+                            EdkLogger.error("build", RESOURCE_NOT_AVAILABLE,
+                                            "Instance of library class [%s] is not found" % LibraryClassName,
+                                            File=self.MetaFile,
+                                            ExtraData="in [%s] [%s]\n\tconsumed by module [%s]" % (str(M), self.Arch, str(Module)))
+
+                    LibraryModule = self.BuildDatabase[LibraryPath, self.Arch, self.BuildTarget, self.ToolChain]
+                    # for those forced library instance (NULL library), add a fake library class
+                    if LibraryClassName.startswith("NULL"):
+                        LibraryModule.LibraryClass.append(LibraryClassObject(LibraryClassName, [ModuleType]))
+                    elif LibraryModule.LibraryClass == None \
+                         or len(LibraryModule.LibraryClass) == 0 \
+                         or (ModuleType != 'USER_DEFINED'
+                             and ModuleType not in LibraryModule.LibraryClass[0].SupModList):
+                        # only USER_DEFINED can link against any library instance despite of its SupModList
+                        EdkLogger.error("build", OPTION_MISSING,
+                                        "Module type [%s] is not supported by library instance [%s]" \
+                                        % (ModuleType, LibraryPath), File=self.MetaFile,
+                                        ExtraData="consumed by [%s]" % str(Module))
+
+                    LibraryInstance[LibraryClassName] = LibraryModule
+                    LibraryConsumerList.append(LibraryModule)
+                    EdkLogger.verbose("\t" + str(LibraryClassName) + " : " + str(LibraryModule))
+                else:
+                    LibraryModule = LibraryInstance[LibraryClassName]
+
+                if LibraryModule == None:
+                    continue
+
+                if LibraryModule.ConstructorList != [] and LibraryModule not in Constructor:
+                    Constructor.append(LibraryModule)
+
+                if LibraryModule not in ConsumedByList:
+                    ConsumedByList[LibraryModule] = []
+                # don't add current module itself to consumer list
+                if M != Module:
+                    if M in ConsumedByList[LibraryModule]:
+                        continue
+                    ConsumedByList[LibraryModule].append(M)
+        #
+        # Initialize the sorted output list to the empty set
+        #
+        SortedLibraryList = []
+        #
+        # Q <- Set of all nodes with no incoming edges
+        #
+        LibraryList = [] #LibraryInstance.values()
+        Q = []
+        for LibraryClassName in LibraryInstance:
+            M = LibraryInstance[LibraryClassName]
+            LibraryList.append(M)
+            if ConsumedByList[M] == []:
+                Q.append(M)
+
+        #
+        # start the  DAG algorithm
+        #
+        while True:
+            EdgeRemoved = True
+            while Q == [] and EdgeRemoved:
+                EdgeRemoved = False
+                # for each node Item with a Constructor
+                for Item in LibraryList:
+                    if Item not in Constructor:
+                        continue
+                    # for each Node without a constructor with an edge e from Item to Node
+                    for Node in ConsumedByList[Item]:
+                        if Node in Constructor:
+                            continue
+                        # remove edge e from the graph if Node has no constructor
+                        ConsumedByList[Item].remove(Node)
+                        EdgeRemoved = True
+                        if ConsumedByList[Item] == []:
+                            # insert Item into Q
+                            Q.insert(0, Item)
+                            break
+                    if Q != []:
+                        break
+            # DAG is done if there's no more incoming edge for all nodes
+            if Q == []:
+                break
+
+            # remove node from Q
+            Node = Q.pop()
+            # output Node
+            SortedLibraryList.append(Node)
+
+            # for each node Item with an edge e from Node to Item do
+            for Item in LibraryList:
+                if Node not in ConsumedByList[Item]:
+                    continue
+                # remove edge e from the graph
+                ConsumedByList[Item].remove(Node)
+
+                if ConsumedByList[Item] != []:
+                    continue
+                # insert Item into Q, if Item has no other incoming edges
+                Q.insert(0, Item)
+
+        #
+        # if any remaining node Item in the graph has a constructor and an incoming edge, then the graph has a cycle
+        #
+        for Item in LibraryList:
+            if ConsumedByList[Item] != [] and Item in Constructor and len(Constructor) > 1:
+                ErrorMessage = "\tconsumed by " + "\n\tconsumed by ".join([str(L) for L in ConsumedByList[Item]])
+                EdkLogger.error("build", BUILD_ERROR, 'Library [%s] with constructors has a cycle' % str(Item),
+                                ExtraData=ErrorMessage, File=self.MetaFile)
+            if Item not in SortedLibraryList:
+                SortedLibraryList.append(Item)
+
+        #
+        # Build the list of constructor and destructir names
+        # The DAG Topo sort produces the destructor order, so the list of constructors must generated in the reverse order
+        #
+        SortedLibraryList.reverse()
+        return SortedLibraryList
+
+
+    ## Override PCD setting (type, value, ...)
+    #
+    #   @param  ToPcd       The PCD to be overrided
+    #   @param  FromPcd     The PCD overrideing from
+    #
+    def _OverridePcd(self, ToPcd, FromPcd, Module=""):
+        #
+        # in case there's PCDs coming from FDF file, which have no type given.
+        # at this point, ToPcd.Type has the type found from dependent
+        # package
+        #
+        if FromPcd != None:
+            if ToPcd.Pending and FromPcd.Type not in [None, '']:
+                ToPcd.Type = FromPcd.Type
+            elif (ToPcd.Type not in [None, '']) and (FromPcd.Type not in [None, ''])\
+                and (ToPcd.Type != FromPcd.Type) and (ToPcd.Type in FromPcd.Type):
+                if ToPcd.Type.strip() == "DynamicEx":
+                    ToPcd.Type = FromPcd.Type
+            elif ToPcd.Type not in [None, ''] and FromPcd.Type not in [None, ''] \
+                and ToPcd.Type != FromPcd.Type:
+                EdkLogger.error("build", OPTION_CONFLICT, "Mismatched PCD type",
+                                ExtraData="%s.%s is defined as [%s] in module %s, but as [%s] in platform."\
+                                          % (ToPcd.TokenSpaceGuidCName, ToPcd.TokenCName,
+                                             ToPcd.Type, Module, FromPcd.Type),
+                                          File=self.MetaFile)
+
+            if FromPcd.MaxDatumSize not in [None, '']:
+                ToPcd.MaxDatumSize = FromPcd.MaxDatumSize
+            if FromPcd.DefaultValue not in [None, '']:
+                ToPcd.DefaultValue = FromPcd.DefaultValue
+            if FromPcd.TokenValue not in [None, '']:
+                ToPcd.TokenValue = FromPcd.TokenValue
+            if FromPcd.MaxDatumSize not in [None, '']:
+                ToPcd.MaxDatumSize = FromPcd.MaxDatumSize
+            if FromPcd.DatumType not in [None, '']:
+                ToPcd.DatumType = FromPcd.DatumType
+            if FromPcd.SkuInfoList not in [None, '', []]:
+                ToPcd.SkuInfoList = FromPcd.SkuInfoList
+
+            # check the validation of datum
+            IsValid, Cause = CheckPcdDatum(ToPcd.DatumType, ToPcd.DefaultValue)
+            if not IsValid:
+                EdkLogger.error('build', FORMAT_INVALID, Cause, File=self.MetaFile,
+                                ExtraData="%s.%s" % (ToPcd.TokenSpaceGuidCName, ToPcd.TokenCName))
+            ToPcd.validateranges = FromPcd.validateranges
+            ToPcd.validlists = FromPcd.validlists
+            ToPcd.expressions = FromPcd.expressions
+
+        if ToPcd.DatumType == "VOID*" and ToPcd.MaxDatumSize in ['', None]:
+            EdkLogger.debug(EdkLogger.DEBUG_9, "No MaxDatumSize specified for PCD %s.%s" \
+                            % (ToPcd.TokenSpaceGuidCName, ToPcd.TokenCName))
+            Value = ToPcd.DefaultValue
+            if Value in [None, '']:
+                ToPcd.MaxDatumSize = '1'
+            elif Value[0] == 'L':
+                ToPcd.MaxDatumSize = str((len(Value) - 2) * 2)
+            elif Value[0] == '{':
+                ToPcd.MaxDatumSize = str(len(Value.split(',')))
+            else:
+                ToPcd.MaxDatumSize = str(len(Value) - 1)
+
+        # apply default SKU for dynamic PCDS if specified one is not available
+        if (ToPcd.Type in PCD_DYNAMIC_TYPE_LIST or ToPcd.Type in PCD_DYNAMIC_EX_TYPE_LIST) \
+            and ToPcd.SkuInfoList in [None, {}, '']:
+            if self.Platform.SkuName in self.Platform.SkuIds:
+                SkuName = self.Platform.SkuName
+            else:
+                SkuName = 'DEFAULT'
+            ToPcd.SkuInfoList = {
+                SkuName : SkuInfoClass(SkuName, self.Platform.SkuIds[SkuName], '', '', '', '', '', ToPcd.DefaultValue)
+            }
+
+    ## Apply PCD setting defined platform to a module
+    #
+    #   @param  Module  The module from which the PCD setting will be overrided
+    #
+    #   @retval PCD_list    The list PCDs with settings from platform
+    #
+    def ApplyPcdSetting(self, Module, Pcds):
+        # for each PCD in module
+        for Name, Guid in Pcds:
+            PcdInModule = Pcds[Name, Guid]
+            # find out the PCD setting in platform
+            if (Name, Guid) in self.Platform.Pcds:
+                PcdInPlatform = self.Platform.Pcds[Name, Guid]
+            else:
+                PcdInPlatform = None
+            # then override the settings if any
+            self._OverridePcd(PcdInModule, PcdInPlatform, Module)
+            # resolve the VariableGuid value
+            for SkuId in PcdInModule.SkuInfoList:
+                Sku = PcdInModule.SkuInfoList[SkuId]
+                if Sku.VariableGuid == '': continue
+                Sku.VariableGuidValue = GuidValue(Sku.VariableGuid, self.PackageList)
+                if Sku.VariableGuidValue == None:
+                    PackageList = "\n\t".join([str(P) for P in self.PackageList])
+                    EdkLogger.error(
+                                'build',
+                                RESOURCE_NOT_AVAILABLE,
+                                "Value of GUID [%s] is not found in" % Sku.VariableGuid,
+                                ExtraData=PackageList + "\n\t(used with %s.%s from module %s)" \
+                                                        % (Guid, Name, str(Module)),
+                                File=self.MetaFile
+                                )
+
+        # override PCD settings with module specific setting
+        if Module in self.Platform.Modules:
+            PlatformModule = self.Platform.Modules[str(Module)]
+            for Key  in PlatformModule.Pcds:
+                if Key in Pcds:
+                    self._OverridePcd(Pcds[Key], PlatformModule.Pcds[Key], Module)
+        return Pcds.values()
+
+    ## Resolve library names to library modules
+    #
+    # (for Edk.x modules)
+    #
+    #   @param  Module  The module from which the library names will be resolved
+    #
+    #   @retval library_list    The list of library modules
+    #
+    def ResolveLibraryReference(self, Module):
+        EdkLogger.verbose("")
+        EdkLogger.verbose("Library instances of module [%s] [%s]:" % (str(Module), self.Arch))
+        LibraryConsumerList = [Module]
+
+        # "CompilerStub" is a must for Edk modules
+        if Module.Libraries:
+            Module.Libraries.append("CompilerStub")
+        LibraryList = []
+        while len(LibraryConsumerList) > 0:
+            M = LibraryConsumerList.pop()
+            for LibraryName in M.Libraries:
+                Library = self.Platform.LibraryClasses[LibraryName, ':dummy:']
+                if Library == None:
+                    for Key in self.Platform.LibraryClasses.data.keys():
+                        if LibraryName.upper() == Key.upper():
+                            Library = self.Platform.LibraryClasses[Key, ':dummy:']
+                            break
+                    if Library == None:
+                        EdkLogger.warn("build", "Library [%s] is not found" % LibraryName, File=str(M),
+                            ExtraData="\t%s [%s]" % (str(Module), self.Arch))
+                        continue
+
+                if Library not in LibraryList:
+                    LibraryList.append(Library)
+                    LibraryConsumerList.append(Library)
+                    EdkLogger.verbose("\t" + LibraryName + " : " + str(Library) + ' ' + str(type(Library)))
+        return LibraryList
+
+    ## Calculate the priority value of the build option
+    #
+    # @param    Key    Build option definition contain: TARGET_TOOLCHAIN_ARCH_COMMANDTYPE_ATTRIBUTE
+    #
+    # @retval   Value  Priority value based on the priority list.
+    #
+    def CalculatePriorityValue(self, Key):
+        Target, ToolChain, Arch, CommandType, Attr = Key.split('_')
+        PriorityValue = 0x11111
+        if Target == "*":
+            PriorityValue &= 0x01111
+        if ToolChain == "*":
+            PriorityValue &= 0x10111
+        if Arch == "*":
+            PriorityValue &= 0x11011
+        if CommandType == "*":
+            PriorityValue &= 0x11101
+        if Attr == "*":
+            PriorityValue &= 0x11110
+
+        return self.PrioList["0x%0.5x" % PriorityValue]
+
+
+    ## Expand * in build option key
+    #
+    #   @param  Options     Options to be expanded
+    #
+    #   @retval options     Options expanded
+    #      
+    def _ExpandBuildOption(self, Options, ModuleStyle=None):
+        BuildOptions = {}
+        FamilyMatch  = False
+        FamilyIsNull = True
+
+        OverrideList = {}
+        #
+        # Construct a list contain the build options which need override.
+        #
+        for Key in Options:
+            #
+            # Key[0] -- tool family
+            # Key[1] -- TARGET_TOOLCHAIN_ARCH_COMMANDTYPE_ATTRIBUTE
+            #
+            if (Key[0] == self.BuildRuleFamily and
+                (ModuleStyle == None or len(Key) < 3 or (len(Key) > 2 and Key[2] == ModuleStyle))):
+                Target, ToolChain, Arch, CommandType, Attr = Key[1].split('_')
+                if Target == self.BuildTarget or Target == "*":
+                    if ToolChain == self.ToolChain or ToolChain == "*":
+                        if Arch == self.Arch or Arch == "*":
+                            if Options[Key].startswith("="):
+                                if OverrideList.get(Key[1]) != None:
+                                    OverrideList.pop(Key[1])
+                                OverrideList[Key[1]] = Options[Key]
+        
+        #
+        # Use the highest priority value. 
+        #
+        if (len(OverrideList) >= 2):
+            KeyList = OverrideList.keys()
+            for Index in range(len(KeyList)):
+                NowKey = KeyList[Index]
+                Target1, ToolChain1, Arch1, CommandType1, Attr1 = NowKey.split("_")
+                for Index1 in range(len(KeyList) - Index - 1):
+                    NextKey = KeyList[Index1 + Index + 1]
+                    #
+                    # Compare two Key, if one is included by another, choose the higher priority one
+                    #                    
+                    Target2, ToolChain2, Arch2, CommandType2, Attr2 = NextKey.split("_")
+                    if Target1 == Target2 or Target1 == "*" or Target2 == "*":
+                        if ToolChain1 == ToolChain2 or ToolChain1 == "*" or ToolChain2 == "*":
+                            if Arch1 == Arch2 or Arch1 == "*" or Arch2 == "*":
+                                if CommandType1 == CommandType2 or CommandType1 == "*" or CommandType2 == "*":
+                                    if Attr1 == Attr2 or Attr1 == "*" or Attr2 == "*":
+                                        if self.CalculatePriorityValue(NowKey) > self.CalculatePriorityValue(NextKey):
+                                            if Options.get((self.BuildRuleFamily, NextKey)) != None:
+                                                Options.pop((self.BuildRuleFamily, NextKey))
+                                        else:
+                                            if Options.get((self.BuildRuleFamily, NowKey)) != None:
+                                                Options.pop((self.BuildRuleFamily, NowKey))
+                                                           
+        for Key in Options:
+            if ModuleStyle != None and len (Key) > 2:
+                # Check Module style is EDK or EDKII.
+                # Only append build option for the matched style module.
+                if ModuleStyle == EDK_NAME and Key[2] != EDK_NAME:
+                    continue
+                elif ModuleStyle == EDKII_NAME and Key[2] != EDKII_NAME:
+                    continue
+            Family = Key[0]
+            Target, Tag, Arch, Tool, Attr = Key[1].split("_")
+            # if tool chain family doesn't match, skip it
+            if Tool in self.ToolDefinition and Family != "":
+                FamilyIsNull = False
+                if self.ToolDefinition[Tool].get(TAB_TOD_DEFINES_BUILDRULEFAMILY, "") != "":
+                    if Family != self.ToolDefinition[Tool][TAB_TOD_DEFINES_BUILDRULEFAMILY]:
+                        continue
+                elif Family != self.ToolDefinition[Tool][TAB_TOD_DEFINES_FAMILY]:
+                    continue
+                FamilyMatch = True
+            # expand any wildcard
+            if Target == "*" or Target == self.BuildTarget:
+                if Tag == "*" or Tag == self.ToolChain:
+                    if Arch == "*" or Arch == self.Arch:
+                        if Tool not in BuildOptions:
+                            BuildOptions[Tool] = {}
+                        if Attr != "FLAGS" or Attr not in BuildOptions[Tool] or Options[Key].startswith('='):
+                            BuildOptions[Tool][Attr] = Options[Key]
+                        else:
+                            # append options for the same tool
+                            BuildOptions[Tool][Attr] += " " + Options[Key]
+        # Build Option Family has been checked, which need't to be checked again for family.
+        if FamilyMatch or FamilyIsNull:
+            return BuildOptions
+
+        for Key in Options:
+            if ModuleStyle != None and len (Key) > 2:
+                # Check Module style is EDK or EDKII.
+                # Only append build option for the matched style module.
+                if ModuleStyle == EDK_NAME and Key[2] != EDK_NAME:
+                    continue
+                elif ModuleStyle == EDKII_NAME and Key[2] != EDKII_NAME:
+                    continue
+            Family = Key[0]
+            Target, Tag, Arch, Tool, Attr = Key[1].split("_")
+            # if tool chain family doesn't match, skip it
+            if Tool not in self.ToolDefinition or Family == "":
+                continue
+            # option has been added before
+            if Family != self.ToolDefinition[Tool][TAB_TOD_DEFINES_FAMILY]:
+                continue
+
+            # expand any wildcard
+            if Target == "*" or Target == self.BuildTarget:
+                if Tag == "*" or Tag == self.ToolChain:
+                    if Arch == "*" or Arch == self.Arch:
+                        if Tool not in BuildOptions:
+                            BuildOptions[Tool] = {}
+                        if Attr != "FLAGS" or Attr not in BuildOptions[Tool] or Options[Key].startswith('='):
+                            BuildOptions[Tool][Attr] = Options[Key]
+                        else:
+                            # append options for the same tool
+                            BuildOptions[Tool][Attr] += " " + Options[Key]
+        return BuildOptions
+
+    ## Append build options in platform to a module
+    #
+    #   @param  Module  The module to which the build options will be appened
+    #
+    #   @retval options     The options appended with build options in platform
+    #
+    def ApplyBuildOption(self, Module):
+        # Get the different options for the different style module
+        if Module.AutoGenVersion < 0x00010005:
+            PlatformOptions = self.EdkBuildOption
+            ModuleTypeOptions = self.Platform.GetBuildOptionsByModuleType(EDK_NAME, Module.ModuleType)
+        else:
+            PlatformOptions = self.EdkIIBuildOption
+            ModuleTypeOptions = self.Platform.GetBuildOptionsByModuleType(EDKII_NAME, Module.ModuleType)
+        ModuleTypeOptions = self._ExpandBuildOption(ModuleTypeOptions)
+        ModuleOptions = self._ExpandBuildOption(Module.BuildOptions)
+        if Module in self.Platform.Modules:
+            PlatformModule = self.Platform.Modules[str(Module)]
+            PlatformModuleOptions = self._ExpandBuildOption(PlatformModule.BuildOptions)
+        else:
+            PlatformModuleOptions = {}
+
+        BuildRuleOrder = None
+        for Options in [self.ToolDefinition, ModuleOptions, PlatformOptions, ModuleTypeOptions, PlatformModuleOptions]:
+            for Tool in Options:
+                for Attr in Options[Tool]:
+                    if Attr == TAB_TOD_DEFINES_BUILDRULEORDER:
+                        BuildRuleOrder = Options[Tool][Attr]
+
+        AllTools = set(ModuleOptions.keys() + PlatformOptions.keys() +
+                       PlatformModuleOptions.keys() + ModuleTypeOptions.keys() +
+                       self.ToolDefinition.keys())
+        BuildOptions = {}
+        for Tool in AllTools:
+            if Tool not in BuildOptions:
+                BuildOptions[Tool] = {}
+
+            for Options in [self.ToolDefinition, ModuleOptions, PlatformOptions, ModuleTypeOptions, PlatformModuleOptions]:
+                if Tool not in Options:
+                    continue
+                for Attr in Options[Tool]:
+                    Value = Options[Tool][Attr]
+                    #
+                    # Do not generate it in Makefile
+                    #
+                    if Attr == TAB_TOD_DEFINES_BUILDRULEORDER:
+                        continue
+                    if Attr not in BuildOptions[Tool]:
+                        BuildOptions[Tool][Attr] = ""
+                    # check if override is indicated
+                    if Value.startswith('='):
+                        ToolPath = Value[1:]
+                        ToolPath = mws.handleWsMacro(ToolPath)
+                        BuildOptions[Tool][Attr] = ToolPath
+                    else:
+                        Value = mws.handleWsMacro(Value)
+                        BuildOptions[Tool][Attr] += " " + Value
+        if Module.AutoGenVersion < 0x00010005 and self.Workspace.UniFlag != None:
+            #
+            # Override UNI flag only for EDK module.
+            #
+            if 'BUILD' not in BuildOptions:
+                BuildOptions['BUILD'] = {}
+            BuildOptions['BUILD']['FLAGS'] = self.Workspace.UniFlag
+        return BuildOptions, BuildRuleOrder
+
+    Platform            = property(_GetPlatform)
+    Name                = property(_GetName)
+    Guid                = property(_GetGuid)
+    Version             = property(_GetVersion)
+
+    OutputDir           = property(_GetOutputDir)
+    BuildDir            = property(_GetBuildDir)
+    MakeFileDir         = property(_GetMakeFileDir)
+    FdfFile             = property(_GetFdfFile)
+
+    PcdTokenNumber      = property(_GetPcdTokenNumbers)    # (TokenCName, TokenSpaceGuidCName) : GeneratedTokenNumber
+    DynamicPcdList      = property(_GetDynamicPcdList)    # [(TokenCName1, TokenSpaceGuidCName1), (TokenCName2, TokenSpaceGuidCName2), ...]
+    NonDynamicPcdList   = property(_GetNonDynamicPcdList)    # [(TokenCName1, TokenSpaceGuidCName1), (TokenCName2, TokenSpaceGuidCName2), ...]
+    NonDynamicPcdDict   = property(_GetNonDynamicPcdDict)
+    PackageList         = property(_GetPackageList)
+
+    ToolDefinition      = property(_GetToolDefinition)    # toolcode : tool path
+    ToolDefinitionFile  = property(_GetToolDefFile)    # toolcode : lib path
+    ToolChainFamily     = property(_GetToolChainFamily)
+    BuildRuleFamily     = property(_GetBuildRuleFamily)
+    BuildOption         = property(_GetBuildOptions)    # toolcode : option
+    EdkBuildOption      = property(_GetEdkBuildOptions)   # edktoolcode : option
+    EdkIIBuildOption    = property(_GetEdkIIBuildOptions) # edkiitoolcode : option
+
+    BuildCommand        = property(_GetBuildCommand)
+    BuildRule           = property(_GetBuildRule)
+    ModuleAutoGenList   = property(_GetModuleAutoGenList)
+    LibraryAutoGenList  = property(_GetLibraryAutoGenList)
+    GenFdsCommand       = property(_GenFdsCommand)
+
+## ModuleAutoGen class
+#
+# This class encapsules the AutoGen behaviors for the build tools. In addition to
+# the generation of AutoGen.h and AutoGen.c, it will generate *.depex file according
+# to the [depex] section in module's inf file.
+#
+class ModuleAutoGen(AutoGen):
+    ## The real constructor of ModuleAutoGen
+    #
+    #  This method is not supposed to be called by users of ModuleAutoGen. It's
+    #  only used by factory method __new__() to do real initialization work for an
+    #  object of ModuleAutoGen
+    #
+    #   @param      Workspace           EdkIIWorkspaceBuild object
+    #   @param      ModuleFile          The path of module file
+    #   @param      Target              Build target (DEBUG, RELEASE)
+    #   @param      Toolchain           Name of tool chain
+    #   @param      Arch                The arch the module supports
+    #   @param      PlatformFile        Platform meta-file
+    #
+    def _Init(self, Workspace, ModuleFile, Target, Toolchain, Arch, PlatformFile):
+        EdkLogger.debug(EdkLogger.DEBUG_9, "AutoGen module [%s] [%s]" % (ModuleFile, Arch))
+        GlobalData.gProcessingFile = "%s [%s, %s, %s]" % (ModuleFile, Arch, Toolchain, Target)
+
+        self.Workspace = Workspace
+        self.WorkspaceDir = Workspace.WorkspaceDir
+
+        self.MetaFile = ModuleFile
+        self.PlatformInfo = PlatformAutoGen(Workspace, PlatformFile, Target, Toolchain, Arch)
+        # check if this module is employed by active platform
+        if not self.PlatformInfo.ValidModule(self.MetaFile):
+            EdkLogger.verbose("Module [%s] for [%s] is not employed by active platform\n" \
+                              % (self.MetaFile, Arch))
+            return False
+
+        self.SourceDir = self.MetaFile.SubDir
+        self.SourceDir = mws.relpath(self.SourceDir, self.WorkspaceDir)
+
+        self.SourceOverrideDir = None
+        # use overrided path defined in DSC file
+        if self.MetaFile.Key in GlobalData.gOverrideDir:
+            self.SourceOverrideDir = GlobalData.gOverrideDir[self.MetaFile.Key]
+
+        self.ToolChain = Toolchain
+        self.BuildTarget = Target
+        self.Arch = Arch
+        self.ToolChainFamily = self.PlatformInfo.ToolChainFamily
+        self.BuildRuleFamily = self.PlatformInfo.BuildRuleFamily
+
+        self.IsMakeFileCreated = False
+        self.IsCodeFileCreated = False
+        self.IsAsBuiltInfCreated = False
+        self.DepexGenerated = False
+
+        self.BuildDatabase = self.Workspace.BuildDatabase
+        self.BuildRuleOrder = None
+
+        self._Module          = None
+        self._Name            = None
+        self._Guid            = None
+        self._Version         = None
+        self._ModuleType      = None
+        self._ComponentType   = None
+        self._PcdIsDriver     = None
+        self._AutoGenVersion  = None
+        self._LibraryFlag     = None
+        self._CustomMakefile  = None
+        self._Macro           = None
+
+        self._BuildDir        = None
+        self._OutputDir       = None
+        self._DebugDir        = None
+        self._MakeFileDir     = None
+
+        self._IncludePathList = None
+        self._AutoGenFileList = None
+        self._UnicodeFileList = None
+        self._SourceFileList  = None
+        self._ObjectFileList  = None
+        self._BinaryFileList  = None
+
+        self._DependentPackageList    = None
+        self._DependentLibraryList    = None
+        self._LibraryAutoGenList      = None
+        self._DerivedPackageList      = None
+        self._ModulePcdList           = None
+        self._LibraryPcdList          = None
+        self._PcdComments = sdict()
+        self._GuidList                = None
+        self._GuidsUsedByPcd = None
+        self._GuidComments = sdict()
+        self._ProtocolList            = None
+        self._ProtocolComments = sdict()
+        self._PpiList                 = None
+        self._PpiComments = sdict()
+        self._DepexList               = None
+        self._DepexExpressionList     = None
+        self._BuildOption             = None
+        self._BuildOptionIncPathList  = None
+        self._BuildTargets            = None
+        self._IntroBuildTargetList    = None
+        self._FinalBuildTargetList    = None
+        self._FileTypes               = None
+        self._BuildRules              = None
+        
+        ## The Modules referenced to this Library
+        #  Only Library has this attribute
+        self._ReferenceModules        = []        
+        
+        ## Store the FixedAtBuild Pcds
+        #  
+        self._FixedAtBuildPcds         = []
+        self.ConstPcd                  = {}
+        return True
+
+    def __repr__(self):
+        return "%s [%s]" % (self.MetaFile, self.Arch)
+
+    # Get FixedAtBuild Pcds of this Module
+    def _GetFixedAtBuildPcds(self):
+        if self._FixedAtBuildPcds:
+            return self._FixedAtBuildPcds
+        for Pcd in self.ModulePcdList:
+            if self.IsLibrary:
+                if not (Pcd.Pending == False and Pcd.Type == "FixedAtBuild"):
+                    continue
+            elif Pcd.Type != "FixedAtBuild":
+                continue
+            if Pcd not in self._FixedAtBuildPcds:
+                self._FixedAtBuildPcds.append(Pcd)
+                
+        return self._FixedAtBuildPcds        
+
+    def _GetUniqueBaseName(self):
+        BaseName = self.Name
+        for Module in self.PlatformInfo.ModuleAutoGenList:
+            if Module.MetaFile == self.MetaFile:
+                continue
+            if Module.Name == self.Name:
+                if uuid.UUID(Module.Guid) == uuid.UUID(self.Guid):
+                    EdkLogger.error("build", FILE_DUPLICATED, 'Modules have same BaseName and FILE_GUID:\n'
+                                    '  %s\n  %s' % (Module.MetaFile, self.MetaFile))
+                BaseName = '%s_%s' % (self.Name, self.Guid)
+        return BaseName
+
+    # Macros could be used in build_rule.txt (also Makefile)
+    def _GetMacros(self):
+        if self._Macro == None:
+            self._Macro = sdict()
+            self._Macro["WORKSPACE"             ] = self.WorkspaceDir
+            self._Macro["MODULE_NAME"           ] = self.Name
+            self._Macro["MODULE_NAME_GUID"      ] = self._GetUniqueBaseName()
+            self._Macro["MODULE_GUID"           ] = self.Guid
+            self._Macro["MODULE_VERSION"        ] = self.Version
+            self._Macro["MODULE_TYPE"           ] = self.ModuleType
+            self._Macro["MODULE_FILE"           ] = str(self.MetaFile)
+            self._Macro["MODULE_FILE_BASE_NAME" ] = self.MetaFile.BaseName
+            self._Macro["MODULE_RELATIVE_DIR"   ] = self.SourceDir
+            self._Macro["MODULE_DIR"            ] = self.SourceDir
+
+            self._Macro["BASE_NAME"             ] = self.Name
+
+            self._Macro["ARCH"                  ] = self.Arch
+            self._Macro["TOOLCHAIN"             ] = self.ToolChain
+            self._Macro["TOOLCHAIN_TAG"         ] = self.ToolChain
+            self._Macro["TOOL_CHAIN_TAG"        ] = self.ToolChain
+            self._Macro["TARGET"                ] = self.BuildTarget
+
+            self._Macro["BUILD_DIR"             ] = self.PlatformInfo.BuildDir
+            self._Macro["BIN_DIR"               ] = os.path.join(self.PlatformInfo.BuildDir, self.Arch)
+            self._Macro["LIB_DIR"               ] = os.path.join(self.PlatformInfo.BuildDir, self.Arch)
+            self._Macro["MODULE_BUILD_DIR"      ] = self.BuildDir
+            self._Macro["OUTPUT_DIR"            ] = self.OutputDir
+            self._Macro["DEBUG_DIR"             ] = self.DebugDir
+        return self._Macro
+
+    ## Return the module build data object
+    def _GetModule(self):
+        if self._Module == None:
+            self._Module = self.Workspace.BuildDatabase[self.MetaFile, self.Arch, self.BuildTarget, self.ToolChain]
+        return self._Module
+
+    ## Return the module name
+    def _GetBaseName(self):
+        return self.Module.BaseName
+
+    ## Return the module DxsFile if exist
+    def _GetDxsFile(self):
+        return self.Module.DxsFile
+
+    ## Return the module SourceOverridePath
+    def _GetSourceOverridePath(self):
+        return self.Module.SourceOverridePath
+
+    ## Return the module meta-file GUID
+    def _GetGuid(self):
+        #
+        # To build same module more than once, the module path with FILE_GUID overridden has
+        # the file name FILE_GUIDmodule.inf, but the relative path (self.MetaFile.File) is the realy path
+        # in DSC. The overridden GUID can be retrieved from file name
+        #
+        if os.path.basename(self.MetaFile.File) != os.path.basename(self.MetaFile.Path):
+            #
+            # Length of GUID is 36
+            #
+            return os.path.basename(self.MetaFile.Path)[:36]
+        return self.Module.Guid
+
+    ## Return the module version
+    def _GetVersion(self):
+        return self.Module.Version
+
+    ## Return the module type
+    def _GetModuleType(self):
+        return self.Module.ModuleType
+
+    ## Return the component type (for Edk.x style of module)
+    def _GetComponentType(self):
+        return self.Module.ComponentType
+
+    ## Return the build type
+    def _GetBuildType(self):
+        return self.Module.BuildType
+
+    ## Return the PCD_IS_DRIVER setting
+    def _GetPcdIsDriver(self):
+        return self.Module.PcdIsDriver
+
+    ## Return the autogen version, i.e. module meta-file version
+    def _GetAutoGenVersion(self):
+        return self.Module.AutoGenVersion
+
+    ## Check if the module is library or not
+    def _IsLibrary(self):
+        if self._LibraryFlag == None:
+            if self.Module.LibraryClass != None and self.Module.LibraryClass != []:
+                self._LibraryFlag = True
+            else:
+                self._LibraryFlag = False
+        return self._LibraryFlag
+
+    ## Check if the module is binary module or not
+    def _IsBinaryModule(self):
+        return self.Module.IsBinaryModule
+
+    ## Return the directory to store intermediate files of the module
+    def _GetBuildDir(self):
+        if self._BuildDir == None:
+            self._BuildDir = path.join(
+                                    self.PlatformInfo.BuildDir,
+                                    self.Arch,
+                                    self.SourceDir,
+                                    self.MetaFile.BaseName
+                                    )
+            CreateDirectory(self._BuildDir)
+        return self._BuildDir
+
+    ## Return the directory to store the intermediate object files of the mdoule
+    def _GetOutputDir(self):
+        if self._OutputDir == None:
+            self._OutputDir = path.join(self.BuildDir, "OUTPUT")
+            CreateDirectory(self._OutputDir)
+        return self._OutputDir
+
+    ## Return the directory to store auto-gened source files of the mdoule
+    def _GetDebugDir(self):
+        if self._DebugDir == None:
+            self._DebugDir = path.join(self.BuildDir, "DEBUG")
+            CreateDirectory(self._DebugDir)
+        return self._DebugDir
+
+    ## Return the path of custom file
+    def _GetCustomMakefile(self):
+        if self._CustomMakefile == None:
+            self._CustomMakefile = {}
+            for Type in self.Module.CustomMakefile:
+                if Type in gMakeTypeMap:
+                    MakeType = gMakeTypeMap[Type]
+                else:
+                    MakeType = 'nmake'
+                if self.SourceOverrideDir != None:
+                    File = os.path.join(self.SourceOverrideDir, self.Module.CustomMakefile[Type])
+                    if not os.path.exists(File):
+                        File = os.path.join(self.SourceDir, self.Module.CustomMakefile[Type])
+                else:
+                    File = os.path.join(self.SourceDir, self.Module.CustomMakefile[Type])
+                self._CustomMakefile[MakeType] = File
+        return self._CustomMakefile
+
+    ## Return the directory of the makefile
+    #
+    #   @retval     string  The directory string of module's makefile
+    #
+    def _GetMakeFileDir(self):
+        return self.BuildDir
+
+    ## Return build command string
+    #
+    #   @retval     string  Build command string
+    #
+    def _GetBuildCommand(self):
+        return self.PlatformInfo.BuildCommand
+
+    ## Get object list of all packages the module and its dependent libraries belong to
+    #
+    #   @retval     list    The list of package object
+    #
+    def _GetDerivedPackageList(self):
+        PackageList = []
+        for M in [self.Module] + self.DependentLibraryList:
+            for Package in M.Packages:
+                if Package in PackageList:
+                    continue
+                PackageList.append(Package)
+        return PackageList
+    
+    ## Get the depex string
+    #
+    # @return : a string contain all depex expresion.
+    def _GetDepexExpresionString(self):
+        DepexStr = ''
+        DepexList = []
+        ## DPX_SOURCE IN Define section.
+        if self.Module.DxsFile:
+            return DepexStr
+        for M in [self.Module] + self.DependentLibraryList:
+            Filename = M.MetaFile.Path
+            InfObj = InfSectionParser.InfSectionParser(Filename)
+            DepexExpresionList = InfObj.GetDepexExpresionList()
+            for DepexExpresion in DepexExpresionList:
+                for key in DepexExpresion.keys():
+                    Arch, ModuleType = key
+                    # the type of build module is USER_DEFINED.
+                    # All different DEPEX section tags would be copied into the As Built INF file
+                    # and there would be separate DEPEX section tags
+                    if self.ModuleType.upper() == SUP_MODULE_USER_DEFINED:
+                        if (Arch.upper() == self.Arch.upper()) and (ModuleType.upper() != TAB_ARCH_COMMON):
+                            DepexList.append({(Arch, ModuleType): DepexExpresion[key][:]})
+                    else:
+                        if Arch.upper() == TAB_ARCH_COMMON or \
+                          (Arch.upper() == self.Arch.upper() and \
+                          ModuleType.upper() in [TAB_ARCH_COMMON, self.ModuleType.upper()]):
+                            DepexList.append({(Arch, ModuleType): DepexExpresion[key][:]})
+        
+        #the type of build module is USER_DEFINED.
+        if self.ModuleType.upper() == SUP_MODULE_USER_DEFINED:
+            for Depex in DepexList:
+                for key in Depex.keys():
+                    DepexStr += '[Depex.%s.%s]\n' % key
+                    DepexStr += '\n'.join(['# '+ val for val in Depex[key]])
+                    DepexStr += '\n\n'
+            if not DepexStr:
+                return '[Depex.%s]\n' % self.Arch
+            return DepexStr
+        
+        #the type of build module not is USER_DEFINED.
+        Count = 0
+        for Depex in DepexList:
+            Count += 1
+            if DepexStr != '':
+                DepexStr += ' AND '
+            DepexStr += '('
+            for D in Depex.values():
+                DepexStr += ' '.join([val for val in D])
+            Index = DepexStr.find('END')
+            if Index > -1 and Index == len(DepexStr) - 3:
+                DepexStr = DepexStr[:-3]
+            DepexStr = DepexStr.strip()
+            DepexStr += ')'
+        if Count == 1:
+            DepexStr = DepexStr.lstrip('(').rstrip(')').strip()
+        if not DepexStr:
+            return '[Depex.%s]\n' % self.Arch
+        return '[Depex.%s]\n#  ' % self.Arch + DepexStr
+    
+    ## Merge dependency expression
+    #
+    #   @retval     list    The token list of the dependency expression after parsed
+    #
+    def _GetDepexTokenList(self):
+        if self._DepexList == None:
+            self._DepexList = {}
+            if self.DxsFile or self.IsLibrary or TAB_DEPENDENCY_EXPRESSION_FILE in self.FileTypes:
+                return self._DepexList
+
+            self._DepexList[self.ModuleType] = []
+
+            for ModuleType in self._DepexList:
+                DepexList = self._DepexList[ModuleType]
+                #
+                # Append depex from dependent libraries, if not "BEFORE", "AFTER" expresion
+                #
+                for M in [self.Module] + self.DependentLibraryList:
+                    Inherited = False
+                    for D in M.Depex[self.Arch, ModuleType]:
+                        if DepexList != []:
+                            DepexList.append('AND')
+                        DepexList.append('(')
+                        DepexList.extend(D)
+                        if DepexList[-1] == 'END':  # no need of a END at this time
+                            DepexList.pop()
+                        DepexList.append(')')
+                        Inherited = True
+                    if Inherited:
+                        EdkLogger.verbose("DEPEX[%s] (+%s) = %s" % (self.Name, M.BaseName, DepexList))
+                    if 'BEFORE' in DepexList or 'AFTER' in DepexList:
+                        break
+                if len(DepexList) > 0:
+                    EdkLogger.verbose('')
+        return self._DepexList
+
+    ## Merge dependency expression
+    #
+    #   @retval     list    The token list of the dependency expression after parsed
+    #
+    def _GetDepexExpressionTokenList(self):
+        if self._DepexExpressionList == None:
+            self._DepexExpressionList = {}
+            if self.DxsFile or self.IsLibrary or TAB_DEPENDENCY_EXPRESSION_FILE in self.FileTypes:
+                return self._DepexExpressionList
+
+            self._DepexExpressionList[self.ModuleType] = ''
+
+            for ModuleType in self._DepexExpressionList:
+                DepexExpressionList = self._DepexExpressionList[ModuleType]
+                #
+                # Append depex from dependent libraries, if not "BEFORE", "AFTER" expresion
+                #
+                for M in [self.Module] + self.DependentLibraryList:
+                    Inherited = False
+                    for D in M.DepexExpression[self.Arch, ModuleType]:
+                        if DepexExpressionList != '':
+                            DepexExpressionList += ' AND '
+                        DepexExpressionList += '('
+                        DepexExpressionList += D
+                        DepexExpressionList = DepexExpressionList.rstrip('END').strip()
+                        DepexExpressionList += ')'
+                        Inherited = True
+                    if Inherited:
+                        EdkLogger.verbose("DEPEX[%s] (+%s) = %s" % (self.Name, M.BaseName, DepexExpressionList))
+                    if 'BEFORE' in DepexExpressionList or 'AFTER' in DepexExpressionList:
+                        break
+                if len(DepexExpressionList) > 0:
+                    EdkLogger.verbose('')
+                self._DepexExpressionList[ModuleType] = DepexExpressionList
+        return self._DepexExpressionList
+
+    ## Return the list of specification version required for the module
+    #
+    #   @retval     list    The list of specification defined in module file
+    #
+    def _GetSpecification(self):
+        return self.Module.Specification
+
+    ## Tool option for the module build
+    #
+    #   @param      PlatformInfo    The object of PlatformBuildInfo
+    #   @retval     dict            The dict containing valid options
+    #
+    def _GetModuleBuildOption(self):
+        if self._BuildOption == None:
+            self._BuildOption, self.BuildRuleOrder = self.PlatformInfo.ApplyBuildOption(self.Module)
+            if self.BuildRuleOrder:
+                self.BuildRuleOrder = ['.%s' % Ext for Ext in self.BuildRuleOrder.split()]
+        return self._BuildOption
+
+    ## Get include path list from tool option for the module build
+    #
+    #   @retval     list            The include path list
+    #
+    def _GetBuildOptionIncPathList(self):
+        if self._BuildOptionIncPathList == None:
+            #
+            # Regular expression for finding Include Directories, the difference between MSFT and INTEL/GCC/RVCT
+            # is the former use /I , the Latter used -I to specify include directories
+            #
+            if self.PlatformInfo.ToolChainFamily in ('MSFT'):
+                gBuildOptIncludePattern = re.compile(r"(?:.*?)/I[ \t]*([^ ]*)", re.MULTILINE | re.DOTALL)
+            elif self.PlatformInfo.ToolChainFamily in ('INTEL', 'GCC', 'RVCT'):
+                gBuildOptIncludePattern = re.compile(r"(?:.*?)-I[ \t]*([^ ]*)", re.MULTILINE | re.DOTALL)
+            else:
+                #
+                # New ToolChainFamily, don't known whether there is option to specify include directories
+                #
+                self._BuildOptionIncPathList = []
+                return self._BuildOptionIncPathList
+            
+            BuildOptionIncPathList = []
+            for Tool in ('CC', 'PP', 'VFRPP', 'ASLPP', 'ASLCC', 'APP', 'ASM'):
+                Attr = 'FLAGS'
+                try:
+                    FlagOption = self.BuildOption[Tool][Attr]
+                except KeyError:
+                    FlagOption = ''
+                
+                if self.PlatformInfo.ToolChainFamily != 'RVCT':
+                    IncPathList = [NormPath(Path, self.Macros) for Path in gBuildOptIncludePattern.findall(FlagOption)]
+                else:
+                    #
+                    # RVCT may specify a list of directory seperated by commas
+                    #
+                    IncPathList = []
+                    for Path in gBuildOptIncludePattern.findall(FlagOption):
+                        PathList = GetSplitList(Path, TAB_COMMA_SPLIT)
+                        IncPathList += [NormPath(PathEntry, self.Macros) for PathEntry in PathList]
+
+                #
+                # EDK II modules must not reference header files outside of the packages they depend on or 
+                # within the module's directory tree. Report error if violation.
+                #
+                if self.AutoGenVersion >= 0x00010005 and len(IncPathList) > 0:
+                    for Path in IncPathList:
+                        if (Path not in self.IncludePathList) and (CommonPath([Path, self.MetaFile.Dir]) != self.MetaFile.Dir):
+                            ErrMsg = "The include directory for the EDK II module in this line is invalid %s specified in %s FLAGS '%s'" % (Path, Tool, FlagOption)
+                            EdkLogger.error("build",
+                                            PARAMETER_INVALID,
+                                            ExtraData=ErrMsg,
+                                            File=str(self.MetaFile))
+
+                
+                BuildOptionIncPathList += IncPathList
+            
+            self._BuildOptionIncPathList = BuildOptionIncPathList
+        
+        return self._BuildOptionIncPathList
+        
+    ## Return a list of files which can be built from source
+    #
+    #  What kind of files can be built is determined by build rules in
+    #  $(CONF_DIRECTORY)/build_rule.txt and toolchain family.
+    #
+    def _GetSourceFileList(self):
+        if self._SourceFileList == None:
+            self._SourceFileList = []
+            for F in self.Module.Sources:
+                # match tool chain
+                if F.TagName not in ("", "*", self.ToolChain):
+                    EdkLogger.debug(EdkLogger.DEBUG_9, "The toolchain [%s] for processing file [%s] is found, "
+                                    "but [%s] is needed" % (F.TagName, str(F), self.ToolChain))
+                    continue
+                # match tool chain family
+                if F.ToolChainFamily not in ("", "*", self.ToolChainFamily):
+                    EdkLogger.debug(
+                                EdkLogger.DEBUG_0,
+                                "The file [%s] must be built by tools of [%s], " \
+                                "but current toolchain family is [%s]" \
+                                    % (str(F), F.ToolChainFamily, self.ToolChainFamily))
+                    continue
+
+                # add the file path into search path list for file including
+                if F.Dir not in self.IncludePathList and self.AutoGenVersion >= 0x00010005:
+                    self.IncludePathList.insert(0, F.Dir)
+                self._SourceFileList.append(F)
+                self._ApplyBuildRule(F, TAB_UNKNOWN_FILE)
+        return self._SourceFileList
+
+    ## Return the list of unicode files
+    def _GetUnicodeFileList(self):
+        if self._UnicodeFileList == None:
+            if TAB_UNICODE_FILE in self.FileTypes:
+                self._UnicodeFileList = self.FileTypes[TAB_UNICODE_FILE]
+            else:
+                self._UnicodeFileList = []
+        return self._UnicodeFileList
+
+    ## Return a list of files which can be built from binary
+    #
+    #  "Build" binary files are just to copy them to build directory.
+    #
+    #   @retval     list            The list of files which can be built later
+    #
+    def _GetBinaryFiles(self):
+        if self._BinaryFileList == None:
+            self._BinaryFileList = []
+            for F in self.Module.Binaries:
+                if F.Target not in ['COMMON', '*'] and F.Target != self.BuildTarget:
+                    continue
+                self._BinaryFileList.append(F)
+                self._ApplyBuildRule(F, F.Type)
+        return self._BinaryFileList
+
+    def _GetBuildRules(self):
+        if self._BuildRules == None:
+            BuildRules = {}
+            BuildRuleDatabase = self.PlatformInfo.BuildRule
+            for Type in BuildRuleDatabase.FileTypeList:
+                #first try getting build rule by BuildRuleFamily
+                RuleObject = BuildRuleDatabase[Type, self.BuildType, self.Arch, self.BuildRuleFamily]
+                if not RuleObject:
+                    # build type is always module type, but ...
+                    if self.ModuleType != self.BuildType:
+                        RuleObject = BuildRuleDatabase[Type, self.ModuleType, self.Arch, self.BuildRuleFamily]
+                #second try getting build rule by ToolChainFamily
+                if not RuleObject:
+                    RuleObject = BuildRuleDatabase[Type, self.BuildType, self.Arch, self.ToolChainFamily]
+                    if not RuleObject:
+                        # build type is always module type, but ...
+                        if self.ModuleType != self.BuildType:
+                            RuleObject = BuildRuleDatabase[Type, self.ModuleType, self.Arch, self.ToolChainFamily]
+                if not RuleObject:
+                    continue
+                RuleObject = RuleObject.Instantiate(self.Macros)
+                BuildRules[Type] = RuleObject
+                for Ext in RuleObject.SourceFileExtList:
+                    BuildRules[Ext] = RuleObject
+            self._BuildRules = BuildRules
+        return self._BuildRules
+
+    def _ApplyBuildRule(self, File, FileType):
+        if self._BuildTargets == None:
+            self._IntroBuildTargetList = set()
+            self._FinalBuildTargetList = set()
+            self._BuildTargets = {}
+            self._FileTypes = {}
+
+        SubDirectory = os.path.join(self.OutputDir, File.SubDir)
+        if not os.path.exists(SubDirectory):
+            CreateDirectory(SubDirectory)
+        LastTarget = None
+        RuleChain = []
+        SourceList = [File]
+        Index = 0
+        #
+        # Make sure to get build rule order value
+        #
+        self._GetModuleBuildOption()
+
+        while Index < len(SourceList):
+            Source = SourceList[Index]
+            Index = Index + 1
+
+            if Source != File:
+                CreateDirectory(Source.Dir)
+
+            if File.IsBinary and File == Source and self._BinaryFileList != None and File in self._BinaryFileList:
+                # Skip all files that are not binary libraries
+                if not self.IsLibrary:
+                    continue
+                RuleObject = self.BuildRules[TAB_DEFAULT_BINARY_FILE]
+            elif FileType in self.BuildRules:
+                RuleObject = self.BuildRules[FileType]
+            elif Source.Ext in self.BuildRules:
+                RuleObject = self.BuildRules[Source.Ext]
+            else:
+                # stop at no more rules
+                if LastTarget:
+                    self._FinalBuildTargetList.add(LastTarget)
+                break
+
+            FileType = RuleObject.SourceFileType
+            if FileType not in self._FileTypes:
+                self._FileTypes[FileType] = set()
+            self._FileTypes[FileType].add(Source)
+
+            # stop at STATIC_LIBRARY for library
+            if self.IsLibrary and FileType == TAB_STATIC_LIBRARY:
+                if LastTarget:
+                    self._FinalBuildTargetList.add(LastTarget)
+                break
+
+            Target = RuleObject.Apply(Source, self.BuildRuleOrder)
+            if not Target:
+                if LastTarget:
+                    self._FinalBuildTargetList.add(LastTarget)
+                break
+            elif not Target.Outputs:
+                # Only do build for target with outputs
+                self._FinalBuildTargetList.add(Target)
+
+            if FileType not in self._BuildTargets:
+                self._BuildTargets[FileType] = set()
+            self._BuildTargets[FileType].add(Target)
+
+            if not Source.IsBinary and Source == File:
+                self._IntroBuildTargetList.add(Target)
+
+            # to avoid cyclic rule
+            if FileType in RuleChain:
+                break
+
+            RuleChain.append(FileType)
+            SourceList.extend(Target.Outputs)
+            LastTarget = Target
+            FileType = TAB_UNKNOWN_FILE
+
+    def _GetTargets(self):
+        if self._BuildTargets == None:
+            self._IntroBuildTargetList = set()
+            self._FinalBuildTargetList = set()
+            self._BuildTargets = {}
+            self._FileTypes = {}
+
+        #TRICK: call _GetSourceFileList to apply build rule for source files
+        if self.SourceFileList:
+            pass
+
+        #TRICK: call _GetBinaryFileList to apply build rule for binary files
+        if self.BinaryFileList:
+            pass
+
+        return self._BuildTargets
+
+    def _GetIntroTargetList(self):
+        self._GetTargets()
+        return self._IntroBuildTargetList
+
+    def _GetFinalTargetList(self):
+        self._GetTargets()
+        return self._FinalBuildTargetList
+
+    def _GetFileTypes(self):
+        self._GetTargets()
+        return self._FileTypes
+
+    ## Get the list of package object the module depends on
+    #
+    #   @retval     list    The package object list
+    #
+    def _GetDependentPackageList(self):
+        return self.Module.Packages
+
+    ## Return the list of auto-generated code file
+    #
+    #   @retval     list        The list of auto-generated file
+    #
+    def _GetAutoGenFileList(self):
+        UniStringAutoGenC = True
+        UniStringBinBuffer = StringIO()
+        if self.BuildType == 'UEFI_HII':
+            UniStringAutoGenC = False
+        if self._AutoGenFileList == None:
+            self._AutoGenFileList = {}
+            AutoGenC = TemplateString()
+            AutoGenH = TemplateString()
+            StringH = TemplateString()
+            GenC.CreateCode(self, AutoGenC, AutoGenH, StringH, UniStringAutoGenC, UniStringBinBuffer)
+            #
+            # AutoGen.c is generated if there are library classes in inf, or there are object files
+            #
+            if str(AutoGenC) != "" and (len(self.Module.LibraryClasses) > 0
+                                        or TAB_OBJECT_FILE in self.FileTypes):
+                AutoFile = PathClass(gAutoGenCodeFileName, self.DebugDir)
+                self._AutoGenFileList[AutoFile] = str(AutoGenC)
+                self._ApplyBuildRule(AutoFile, TAB_UNKNOWN_FILE)
+            if str(AutoGenH) != "":
+                AutoFile = PathClass(gAutoGenHeaderFileName, self.DebugDir)
+                self._AutoGenFileList[AutoFile] = str(AutoGenH)
+                self._ApplyBuildRule(AutoFile, TAB_UNKNOWN_FILE)
+            if str(StringH) != "":
+                AutoFile = PathClass(gAutoGenStringFileName % {"module_name":self.Name}, self.DebugDir)
+                self._AutoGenFileList[AutoFile] = str(StringH)
+                self._ApplyBuildRule(AutoFile, TAB_UNKNOWN_FILE)
+            if UniStringBinBuffer != None and UniStringBinBuffer.getvalue() != "":
+                AutoFile = PathClass(gAutoGenStringFormFileName % {"module_name":self.Name}, self.OutputDir)
+                self._AutoGenFileList[AutoFile] = UniStringBinBuffer.getvalue()
+                AutoFile.IsBinary = True
+                self._ApplyBuildRule(AutoFile, TAB_UNKNOWN_FILE)
+            if UniStringBinBuffer != None:
+                UniStringBinBuffer.close()
+        return self._AutoGenFileList
+
+    ## Return the list of library modules explicitly or implicityly used by this module
+    def _GetLibraryList(self):
+        if self._DependentLibraryList == None:
+            # only merge library classes and PCD for non-library module
+            if self.IsLibrary:
+                self._DependentLibraryList = []
+            else:
+                if self.AutoGenVersion < 0x00010005:
+                    self._DependentLibraryList = self.PlatformInfo.ResolveLibraryReference(self.Module)
+                else:
+                    self._DependentLibraryList = self.PlatformInfo.ApplyLibraryInstance(self.Module)
+        return self._DependentLibraryList
+
+    @staticmethod
+    def UpdateComments(Recver, Src):
+        for Key in Src:
+            if Key not in Recver:
+                Recver[Key] = []
+            Recver[Key].extend(Src[Key])
+    ## Get the list of PCDs from current module
+    #
+    #   @retval     list                    The list of PCD
+    #
+    def _GetModulePcdList(self):
+        if self._ModulePcdList == None:
+            # apply PCD settings from platform
+            self._ModulePcdList = self.PlatformInfo.ApplyPcdSetting(self.Module, self.Module.Pcds)
+            self.UpdateComments(self._PcdComments, self.Module.PcdComments)
+        return self._ModulePcdList
+
+    ## Get the list of PCDs from dependent libraries
+    #
+    #   @retval     list                    The list of PCD
+    #
+    def _GetLibraryPcdList(self):
+        if self._LibraryPcdList == None:
+            Pcds = sdict()
+            if not self.IsLibrary:
+                # get PCDs from dependent libraries
+                for Library in self.DependentLibraryList:
+                    self.UpdateComments(self._PcdComments, Library.PcdComments)
+                    for Key in Library.Pcds:
+                        # skip duplicated PCDs
+                        if Key in self.Module.Pcds or Key in Pcds:
+                            continue
+                        Pcds[Key] = copy.copy(Library.Pcds[Key])
+                # apply PCD settings from platform
+                self._LibraryPcdList = self.PlatformInfo.ApplyPcdSetting(self.Module, Pcds)
+            else:
+                self._LibraryPcdList = []
+        return self._LibraryPcdList
+
+    ## Get the GUID value mapping
+    #
+    #   @retval     dict    The mapping between GUID cname and its value
+    #
+    def _GetGuidList(self):
+        if self._GuidList == None:
+            self._GuidList = sdict()
+            self._GuidList.update(self.Module.Guids)
+            for Library in self.DependentLibraryList:
+                self._GuidList.update(Library.Guids)
+                self.UpdateComments(self._GuidComments, Library.GuidComments)
+            self.UpdateComments(self._GuidComments, self.Module.GuidComments)
+        return self._GuidList
+
+    def GetGuidsUsedByPcd(self):
+        if self._GuidsUsedByPcd == None:
+            self._GuidsUsedByPcd = sdict()
+            self._GuidsUsedByPcd.update(self.Module.GetGuidsUsedByPcd())
+            for Library in self.DependentLibraryList:
+                self._GuidsUsedByPcd.update(Library.GetGuidsUsedByPcd())
+        return self._GuidsUsedByPcd
+    ## Get the protocol value mapping
+    #
+    #   @retval     dict    The mapping between protocol cname and its value
+    #
+    def _GetProtocolList(self):
+        if self._ProtocolList == None:
+            self._ProtocolList = sdict()
+            self._ProtocolList.update(self.Module.Protocols)
+            for Library in self.DependentLibraryList:
+                self._ProtocolList.update(Library.Protocols)
+                self.UpdateComments(self._ProtocolComments, Library.ProtocolComments)
+            self.UpdateComments(self._ProtocolComments, self.Module.ProtocolComments)
+        return self._ProtocolList
+
+    ## Get the PPI value mapping
+    #
+    #   @retval     dict    The mapping between PPI cname and its value
+    #
+    def _GetPpiList(self):
+        if self._PpiList == None:
+            self._PpiList = sdict()
+            self._PpiList.update(self.Module.Ppis)
+            for Library in self.DependentLibraryList:
+                self._PpiList.update(Library.Ppis)
+                self.UpdateComments(self._PpiComments, Library.PpiComments)
+            self.UpdateComments(self._PpiComments, self.Module.PpiComments)
+        return self._PpiList
+
+    ## Get the list of include search path
+    #
+    #   @retval     list                    The list path
+    #
+    def _GetIncludePathList(self):
+        if self._IncludePathList == None:
+            self._IncludePathList = []
+            if self.AutoGenVersion < 0x00010005:
+                for Inc in self.Module.Includes:
+                    if Inc not in self._IncludePathList:
+                        self._IncludePathList.append(Inc)
+                    # for Edk modules
+                    Inc = path.join(Inc, self.Arch.capitalize())
+                    if os.path.exists(Inc) and Inc not in self._IncludePathList:
+                        self._IncludePathList.append(Inc)
+                # Edk module needs to put DEBUG_DIR at the end of search path and not to use SOURCE_DIR all the time
+                self._IncludePathList.append(self.DebugDir)
+            else:
+                self._IncludePathList.append(self.MetaFile.Dir)
+                self._IncludePathList.append(self.DebugDir)
+
+            for Package in self.Module.Packages:
+                PackageDir = mws.join(self.WorkspaceDir, Package.MetaFile.Dir)
+                if PackageDir not in self._IncludePathList:
+                    self._IncludePathList.append(PackageDir)
+                for Inc in Package.Includes:
+                    if Inc not in self._IncludePathList:
+                        self._IncludePathList.append(str(Inc))
+        return self._IncludePathList
+
+    ## Get HII EX PCDs which maybe used by VFR
+    #
+    #  efivarstore used by VFR may relate with HII EX PCDs
+    #  Get the variable name and GUID from efivarstore and HII EX PCD
+    #  List the HII EX PCDs in As Built INF if both name and GUID match.
+    #
+    #  @retval    list    HII EX PCDs
+    #
+    def _GetPcdsMaybeUsedByVfr(self):
+        if not self.SourceFileList:
+            return []
+
+        NameGuids = []
+        for SrcFile in self.SourceFileList:
+            if SrcFile.Ext.lower() != '.vfr':
+                continue
+            Vfri = os.path.join(self.OutputDir, SrcFile.BaseName + '.i')
+            if not os.path.exists(Vfri):
+                continue
+            VfriFile = open(Vfri, 'r')
+            Content = VfriFile.read()
+            VfriFile.close()
+            Pos = Content.find('efivarstore')
+            while Pos != -1:
+                #
+                # Make sure 'efivarstore' is the start of efivarstore statement
+                # In case of the value of 'name' (name = efivarstore) is equal to 'efivarstore'
+                #
+                Index = Pos - 1
+                while Index >= 0 and Content[Index] in ' \t\r\n':
+                    Index -= 1
+                if Index >= 0 and Content[Index] != ';':
+                    Pos = Content.find('efivarstore', Pos + len('efivarstore'))
+                    continue
+                #
+                # 'efivarstore' must be followed by name and guid
+                #
+                Name = gEfiVarStoreNamePattern.search(Content, Pos)
+                if not Name:
+                    break
+                Guid = gEfiVarStoreGuidPattern.search(Content, Pos)
+                if not Guid:
+                    break
+                NameArray = ConvertStringToByteArray('L"' + Name.group(1) + '"')
+                NameGuids.append((NameArray, GuidStructureStringToGuidString(Guid.group(1))))
+                Pos = Content.find('efivarstore', Name.end())
+        if not NameGuids:
+            return []
+        HiiExPcds = []
+        for Pcd in self.PlatformInfo.Platform.Pcds.values():
+            if Pcd.Type != TAB_PCDS_DYNAMIC_EX_HII:
+                continue
+            for SkuName in Pcd.SkuInfoList:
+                SkuInfo = Pcd.SkuInfoList[SkuName]
+                Name = ConvertStringToByteArray(SkuInfo.VariableName)
+                Value = GuidValue(SkuInfo.VariableGuid, self.PlatformInfo.PackageList)
+                if not Value:
+                    continue
+                Guid = GuidStructureStringToGuidString(Value)
+                if (Name, Guid) in NameGuids and Pcd not in HiiExPcds:
+                    HiiExPcds.append(Pcd)
+                    break
+
+        return HiiExPcds
+
+    def _GenOffsetBin(self):
+        VfrUniBaseName = {}
+        for SourceFile in self.Module.Sources:
+            if SourceFile.Type.upper() == ".VFR" :
+                #
+                # search the .map file to find the offset of vfr binary in the PE32+/TE file. 
+                #
+                VfrUniBaseName[SourceFile.BaseName] = (SourceFile.BaseName + "Bin")
+            if SourceFile.Type.upper() == ".UNI" :
+                #
+                # search the .map file to find the offset of Uni strings binary in the PE32+/TE file. 
+                #
+                VfrUniBaseName["UniOffsetName"] = (self.Name + "Strings")
+
+        if len(VfrUniBaseName) == 0:
+            return None
+        MapFileName = os.path.join(self.OutputDir, self.Name + ".map")
+        EfiFileName = os.path.join(self.OutputDir, self.Name + ".efi")
+        VfrUniOffsetList = GetVariableOffset(MapFileName, EfiFileName, VfrUniBaseName.values())
+        if not VfrUniOffsetList:
+            return None
+
+        OutputName = '%sOffset.bin' % self.Name
+        UniVfrOffsetFileName    =  os.path.join( self.OutputDir, OutputName)
+
+        try:
+            fInputfile = open(UniVfrOffsetFileName, "wb+", 0)
+        except:
+            EdkLogger.error("build", FILE_OPEN_FAILURE, "File open failed for %s" % UniVfrOffsetFileName,None)
+
+        # Use a instance of StringIO to cache data
+        fStringIO = StringIO('')  
+
+        for Item in VfrUniOffsetList:
+            if (Item[0].find("Strings") != -1):
+                #
+                # UNI offset in image.
+                # GUID + Offset
+                # { 0x8913c5e0, 0x33f6, 0x4d86, { 0x9b, 0xf1, 0x43, 0xef, 0x89, 0xfc, 0x6, 0x66 } }
+                #
+                UniGuid = [0xe0, 0xc5, 0x13, 0x89, 0xf6, 0x33, 0x86, 0x4d, 0x9b, 0xf1, 0x43, 0xef, 0x89, 0xfc, 0x6, 0x66]
+                UniGuid = [chr(ItemGuid) for ItemGuid in UniGuid]
+                fStringIO.write(''.join(UniGuid))            
+                UniValue = pack ('Q', int (Item[1], 16))
+                fStringIO.write (UniValue)
+            else:
+                #
+                # VFR binary offset in image.
+                # GUID + Offset
+                # { 0xd0bc7cb4, 0x6a47, 0x495f, { 0xaa, 0x11, 0x71, 0x7, 0x46, 0xda, 0x6, 0xa2 } };
+                #
+                VfrGuid = [0xb4, 0x7c, 0xbc, 0xd0, 0x47, 0x6a, 0x5f, 0x49, 0xaa, 0x11, 0x71, 0x7, 0x46, 0xda, 0x6, 0xa2]
+                VfrGuid = [chr(ItemGuid) for ItemGuid in VfrGuid]
+                fStringIO.write(''.join(VfrGuid))                   
+                type (Item[1]) 
+                VfrValue = pack ('Q', int (Item[1], 16))
+                fStringIO.write (VfrValue)
+        #
+        # write data into file.
+        #
+        try :  
+            fInputfile.write (fStringIO.getvalue())
+        except:
+            EdkLogger.error("build", FILE_WRITE_FAILURE, "Write data to file %s failed, please check whether the "
+                            "file been locked or using by other applications." %UniVfrOffsetFileName,None)
+
+        fStringIO.close ()
+        fInputfile.close ()
+        return OutputName
+
+    ## Create AsBuilt INF file the module
+    #
+    def CreateAsBuiltInf(self):
+        if self.IsAsBuiltInfCreated:
+            return
+            
+        # Skip the following code for EDK I inf
+        if self.AutoGenVersion < 0x00010005:
+            return
+            
+        # Skip the following code for libraries
+        if self.IsLibrary:
+            return
+            
+        # Skip the following code for modules with no source files
+        if self.SourceFileList == None or self.SourceFileList == []:
+            return
+
+        # Skip the following code for modules without any binary files
+        if self.BinaryFileList <> None and self.BinaryFileList <> []:
+            return
+            
+        ### TODO: How to handles mixed source and binary modules
+
+        # Find all DynamicEx and PatchableInModule PCDs used by this module and dependent libraries
+        # Also find all packages that the DynamicEx PCDs depend on
+        Pcds = []
+        PatchablePcds = {}
+        Packages = []
+        PcdCheckList = []
+        PcdTokenSpaceList = []
+        for Pcd in self.ModulePcdList + self.LibraryPcdList:
+            if Pcd.Type == TAB_PCDS_PATCHABLE_IN_MODULE:
+                PatchablePcds[Pcd.TokenCName] = Pcd
+                PcdCheckList.append((Pcd.TokenCName, Pcd.TokenSpaceGuidCName, 'PatchableInModule'))
+            elif Pcd.Type in GenC.gDynamicExPcd:
+                if Pcd not in Pcds:
+                    Pcds += [Pcd]
+                    PcdCheckList.append((Pcd.TokenCName, Pcd.TokenSpaceGuidCName, 'DynamicEx'))
+                    PcdCheckList.append((Pcd.TokenCName, Pcd.TokenSpaceGuidCName, 'Dynamic'))
+                    PcdTokenSpaceList.append(Pcd.TokenSpaceGuidCName)
+        GuidList = sdict()
+        GuidList.update(self.GuidList)
+        for TokenSpace in self.GetGuidsUsedByPcd():
+            # If token space is not referred by patch PCD or Ex PCD, remove the GUID from GUID list
+            # The GUIDs in GUIDs section should really be the GUIDs in source INF or referred by Ex an patch PCDs
+            if TokenSpace not in PcdTokenSpaceList and TokenSpace in GuidList:
+                GuidList.pop(TokenSpace)
+        CheckList = (GuidList, self.PpiList, self.ProtocolList, PcdCheckList)
+        for Package in self.DerivedPackageList:
+            if Package in Packages:
+                continue
+            BeChecked = (Package.Guids, Package.Ppis, Package.Protocols, Package.Pcds)
+            Found = False
+            for Index in range(len(BeChecked)):
+                for Item in CheckList[Index]:
+                    if Item in BeChecked[Index]:
+                        Packages += [Package]
+                        Found = True
+                        break
+                if Found: break
+
+        VfrPcds = self._GetPcdsMaybeUsedByVfr()
+        for Pkg in self.PlatformInfo.PackageList:
+            if Pkg in Packages:
+                continue
+            for VfrPcd in VfrPcds:
+                if ((VfrPcd.TokenCName, VfrPcd.TokenSpaceGuidCName, 'DynamicEx') in Pkg.Pcds or
+                    (VfrPcd.TokenCName, VfrPcd.TokenSpaceGuidCName, 'Dynamic') in Pkg.Pcds):
+                    Packages += [Pkg]
+                    break
+
+        ModuleType = self.ModuleType
+        if ModuleType == 'UEFI_DRIVER' and self.DepexGenerated:
+            ModuleType = 'DXE_DRIVER'
+
+        DriverType = ''
+        if self.PcdIsDriver != '':
+            DriverType = self.PcdIsDriver
+
+        Guid = self.Guid
+        MDefs = self.Module.Defines
+
+        AsBuiltInfDict = {
+          'module_name'                       : self.Name,
+          'module_guid'                       : Guid,
+          'module_module_type'                : ModuleType,
+          'module_version_string'             : [MDefs['VERSION_STRING']] if 'VERSION_STRING' in MDefs else [],
+          'pcd_is_driver_string'              : [],
+          'module_uefi_specification_version' : [],
+          'module_pi_specification_version'   : [],
+          'module_entry_point'                : self.Module.ModuleEntryPointList,
+          'module_unload_image'               : self.Module.ModuleUnloadImageList,
+          'module_constructor'                : self.Module.ConstructorList,
+          'module_destructor'                 : self.Module.DestructorList,
+          'module_shadow'                     : [MDefs['SHADOW']] if 'SHADOW' in MDefs else [],
+          'module_pci_vendor_id'              : [MDefs['PCI_VENDOR_ID']] if 'PCI_VENDOR_ID' in MDefs else [],
+          'module_pci_device_id'              : [MDefs['PCI_DEVICE_ID']] if 'PCI_DEVICE_ID' in MDefs else [],
+          'module_pci_class_code'             : [MDefs['PCI_CLASS_CODE']] if 'PCI_CLASS_CODE' in MDefs else [],
+          'module_pci_revision'               : [MDefs['PCI_REVISION']] if 'PCI_REVISION' in MDefs else [],
+          'module_build_number'               : [MDefs['BUILD_NUMBER']] if 'BUILD_NUMBER' in MDefs else [],
+          'module_spec'                       : [MDefs['SPEC']] if 'SPEC' in MDefs else [],
+          'module_uefi_hii_resource_section'  : [MDefs['UEFI_HII_RESOURCE_SECTION']] if 'UEFI_HII_RESOURCE_SECTION' in MDefs else [],
+          'module_uni_file'                   : [MDefs['MODULE_UNI_FILE']] if 'MODULE_UNI_FILE' in MDefs else [],
+          'module_arch'                       : self.Arch,
+          'package_item'                      : ['%s' % (Package.MetaFile.File.replace('\\', '/')) for Package in Packages],
+          'binary_item'                       : [],
+          'patchablepcd_item'                 : [],
+          'pcd_item'                          : [],
+          'protocol_item'                     : [],
+          'ppi_item'                          : [],
+          'guid_item'                         : [],
+          'flags_item'                        : [],
+          'libraryclasses_item'               : []
+        }
+
+        if self.AutoGenVersion > int(gInfSpecVersion, 0):
+            AsBuiltInfDict['module_inf_version'] = '0x%08x' % self.AutoGenVersion
+        else:
+            AsBuiltInfDict['module_inf_version'] = gInfSpecVersion
+
+        if DriverType:
+            AsBuiltInfDict['pcd_is_driver_string'] += [DriverType]
+
+        if 'UEFI_SPECIFICATION_VERSION' in self.Specification:
+          AsBuiltInfDict['module_uefi_specification_version'] += [self.Specification['UEFI_SPECIFICATION_VERSION']]
+        if 'PI_SPECIFICATION_VERSION' in self.Specification:
+          AsBuiltInfDict['module_pi_specification_version'] += [self.Specification['PI_SPECIFICATION_VERSION']]
+
+        OutputDir = self.OutputDir.replace('\\', '/').strip('/')
+        if self.ModuleType in ['BASE', 'USER_DEFINED']:
+          for Item in self.CodaTargetList:
+            File = Item.Target.Path.replace('\\', '/').strip('/').replace(OutputDir, '').strip('/')
+            if Item.Target.Ext.lower() == '.aml':
+              AsBuiltInfDict['binary_item'] += ['ASL|' + File]
+            elif Item.Target.Ext.lower() == '.acpi':
+              AsBuiltInfDict['binary_item'] += ['ACPI|' + File]
+            else:
+              AsBuiltInfDict['binary_item'] += ['BIN|' + File]
+        else:
+          for Item in self.CodaTargetList:
+            File = Item.Target.Path.replace('\\', '/').strip('/').replace(OutputDir, '').strip('/')
+            if Item.Target.Ext.lower() == '.efi':
+              AsBuiltInfDict['binary_item'] += ['PE32|' + self.Name + '.efi']
+            else:
+              AsBuiltInfDict['binary_item'] += ['BIN|' + File]
+          if self.DepexGenerated:
+            if self.ModuleType in ['PEIM']:
+              AsBuiltInfDict['binary_item'] += ['PEI_DEPEX|' + self.Name + '.depex']
+            if self.ModuleType in ['DXE_DRIVER', 'DXE_RUNTIME_DRIVER', 'DXE_SAL_DRIVER', 'UEFI_DRIVER']:
+              AsBuiltInfDict['binary_item'] += ['DXE_DEPEX|' + self.Name + '.depex']
+            if self.ModuleType in ['DXE_SMM_DRIVER']:
+              AsBuiltInfDict['binary_item'] += ['SMM_DEPEX|' + self.Name + '.depex']
+
+        Bin = self._GenOffsetBin()
+        if Bin:
+            AsBuiltInfDict['binary_item'] += ['BIN|%s' % Bin]
+
+        for Root, Dirs, Files in os.walk(OutputDir):
+            for File in Files:
+                if File.lower().endswith('.pdb'):
+                    AsBuiltInfDict['binary_item'] += ['DISPOSABLE|' + File]
+        HeaderComments = self.Module.HeaderComments
+        StartPos = 0
+        for Index in range(len(HeaderComments)):
+            if HeaderComments[Index].find('@BinaryHeader') != -1:
+                HeaderComments[Index] = HeaderComments[Index].replace('@BinaryHeader', '@file')
+                StartPos = Index
+                break
+        AsBuiltInfDict['header_comments'] = '\n'.join(HeaderComments[StartPos:]).replace(':#', '://')
+        AsBuiltInfDict['tail_comments'] = '\n'.join(self.Module.TailComments)
+
+        GenList = [
+            (self.ProtocolList, self._ProtocolComments, 'protocol_item'),
+            (self.PpiList, self._PpiComments, 'ppi_item'),
+            (GuidList, self._GuidComments, 'guid_item')
+        ]
+        for Item in GenList:
+            for CName in Item[0]:
+                Comments = ''
+                if CName in Item[1]:
+                    Comments = '\n  '.join(Item[1][CName])
+                Entry = CName
+                if Comments:
+                    Entry = Comments + '\n  ' + CName
+                AsBuiltInfDict[Item[2]].append(Entry)
+        PatchList = parsePcdInfoFromMapFile(
+                            os.path.join(self.OutputDir, self.Name + '.map'),
+                            os.path.join(self.OutputDir, self.Name + '.efi')
+                        )
+        if PatchList:
+            for PatchPcd in PatchList:
+                if PatchPcd[0] not in PatchablePcds:
+                    continue
+                Pcd = PatchablePcds[PatchPcd[0]]
+                PcdValue = ''
+                if Pcd.DatumType != 'VOID*':
+                    HexFormat = '0x%02x'
+                    if Pcd.DatumType == 'UINT16':
+                        HexFormat = '0x%04x'
+                    elif Pcd.DatumType == 'UINT32':
+                        HexFormat = '0x%08x'
+                    elif Pcd.DatumType == 'UINT64':
+                        HexFormat = '0x%016x'
+                    PcdValue = HexFormat % int(Pcd.DefaultValue, 0)
+                else:
+                    if Pcd.MaxDatumSize == None or Pcd.MaxDatumSize == '':
+                        EdkLogger.error("build", AUTOGEN_ERROR,
+                                        "Unknown [MaxDatumSize] of PCD [%s.%s]" % (Pcd.TokenSpaceGuidCName, Pcd.TokenCName)
+                                        )
+                    ArraySize = int(Pcd.MaxDatumSize, 0)
+                    PcdValue = Pcd.DefaultValue
+                    if PcdValue[0] != '{':
+                        Unicode = False
+                        if PcdValue[0] == 'L':
+                            Unicode = True
+                        PcdValue = PcdValue.lstrip('L')
+                        PcdValue = eval(PcdValue)
+                        NewValue = '{'
+                        for Index in range(0, len(PcdValue)):
+                            if Unicode:
+                                CharVal = ord(PcdValue[Index])
+                                NewValue = NewValue + '0x%02x' % (CharVal & 0x00FF) + ', ' \
+                                        + '0x%02x' % (CharVal >> 8) + ', '
+                            else:
+                                NewValue = NewValue + '0x%02x' % (ord(PcdValue[Index]) % 0x100) + ', '
+                        Padding = '0x00, '
+                        if Unicode:
+                            Padding = Padding * 2
+                            ArraySize = ArraySize / 2
+                        if ArraySize < (len(PcdValue) + 1):
+                            EdkLogger.error("build", AUTOGEN_ERROR,
+                                            "The maximum size of VOID* type PCD '%s.%s' is less than its actual size occupied." % (Pcd.TokenSpaceGuidCName, Pcd.TokenCName)
+                                            )
+                        if ArraySize > len(PcdValue) + 1:
+                            NewValue = NewValue + Padding * (ArraySize - len(PcdValue) - 1)
+                        PcdValue = NewValue + Padding.strip().rstrip(',') + '}'
+                    elif len(PcdValue.split(',')) <= ArraySize:
+                        PcdValue = PcdValue.rstrip('}') + ', 0x00' * (ArraySize - len(PcdValue.split(',')))
+                        PcdValue += '}'
+                    else:
+                        EdkLogger.error("build", AUTOGEN_ERROR,
+                                        "The maximum size of VOID* type PCD '%s.%s' is less than its actual size occupied." % (Pcd.TokenSpaceGuidCName, Pcd.TokenCName)
+                                        )
+                PcdItem = '%s.%s|%s|0x%X' % \
+                    (Pcd.TokenSpaceGuidCName, Pcd.TokenCName, PcdValue, PatchPcd[1])
+                PcdComments = ''
+                if (Pcd.TokenSpaceGuidCName, Pcd.TokenCName) in self._PcdComments:
+                    PcdComments = '\n  '.join(self._PcdComments[Pcd.TokenSpaceGuidCName, Pcd.TokenCName])
+                if PcdComments:
+                    PcdItem = PcdComments + '\n  ' + PcdItem
+                AsBuiltInfDict['patchablepcd_item'].append(PcdItem)
+
+        HiiPcds = []
+        for Pcd in Pcds + VfrPcds:
+            PcdComments = ''
+            PcdCommentList = []
+            HiiInfo = ''
+            SkuId = ''
+            if Pcd.Type == TAB_PCDS_DYNAMIC_EX_HII:
+                for SkuName in Pcd.SkuInfoList:
+                    SkuInfo = Pcd.SkuInfoList[SkuName]
+                    SkuId = SkuInfo.SkuId
+                    HiiInfo = '## %s|%s|%s' % (SkuInfo.VariableName, SkuInfo.VariableGuid, SkuInfo.VariableOffset)
+                    break
+            if SkuId:
+                #
+                # Don't generate duplicated HII PCD
+                #
+                if (SkuId, Pcd.TokenSpaceGuidCName, Pcd.TokenCName) in HiiPcds:
+                    continue
+                else:
+                    HiiPcds.append((SkuId, Pcd.TokenSpaceGuidCName, Pcd.TokenCName))
+            if (Pcd.TokenSpaceGuidCName, Pcd.TokenCName) in self._PcdComments:
+                PcdCommentList = self._PcdComments[Pcd.TokenSpaceGuidCName, Pcd.TokenCName][:]
+            if HiiInfo:
+                UsageIndex = -1
+                UsageStr = ''
+                for Index, Comment in enumerate(PcdCommentList):
+                    for Usage in UsageList:
+                        if Comment.find(Usage) != -1:
+                            UsageStr = Usage
+                            UsageIndex = Index
+                            break
+                if UsageIndex != -1:
+                    PcdCommentList[UsageIndex] = '## %s %s %s' % (UsageStr, HiiInfo, PcdCommentList[UsageIndex].replace(UsageStr, '')) 
+                else:
+                    PcdCommentList.append('## UNDEFINED ' + HiiInfo)
+            PcdComments = '\n  '.join(PcdCommentList)
+            PcdEntry = Pcd.TokenSpaceGuidCName + '.' + Pcd.TokenCName
+            if PcdComments:
+                PcdEntry = PcdComments + '\n  ' + PcdEntry
+            AsBuiltInfDict['pcd_item'] += [PcdEntry]
+        for Item in self.BuildOption:
+          if 'FLAGS' in self.BuildOption[Item]:
+            AsBuiltInfDict['flags_item'] += ['%s:%s_%s_%s_%s_FLAGS = %s' % (self.ToolChainFamily, self.BuildTarget, self.ToolChain, self.Arch, Item, self.BuildOption[Item]['FLAGS'].strip())]
+
+        # Generated LibraryClasses section in comments.
+        for Library in self.LibraryAutoGenList:
+            AsBuiltInfDict['libraryclasses_item'] += [Library.MetaFile.File.replace('\\', '/')]
+        
+        # Generated depex expression section in comments.
+        AsBuiltInfDict['depexsection_item'] = ''
+        DepexExpresion = self._GetDepexExpresionString()
+        if DepexExpresion:
+            AsBuiltInfDict['depexsection_item'] = DepexExpresion
+        
+        AsBuiltInf = TemplateString()
+        AsBuiltInf.Append(gAsBuiltInfHeaderString.Replace(AsBuiltInfDict))
+        
+        SaveFileOnChange(os.path.join(self.OutputDir, self.Name + '.inf'), str(AsBuiltInf), False)
+        
+        self.IsAsBuiltInfCreated = True
+        
+    ## Create makefile for the module and its dependent libraries
+    #
+    #   @param      CreateLibraryMakeFile   Flag indicating if or not the makefiles of
+    #                                       dependent libraries will be created
+    #
+    def CreateMakeFile(self, CreateLibraryMakeFile=True):
+        # Ignore generating makefile when it is a binary module
+        if self.IsBinaryModule:
+            return
+
+        if self.IsMakeFileCreated:
+            return
+
+        if not self.IsLibrary and CreateLibraryMakeFile:
+            for LibraryAutoGen in self.LibraryAutoGenList:
+                LibraryAutoGen.CreateMakeFile()
+
+        if len(self.CustomMakefile) == 0:
+            Makefile = GenMake.ModuleMakefile(self)
+        else:
+            Makefile = GenMake.CustomMakefile(self)
+        if Makefile.Generate():
+            EdkLogger.debug(EdkLogger.DEBUG_9, "Generated makefile for module %s [%s]" %
+                            (self.Name, self.Arch))
+        else:
+            EdkLogger.debug(EdkLogger.DEBUG_9, "Skipped the generation of makefile for module %s [%s]" %
+                            (self.Name, self.Arch))
+
+        self.IsMakeFileCreated = True
+
+    def CopyBinaryFiles(self):
+        for File in self.Module.Binaries:
+            SrcPath = File.Path
+            DstPath = os.path.join(self.OutputDir , os.path.basename(SrcPath))
+            CopyLongFilePath(SrcPath, DstPath)
+    ## Create autogen code for the module and its dependent libraries
+    #
+    #   @param      CreateLibraryCodeFile   Flag indicating if or not the code of
+    #                                       dependent libraries will be created
+    #
+    def CreateCodeFile(self, CreateLibraryCodeFile=True):
+        if self.IsCodeFileCreated:
+            return
+
+        # Need to generate PcdDatabase even PcdDriver is binarymodule
+        if self.IsBinaryModule and self.PcdIsDriver != '':
+            CreatePcdDatabaseCode(self, TemplateString(), TemplateString())
+            return
+        if self.IsBinaryModule:
+            if self.IsLibrary:
+                self.CopyBinaryFiles()
+            return
+
+        if not self.IsLibrary and CreateLibraryCodeFile:
+            for LibraryAutoGen in self.LibraryAutoGenList:
+                LibraryAutoGen.CreateCodeFile()
+
+        AutoGenList = []
+        IgoredAutoGenList = []
+
+        for File in self.AutoGenFileList:
+            if GenC.Generate(File.Path, self.AutoGenFileList[File], File.IsBinary):
+                #Ignore Edk AutoGen.c
+                if self.AutoGenVersion < 0x00010005 and File.Name == 'AutoGen.c':
+                        continue
+
+                AutoGenList.append(str(File))
+            else:
+                IgoredAutoGenList.append(str(File))
+
+        # Skip the following code for EDK I inf
+        if self.AutoGenVersion < 0x00010005:
+            return
+
+        for ModuleType in self.DepexList:
+            # Ignore empty [depex] section or [depex] section for "USER_DEFINED" module
+            if len(self.DepexList[ModuleType]) == 0 or ModuleType == "USER_DEFINED":
+                continue
+
+            Dpx = GenDepex.DependencyExpression(self.DepexList[ModuleType], ModuleType, True)
+            DpxFile = gAutoGenDepexFileName % {"module_name" : self.Name}
+
+            if len(Dpx.PostfixNotation) <> 0:
+                self.DepexGenerated = True
+
+            if Dpx.Generate(path.join(self.OutputDir, DpxFile)):
+                AutoGenList.append(str(DpxFile))
+            else:
+                IgoredAutoGenList.append(str(DpxFile))
+
+        if IgoredAutoGenList == []:
+            EdkLogger.debug(EdkLogger.DEBUG_9, "Generated [%s] files for module %s [%s]" %
+                            (" ".join(AutoGenList), self.Name, self.Arch))
+        elif AutoGenList == []:
+            EdkLogger.debug(EdkLogger.DEBUG_9, "Skipped the generation of [%s] files for module %s [%s]" %
+                            (" ".join(IgoredAutoGenList), self.Name, self.Arch))
+        else:
+            EdkLogger.debug(EdkLogger.DEBUG_9, "Generated [%s] (skipped %s) files for module %s [%s]" %
+                            (" ".join(AutoGenList), " ".join(IgoredAutoGenList), self.Name, self.Arch))
+
+        self.IsCodeFileCreated = True
+        return AutoGenList
+
+    ## Summarize the ModuleAutoGen objects of all libraries used by this module
+    def _GetLibraryAutoGenList(self):
+        if self._LibraryAutoGenList == None:
+            self._LibraryAutoGenList = []
+            for Library in self.DependentLibraryList:
+                La = ModuleAutoGen(
+                        self.Workspace,
+                        Library.MetaFile,
+                        self.BuildTarget,
+                        self.ToolChain,
+                        self.Arch,
+                        self.PlatformInfo.MetaFile
+                        )
+                if La not in self._LibraryAutoGenList:
+                    self._LibraryAutoGenList.append(La)
+                    for Lib in La.CodaTargetList:
+                        self._ApplyBuildRule(Lib.Target, TAB_UNKNOWN_FILE)
+        return self._LibraryAutoGenList
+
+    Module          = property(_GetModule)
+    Name            = property(_GetBaseName)
+    Guid            = property(_GetGuid)
+    Version         = property(_GetVersion)
+    ModuleType      = property(_GetModuleType)
+    ComponentType   = property(_GetComponentType)
+    BuildType       = property(_GetBuildType)
+    PcdIsDriver     = property(_GetPcdIsDriver)
+    AutoGenVersion  = property(_GetAutoGenVersion)
+    Macros          = property(_GetMacros)
+    Specification   = property(_GetSpecification)
+
+    IsLibrary       = property(_IsLibrary)
+    IsBinaryModule  = property(_IsBinaryModule)
+    BuildDir        = property(_GetBuildDir)
+    OutputDir       = property(_GetOutputDir)
+    DebugDir        = property(_GetDebugDir)
+    MakeFileDir     = property(_GetMakeFileDir)
+    CustomMakefile  = property(_GetCustomMakefile)
+
+    IncludePathList = property(_GetIncludePathList)
+    AutoGenFileList = property(_GetAutoGenFileList)
+    UnicodeFileList = property(_GetUnicodeFileList)
+    SourceFileList  = property(_GetSourceFileList)
+    BinaryFileList  = property(_GetBinaryFiles) # FileType : [File List]
+    Targets         = property(_GetTargets)
+    IntroTargetList = property(_GetIntroTargetList)
+    CodaTargetList  = property(_GetFinalTargetList)
+    FileTypes       = property(_GetFileTypes)
+    BuildRules      = property(_GetBuildRules)
+
+    DependentPackageList    = property(_GetDependentPackageList)
+    DependentLibraryList    = property(_GetLibraryList)
+    LibraryAutoGenList      = property(_GetLibraryAutoGenList)
+    DerivedPackageList      = property(_GetDerivedPackageList)
+
+    ModulePcdList           = property(_GetModulePcdList)
+    LibraryPcdList          = property(_GetLibraryPcdList)
+    GuidList                = property(_GetGuidList)
+    ProtocolList            = property(_GetProtocolList)
+    PpiList                 = property(_GetPpiList)
+    DepexList               = property(_GetDepexTokenList)
+    DxsFile                 = property(_GetDxsFile)
+    DepexExpressionList     = property(_GetDepexExpressionTokenList)
+    BuildOption             = property(_GetModuleBuildOption)
+    BuildOptionIncPathList  = property(_GetBuildOptionIncPathList)
+    BuildCommand            = property(_GetBuildCommand)
+    
+    FixedAtBuildPcds         = property(_GetFixedAtBuildPcds)
+
+# This acts like the main() function for the script, unless it is 'import'ed into another script.
+if __name__ == '__main__':
+    pass
+