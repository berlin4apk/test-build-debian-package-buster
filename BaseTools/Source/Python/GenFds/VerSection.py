## @file
# process Version section generation
#
<<<<<<< HEAD
#  Copyright (c) 2007 - 2014, Intel Corporation. All rights reserved.<BR>
=======
#  Copyright (c) 2007 - 2015, Intel Corporation. All rights reserved.<BR>
>>>>>>> c2a892d7
#
#  This program and the accompanying materials
#  are licensed and made available under the terms and conditions of the BSD License
#  which accompanies this distribution.  The full text of the license may be found at
#  http://opensource.org/licenses/bsd-license.php
#
#  THE PROGRAM IS DISTRIBUTED UNDER THE BSD LICENSE ON AN "AS IS" BASIS,
#  WITHOUT WARRANTIES OR REPRESENTATIONS OF ANY KIND, EITHER EXPRESS OR IMPLIED.
#

##
# Import Modules
#
from Ffs import Ffs
import Section
import Common.LongFilePathOs as os
import subprocess
from GenFdsGlobalVariable import GenFdsGlobalVariable
from CommonDataClass.FdfClass import VerSectionClassObject
from Common.LongFilePathSupport import OpenLongFilePath as open

## generate version section
#
#
class VerSection (VerSectionClassObject):

    ## The constructor
    #
    #   @param  self        The object pointer
    #
    def __init__(self):
        VerSectionClassObject.__init__(self)

    ## GenSection() method
    #
    #   Generate version section
    #
    #   @param  self        The object pointer
    #   @param  OutputPath  Where to place output file
    #   @param  ModuleName  Which module this section belongs to
    #   @param  SecNum      Index of section
    #   @param  KeyStringList  Filter for inputs of section generation
    #   @param  FfsInf      FfsInfStatement object that contains this section data
    #   @param  Dict        dictionary contains macro and its value
    #   @retval tuple       (Generated file name, section alignment)
    #
    def GenSection(self, OutputPath, ModuleName, SecNum, KeyStringList, FfsInf=None, Dict={}):
        #
        # Prepare the parameter of GenSection
        #
        if FfsInf != None:
            self.Alignment = FfsInf.__ExtendMacro__(self.Alignment)
            self.BuildNum = FfsInf.__ExtendMacro__(self.BuildNum)
            self.StringData = FfsInf.__ExtendMacro__(self.StringData)
            self.FileName = FfsInf.__ExtendMacro__(self.FileName)

        OutputFile = os.path.join(OutputPath,
                                  ModuleName + 'SEC' + SecNum + Ffs.SectionSuffix.get('VERSION'))
        OutputFile = os.path.normpath(OutputFile)

        # Get String Data
        StringData = ''
        if self.StringData != None:
             StringData = self.StringData
        elif self.FileName != None:
            FileNameStr = GenFdsGlobalVariable.ReplaceWorkspaceMacro(self.FileName)
            FileNameStr = GenFdsGlobalVariable.MacroExtend(FileNameStr, Dict)
            FileObj = open(FileNameStr, 'r')
            StringData = FileObj.read()
            StringData = '"' + StringData + '"'
            FileObj.close()
        else:
            StringData = ''

        GenFdsGlobalVariable.GenerateSection(OutputFile, [], 'EFI_SECTION_VERSION',
                                             Ver=StringData, BuildNumber=self.BuildNum)
        OutputFileList = []
        OutputFileList.append(OutputFile)
        return OutputFileList, self.Alignment
<|MERGE_RESOLUTION|>--- conflicted
+++ resolved
@@ -1,87 +1,83 @@
-## @file
-# process Version section generation
-#
-<<<<<<< HEAD
-#  Copyright (c) 2007 - 2014, Intel Corporation. All rights reserved.<BR>
-=======
-#  Copyright (c) 2007 - 2015, Intel Corporation. All rights reserved.<BR>
->>>>>>> c2a892d7
-#
-#  This program and the accompanying materials
-#  are licensed and made available under the terms and conditions of the BSD License
-#  which accompanies this distribution.  The full text of the license may be found at
-#  http://opensource.org/licenses/bsd-license.php
-#
-#  THE PROGRAM IS DISTRIBUTED UNDER THE BSD LICENSE ON AN "AS IS" BASIS,
-#  WITHOUT WARRANTIES OR REPRESENTATIONS OF ANY KIND, EITHER EXPRESS OR IMPLIED.
-#
-
-##
-# Import Modules
-#
-from Ffs import Ffs
-import Section
-import Common.LongFilePathOs as os
-import subprocess
-from GenFdsGlobalVariable import GenFdsGlobalVariable
-from CommonDataClass.FdfClass import VerSectionClassObject
-from Common.LongFilePathSupport import OpenLongFilePath as open
-
-## generate version section
-#
-#
-class VerSection (VerSectionClassObject):
-
-    ## The constructor
-    #
-    #   @param  self        The object pointer
-    #
-    def __init__(self):
-        VerSectionClassObject.__init__(self)
-
-    ## GenSection() method
-    #
-    #   Generate version section
-    #
-    #   @param  self        The object pointer
-    #   @param  OutputPath  Where to place output file
-    #   @param  ModuleName  Which module this section belongs to
-    #   @param  SecNum      Index of section
-    #   @param  KeyStringList  Filter for inputs of section generation
-    #   @param  FfsInf      FfsInfStatement object that contains this section data
-    #   @param  Dict        dictionary contains macro and its value
-    #   @retval tuple       (Generated file name, section alignment)
-    #
-    def GenSection(self, OutputPath, ModuleName, SecNum, KeyStringList, FfsInf=None, Dict={}):
-        #
-        # Prepare the parameter of GenSection
-        #
-        if FfsInf != None:
-            self.Alignment = FfsInf.__ExtendMacro__(self.Alignment)
-            self.BuildNum = FfsInf.__ExtendMacro__(self.BuildNum)
-            self.StringData = FfsInf.__ExtendMacro__(self.StringData)
-            self.FileName = FfsInf.__ExtendMacro__(self.FileName)
-
-        OutputFile = os.path.join(OutputPath,
-                                  ModuleName + 'SEC' + SecNum + Ffs.SectionSuffix.get('VERSION'))
-        OutputFile = os.path.normpath(OutputFile)
-
-        # Get String Data
-        StringData = ''
-        if self.StringData != None:
-             StringData = self.StringData
-        elif self.FileName != None:
-            FileNameStr = GenFdsGlobalVariable.ReplaceWorkspaceMacro(self.FileName)
-            FileNameStr = GenFdsGlobalVariable.MacroExtend(FileNameStr, Dict)
-            FileObj = open(FileNameStr, 'r')
-            StringData = FileObj.read()
-            StringData = '"' + StringData + '"'
-            FileObj.close()
-        else:
-            StringData = ''
-
-        GenFdsGlobalVariable.GenerateSection(OutputFile, [], 'EFI_SECTION_VERSION',
-                                             Ver=StringData, BuildNumber=self.BuildNum)
-        OutputFileList = []
-        OutputFileList.append(OutputFile)
-        return OutputFileList, self.Alignment
+## @file
+# process Version section generation
+#
+#  Copyright (c) 2007 - 2015, Intel Corporation. All rights reserved.<BR>
+#
+#  This program and the accompanying materials
+#  are licensed and made available under the terms and conditions of the BSD License
+#  which accompanies this distribution.  The full text of the license may be found at
+#  http://opensource.org/licenses/bsd-license.php
+#
+#  THE PROGRAM IS DISTRIBUTED UNDER THE BSD LICENSE ON AN "AS IS" BASIS,
+#  WITHOUT WARRANTIES OR REPRESENTATIONS OF ANY KIND, EITHER EXPRESS OR IMPLIED.
+#
+
+##
+# Import Modules
+#
+from Ffs import Ffs
+import Section
+import Common.LongFilePathOs as os
+import subprocess
+from GenFdsGlobalVariable import GenFdsGlobalVariable
+from CommonDataClass.FdfClass import VerSectionClassObject
+from Common.LongFilePathSupport import OpenLongFilePath as open
+
+## generate version section
+#
+#
+class VerSection (VerSectionClassObject):
+
+    ## The constructor
+    #
+    #   @param  self        The object pointer
+    #
+    def __init__(self):
+        VerSectionClassObject.__init__(self)
+
+    ## GenSection() method
+    #
+    #   Generate version section
+    #
+    #   @param  self        The object pointer
+    #   @param  OutputPath  Where to place output file
+    #   @param  ModuleName  Which module this section belongs to
+    #   @param  SecNum      Index of section
+    #   @param  KeyStringList  Filter for inputs of section generation
+    #   @param  FfsInf      FfsInfStatement object that contains this section data
+    #   @param  Dict        dictionary contains macro and its value
+    #   @retval tuple       (Generated file name, section alignment)
+    #
+    def GenSection(self, OutputPath, ModuleName, SecNum, KeyStringList, FfsInf=None, Dict={}):
+        #
+        # Prepare the parameter of GenSection
+        #
+        if FfsInf != None:
+            self.Alignment = FfsInf.__ExtendMacro__(self.Alignment)
+            self.BuildNum = FfsInf.__ExtendMacro__(self.BuildNum)
+            self.StringData = FfsInf.__ExtendMacro__(self.StringData)
+            self.FileName = FfsInf.__ExtendMacro__(self.FileName)
+
+        OutputFile = os.path.join(OutputPath,
+                                  ModuleName + 'SEC' + SecNum + Ffs.SectionSuffix.get('VERSION'))
+        OutputFile = os.path.normpath(OutputFile)
+
+        # Get String Data
+        StringData = ''
+        if self.StringData != None:
+             StringData = self.StringData
+        elif self.FileName != None:
+            FileNameStr = GenFdsGlobalVariable.ReplaceWorkspaceMacro(self.FileName)
+            FileNameStr = GenFdsGlobalVariable.MacroExtend(FileNameStr, Dict)
+            FileObj = open(FileNameStr, 'r')
+            StringData = FileObj.read()
+            StringData = '"' + StringData + '"'
+            FileObj.close()
+        else:
+            StringData = ''
+
+        GenFdsGlobalVariable.GenerateSection(OutputFile, [], 'EFI_SECTION_VERSION',
+                                             Ver=StringData, BuildNumber=self.BuildNum)
+        OutputFileList = []
+        OutputFileList.append(OutputFile)
+        return OutputFileList, self.Alignment