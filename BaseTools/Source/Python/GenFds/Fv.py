--- conflicted
+++ resolved
@@ -1,426 +1,418 @@
-## @file
-# process FV generation
-#
-#  Copyright (c) 2007 - 2014, Intel Corporation. All rights reserved.<BR>
-#
-#  This program and the accompanying materials
-#  are licensed and made available under the terms and conditions of the BSD License
-#  which accompanies this distribution.  The full text of the license may be found at
-#  http://opensource.org/licenses/bsd-license.php
-#
-#  THE PROGRAM IS DISTRIBUTED UNDER THE BSD LICENSE ON AN "AS IS" BASIS,
-#  WITHOUT WARRANTIES OR REPRESENTATIONS OF ANY KIND, EITHER EXPRESS OR IMPLIED.
-#
-
-##
-# Import Modules
-#
-import Common.LongFilePathOs as os
-import subprocess
-import StringIO
-from struct import *
-
-import Ffs
-import AprioriSection
-from GenFdsGlobalVariable import GenFdsGlobalVariable
-from GenFds import GenFds
-from CommonDataClass.FdfClass import FvClassObject
-from Common.Misc import SaveFileOnChange
-from Common.LongFilePathSupport import CopyLongFilePath
-from Common.LongFilePathSupport import OpenLongFilePath as open
-
-T_CHAR_LF = '\n'
-FV_UI_EXT_ENTY_GUID = 'A67DF1FA-8DE8-4E98-AF09-4BDF2EFFBC7C'
-
-## generate FV
-#
-#
-class FV (FvClassObject):
-    ## The constructor
-    #
-    #   @param  self        The object pointer
-    #
-    def __init__(self):
-        FvClassObject.__init__(self)
-        self.FvInfFile = None
-        self.FvAddressFile = None
-        self.BaseAddress = None
-        self.InfFileName = None
-        self.FvAddressFileName = None
-        self.CapsuleName = None
-        self.FvBaseAddress = None
-        self.FvForceRebase = None
-        
-    ## AddToBuffer()
-    #
-    #   Generate Fv and add it to the Buffer
-    #
-    #   @param  self        The object pointer
-    #   @param  Buffer      The buffer generated FV data will be put
-    #   @param  BaseAddress base address of FV
-    #   @param  BlockSize   block size of FV
-    #   @param  BlockNum    How many blocks in FV
-    #   @param  ErasePolarity      Flash erase polarity
-    #   @param  VtfDict     VTF objects
-    #   @param  MacroDict   macro value pair
-    #   @retval string      Generated FV file path
-    #
-    def AddToBuffer (self, Buffer, BaseAddress=None, BlockSize= None, BlockNum=None, ErasePloarity='1', VtfDict=None, MacroDict = {}) :
-
-        if BaseAddress == None and self.UiFvName.upper() + 'fv' in GenFds.ImageBinDict.keys():
-            return GenFds.ImageBinDict[self.UiFvName.upper() + 'fv']
-        
-        #
-        # Check whether FV in Capsule is in FD flash region.
-        # If yes, return error. Doesn't support FV in Capsule image is also in FD flash region.
-        #
-        if self.CapsuleName != None:
-            for FdName in GenFdsGlobalVariable.FdfParser.Profile.FdDict.keys():
-                FdObj = GenFdsGlobalVariable.FdfParser.Profile.FdDict[FdName]
-                for RegionObj in FdObj.RegionList:
-                    if RegionObj.RegionType == 'FV':
-                        for RegionData in RegionObj.RegionDataList:
-                            if RegionData.endswith(".fv"):
-                                continue
-                            elif RegionData.upper() + 'fv' in GenFds.ImageBinDict.keys():
-                                continue
-                            elif self.UiFvName.upper() == RegionData.upper():
-                                GenFdsGlobalVariable.ErrorLogger("Capsule %s in FD region can't contain a FV %s in FD region." % (self.CapsuleName, self.UiFvName.upper()))
-
-        GenFdsGlobalVariable.InfLogger( "\nGenerating %s FV" %self.UiFvName)
-        GenFdsGlobalVariable.LargeFileInFvFlags.append(False)
-        FFSGuid = None
-        
-        if self.FvBaseAddress != None:
-            BaseAddress = self.FvBaseAddress
-
-        self.__InitializeInf__(BaseAddress, BlockSize, BlockNum, ErasePloarity, VtfDict)
-        #
-        # First Process the Apriori section
-        #
-        MacroDict.update(self.DefineVarDict)
-
-        GenFdsGlobalVariable.VerboseLogger('First generate Apriori file !')
-        FfsFileList = []
-        for AprSection in self.AprioriSectionList:
-            FileName = AprSection.GenFfs (self.UiFvName, MacroDict)
-            FfsFileList.append(FileName)
-            # Add Apriori file name to Inf file
-            self.FvInfFile.writelines("EFI_FILE_NAME = " + \
-                                       FileName          + \
-                                           T_CHAR_LF)
-
-        # Process Modules in FfsList
-        for FfsFile in self.FfsList :
-            FileName = FfsFile.GenFfs(MacroDict, FvParentAddr=BaseAddress)
-            FfsFileList.append(FileName)
-            self.FvInfFile.writelines("EFI_FILE_NAME = " + \
-                                       FileName          + \
-                                       T_CHAR_LF)
-
-        SaveFileOnChange(self.InfFileName, self.FvInfFile.getvalue(), False)
-        self.FvInfFile.close()
-        #
-        # Call GenFv tool
-        #
-        FvOutputFile = os.path.join(GenFdsGlobalVariable.FvDir, self.UiFvName)
-        FvOutputFile = FvOutputFile + '.Fv'
-        # BUGBUG: FvOutputFile could be specified from FDF file (FV section, CreateFile statement)
-        if self.CreateFileName != None:
-            FvOutputFile = self.CreateFileName
-
-        FvInfoFileName = os.path.join(GenFdsGlobalVariable.FfsDir, self.UiFvName + '.inf')
-        CopyLongFilePath(GenFdsGlobalVariable.FvAddressFileName, FvInfoFileName)
-        OrigFvInfo = None
-        if os.path.exists (FvInfoFileName):
-            OrigFvInfo = open(FvInfoFileName, 'r').read()
-        if GenFdsGlobalVariable.LargeFileInFvFlags[-1]:
-            FFSGuid = GenFdsGlobalVariable.EFI_FIRMWARE_FILE_SYSTEM3_GUID;
-        GenFdsGlobalVariable.GenerateFirmwareVolume(
-                                FvOutputFile,
-                                [self.InfFileName],
-                                AddressFile=FvInfoFileName,
-                                FfsList=FfsFileList,
-                                ForceRebase=self.FvForceRebase,
-                                FileSystemGuid=FFSGuid
-                                )
-
-        NewFvInfo = None
-        if os.path.exists (FvInfoFileName):
-            NewFvInfo = open(FvInfoFileName, 'r').read()
-        if NewFvInfo != None and NewFvInfo != OrigFvInfo:
-            FvChildAddr = []
-            AddFileObj = open(FvInfoFileName, 'r')
-            AddrStrings = AddFileObj.readlines()
-            AddrKeyFound = False
-            for AddrString in AddrStrings:
-                if AddrKeyFound:
-                    #get base address for the inside FvImage
-                    FvChildAddr.append (AddrString)
-                elif AddrString.find ("[FV_BASE_ADDRESS]") != -1:
-                    AddrKeyFound = True
-            AddFileObj.close()
-
-            if FvChildAddr != []:
-                # Update Ffs again
-                for FfsFile in self.FfsList :
-                    FileName = FfsFile.GenFfs(MacroDict, FvChildAddr, BaseAddress)
-                
-                if GenFdsGlobalVariable.LargeFileInFvFlags[-1]:
-                    FFSGuid = GenFdsGlobalVariable.EFI_FIRMWARE_FILE_SYSTEM3_GUID;
-                #Update GenFv again
-                GenFdsGlobalVariable.GenerateFirmwareVolume(
-                                        FvOutputFile,
-                                        [self.InfFileName],
-                                        AddressFile=FvInfoFileName,
-                                        FfsList=FfsFileList,
-                                        ForceRebase=self.FvForceRebase,
-                                        FileSystemGuid=FFSGuid
-                                        )
-
-        #
-        # Write the Fv contents to Buffer
-        #
-        if os.path.isfile(FvOutputFile):
-            FvFileObj = open ( FvOutputFile,'r+b')
-
-            GenFdsGlobalVariable.VerboseLogger( "\nGenerate %s FV Successfully" %self.UiFvName)
-            GenFdsGlobalVariable.SharpCounter = 0
-
-            Buffer.write(FvFileObj.read())
-            FvFileObj.seek(0)
-            # PI FvHeader is 0x48 byte
-            FvHeaderBuffer = FvFileObj.read(0x48)
-            # FV alignment position.
-            FvAlignmentValue = 1 << (ord (FvHeaderBuffer[0x2E]) & 0x1F)
-            # FvAlignmentValue is larger than or equal to 1K
-            if FvAlignmentValue >= 0x400:
-                if FvAlignmentValue >= 0x10000:
-                    #The max alignment supported by FFS is 64K.
-                    self.FvAlignment = "64K"
-                else:
-                    self.FvAlignment = str (FvAlignmentValue / 0x400) + "K"
-            else:
-                # FvAlignmentValue is less than 1K
-                self.FvAlignment = str (FvAlignmentValue)
-            FvFileObj.close()
-            GenFds.ImageBinDict[self.UiFvName.upper() + 'fv'] = FvOutputFile
-            GenFdsGlobalVariable.LargeFileInFvFlags.pop()
-        else:
-<<<<<<< HEAD
-            # FvAlignmentValue is less than 1K
-            self.FvAlignment = str (FvAlignmentValue)
-        FvFileObj.close()
-        GenFds.ImageBinDict[self.UiFvName.upper() + 'fv'] = FvOutputFile
-        GenFdsGlobalVariable.LargeFileInFvFlags.pop()
-=======
-            GenFdsGlobalVariable.ErrorLogger("Failed to generate %s FV file." %self.UiFvName)
->>>>>>> c2a892d7
-        return FvOutputFile
-
-    ## _GetBlockSize()
-    #
-    #   Calculate FV's block size
-    #   Inherit block size from FD if no block size specified in FV
-    #
-    def _GetBlockSize(self):
-        if self.BlockSizeList:
-            return True
-
-        for FdName in GenFdsGlobalVariable.FdfParser.Profile.FdDict.keys():
-            FdObj = GenFdsGlobalVariable.FdfParser.Profile.FdDict[FdName]
-            for RegionObj in FdObj.RegionList:
-                if RegionObj.RegionType != 'FV':
-                    continue
-                for RegionData in RegionObj.RegionDataList:
-                    #
-                    # Found the FD and region that contain this FV
-                    #
-                    if self.UiFvName.upper() == RegionData.upper():
-                        RegionObj.BlockInfoOfRegion(FdObj.BlockSizeList, self)
-                        if self.BlockSizeList:
-                            return True
-        return False
-
-    ## __InitializeInf__()
-    #
-    #   Initilize the inf file to create FV
-    #
-    #   @param  self        The object pointer
-    #   @param  BaseAddress base address of FV
-    #   @param  BlockSize   block size of FV
-    #   @param  BlockNum    How many blocks in FV
-    #   @param  ErasePolarity      Flash erase polarity
-    #   @param  VtfDict     VTF objects
-    #
-    def __InitializeInf__ (self, BaseAddress = None, BlockSize= None, BlockNum = None, ErasePloarity='1', VtfDict=None) :
-        #
-        # Create FV inf file
-        #
-        self.InfFileName = os.path.join(GenFdsGlobalVariable.FvDir,
-                                   self.UiFvName + '.inf')
-        self.FvInfFile = StringIO.StringIO()
-
-        #
-        # Add [Options]
-        #
-        self.FvInfFile.writelines("[options]" + T_CHAR_LF)
-        if BaseAddress != None :
-            self.FvInfFile.writelines("EFI_BASE_ADDRESS = " + \
-                                       BaseAddress          + \
-                                       T_CHAR_LF)
-
-        if BlockSize != None:
-            self.FvInfFile.writelines("EFI_BLOCK_SIZE = " + \
-                                      '0x%X' %BlockSize    + \
-                                      T_CHAR_LF)
-            if BlockNum != None:
-                self.FvInfFile.writelines("EFI_NUM_BLOCKS   = "  + \
-                                      ' 0x%X' %BlockNum    + \
-                                      T_CHAR_LF)
-        else:
-            if self.BlockSizeList == []:
-                if not self._GetBlockSize():
-                    #set default block size is 1
-                    self.FvInfFile.writelines("EFI_BLOCK_SIZE  = 0x1" + T_CHAR_LF)
-            
-            for BlockSize in self.BlockSizeList :
-                if BlockSize[0] != None:
-                    self.FvInfFile.writelines("EFI_BLOCK_SIZE  = "  + \
-                                          '0x%X' %BlockSize[0]    + \
-                                          T_CHAR_LF)
-
-                if BlockSize[1] != None:
-                    self.FvInfFile.writelines("EFI_NUM_BLOCKS   = "  + \
-                                          ' 0x%X' %BlockSize[1]    + \
-                                          T_CHAR_LF)
-
-        if self.BsBaseAddress != None:
-            self.FvInfFile.writelines('EFI_BOOT_DRIVER_BASE_ADDRESS = ' + \
-                                       '0x%X' %self.BsBaseAddress)
-        if self.RtBaseAddress != None:
-            self.FvInfFile.writelines('EFI_RUNTIME_DRIVER_BASE_ADDRESS = ' + \
-                                      '0x%X' %self.RtBaseAddress)
-        #
-        # Add attribute
-        #
-        self.FvInfFile.writelines("[attributes]" + T_CHAR_LF)
-
-        self.FvInfFile.writelines("EFI_ERASE_POLARITY   = "       + \
-                                          ' %s' %ErasePloarity    + \
-                                          T_CHAR_LF)
-        if not (self.FvAttributeDict == None):
-            for FvAttribute in self.FvAttributeDict.keys() :
-                self.FvInfFile.writelines("EFI_"            + \
-                                          FvAttribute       + \
-                                          ' = '             + \
-                                          self.FvAttributeDict[FvAttribute] + \
-                                          T_CHAR_LF )
-        if self.FvAlignment != None:
-            self.FvInfFile.writelines("EFI_FVB2_ALIGNMENT_"     + \
-                                       self.FvAlignment.strip() + \
-                                       " = TRUE"                + \
-                                       T_CHAR_LF)
-                                       
-        #
-        # Generate FV extension header file
-        #
-        if self.FvNameGuid == None or self.FvNameGuid == '':
-            if len(self.FvExtEntryType) > 0:
-                GenFdsGlobalVariable.ErrorLogger("FV Extension Header Entries declared for %s with no FvNameGuid declaration." % (self.UiFvName))
-        
-        if self.FvNameGuid <> None and self.FvNameGuid <> '':
-            TotalSize = 16 + 4
-            Buffer = ''
-            if self.FvNameString == 'TRUE':
-                #
-                # Create EXT entry for FV UI name
-                # This GUID is used: A67DF1FA-8DE8-4E98-AF09-4BDF2EFFBC7C
-                #
-                FvUiLen = len(self.UiFvName)
-                TotalSize += (FvUiLen + 16 + 4)
-                Guid = FV_UI_EXT_ENTY_GUID.split('-')
-                #
-                # Layout:
-                #   EFI_FIRMWARE_VOLUME_EXT_ENTRY : size 4
-                #   GUID                          : size 16
-                #   FV UI name
-                #
-                Buffer += (pack('HH', (FvUiLen + 16 + 4), 0x0002)
-                           + pack('=LHHBBBBBBBB', int(Guid[0], 16), int(Guid[1], 16), int(Guid[2], 16),
-                                  int(Guid[3][-4:-2], 16), int(Guid[3][-2:], 16), int(Guid[4][-12:-10], 16),
-                                  int(Guid[4][-10:-8], 16), int(Guid[4][-8:-6], 16), int(Guid[4][-6:-4], 16),
-                                  int(Guid[4][-4:-2], 16), int(Guid[4][-2:], 16))
-                           + self.UiFvName)
-
-            for Index in range (0, len(self.FvExtEntryType)):
-                if self.FvExtEntryType[Index] == 'FILE':
-                    # check if the path is absolute or relative
-                    if os.path.isabs(self.FvExtEntryData[Index]):
-                        FileFullPath = os.path.normpath(self.FvExtEntryData[Index])
-                    else:
-                        FileFullPath = os.path.normpath(os.path.join(GenFdsGlobalVariable.WorkSpaceDir, self.FvExtEntryData[Index]))
-                    # check if the file path exists or not
-                    if not os.path.isfile(FileFullPath):
-                        GenFdsGlobalVariable.ErrorLogger("Error opening FV Extension Header Entry file %s." % (self.FvExtEntryData[Index]))
-                    FvExtFile = open (FileFullPath,'rb')
-                    FvExtFile.seek(0,2)
-                    Size = FvExtFile.tell()
-                    if Size >= 0x10000:
-                        GenFdsGlobalVariable.ErrorLogger("The size of FV Extension Header Entry file %s exceeds 0x10000." % (self.FvExtEntryData[Index]))
-                    TotalSize += (Size + 4)
-                    FvExtFile.seek(0)
-                    Buffer += pack('HH', (Size + 4), int(self.FvExtEntryTypeValue[Index], 16))
-                    Buffer += FvExtFile.read() 
-                    FvExtFile.close()
-                if self.FvExtEntryType[Index] == 'DATA':
-                    ByteList = self.FvExtEntryData[Index].split(',')
-                    Size = len (ByteList)
-                    if Size >= 0x10000:
-                        GenFdsGlobalVariable.ErrorLogger("The size of FV Extension Header Entry data %s exceeds 0x10000." % (self.FvExtEntryData[Index]))
-                    TotalSize += (Size + 4)
-                    Buffer += pack('HH', (Size + 4), int(self.FvExtEntryTypeValue[Index], 16))
-                    for Index1 in range (0, Size):
-                        Buffer += pack('B', int(ByteList[Index1], 16))
-
-            Guid = self.FvNameGuid.split('-')
-            Buffer = pack('=LHHBBBBBBBBL', 
-                        int(Guid[0], 16), 
-                        int(Guid[1], 16), 
-                        int(Guid[2], 16), 
-                        int(Guid[3][-4:-2], 16), 
-                        int(Guid[3][-2:], 16),  
-                        int(Guid[4][-12:-10], 16),
-                        int(Guid[4][-10:-8], 16),
-                        int(Guid[4][-8:-6], 16),
-                        int(Guid[4][-6:-4], 16),
-                        int(Guid[4][-4:-2], 16),
-                        int(Guid[4][-2:], 16),
-                        TotalSize
-                        ) + Buffer
-
-            #
-            # Generate FV extension header file if the total size is not zero
-            #
-            if TotalSize > 0:
-                FvExtHeaderFileName = os.path.join(GenFdsGlobalVariable.FvDir, self.UiFvName + '.ext')
-                FvExtHeaderFile = StringIO.StringIO()
-                FvExtHeaderFile.write(Buffer)
-                Changed = SaveFileOnChange(FvExtHeaderFileName, FvExtHeaderFile.getvalue(), True)
-                FvExtHeaderFile.close()
-                if Changed:
-                  if os.path.exists (self.InfFileName):
-                    os.remove (self.InfFileName)
-                self.FvInfFile.writelines("EFI_FV_EXT_HEADER_FILE_NAME = "      + \
-                                           FvExtHeaderFileName                  + \
-                                           T_CHAR_LF)
-
-         
-        #
-        # Add [Files]
-        #
-        self.FvInfFile.writelines("[files]" + T_CHAR_LF)
-        if VtfDict != None and self.UiFvName in VtfDict.keys():
-            self.FvInfFile.writelines("EFI_FILE_NAME = "                   + \
-                                       VtfDict.get(self.UiFvName)          + \
-                                       T_CHAR_LF)
+## @file
+# process FV generation
+#
+#  Copyright (c) 2007 - 2014, Intel Corporation. All rights reserved.<BR>
+#
+#  This program and the accompanying materials
+#  are licensed and made available under the terms and conditions of the BSD License
+#  which accompanies this distribution.  The full text of the license may be found at
+#  http://opensource.org/licenses/bsd-license.php
+#
+#  THE PROGRAM IS DISTRIBUTED UNDER THE BSD LICENSE ON AN "AS IS" BASIS,
+#  WITHOUT WARRANTIES OR REPRESENTATIONS OF ANY KIND, EITHER EXPRESS OR IMPLIED.
+#
+
+##
+# Import Modules
+#
+import Common.LongFilePathOs as os
+import subprocess
+import StringIO
+from struct import *
+
+import Ffs
+import AprioriSection
+from GenFdsGlobalVariable import GenFdsGlobalVariable
+from GenFds import GenFds
+from CommonDataClass.FdfClass import FvClassObject
+from Common.Misc import SaveFileOnChange
+from Common.LongFilePathSupport import CopyLongFilePath
+from Common.LongFilePathSupport import OpenLongFilePath as open
+
+T_CHAR_LF = '\n'
+FV_UI_EXT_ENTY_GUID = 'A67DF1FA-8DE8-4E98-AF09-4BDF2EFFBC7C'
+
+## generate FV
+#
+#
+class FV (FvClassObject):
+    ## The constructor
+    #
+    #   @param  self        The object pointer
+    #
+    def __init__(self):
+        FvClassObject.__init__(self)
+        self.FvInfFile = None
+        self.FvAddressFile = None
+        self.BaseAddress = None
+        self.InfFileName = None
+        self.FvAddressFileName = None
+        self.CapsuleName = None
+        self.FvBaseAddress = None
+        self.FvForceRebase = None
+        
+    ## AddToBuffer()
+    #
+    #   Generate Fv and add it to the Buffer
+    #
+    #   @param  self        The object pointer
+    #   @param  Buffer      The buffer generated FV data will be put
+    #   @param  BaseAddress base address of FV
+    #   @param  BlockSize   block size of FV
+    #   @param  BlockNum    How many blocks in FV
+    #   @param  ErasePolarity      Flash erase polarity
+    #   @param  VtfDict     VTF objects
+    #   @param  MacroDict   macro value pair
+    #   @retval string      Generated FV file path
+    #
+    def AddToBuffer (self, Buffer, BaseAddress=None, BlockSize= None, BlockNum=None, ErasePloarity='1', VtfDict=None, MacroDict = {}) :
+
+        if BaseAddress == None and self.UiFvName.upper() + 'fv' in GenFds.ImageBinDict.keys():
+            return GenFds.ImageBinDict[self.UiFvName.upper() + 'fv']
+        
+        #
+        # Check whether FV in Capsule is in FD flash region.
+        # If yes, return error. Doesn't support FV in Capsule image is also in FD flash region.
+        #
+        if self.CapsuleName != None:
+            for FdName in GenFdsGlobalVariable.FdfParser.Profile.FdDict.keys():
+                FdObj = GenFdsGlobalVariable.FdfParser.Profile.FdDict[FdName]
+                for RegionObj in FdObj.RegionList:
+                    if RegionObj.RegionType == 'FV':
+                        for RegionData in RegionObj.RegionDataList:
+                            if RegionData.endswith(".fv"):
+                                continue
+                            elif RegionData.upper() + 'fv' in GenFds.ImageBinDict.keys():
+                                continue
+                            elif self.UiFvName.upper() == RegionData.upper():
+                                GenFdsGlobalVariable.ErrorLogger("Capsule %s in FD region can't contain a FV %s in FD region." % (self.CapsuleName, self.UiFvName.upper()))
+
+        GenFdsGlobalVariable.InfLogger( "\nGenerating %s FV" %self.UiFvName)
+        GenFdsGlobalVariable.LargeFileInFvFlags.append(False)
+        FFSGuid = None
+        
+        if self.FvBaseAddress != None:
+            BaseAddress = self.FvBaseAddress
+
+        self.__InitializeInf__(BaseAddress, BlockSize, BlockNum, ErasePloarity, VtfDict)
+        #
+        # First Process the Apriori section
+        #
+        MacroDict.update(self.DefineVarDict)
+
+        GenFdsGlobalVariable.VerboseLogger('First generate Apriori file !')
+        FfsFileList = []
+        for AprSection in self.AprioriSectionList:
+            FileName = AprSection.GenFfs (self.UiFvName, MacroDict)
+            FfsFileList.append(FileName)
+            # Add Apriori file name to Inf file
+            self.FvInfFile.writelines("EFI_FILE_NAME = " + \
+                                       FileName          + \
+                                           T_CHAR_LF)
+
+        # Process Modules in FfsList
+        for FfsFile in self.FfsList :
+            FileName = FfsFile.GenFfs(MacroDict, FvParentAddr=BaseAddress)
+            FfsFileList.append(FileName)
+            self.FvInfFile.writelines("EFI_FILE_NAME = " + \
+                                       FileName          + \
+                                       T_CHAR_LF)
+
+        SaveFileOnChange(self.InfFileName, self.FvInfFile.getvalue(), False)
+        self.FvInfFile.close()
+        #
+        # Call GenFv tool
+        #
+        FvOutputFile = os.path.join(GenFdsGlobalVariable.FvDir, self.UiFvName)
+        FvOutputFile = FvOutputFile + '.Fv'
+        # BUGBUG: FvOutputFile could be specified from FDF file (FV section, CreateFile statement)
+        if self.CreateFileName != None:
+            FvOutputFile = self.CreateFileName
+
+        FvInfoFileName = os.path.join(GenFdsGlobalVariable.FfsDir, self.UiFvName + '.inf')
+        CopyLongFilePath(GenFdsGlobalVariable.FvAddressFileName, FvInfoFileName)
+        OrigFvInfo = None
+        if os.path.exists (FvInfoFileName):
+            OrigFvInfo = open(FvInfoFileName, 'r').read()
+        if GenFdsGlobalVariable.LargeFileInFvFlags[-1]:
+            FFSGuid = GenFdsGlobalVariable.EFI_FIRMWARE_FILE_SYSTEM3_GUID;
+        GenFdsGlobalVariable.GenerateFirmwareVolume(
+                                FvOutputFile,
+                                [self.InfFileName],
+                                AddressFile=FvInfoFileName,
+                                FfsList=FfsFileList,
+                                ForceRebase=self.FvForceRebase,
+                                FileSystemGuid=FFSGuid
+                                )
+
+        NewFvInfo = None
+        if os.path.exists (FvInfoFileName):
+            NewFvInfo = open(FvInfoFileName, 'r').read()
+        if NewFvInfo != None and NewFvInfo != OrigFvInfo:
+            FvChildAddr = []
+            AddFileObj = open(FvInfoFileName, 'r')
+            AddrStrings = AddFileObj.readlines()
+            AddrKeyFound = False
+            for AddrString in AddrStrings:
+                if AddrKeyFound:
+                    #get base address for the inside FvImage
+                    FvChildAddr.append (AddrString)
+                elif AddrString.find ("[FV_BASE_ADDRESS]") != -1:
+                    AddrKeyFound = True
+            AddFileObj.close()
+
+            if FvChildAddr != []:
+                # Update Ffs again
+                for FfsFile in self.FfsList :
+                    FileName = FfsFile.GenFfs(MacroDict, FvChildAddr, BaseAddress)
+                
+                if GenFdsGlobalVariable.LargeFileInFvFlags[-1]:
+                    FFSGuid = GenFdsGlobalVariable.EFI_FIRMWARE_FILE_SYSTEM3_GUID;
+                #Update GenFv again
+                GenFdsGlobalVariable.GenerateFirmwareVolume(
+                                        FvOutputFile,
+                                        [self.InfFileName],
+                                        AddressFile=FvInfoFileName,
+                                        FfsList=FfsFileList,
+                                        ForceRebase=self.FvForceRebase,
+                                        FileSystemGuid=FFSGuid
+                                        )
+
+        #
+        # Write the Fv contents to Buffer
+        #
+        if os.path.isfile(FvOutputFile):
+            FvFileObj = open ( FvOutputFile,'r+b')
+
+            GenFdsGlobalVariable.VerboseLogger( "\nGenerate %s FV Successfully" %self.UiFvName)
+            GenFdsGlobalVariable.SharpCounter = 0
+
+            Buffer.write(FvFileObj.read())
+            FvFileObj.seek(0)
+            # PI FvHeader is 0x48 byte
+            FvHeaderBuffer = FvFileObj.read(0x48)
+            # FV alignment position.
+            FvAlignmentValue = 1 << (ord (FvHeaderBuffer[0x2E]) & 0x1F)
+            # FvAlignmentValue is larger than or equal to 1K
+            if FvAlignmentValue >= 0x400:
+                if FvAlignmentValue >= 0x10000:
+                    #The max alignment supported by FFS is 64K.
+                    self.FvAlignment = "64K"
+                else:
+                    self.FvAlignment = str (FvAlignmentValue / 0x400) + "K"
+            else:
+                # FvAlignmentValue is less than 1K
+                self.FvAlignment = str (FvAlignmentValue)
+            FvFileObj.close()
+            GenFds.ImageBinDict[self.UiFvName.upper() + 'fv'] = FvOutputFile
+            GenFdsGlobalVariable.LargeFileInFvFlags.pop()
+        else:
+            GenFdsGlobalVariable.ErrorLogger("Failed to generate %s FV file." %self.UiFvName)
+        return FvOutputFile
+
+    ## _GetBlockSize()
+    #
+    #   Calculate FV's block size
+    #   Inherit block size from FD if no block size specified in FV
+    #
+    def _GetBlockSize(self):
+        if self.BlockSizeList:
+            return True
+
+        for FdName in GenFdsGlobalVariable.FdfParser.Profile.FdDict.keys():
+            FdObj = GenFdsGlobalVariable.FdfParser.Profile.FdDict[FdName]
+            for RegionObj in FdObj.RegionList:
+                if RegionObj.RegionType != 'FV':
+                    continue
+                for RegionData in RegionObj.RegionDataList:
+                    #
+                    # Found the FD and region that contain this FV
+                    #
+                    if self.UiFvName.upper() == RegionData.upper():
+                        RegionObj.BlockInfoOfRegion(FdObj.BlockSizeList, self)
+                        if self.BlockSizeList:
+                            return True
+        return False
+
+    ## __InitializeInf__()
+    #
+    #   Initilize the inf file to create FV
+    #
+    #   @param  self        The object pointer
+    #   @param  BaseAddress base address of FV
+    #   @param  BlockSize   block size of FV
+    #   @param  BlockNum    How many blocks in FV
+    #   @param  ErasePolarity      Flash erase polarity
+    #   @param  VtfDict     VTF objects
+    #
+    def __InitializeInf__ (self, BaseAddress = None, BlockSize= None, BlockNum = None, ErasePloarity='1', VtfDict=None) :
+        #
+        # Create FV inf file
+        #
+        self.InfFileName = os.path.join(GenFdsGlobalVariable.FvDir,
+                                   self.UiFvName + '.inf')
+        self.FvInfFile = StringIO.StringIO()
+
+        #
+        # Add [Options]
+        #
+        self.FvInfFile.writelines("[options]" + T_CHAR_LF)
+        if BaseAddress != None :
+            self.FvInfFile.writelines("EFI_BASE_ADDRESS = " + \
+                                       BaseAddress          + \
+                                       T_CHAR_LF)
+
+        if BlockSize != None:
+            self.FvInfFile.writelines("EFI_BLOCK_SIZE = " + \
+                                      '0x%X' %BlockSize    + \
+                                      T_CHAR_LF)
+            if BlockNum != None:
+                self.FvInfFile.writelines("EFI_NUM_BLOCKS   = "  + \
+                                      ' 0x%X' %BlockNum    + \
+                                      T_CHAR_LF)
+        else:
+            if self.BlockSizeList == []:
+                if not self._GetBlockSize():
+                    #set default block size is 1
+                    self.FvInfFile.writelines("EFI_BLOCK_SIZE  = 0x1" + T_CHAR_LF)
+            
+            for BlockSize in self.BlockSizeList :
+                if BlockSize[0] != None:
+                    self.FvInfFile.writelines("EFI_BLOCK_SIZE  = "  + \
+                                          '0x%X' %BlockSize[0]    + \
+                                          T_CHAR_LF)
+
+                if BlockSize[1] != None:
+                    self.FvInfFile.writelines("EFI_NUM_BLOCKS   = "  + \
+                                          ' 0x%X' %BlockSize[1]    + \
+                                          T_CHAR_LF)
+
+        if self.BsBaseAddress != None:
+            self.FvInfFile.writelines('EFI_BOOT_DRIVER_BASE_ADDRESS = ' + \
+                                       '0x%X' %self.BsBaseAddress)
+        if self.RtBaseAddress != None:
+            self.FvInfFile.writelines('EFI_RUNTIME_DRIVER_BASE_ADDRESS = ' + \
+                                      '0x%X' %self.RtBaseAddress)
+        #
+        # Add attribute
+        #
+        self.FvInfFile.writelines("[attributes]" + T_CHAR_LF)
+
+        self.FvInfFile.writelines("EFI_ERASE_POLARITY   = "       + \
+                                          ' %s' %ErasePloarity    + \
+                                          T_CHAR_LF)
+        if not (self.FvAttributeDict == None):
+            for FvAttribute in self.FvAttributeDict.keys() :
+                self.FvInfFile.writelines("EFI_"            + \
+                                          FvAttribute       + \
+                                          ' = '             + \
+                                          self.FvAttributeDict[FvAttribute] + \
+                                          T_CHAR_LF )
+        if self.FvAlignment != None:
+            self.FvInfFile.writelines("EFI_FVB2_ALIGNMENT_"     + \
+                                       self.FvAlignment.strip() + \
+                                       " = TRUE"                + \
+                                       T_CHAR_LF)
+                                       
+        #
+        # Generate FV extension header file
+        #
+        if self.FvNameGuid == None or self.FvNameGuid == '':
+            if len(self.FvExtEntryType) > 0:
+                GenFdsGlobalVariable.ErrorLogger("FV Extension Header Entries declared for %s with no FvNameGuid declaration." % (self.UiFvName))
+        
+        if self.FvNameGuid <> None and self.FvNameGuid <> '':
+            TotalSize = 16 + 4
+            Buffer = ''
+            if self.FvNameString == 'TRUE':
+                #
+                # Create EXT entry for FV UI name
+                # This GUID is used: A67DF1FA-8DE8-4E98-AF09-4BDF2EFFBC7C
+                #
+                FvUiLen = len(self.UiFvName)
+                TotalSize += (FvUiLen + 16 + 4)
+                Guid = FV_UI_EXT_ENTY_GUID.split('-')
+                #
+                # Layout:
+                #   EFI_FIRMWARE_VOLUME_EXT_ENTRY : size 4
+                #   GUID                          : size 16
+                #   FV UI name
+                #
+                Buffer += (pack('HH', (FvUiLen + 16 + 4), 0x0002)
+                           + pack('=LHHBBBBBBBB', int(Guid[0], 16), int(Guid[1], 16), int(Guid[2], 16),
+                                  int(Guid[3][-4:-2], 16), int(Guid[3][-2:], 16), int(Guid[4][-12:-10], 16),
+                                  int(Guid[4][-10:-8], 16), int(Guid[4][-8:-6], 16), int(Guid[4][-6:-4], 16),
+                                  int(Guid[4][-4:-2], 16), int(Guid[4][-2:], 16))
+                           + self.UiFvName)
+
+            for Index in range (0, len(self.FvExtEntryType)):
+                if self.FvExtEntryType[Index] == 'FILE':
+                    # check if the path is absolute or relative
+                    if os.path.isabs(self.FvExtEntryData[Index]):
+                        FileFullPath = os.path.normpath(self.FvExtEntryData[Index])
+                    else:
+                        FileFullPath = os.path.normpath(os.path.join(GenFdsGlobalVariable.WorkSpaceDir, self.FvExtEntryData[Index]))
+                    # check if the file path exists or not
+                    if not os.path.isfile(FileFullPath):
+                        GenFdsGlobalVariable.ErrorLogger("Error opening FV Extension Header Entry file %s." % (self.FvExtEntryData[Index]))
+                    FvExtFile = open (FileFullPath,'rb')
+                    FvExtFile.seek(0,2)
+                    Size = FvExtFile.tell()
+                    if Size >= 0x10000:
+                        GenFdsGlobalVariable.ErrorLogger("The size of FV Extension Header Entry file %s exceeds 0x10000." % (self.FvExtEntryData[Index]))
+                    TotalSize += (Size + 4)
+                    FvExtFile.seek(0)
+                    Buffer += pack('HH', (Size + 4), int(self.FvExtEntryTypeValue[Index], 16))
+                    Buffer += FvExtFile.read() 
+                    FvExtFile.close()
+                if self.FvExtEntryType[Index] == 'DATA':
+                    ByteList = self.FvExtEntryData[Index].split(',')
+                    Size = len (ByteList)
+                    if Size >= 0x10000:
+                        GenFdsGlobalVariable.ErrorLogger("The size of FV Extension Header Entry data %s exceeds 0x10000." % (self.FvExtEntryData[Index]))
+                    TotalSize += (Size + 4)
+                    Buffer += pack('HH', (Size + 4), int(self.FvExtEntryTypeValue[Index], 16))
+                    for Index1 in range (0, Size):
+                        Buffer += pack('B', int(ByteList[Index1], 16))
+
+            Guid = self.FvNameGuid.split('-')
+            Buffer = pack('=LHHBBBBBBBBL', 
+                        int(Guid[0], 16), 
+                        int(Guid[1], 16), 
+                        int(Guid[2], 16), 
+                        int(Guid[3][-4:-2], 16), 
+                        int(Guid[3][-2:], 16),  
+                        int(Guid[4][-12:-10], 16),
+                        int(Guid[4][-10:-8], 16),
+                        int(Guid[4][-8:-6], 16),
+                        int(Guid[4][-6:-4], 16),
+                        int(Guid[4][-4:-2], 16),
+                        int(Guid[4][-2:], 16),
+                        TotalSize
+                        ) + Buffer
+
+            #
+            # Generate FV extension header file if the total size is not zero
+            #
+            if TotalSize > 0:
+                FvExtHeaderFileName = os.path.join(GenFdsGlobalVariable.FvDir, self.UiFvName + '.ext')
+                FvExtHeaderFile = StringIO.StringIO()
+                FvExtHeaderFile.write(Buffer)
+                Changed = SaveFileOnChange(FvExtHeaderFileName, FvExtHeaderFile.getvalue(), True)
+                FvExtHeaderFile.close()
+                if Changed:
+                  if os.path.exists (self.InfFileName):
+                    os.remove (self.InfFileName)
+                self.FvInfFile.writelines("EFI_FV_EXT_HEADER_FILE_NAME = "      + \
+                                           FvExtHeaderFileName                  + \
+                                           T_CHAR_LF)
+
+         
+        #
+        # Add [Files]
+        #
+        self.FvInfFile.writelines("[files]" + T_CHAR_LF)
+        if VtfDict != None and self.UiFvName in VtfDict.keys():
+            self.FvInfFile.writelines("EFI_FILE_NAME = "                   + \
+                                       VtfDict.get(self.UiFvName)          + \
+                                       T_CHAR_LF)