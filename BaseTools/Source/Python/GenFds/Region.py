--- conflicted
+++ resolved
@@ -1,370 +1,363 @@
-## @file
-# process FD Region generation
-#
-<<<<<<< HEAD
-#  Copyright (c) 2007 - 2014, Intel Corporation. All rights reserved.<BR>
-=======
-#  Copyright (c) 2007 - 2015, Intel Corporation. All rights reserved.<BR>
->>>>>>> c2a892d7
-#
-#  This program and the accompanying materials
-#  are licensed and made available under the terms and conditions of the BSD License
-#  which accompanies this distribution.  The full text of the license may be found at
-#  http://opensource.org/licenses/bsd-license.php
-#
-#  THE PROGRAM IS DISTRIBUTED UNDER THE BSD LICENSE ON AN "AS IS" BASIS,
-#  WITHOUT WARRANTIES OR REPRESENTATIONS OF ANY KIND, EITHER EXPRESS OR IMPLIED.
-#
-
-##
-# Import Modules
-#
-from struct import *
-from GenFdsGlobalVariable import GenFdsGlobalVariable
-import StringIO
-from CommonDataClass.FdfClass import RegionClassObject
-import Common.LongFilePathOs as os
-from stat import *
-from Common import EdkLogger
-from Common.BuildToolError import *
-from Common.LongFilePathSupport import OpenLongFilePath as open
-<<<<<<< HEAD
-=======
-from Common.MultipleWorkspace import MultipleWorkspace as mws
->>>>>>> c2a892d7
-
-## generate Region
-#
-#
-class Region(RegionClassObject):
-
-    ## The constructor
-    #
-    #   @param  self        The object pointer
-    #
-    def __init__(self):
-        RegionClassObject.__init__(self)
-
-
-    ## AddToBuffer()
-    #
-    #   Add region data to the Buffer
-    #
-    #   @param  self        The object pointer
-    #   @param  Buffer      The buffer generated region data will be put
-    #   @param  BaseAddress base address of region
-    #   @param  BlockSize   block size of region
-    #   @param  BlockNum    How many blocks in region
-    #   @param  ErasePolarity      Flash erase polarity
-    #   @param  VtfDict     VTF objects
-    #   @param  MacroDict   macro value pair
-    #   @retval string      Generated FV file path
-    #
-
-    def AddToBuffer(self, Buffer, BaseAddress, BlockSizeList, ErasePolarity, ImageBinDict, vtfDict=None, MacroDict={}):
-        Size = self.Size
-        GenFdsGlobalVariable.InfLogger('\nGenerate Region at Offset 0x%X' % self.Offset)
-        GenFdsGlobalVariable.InfLogger("   Region Size = 0x%X" % Size)
-        GenFdsGlobalVariable.SharpCounter = 0
-
-        if self.RegionType == 'FV':
-            #
-            # Get Fv from FvDict
-            #
-            self.FvAddress = int(BaseAddress, 16) + self.Offset
-            FvBaseAddress = '0x%X' % self.FvAddress
-            FvOffset = 0
-            for RegionData in self.RegionDataList:
-                FileName = None
-                if RegionData.endswith(".fv"):
-                    RegionData = GenFdsGlobalVariable.MacroExtend(RegionData, MacroDict)
-                    GenFdsGlobalVariable.InfLogger('   Region FV File Name = .fv : %s' % RegionData)
-                    if RegionData[1] != ':' :
-                        RegionData = mws.join (GenFdsGlobalVariable.WorkSpaceDir, RegionData)
-                    if not os.path.exists(RegionData):
-                        EdkLogger.error("GenFds", FILE_NOT_FOUND, ExtraData=RegionData)
-
-                    FileName = RegionData
-                elif RegionData.upper() + 'fv' in ImageBinDict.keys():
-                    GenFdsGlobalVariable.InfLogger('   Region Name = FV')
-                    FileName = ImageBinDict[RegionData.upper() + 'fv']
-                else:
-                    #
-                    # Generate FvImage.
-                    #
-                    FvObj = None
-                    if RegionData.upper() in GenFdsGlobalVariable.FdfParser.Profile.FvDict.keys():
-                        FvObj = GenFdsGlobalVariable.FdfParser.Profile.FvDict.get(RegionData.upper())
-
-                    if FvObj != None :
-                        GenFdsGlobalVariable.InfLogger('   Region Name = FV')
-                        #
-                        # Call GenFv tool
-                        #
-                        self.BlockInfoOfRegion(BlockSizeList, FvObj)
-                        self.FvAddress = self.FvAddress + FvOffset
-                        FvAlignValue = self.GetFvAlignValue(FvObj.FvAlignment)
-                        if self.FvAddress % FvAlignValue != 0:
-                            EdkLogger.error("GenFds", GENFDS_ERROR,
-                                            "FV (%s) is NOT %s Aligned!" % (FvObj.UiFvName, FvObj.FvAlignment))
-                        FvBuffer = StringIO.StringIO('')
-                        FvBaseAddress = '0x%X' % self.FvAddress
-                        BlockSize = None
-                        BlockNum = None
-                        FvObj.AddToBuffer(FvBuffer, FvBaseAddress, BlockSize, BlockNum, ErasePolarity, vtfDict)
-                        if FvBuffer.len > Size:
-                            FvBuffer.close()
-                            EdkLogger.error("GenFds", GENFDS_ERROR,
-                                            "Size of FV (%s) is larger than Region Size 0x%X specified." % (RegionData, Size))
-                        #
-                        # Put the generated image into FD buffer.
-                        #
-                        Buffer.write(FvBuffer.getvalue())
-                        FvBuffer.close()
-                        FvOffset = FvOffset + FvBuffer.len
-                        Size = Size - FvBuffer.len
-                        continue
-                    else:
-                        EdkLogger.error("GenFds", GENFDS_ERROR, "FV (%s) is NOT described in FDF file!" % (RegionData))
-                #
-                # Add the exist Fv image into FD buffer
-                #
-                if FileName != None:
-                    FileLength = os.stat(FileName)[ST_SIZE]
-                    if FileLength > Size:
-                        EdkLogger.error("GenFds", GENFDS_ERROR,
-                                        "Size of FV File (%s) is larger than Region Size 0x%X specified." \
-                                        % (RegionData, Size))
-                    BinFile = open(FileName, 'r+b')
-                    Buffer.write(BinFile.read())
-                    BinFile.close()
-                    Size = Size - FileLength
-            #
-            # Pad the left buffer
-            #
-            if Size > 0:
-                if (ErasePolarity == '1') :
-                    PadData = 0xFF
-                else :
-                    PadData = 0
-                for i in range(0, Size):
-                    Buffer.write(pack('B', PadData))
-
-        if self.RegionType == 'CAPSULE':
-            #
-            # Get Capsule from Capsule Dict
-            #
-            for RegionData in self.RegionDataList:
-                if RegionData.endswith(".cap"):
-                    RegionData = GenFdsGlobalVariable.MacroExtend(RegionData, MacroDict)
-                    GenFdsGlobalVariable.InfLogger('   Region CAPSULE Image Name = .cap : %s' % RegionData)
-                    if RegionData[1] != ':' :
-                        RegionData = mws.join (GenFdsGlobalVariable.WorkSpaceDir, RegionData)
-                    if not os.path.exists(RegionData):
-                        EdkLogger.error("GenFds", FILE_NOT_FOUND, ExtraData=RegionData)
-
-                    FileName = RegionData
-                elif RegionData.upper() + 'cap' in ImageBinDict.keys():
-                    GenFdsGlobalVariable.InfLogger('   Region Name = CAPSULE')
-                    FileName = ImageBinDict[RegionData.upper() + 'cap']
-                else:
-                    #
-                    # Generate Capsule image and Put it into FD buffer
-                    #
-                    CapsuleObj = None
-                    if RegionData.upper() in GenFdsGlobalVariable.FdfParser.Profile.CapsuleDict.keys():
-                        CapsuleObj = GenFdsGlobalVariable.FdfParser.Profile.CapsuleDict[RegionData.upper()]
-
-                    if CapsuleObj != None :
-                        CapsuleObj.CapsuleName = RegionData.upper()
-                        GenFdsGlobalVariable.InfLogger('   Region Name = CAPSULE')
-                        #
-                        # Call GenFv tool to generate Capsule Image
-                        #
-                        FileName = CapsuleObj.GenCapsule()
-                        CapsuleObj.CapsuleName = None
-                    else:
-                        EdkLogger.error("GenFds", GENFDS_ERROR, "Capsule (%s) is NOT described in FDF file!" % (RegionData))
-
-                #
-                # Add the capsule image into FD buffer
-                #
-                FileLength = os.stat(FileName)[ST_SIZE]
-                if FileLength > Size:
-                    EdkLogger.error("GenFds", GENFDS_ERROR,
-                                    "Size 0x%X of Capsule File (%s) is larger than Region Size 0x%X specified." \
-                                    % (FileLength, RegionData, Size))
-                BinFile = open(FileName, 'r+b')
-                Buffer.write(BinFile.read())
-                BinFile.close()
-                Size = Size - FileLength
-            #
-            # Pad the left buffer
-            #
-            if Size > 0:
-                if (ErasePolarity == '1') :
-                    PadData = 0xFF
-                else :
-                    PadData = 0
-                for i in range(0, Size):
-                    Buffer.write(pack('B', PadData))
-
-        if self.RegionType in ('FILE', 'INF'):
-            for RegionData in self.RegionDataList:
-                if self.RegionType == 'INF':
-                    RegionData.__InfParse__(None)
-                    if len(RegionData.BinFileList) != 1:
-                        EdkLogger.error('GenFds', GENFDS_ERROR, 'INF in FD region can only contain one binary: %s' % RegionData)
-                    File = RegionData.BinFileList[0]
-                    RegionData = RegionData.PatchEfiFile(File.Path, File.Type)
-                else:
-                    RegionData = GenFdsGlobalVariable.MacroExtend(RegionData, MacroDict)
-                    if RegionData[1] != ':' :
-                        RegionData = mws.join (GenFdsGlobalVariable.WorkSpaceDir, RegionData)
-                    if not os.path.exists(RegionData):
-                        EdkLogger.error("GenFds", FILE_NOT_FOUND, ExtraData=RegionData)
-                #
-                # Add the file image into FD buffer
-                #
-                FileLength = os.stat(RegionData)[ST_SIZE]
-                if FileLength > Size:
-                    EdkLogger.error("GenFds", GENFDS_ERROR,
-                                    "Size of File (%s) is larger than Region Size 0x%X specified." \
-                                    % (RegionData, Size))
-                GenFdsGlobalVariable.InfLogger('   Region File Name = %s' % RegionData)
-                BinFile = open(RegionData, 'rb')
-                Buffer.write(BinFile.read())
-                BinFile.close()
-                Size = Size - FileLength
-            #
-            # Pad the left buffer
-            #
-            if Size > 0:
-                if (ErasePolarity == '1') :
-                    PadData = 0xFF
-                else :
-                    PadData = 0
-                for i in range(0, Size):
-                    Buffer.write(pack('B', PadData))
-
-        if self.RegionType == 'DATA' :
-            GenFdsGlobalVariable.InfLogger('   Region Name = DATA')
-            DataSize = 0
-            for RegionData in self.RegionDataList:
-                Data = RegionData.split(',')
-                DataSize = DataSize + len(Data)
-                if DataSize > Size:
-                   EdkLogger.error("GenFds", GENFDS_ERROR, "Size of DATA is larger than Region Size ")
-                else:
-                    for item in Data :
-                        Buffer.write(pack('B', int(item, 16)))
-                Size = Size - DataSize
-            #
-            # Pad the left buffer
-            #
-            if Size > 0:
-                if (ErasePolarity == '1') :
-                    PadData = 0xFF
-                else :
-                    PadData = 0
-                for i in range(0, Size):
-                    Buffer.write(pack('B', PadData))
-
-        if self.RegionType == None:
-            GenFdsGlobalVariable.InfLogger('   Region Name = None')
-            if (ErasePolarity == '1') :
-                PadData = 0xFF
-            else :
-                PadData = 0
-            for i in range(0, Size):
-                Buffer.write(pack('B', PadData))
-
-    def GetFvAlignValue(self, Str):
-        AlignValue = 1
-        Granu = 1
-        Str = Str.strip().upper()
-        if Str.endswith('K'):
-            Granu = 1024
-            Str = Str[:-1]
-        elif Str.endswith('M'):
-            Granu = 1024 * 1024
-            Str = Str[:-1]
-        elif Str.endswith('G'):
-            Granu = 1024 * 1024 * 1024
-            Str = Str[:-1]
-        else:
-            pass
-
-        AlignValue = int(Str) * Granu
-        return AlignValue
-
-    ## BlockSizeOfRegion()
-    #
-    #   @param  BlockSizeList        List of block information
-    #   @param  FvObj                The object for FV
-    #
-    def BlockInfoOfRegion(self, BlockSizeList, FvObj):
-        Start = 0
-        End = 0
-        RemindingSize = self.Size
-        ExpectedList = []
-        for (BlockSize, BlockNum, pcd) in BlockSizeList:
-            End = Start + BlockSize * BlockNum
-            # region not started yet
-            if self.Offset >= End:
-                Start = End
-                continue
-            # region located in current blocks 
-            else:
-                # region ended within current blocks
-                if self.Offset + self.Size <= End:
-                    ExpectedList.append((BlockSize, (RemindingSize + BlockSize - 1) / BlockSize))
-                    break
-                # region not ended yet
-                else:
-                    # region not started in middle of current blocks
-                    if self.Offset <= Start:
-                        UsedBlockNum = BlockNum
-                    # region started in middle of current blocks
-                    else:
-                        UsedBlockNum = (End - self.Offset) / BlockSize
-                    Start = End
-                    ExpectedList.append((BlockSize, UsedBlockNum))
-                    RemindingSize -= BlockSize * UsedBlockNum
-
-        if FvObj.BlockSizeList == []:
-            FvObj.BlockSizeList = ExpectedList
-        else:
-            # first check whether FvObj.BlockSizeList items have only "BlockSize" or "NumBlocks",
-            # if so, use ExpectedList
-            for Item in FvObj.BlockSizeList:
-                if Item[0] == None or Item[1] == None:
-                    FvObj.BlockSizeList = ExpectedList
-                    break
-            # make sure region size is no smaller than the summed block size in FV
-            Sum = 0
-            for Item in FvObj.BlockSizeList:
-                Sum += Item[0] * Item[1]
-            if self.Size < Sum:
-                EdkLogger.error("GenFds", GENFDS_ERROR, "Total Size of FV %s 0x%x is larger than Region Size 0x%x "
-                                % (FvObj.UiFvName, Sum, self.Size))
-            # check whether the BlockStatements in FV section is appropriate
-            ExpectedListData = ''
-            for Item in ExpectedList:
-                ExpectedListData += "BlockSize = 0x%x\n\tNumBlocks = 0x%x\n\t" % Item
-            Index = 0
-            for Item in FvObj.BlockSizeList:
-                if Item[0] != ExpectedList[Index][0]:
-                    EdkLogger.error("GenFds", GENFDS_ERROR, "BlockStatements of FV %s are not align with FD's, suggested FV BlockStatement"
-                                    % FvObj.UiFvName, ExtraData=ExpectedListData)
-                elif Item[1] != ExpectedList[Index][1]:
-                    if (Item[1] < ExpectedList[Index][1]) and (Index == len(FvObj.BlockSizeList) - 1):
-                        break;
-                    else:
-                        EdkLogger.error("GenFds", GENFDS_ERROR, "BlockStatements of FV %s are not align with FD's, suggested FV BlockStatement"
-                                        % FvObj.UiFvName, ExtraData=ExpectedListData)
-                else:
-                    Index += 1
-
-            
-
+## @file
+# process FD Region generation
+#
+#  Copyright (c) 2007 - 2015, Intel Corporation. All rights reserved.<BR>
+#
+#  This program and the accompanying materials
+#  are licensed and made available under the terms and conditions of the BSD License
+#  which accompanies this distribution.  The full text of the license may be found at
+#  http://opensource.org/licenses/bsd-license.php
+#
+#  THE PROGRAM IS DISTRIBUTED UNDER THE BSD LICENSE ON AN "AS IS" BASIS,
+#  WITHOUT WARRANTIES OR REPRESENTATIONS OF ANY KIND, EITHER EXPRESS OR IMPLIED.
+#
+
+##
+# Import Modules
+#
+from struct import *
+from GenFdsGlobalVariable import GenFdsGlobalVariable
+import StringIO
+from CommonDataClass.FdfClass import RegionClassObject
+import Common.LongFilePathOs as os
+from stat import *
+from Common import EdkLogger
+from Common.BuildToolError import *
+from Common.LongFilePathSupport import OpenLongFilePath as open
+from Common.MultipleWorkspace import MultipleWorkspace as mws
+
+## generate Region
+#
+#
+class Region(RegionClassObject):
+
+    ## The constructor
+    #
+    #   @param  self        The object pointer
+    #
+    def __init__(self):
+        RegionClassObject.__init__(self)
+
+
+    ## AddToBuffer()
+    #
+    #   Add region data to the Buffer
+    #
+    #   @param  self        The object pointer
+    #   @param  Buffer      The buffer generated region data will be put
+    #   @param  BaseAddress base address of region
+    #   @param  BlockSize   block size of region
+    #   @param  BlockNum    How many blocks in region
+    #   @param  ErasePolarity      Flash erase polarity
+    #   @param  VtfDict     VTF objects
+    #   @param  MacroDict   macro value pair
+    #   @retval string      Generated FV file path
+    #
+
+    def AddToBuffer(self, Buffer, BaseAddress, BlockSizeList, ErasePolarity, ImageBinDict, vtfDict=None, MacroDict={}):
+        Size = self.Size
+        GenFdsGlobalVariable.InfLogger('\nGenerate Region at Offset 0x%X' % self.Offset)
+        GenFdsGlobalVariable.InfLogger("   Region Size = 0x%X" % Size)
+        GenFdsGlobalVariable.SharpCounter = 0
+
+        if self.RegionType == 'FV':
+            #
+            # Get Fv from FvDict
+            #
+            self.FvAddress = int(BaseAddress, 16) + self.Offset
+            FvBaseAddress = '0x%X' % self.FvAddress
+            FvOffset = 0
+            for RegionData in self.RegionDataList:
+                FileName = None
+                if RegionData.endswith(".fv"):
+                    RegionData = GenFdsGlobalVariable.MacroExtend(RegionData, MacroDict)
+                    GenFdsGlobalVariable.InfLogger('   Region FV File Name = .fv : %s' % RegionData)
+                    if RegionData[1] != ':' :
+                        RegionData = mws.join (GenFdsGlobalVariable.WorkSpaceDir, RegionData)
+                    if not os.path.exists(RegionData):
+                        EdkLogger.error("GenFds", FILE_NOT_FOUND, ExtraData=RegionData)
+
+                    FileName = RegionData
+                elif RegionData.upper() + 'fv' in ImageBinDict.keys():
+                    GenFdsGlobalVariable.InfLogger('   Region Name = FV')
+                    FileName = ImageBinDict[RegionData.upper() + 'fv']
+                else:
+                    #
+                    # Generate FvImage.
+                    #
+                    FvObj = None
+                    if RegionData.upper() in GenFdsGlobalVariable.FdfParser.Profile.FvDict.keys():
+                        FvObj = GenFdsGlobalVariable.FdfParser.Profile.FvDict.get(RegionData.upper())
+
+                    if FvObj != None :
+                        GenFdsGlobalVariable.InfLogger('   Region Name = FV')
+                        #
+                        # Call GenFv tool
+                        #
+                        self.BlockInfoOfRegion(BlockSizeList, FvObj)
+                        self.FvAddress = self.FvAddress + FvOffset
+                        FvAlignValue = self.GetFvAlignValue(FvObj.FvAlignment)
+                        if self.FvAddress % FvAlignValue != 0:
+                            EdkLogger.error("GenFds", GENFDS_ERROR,
+                                            "FV (%s) is NOT %s Aligned!" % (FvObj.UiFvName, FvObj.FvAlignment))
+                        FvBuffer = StringIO.StringIO('')
+                        FvBaseAddress = '0x%X' % self.FvAddress
+                        BlockSize = None
+                        BlockNum = None
+                        FvObj.AddToBuffer(FvBuffer, FvBaseAddress, BlockSize, BlockNum, ErasePolarity, vtfDict)
+                        if FvBuffer.len > Size:
+                            FvBuffer.close()
+                            EdkLogger.error("GenFds", GENFDS_ERROR,
+                                            "Size of FV (%s) is larger than Region Size 0x%X specified." % (RegionData, Size))
+                        #
+                        # Put the generated image into FD buffer.
+                        #
+                        Buffer.write(FvBuffer.getvalue())
+                        FvBuffer.close()
+                        FvOffset = FvOffset + FvBuffer.len
+                        Size = Size - FvBuffer.len
+                        continue
+                    else:
+                        EdkLogger.error("GenFds", GENFDS_ERROR, "FV (%s) is NOT described in FDF file!" % (RegionData))
+                #
+                # Add the exist Fv image into FD buffer
+                #
+                if FileName != None:
+                    FileLength = os.stat(FileName)[ST_SIZE]
+                    if FileLength > Size:
+                        EdkLogger.error("GenFds", GENFDS_ERROR,
+                                        "Size of FV File (%s) is larger than Region Size 0x%X specified." \
+                                        % (RegionData, Size))
+                    BinFile = open(FileName, 'r+b')
+                    Buffer.write(BinFile.read())
+                    BinFile.close()
+                    Size = Size - FileLength
+            #
+            # Pad the left buffer
+            #
+            if Size > 0:
+                if (ErasePolarity == '1') :
+                    PadData = 0xFF
+                else :
+                    PadData = 0
+                for i in range(0, Size):
+                    Buffer.write(pack('B', PadData))
+
+        if self.RegionType == 'CAPSULE':
+            #
+            # Get Capsule from Capsule Dict
+            #
+            for RegionData in self.RegionDataList:
+                if RegionData.endswith(".cap"):
+                    RegionData = GenFdsGlobalVariable.MacroExtend(RegionData, MacroDict)
+                    GenFdsGlobalVariable.InfLogger('   Region CAPSULE Image Name = .cap : %s' % RegionData)
+                    if RegionData[1] != ':' :
+                        RegionData = mws.join (GenFdsGlobalVariable.WorkSpaceDir, RegionData)
+                    if not os.path.exists(RegionData):
+                        EdkLogger.error("GenFds", FILE_NOT_FOUND, ExtraData=RegionData)
+
+                    FileName = RegionData
+                elif RegionData.upper() + 'cap' in ImageBinDict.keys():
+                    GenFdsGlobalVariable.InfLogger('   Region Name = CAPSULE')
+                    FileName = ImageBinDict[RegionData.upper() + 'cap']
+                else:
+                    #
+                    # Generate Capsule image and Put it into FD buffer
+                    #
+                    CapsuleObj = None
+                    if RegionData.upper() in GenFdsGlobalVariable.FdfParser.Profile.CapsuleDict.keys():
+                        CapsuleObj = GenFdsGlobalVariable.FdfParser.Profile.CapsuleDict[RegionData.upper()]
+
+                    if CapsuleObj != None :
+                        CapsuleObj.CapsuleName = RegionData.upper()
+                        GenFdsGlobalVariable.InfLogger('   Region Name = CAPSULE')
+                        #
+                        # Call GenFv tool to generate Capsule Image
+                        #
+                        FileName = CapsuleObj.GenCapsule()
+                        CapsuleObj.CapsuleName = None
+                    else:
+                        EdkLogger.error("GenFds", GENFDS_ERROR, "Capsule (%s) is NOT described in FDF file!" % (RegionData))
+
+                #
+                # Add the capsule image into FD buffer
+                #
+                FileLength = os.stat(FileName)[ST_SIZE]
+                if FileLength > Size:
+                    EdkLogger.error("GenFds", GENFDS_ERROR,
+                                    "Size 0x%X of Capsule File (%s) is larger than Region Size 0x%X specified." \
+                                    % (FileLength, RegionData, Size))
+                BinFile = open(FileName, 'r+b')
+                Buffer.write(BinFile.read())
+                BinFile.close()
+                Size = Size - FileLength
+            #
+            # Pad the left buffer
+            #
+            if Size > 0:
+                if (ErasePolarity == '1') :
+                    PadData = 0xFF
+                else :
+                    PadData = 0
+                for i in range(0, Size):
+                    Buffer.write(pack('B', PadData))
+
+        if self.RegionType in ('FILE', 'INF'):
+            for RegionData in self.RegionDataList:
+                if self.RegionType == 'INF':
+                    RegionData.__InfParse__(None)
+                    if len(RegionData.BinFileList) != 1:
+                        EdkLogger.error('GenFds', GENFDS_ERROR, 'INF in FD region can only contain one binary: %s' % RegionData)
+                    File = RegionData.BinFileList[0]
+                    RegionData = RegionData.PatchEfiFile(File.Path, File.Type)
+                else:
+                    RegionData = GenFdsGlobalVariable.MacroExtend(RegionData, MacroDict)
+                    if RegionData[1] != ':' :
+                        RegionData = mws.join (GenFdsGlobalVariable.WorkSpaceDir, RegionData)
+                    if not os.path.exists(RegionData):
+                        EdkLogger.error("GenFds", FILE_NOT_FOUND, ExtraData=RegionData)
+                #
+                # Add the file image into FD buffer
+                #
+                FileLength = os.stat(RegionData)[ST_SIZE]
+                if FileLength > Size:
+                    EdkLogger.error("GenFds", GENFDS_ERROR,
+                                    "Size of File (%s) is larger than Region Size 0x%X specified." \
+                                    % (RegionData, Size))
+                GenFdsGlobalVariable.InfLogger('   Region File Name = %s' % RegionData)
+                BinFile = open(RegionData, 'rb')
+                Buffer.write(BinFile.read())
+                BinFile.close()
+                Size = Size - FileLength
+            #
+            # Pad the left buffer
+            #
+            if Size > 0:
+                if (ErasePolarity == '1') :
+                    PadData = 0xFF
+                else :
+                    PadData = 0
+                for i in range(0, Size):
+                    Buffer.write(pack('B', PadData))
+
+        if self.RegionType == 'DATA' :
+            GenFdsGlobalVariable.InfLogger('   Region Name = DATA')
+            DataSize = 0
+            for RegionData in self.RegionDataList:
+                Data = RegionData.split(',')
+                DataSize = DataSize + len(Data)
+                if DataSize > Size:
+                   EdkLogger.error("GenFds", GENFDS_ERROR, "Size of DATA is larger than Region Size ")
+                else:
+                    for item in Data :
+                        Buffer.write(pack('B', int(item, 16)))
+                Size = Size - DataSize
+            #
+            # Pad the left buffer
+            #
+            if Size > 0:
+                if (ErasePolarity == '1') :
+                    PadData = 0xFF
+                else :
+                    PadData = 0
+                for i in range(0, Size):
+                    Buffer.write(pack('B', PadData))
+
+        if self.RegionType == None:
+            GenFdsGlobalVariable.InfLogger('   Region Name = None')
+            if (ErasePolarity == '1') :
+                PadData = 0xFF
+            else :
+                PadData = 0
+            for i in range(0, Size):
+                Buffer.write(pack('B', PadData))
+
+    def GetFvAlignValue(self, Str):
+        AlignValue = 1
+        Granu = 1
+        Str = Str.strip().upper()
+        if Str.endswith('K'):
+            Granu = 1024
+            Str = Str[:-1]
+        elif Str.endswith('M'):
+            Granu = 1024 * 1024
+            Str = Str[:-1]
+        elif Str.endswith('G'):
+            Granu = 1024 * 1024 * 1024
+            Str = Str[:-1]
+        else:
+            pass
+
+        AlignValue = int(Str) * Granu
+        return AlignValue
+
+    ## BlockSizeOfRegion()
+    #
+    #   @param  BlockSizeList        List of block information
+    #   @param  FvObj                The object for FV
+    #
+    def BlockInfoOfRegion(self, BlockSizeList, FvObj):
+        Start = 0
+        End = 0
+        RemindingSize = self.Size
+        ExpectedList = []
+        for (BlockSize, BlockNum, pcd) in BlockSizeList:
+            End = Start + BlockSize * BlockNum
+            # region not started yet
+            if self.Offset >= End:
+                Start = End
+                continue
+            # region located in current blocks 
+            else:
+                # region ended within current blocks
+                if self.Offset + self.Size <= End:
+                    ExpectedList.append((BlockSize, (RemindingSize + BlockSize - 1) / BlockSize))
+                    break
+                # region not ended yet
+                else:
+                    # region not started in middle of current blocks
+                    if self.Offset <= Start:
+                        UsedBlockNum = BlockNum
+                    # region started in middle of current blocks
+                    else:
+                        UsedBlockNum = (End - self.Offset) / BlockSize
+                    Start = End
+                    ExpectedList.append((BlockSize, UsedBlockNum))
+                    RemindingSize -= BlockSize * UsedBlockNum
+
+        if FvObj.BlockSizeList == []:
+            FvObj.BlockSizeList = ExpectedList
+        else:
+            # first check whether FvObj.BlockSizeList items have only "BlockSize" or "NumBlocks",
+            # if so, use ExpectedList
+            for Item in FvObj.BlockSizeList:
+                if Item[0] == None or Item[1] == None:
+                    FvObj.BlockSizeList = ExpectedList
+                    break
+            # make sure region size is no smaller than the summed block size in FV
+            Sum = 0
+            for Item in FvObj.BlockSizeList:
+                Sum += Item[0] * Item[1]
+            if self.Size < Sum:
+                EdkLogger.error("GenFds", GENFDS_ERROR, "Total Size of FV %s 0x%x is larger than Region Size 0x%x "
+                                % (FvObj.UiFvName, Sum, self.Size))
+            # check whether the BlockStatements in FV section is appropriate
+            ExpectedListData = ''
+            for Item in ExpectedList:
+                ExpectedListData += "BlockSize = 0x%x\n\tNumBlocks = 0x%x\n\t" % Item
+            Index = 0
+            for Item in FvObj.BlockSizeList:
+                if Item[0] != ExpectedList[Index][0]:
+                    EdkLogger.error("GenFds", GENFDS_ERROR, "BlockStatements of FV %s are not align with FD's, suggested FV BlockStatement"
+                                    % FvObj.UiFvName, ExtraData=ExpectedListData)
+                elif Item[1] != ExpectedList[Index][1]:
+                    if (Item[1] < ExpectedList[Index][1]) and (Index == len(FvObj.BlockSizeList) - 1):
+                        break;
+                    else:
+                        EdkLogger.error("GenFds", GENFDS_ERROR, "BlockStatements of FV %s are not align with FD's, suggested FV BlockStatement"
+                                        % FvObj.UiFvName, ExtraData=ExpectedListData)
+                else:
+                    Index += 1
+
+            
+