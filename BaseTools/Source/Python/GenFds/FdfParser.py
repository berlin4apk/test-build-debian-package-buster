--- conflicted
+++ resolved
@@ -1,4688 +1,4665 @@
-## @file
-# parse FDF file
-#
-<<<<<<< HEAD
-#  Copyright (c) 2007 - 2014, Intel Corporation. All rights reserved.<BR>
-=======
-#  Copyright (c) 2007 - 2015, Intel Corporation. All rights reserved.<BR>
-#  Copyright (c) 2015, Hewlett Packard Enterprise Development, L.P.<BR>
->>>>>>> c2a892d7
-#
-#  This program and the accompanying materials
-#  are licensed and made available under the terms and conditions of the BSD License
-#  which accompanies this distribution.  The full text of the license may be found at
-#  http://opensource.org/licenses/bsd-license.php
-#
-#  THE PROGRAM IS DISTRIBUTED UNDER THE BSD LICENSE ON AN "AS IS" BASIS,
-#  WITHOUT WARRANTIES OR REPRESENTATIONS OF ANY KIND, EITHER EXPRESS OR IMPLIED.
-#
-
-##
-# Import Modules
-#
-import re
-
-import Fd
-import Region
-import Fv
-import AprioriSection
-import FfsInfStatement
-import FfsFileStatement
-import VerSection
-import UiSection
-import FvImageSection
-import DataSection
-import DepexSection
-import CompressSection
-import GuidSection
-import Capsule
-import CapsuleData
-import Rule
-import RuleComplexFile
-import RuleSimpleFile
-import EfiSection
-import Vtf
-import ComponentStatement
-import OptionRom
-import OptRomInfStatement
-import OptRomFileStatement
-
-from GenFdsGlobalVariable import GenFdsGlobalVariable
-from Common.BuildToolError import *
-from Common import EdkLogger
-from Common.Misc import PathClass
-from Common.String import NormPath
-import Common.GlobalData as GlobalData
-from Common.Expression import *
-from Common import GlobalData
-from Common.String import ReplaceMacro
-
-from Common.Misc import tdict
-
-import re
-import Common.LongFilePathOs as os
-from Common.LongFilePathSupport import OpenLongFilePath as open
-
-##define T_CHAR_SPACE                ' '
-##define T_CHAR_NULL                 '\0'
-##define T_CHAR_CR                   '\r'
-##define T_CHAR_TAB                  '\t'
-##define T_CHAR_LF                   '\n'
-##define T_CHAR_SLASH                '/'
-##define T_CHAR_BACKSLASH            '\\'
-##define T_CHAR_DOUBLE_QUOTE         '\"'
-##define T_CHAR_SINGLE_QUOTE         '\''
-##define T_CHAR_STAR                 '*'
-##define T_CHAR_HASH                 '#'
-
-(T_CHAR_SPACE, T_CHAR_NULL, T_CHAR_CR, T_CHAR_TAB, T_CHAR_LF, T_CHAR_SLASH, \
-T_CHAR_BACKSLASH, T_CHAR_DOUBLE_QUOTE, T_CHAR_SINGLE_QUOTE, T_CHAR_STAR, T_CHAR_HASH) = \
-(' ', '\0', '\r', '\t', '\n', '/', '\\', '\"', '\'', '*', '#')
-
-SEPERATOR_TUPLE = ('=', '|', ',', '{', '}')
-
-RegionSizePattern = re.compile("\s*(?P<base>(?:0x|0X)?[a-fA-F0-9]+)\s*\|\s*(?P<size>(?:0x|0X)?[a-fA-F0-9]+)\s*")
-RegionSizeGuidPattern = re.compile("\s*(?P<base>\w+\.\w+)\s*\|\s*(?P<size>\w+\.\w+)\s*")
-RegionOffsetPcdPattern = re.compile("\s*(?P<base>\w+\.\w+)\s*$")
-ShortcutPcdPattern = re.compile("\s*\w+\s*=\s*(?P<value>(?:0x|0X)?[a-fA-F0-9]+)\s*\|\s*(?P<name>\w+\.\w+)\s*")
-
-AllIncludeFileList = []
-
-# Get the closest parent
-def GetParentAtLine (Line):
-    for Profile in AllIncludeFileList:
-        if Profile.IsLineInFile(Line):
-            return Profile
-    return None
-
-# Check include loop
-def IsValidInclude (File, Line):
-    for Profile in AllIncludeFileList:
-        if Profile.IsLineInFile(Line) and Profile.FileName == File:
-            return False
-
-    return True
-
-def GetRealFileLine (File, Line):
-
-    InsertedLines = 0
-    for Profile in AllIncludeFileList:
-        if Profile.IsLineInFile(Line):
-            return Profile.GetLineInFile(Line)
-        elif Line >= Profile.InsertStartLineNumber and Profile.Level == 1:
-           InsertedLines += Profile.GetTotalLines()
-
-    return (File, Line - InsertedLines)
-
-## The exception class that used to report error messages when parsing FDF
-#
-# Currently the "ToolName" is set to be "FDF Parser".
-#
-class Warning (Exception):
-    ## The constructor
-    #
-    #   @param  self        The object pointer
-    #   @param  Str         The message to record
-    #   @param  File        The FDF name
-    #   @param  Line        The Line number that error occurs
-    #
-    def __init__(self, Str, File = None, Line = None):
-
-        FileLineTuple = GetRealFileLine(File, Line)
-        self.FileName = FileLineTuple[0]
-        self.LineNumber = FileLineTuple[1]
-        self.OriginalLineNumber = Line
-        self.Message = Str
-        self.ToolName = 'FdfParser'
-
-    def __str__(self):
-        return self.Message
-
-## The MACRO class that used to record macro value data when parsing include file
-#
-#
-class MacroProfile :
-    ## The constructor
-    #
-    #   @param  self        The object pointer
-    #   @param  FileName    The file that to be parsed
-    #
-    def __init__(self, FileName, Line):
-        self.FileName = FileName
-        self.DefinedAtLine  = Line
-        self.MacroName = None
-        self.MacroValue = None
-
-## The Include file content class that used to record file data when parsing include file
-#
-# May raise Exception when opening file.
-#
-class IncludeFileProfile :
-    ## The constructor
-    #
-    #   @param  self        The object pointer
-    #   @param  FileName    The file that to be parsed
-    #
-    def __init__(self, FileName):
-        self.FileName = FileName
-        self.FileLinesList = []
-        try:
-            fsock = open(FileName, "rb", 0)
-            try:
-                self.FileLinesList = fsock.readlines()
-            finally:
-                fsock.close()
-
-        except:
-            EdkLogger.error("FdfParser", FILE_OPEN_FAILURE, ExtraData=FileName)
-
-        self.InsertStartLineNumber = None
-        self.InsertAdjust = 0
-        self.IncludeFileList = []
-        self.Level = 1 # first level include file
-    
-    def GetTotalLines(self):
-        TotalLines = self.InsertAdjust + len(self.FileLinesList)
-
-        for Profile in self.IncludeFileList:
-          TotalLines += Profile.GetTotalLines()
-
-        return TotalLines
-
-    def IsLineInFile(self, Line):
-        if Line >= self.InsertStartLineNumber and Line < self.InsertStartLineNumber + self.GetTotalLines():
-            return True
-
-        return False
-
-    def GetLineInFile(self, Line):
-        if not self.IsLineInFile (Line):
-            return (self.FileName, -1)
-        
-        InsertedLines = self.InsertStartLineNumber
-
-        for Profile in self.IncludeFileList:
-            if Profile.IsLineInFile(Line):
-                return Profile.GetLineInFile(Line)
-            elif Line >= Profile.InsertStartLineNumber:
-                InsertedLines += Profile.GetTotalLines()
-
-        return (self.FileName, Line - InsertedLines + 1)
-
-
-
-## The FDF content class that used to record file data when parsing FDF
-#
-# May raise Exception when opening file.
-#
-class FileProfile :
-    ## The constructor
-    #
-    #   @param  self        The object pointer
-    #   @param  FileName    The file that to be parsed
-    #
-    def __init__(self, FileName):
-        self.FileLinesList = []
-        try:
-            fsock = open(FileName, "rb", 0)
-            try:
-                self.FileLinesList = fsock.readlines()
-            finally:
-                fsock.close()
-
-        except:
-            EdkLogger.error("FdfParser", FILE_OPEN_FAILURE, ExtraData=FileName)
-
-
-        self.PcdDict = {}
-        self.InfList = []
-        # ECC will use this Dict and List information
-        self.PcdFileLineDict = {}
-        self.InfFileLineList = []
-        
-        self.FdDict = {}
-        self.FdNameNotSet = False
-        self.FvDict = {}
-        self.CapsuleDict = {}
-        self.VtfList = []
-        self.RuleDict = {}
-        self.OptRomDict = {}
-        self.FmpPayloadDict = {}
-
-## The syntax parser for FDF
-#
-# PreprocessFile method should be called prior to ParseFile
-# CycleReferenceCheck method can detect cycles in FDF contents
-#
-# GetNext*** procedures mean these procedures will get next token first, then make judgement.
-# Get*** procedures mean these procedures will make judgement on current token only.
-#
-class FdfParser:
-    ## The constructor
-    #
-    #   @param  self        The object pointer
-    #   @param  FileName    The file that to be parsed
-    #
-    def __init__(self, FileName):
-        self.Profile = FileProfile(FileName)
-        self.FileName = FileName
-        self.CurrentLineNumber = 1
-        self.CurrentOffsetWithinLine = 0
-        self.CurrentFdName = None
-        self.CurrentFvName = None
-        self.__Token = ""
-        self.__SkippedChars = ""
-        GlobalData.gFdfParser = self
-
-        # Used to section info
-        self.__CurSection = []
-        # Key: [section name, UI name, arch]
-        # Value: {MACRO_NAME : MACRO_VALUE}
-        self.__MacroDict = tdict(True, 3)
-        self.__PcdDict = {}
-
-        self.__WipeOffArea = []
-        if GenFdsGlobalVariable.WorkSpaceDir == '':
-            GenFdsGlobalVariable.WorkSpaceDir = os.getenv("WORKSPACE")
-
-    ## __IsWhiteSpace() method
-    #
-    #   Whether char at current FileBufferPos is whitespace
-    #
-    #   @param  self        The object pointer
-    #   @param  Char        The char to test
-    #   @retval True        The char is a kind of white space
-    #   @retval False       The char is NOT a kind of white space
-    #
-    def __IsWhiteSpace(self, Char):
-        if Char in (T_CHAR_NULL, T_CHAR_CR, T_CHAR_SPACE, T_CHAR_TAB, T_CHAR_LF):
-            return True
-        else:
-            return False
-
-    ## __SkipWhiteSpace() method
-    #
-    #   Skip white spaces from current char, return number of chars skipped
-    #
-    #   @param  self        The object pointer
-    #   @retval Count       The number of chars skipped
-    #
-    def __SkipWhiteSpace(self):
-        Count = 0
-        while not self.__EndOfFile():
-            Count += 1
-            if self.__CurrentChar() in (T_CHAR_NULL, T_CHAR_CR, T_CHAR_LF, T_CHAR_SPACE, T_CHAR_TAB):
-                self.__SkippedChars += str(self.__CurrentChar())
-                self.__GetOneChar()
-
-            else:
-                Count = Count - 1
-                return Count
-
-    ## __EndOfFile() method
-    #
-    #   Judge current buffer pos is at file end
-    #
-    #   @param  self        The object pointer
-    #   @retval True        Current File buffer position is at file end
-    #   @retval False       Current File buffer position is NOT at file end
-    #
-    def __EndOfFile(self):
-        NumberOfLines = len(self.Profile.FileLinesList)
-        SizeOfLastLine = len(self.Profile.FileLinesList[-1])
-        if self.CurrentLineNumber == NumberOfLines and self.CurrentOffsetWithinLine >= SizeOfLastLine - 1:
-            return True
-        elif self.CurrentLineNumber > NumberOfLines:
-            return True
-        else:
-            return False
-
-    ## __EndOfLine() method
-    #
-    #   Judge current buffer pos is at line end
-    #
-    #   @param  self        The object pointer
-    #   @retval True        Current File buffer position is at line end
-    #   @retval False       Current File buffer position is NOT at line end
-    #
-    def __EndOfLine(self):
-        if self.CurrentLineNumber > len(self.Profile.FileLinesList):
-            return True
-        SizeOfCurrentLine = len(self.Profile.FileLinesList[self.CurrentLineNumber - 1])
-        if self.CurrentOffsetWithinLine >= SizeOfCurrentLine:
-            return True
-        else:
-            return False
-
-    ## Rewind() method
-    #
-    #   Reset file data buffer to the initial state
-    #
-    #   @param  self        The object pointer
-    #   @param  DestLine    Optional new destination line number.
-    #   @param  DestOffset  Optional new destination offset.     
-    #
-    def Rewind(self, DestLine = 1, DestOffset = 0):  
-        self.CurrentLineNumber = DestLine           
-        self.CurrentOffsetWithinLine = DestOffset   
-
-    ## __UndoOneChar() method
-    #
-    #   Go back one char in the file buffer
-    #
-    #   @param  self        The object pointer
-    #   @retval True        Successfully go back one char
-    #   @retval False       Not able to go back one char as file beginning reached
-    #
-    def __UndoOneChar(self):
-
-        if self.CurrentLineNumber == 1 and self.CurrentOffsetWithinLine == 0:
-            return False
-        elif self.CurrentOffsetWithinLine == 0:
-            self.CurrentLineNumber -= 1
-            self.CurrentOffsetWithinLine = len(self.__CurrentLine()) - 1
-        else:
-            self.CurrentOffsetWithinLine -= 1
-        return True
-
-    ## __GetOneChar() method
-    #
-    #   Move forward one char in the file buffer
-    #
-    #   @param  self        The object pointer
-    #
-    def __GetOneChar(self):
-        if self.CurrentOffsetWithinLine == len(self.Profile.FileLinesList[self.CurrentLineNumber - 1]) - 1:
-            self.CurrentLineNumber += 1
-            self.CurrentOffsetWithinLine = 0
-        else:
-            self.CurrentOffsetWithinLine += 1
-
-    ## __CurrentChar() method
-    #
-    #   Get the char pointed to by the file buffer pointer
-    #
-    #   @param  self        The object pointer
-    #   @retval Char        Current char
-    #
-    def __CurrentChar(self):
-        return self.Profile.FileLinesList[self.CurrentLineNumber - 1][self.CurrentOffsetWithinLine]
-
-    ## __NextChar() method
-    #
-    #   Get the one char pass the char pointed to by the file buffer pointer
-    #
-    #   @param  self        The object pointer
-    #   @retval Char        Next char
-    #
-    def __NextChar(self):
-        if self.CurrentOffsetWithinLine == len(self.Profile.FileLinesList[self.CurrentLineNumber - 1]) - 1:
-            return self.Profile.FileLinesList[self.CurrentLineNumber][0]
-        else:
-            return self.Profile.FileLinesList[self.CurrentLineNumber - 1][self.CurrentOffsetWithinLine + 1]
-
-    ## __SetCurrentCharValue() method
-    #
-    #   Modify the value of current char
-    #
-    #   @param  self        The object pointer
-    #   @param  Value       The new value of current char
-    #
-    def __SetCurrentCharValue(self, Value):
-        self.Profile.FileLinesList[self.CurrentLineNumber - 1][self.CurrentOffsetWithinLine] = Value
-
-    ## __CurrentLine() method
-    #
-    #   Get the list that contains current line contents
-    #
-    #   @param  self        The object pointer
-    #   @retval List        current line contents
-    #
-    def __CurrentLine(self):
-        return self.Profile.FileLinesList[self.CurrentLineNumber - 1]
-
-    def __StringToList(self):
-        self.Profile.FileLinesList = [list(s) for s in self.Profile.FileLinesList]
-        self.Profile.FileLinesList[-1].append(' ')
-
-    def __ReplaceFragment(self, StartPos, EndPos, Value = ' '):
-        if StartPos[0] == EndPos[0]:
-            Offset = StartPos[1]
-            while Offset <= EndPos[1]:
-                self.Profile.FileLinesList[StartPos[0]][Offset] = Value
-                Offset += 1
-            return
-
-        Offset = StartPos[1]
-        while self.Profile.FileLinesList[StartPos[0]][Offset] not in ('\r', '\n'):
-            self.Profile.FileLinesList[StartPos[0]][Offset] = Value
-            Offset += 1
-
-        Line = StartPos[0]
-        while Line < EndPos[0]:
-            Offset = 0
-            while self.Profile.FileLinesList[Line][Offset] not in ('\r', '\n'):
-                self.Profile.FileLinesList[Line][Offset] = Value
-                Offset += 1
-            Line += 1
-
-        Offset = 0
-        while Offset <= EndPos[1]:
-            self.Profile.FileLinesList[EndPos[0]][Offset] = Value
-            Offset += 1
-
-
-    def __GetMacroName(self):
-        if not self.__GetNextToken():
-            raise Warning("expected Macro name", self.FileName, self.CurrentLineNumber)
-        MacroName = self.__Token
-        NotFlag = False
-        if MacroName.startswith('!'):
-            NotFlag = True
-            MacroName = MacroName[1:].strip()
-         
-        if not MacroName.startswith('$(') or not MacroName.endswith(')'):
-            raise Warning("Macro name expected(Please use '$(%(Token)s)' if '%(Token)s' is a macro.)" % {"Token" : MacroName},
-                          self.FileName, self.CurrentLineNumber)
-        MacroName = MacroName[2:-1]
-        return MacroName, NotFlag
-
-    def __SetMacroValue(self, Macro, Value):
-        if not self.__CurSection:
-            return
-
-        MacroDict = {}
-        if not self.__MacroDict[self.__CurSection[0], self.__CurSection[1], self.__CurSection[2]]:
-            self.__MacroDict[self.__CurSection[0], self.__CurSection[1], self.__CurSection[2]] = MacroDict
-        else:
-            MacroDict = self.__MacroDict[self.__CurSection[0], self.__CurSection[1], self.__CurSection[2]]
-        MacroDict[Macro] = Value
-
-    def __GetMacroValue(self, Macro):
-        # Highest priority
-        if Macro in GlobalData.gCommandLineDefines:
-            return GlobalData.gCommandLineDefines[Macro]
-        if Macro in GlobalData.gGlobalDefines:
-            return GlobalData.gGlobalDefines[Macro]
-
-        if self.__CurSection:
-            MacroDict = self.__MacroDict[
-                        self.__CurSection[0],
-                        self.__CurSection[1],
-                        self.__CurSection[2]
-            ]
-            if MacroDict and Macro in MacroDict:
-                return MacroDict[Macro]
-
-        # Lowest priority
-        if Macro in GlobalData.gPlatformDefines:
-            return GlobalData.gPlatformDefines[Macro]
-        return None
-
-    def __SectionHeaderParser(self, Section):
-        # [Defines]
-        # [FD.UiName]: use dummy instead if UI name is optional
-        # [FV.UiName]
-        # [Capsule.UiName]
-        # [Rule]: don't take rule section into account, macro is not allowed in this section
-        # [VTF.arch.UiName, arch]
-        # [OptionRom.DriverName]
-        self.__CurSection = []
-        Section = Section.strip()[1:-1].upper().replace(' ', '').strip('.')
-        ItemList = Section.split('.')
-        Item = ItemList[0]
-        if Item == '' or Item == 'RULE':
-            return
-
-        if Item == 'DEFINES':
-            self.__CurSection = ['COMMON', 'COMMON', 'COMMON']
-        elif Item == 'VTF' and len(ItemList) == 3:
-            UiName = ItemList[2]
-            Pos = UiName.find(',')
-            if Pos != -1:
-                UiName = UiName[:Pos]
-            self.__CurSection = ['VTF', UiName, ItemList[1]]
-        elif len(ItemList) > 1:
-            self.__CurSection = [ItemList[0], ItemList[1], 'COMMON']
-        elif len(ItemList) > 0:
-            self.__CurSection = [ItemList[0], 'DUMMY', 'COMMON']
-
-    ## PreprocessFile() method
-    #
-    #   Preprocess file contents, replace comments with spaces.
-    #   In the end, rewind the file buffer pointer to the beginning
-    #   BUGBUG: No !include statement processing contained in this procedure
-    #   !include statement should be expanded at the same FileLinesList[CurrentLineNumber - 1]
-    #
-    #   @param  self        The object pointer
-    #
-    def PreprocessFile(self):
-
-        self.Rewind()
-        InComment = False
-        DoubleSlashComment = False
-        HashComment = False
-        # HashComment in quoted string " " is ignored.
-        InString = False
-
-        while not self.__EndOfFile():
-
-            if self.__CurrentChar() == T_CHAR_DOUBLE_QUOTE and not InComment:
-                InString = not InString
-            # meet new line, then no longer in a comment for // and '#'
-            if self.__CurrentChar() == T_CHAR_LF:
-                self.CurrentLineNumber += 1
-                self.CurrentOffsetWithinLine = 0
-                if InComment and DoubleSlashComment:
-                    InComment = False
-                    DoubleSlashComment = False
-                if InComment and HashComment:
-                    InComment = False
-                    HashComment = False
-            # check for */ comment end
-            elif InComment and not DoubleSlashComment and not HashComment and self.__CurrentChar() == T_CHAR_STAR and self.__NextChar() == T_CHAR_SLASH:
-                self.__SetCurrentCharValue(T_CHAR_SPACE)
-                self.__GetOneChar()
-                self.__SetCurrentCharValue(T_CHAR_SPACE)
-                self.__GetOneChar()
-                InComment = False
-            # set comments to spaces
-            elif InComment:
-                self.__SetCurrentCharValue(T_CHAR_SPACE)
-                self.__GetOneChar()
-            # check for // comment
-            elif self.__CurrentChar() == T_CHAR_SLASH and self.__NextChar() == T_CHAR_SLASH and not self.__EndOfLine():
-                InComment = True
-                DoubleSlashComment = True
-            # check for '#' comment
-            elif self.__CurrentChar() == T_CHAR_HASH and not self.__EndOfLine() and not InString:
-                InComment = True
-                HashComment = True
-            # check for /* comment start
-            elif self.__CurrentChar() == T_CHAR_SLASH and self.__NextChar() == T_CHAR_STAR:
-                self.__SetCurrentCharValue( T_CHAR_SPACE)
-                self.__GetOneChar()
-                self.__SetCurrentCharValue( T_CHAR_SPACE)
-                self.__GetOneChar()
-                InComment = True
-            else:
-                self.__GetOneChar()
-
-        # restore from ListOfList to ListOfString
-        self.Profile.FileLinesList = ["".join(list) for list in self.Profile.FileLinesList]
-        self.Rewind()
-
-    ## PreprocessIncludeFile() method
-    #
-    #   Preprocess file contents, replace !include statements with file contents.
-    #   In the end, rewind the file buffer pointer to the beginning
-    #
-    #   @param  self        The object pointer
-    #
-    def PreprocessIncludeFile(self):
-	    # nested include support
-        Processed = False
-        while self.__GetNextToken():
-
-            if self.__Token == '!include':
-                Processed = True
-                IncludeLine = self.CurrentLineNumber
-                IncludeOffset = self.CurrentOffsetWithinLine - len('!include')
-                if not self.__GetNextToken():
-                    raise Warning("expected include file name", self.FileName, self.CurrentLineNumber)
-                IncFileName = self.__Token
-                __IncludeMacros = {}
-                for Macro in ['WORKSPACE', 'ECP_SOURCE', 'EFI_SOURCE', 'EDK_SOURCE']:
-                    MacroVal = self.__GetMacroValue(Macro)
-                    if MacroVal:
-                        __IncludeMacros[Macro] = MacroVal
-
-                try:
-                    IncludedFile = NormPath(ReplaceMacro(IncFileName, __IncludeMacros, RaiseError=True))
-                except:
-                    raise Warning("only these system environment variables are permitted to start the path of the included file: "
-                                  "$(WORKSPACE), $(ECP_SOURCE), $(EFI_SOURCE), $(EDK_SOURCE)",
-                                  self.FileName, self.CurrentLineNumber)
-                #
-                # First search the include file under the same directory as FDF file
-                #
-                IncludedFile1 = PathClass(IncludedFile, os.path.dirname(self.FileName))
-                ErrorCode = IncludedFile1.Validate()[0]
-                if ErrorCode != 0:
-                    #
-                    # Then search the include file under the same directory as DSC file
-                    #
-                    PlatformDir = ''
-                    if GenFdsGlobalVariable.ActivePlatform:
-                        PlatformDir = GenFdsGlobalVariable.ActivePlatform.Dir
-                    elif GlobalData.gActivePlatform:
-                        PlatformDir = GlobalData.gActivePlatform.MetaFile.Dir
-                    IncludedFile1 = PathClass(IncludedFile, PlatformDir)
-                    ErrorCode = IncludedFile1.Validate()[0]
-                    if ErrorCode != 0:
-                        #
-                        # Also search file under the WORKSPACE directory
-                        #
-                        IncludedFile1 = PathClass(IncludedFile, GlobalData.gWorkspace)
-                        ErrorCode = IncludedFile1.Validate()[0]
-                        if ErrorCode != 0:
-                            raise Warning("The include file does not exist under below directories: \n%s\n%s\n%s\n"%(os.path.dirname(self.FileName), PlatformDir, GlobalData.gWorkspace), 
-                                          self.FileName, self.CurrentLineNumber)
-
-                if not IsValidInclude (IncludedFile1.Path, self.CurrentLineNumber):
-                    raise Warning("The include file {0} is causing a include loop.\n".format (IncludedFile1.Path), self.FileName, self.CurrentLineNumber)
-
-                IncFileProfile = IncludeFileProfile(IncludedFile1.Path)
-
-                CurrentLine = self.CurrentLineNumber
-                CurrentOffset = self.CurrentOffsetWithinLine
-                # list index of the insertion, note that line number is 'CurrentLine + 1'
-                InsertAtLine = CurrentLine
-                ParentProfile = GetParentAtLine (CurrentLine)
-                if ParentProfile != None:
-                    ParentProfile.IncludeFileList.insert(0, IncFileProfile)
-                    IncFileProfile.Level = ParentProfile.Level + 1
-                IncFileProfile.InsertStartLineNumber = InsertAtLine + 1
-                # deal with remaining portions after "!include filename", if exists.
-                if self.__GetNextToken():
-                    if self.CurrentLineNumber == CurrentLine:
-                        RemainingLine = self.__CurrentLine()[CurrentOffset:]
-                        self.Profile.FileLinesList.insert(self.CurrentLineNumber, RemainingLine)
-                        IncFileProfile.InsertAdjust += 1
-                        self.CurrentLineNumber += 1
-                        self.CurrentOffsetWithinLine = 0
-
-                for Line in IncFileProfile.FileLinesList:
-                    self.Profile.FileLinesList.insert(InsertAtLine, Line)
-                    self.CurrentLineNumber += 1
-                    InsertAtLine += 1
-
-                # reversely sorted to better determine error in file
-                AllIncludeFileList.insert(0, IncFileProfile)
-
-                # comment out the processed include file statement
-                TempList = list(self.Profile.FileLinesList[IncludeLine - 1])
-                TempList.insert(IncludeOffset, '#')
-                self.Profile.FileLinesList[IncludeLine - 1] = ''.join(TempList)
-            if Processed: # Nested and back-to-back support
-                self.Rewind(DestLine = IncFileProfile.InsertStartLineNumber - 1)
-                Processed = False
-        # Preprocess done.
-        self.Rewind()
-        
-    def __GetIfListCurrentItemStat(self, IfList):
-        if len(IfList) == 0:
-            return True
-        
-        for Item in IfList:
-            if Item[1] == False:
-                return False
-        
-        return True
-    
-    ## PreprocessConditionalStatement() method
-    #
-    #   Preprocess conditional statement.
-    #   In the end, rewind the file buffer pointer to the beginning
-    #
-    #   @param  self        The object pointer
-    #
-    def PreprocessConditionalStatement(self):
-        # IfList is a stack of if branches with elements of list [Pos, CondSatisfied, BranchDetermined]
-        IfList = []
-        RegionLayoutLine = 0
-        ReplacedLine = -1
-        while self.__GetNextToken():
-            # Determine section name and the location dependent macro
-            if self.__GetIfListCurrentItemStat(IfList):
-                if self.__Token.startswith('['):
-                    Header = self.__Token
-                    if not self.__Token.endswith(']'):
-                        self.__SkipToToken(']')
-                        Header += self.__SkippedChars
-                    if Header.find('$(') != -1:
-                        raise Warning("macro cannot be used in section header", self.FileName, self.CurrentLineNumber)
-                    self.__SectionHeaderParser(Header)
-                    continue
-                # Replace macros except in RULE section or out of section
-                elif self.__CurSection and ReplacedLine != self.CurrentLineNumber:
-                    ReplacedLine = self.CurrentLineNumber
-                    self.__UndoToken()
-                    CurLine = self.Profile.FileLinesList[ReplacedLine - 1]
-                    PreIndex = 0
-                    StartPos = CurLine.find('$(', PreIndex)
-                    EndPos = CurLine.find(')', StartPos+2)
-                    while StartPos != -1 and EndPos != -1 and self.__Token not in ['!ifdef', '!ifndef', '!if', '!elseif']:
-                        MacroName = CurLine[StartPos+2 : EndPos]
-                        MacorValue = self.__GetMacroValue(MacroName)
-                        if MacorValue != None:
-                            CurLine = CurLine.replace('$(' + MacroName + ')', MacorValue, 1)
-                            if MacorValue.find('$(') != -1:
-                                PreIndex = StartPos
-                            else:
-                                PreIndex = StartPos + len(MacorValue)
-                        else:
-                            PreIndex = EndPos + 1
-                        StartPos = CurLine.find('$(', PreIndex)
-                        EndPos = CurLine.find(')', StartPos+2)
-                    self.Profile.FileLinesList[ReplacedLine - 1] = CurLine
-                    continue
-
-            if self.__Token == 'DEFINE':
-                if self.__GetIfListCurrentItemStat(IfList):
-                    if not self.__CurSection:
-                        raise Warning("macro cannot be defined in Rule section or out of section", self.FileName, self.CurrentLineNumber)
-                    DefineLine = self.CurrentLineNumber - 1
-                    DefineOffset = self.CurrentOffsetWithinLine - len('DEFINE')
-                    if not self.__GetNextToken():
-                        raise Warning("expected Macro name", self.FileName, self.CurrentLineNumber)
-                    Macro = self.__Token
-                    if not self.__IsToken( "="):
-                        raise Warning("expected '='", self.FileName, self.CurrentLineNumber)
-    
-                    Value = self.__GetExpression()
-                    self.__SetMacroValue(Macro, Value)
-                    self.__WipeOffArea.append(((DefineLine, DefineOffset), (self.CurrentLineNumber - 1, self.CurrentOffsetWithinLine - 1)))
-            elif self.__Token == 'SET':
-                if not self.__GetIfListCurrentItemStat(IfList):
-                    continue
-                SetLine = self.CurrentLineNumber - 1
-                SetOffset = self.CurrentOffsetWithinLine - len('SET')
-                PcdPair = self.__GetNextPcdName()
-                PcdName = "%s.%s" % (PcdPair[1], PcdPair[0])
-                if not self.__IsToken( "="):
-                    raise Warning("expected '='", self.FileName, self.CurrentLineNumber)
-
-                Value = self.__GetExpression()
-                Value = self.__EvaluateConditional(Value, self.CurrentLineNumber, 'eval', True)
-
-                self.__PcdDict[PcdName] = Value
-
-                self.Profile.PcdDict[PcdPair] = Value
-                FileLineTuple = GetRealFileLine(self.FileName, self.CurrentLineNumber)
-                self.Profile.PcdFileLineDict[PcdPair] = FileLineTuple
-
-                self.__WipeOffArea.append(((SetLine, SetOffset), (self.CurrentLineNumber - 1, self.CurrentOffsetWithinLine - 1)))
-            elif self.__Token in ('!ifdef', '!ifndef', '!if'):
-                IfStartPos = (self.CurrentLineNumber - 1, self.CurrentOffsetWithinLine - len(self.__Token))
-                IfList.append([IfStartPos, None, None])
-
-                CondLabel = self.__Token
-                Expression = self.__GetExpression()
-                
-                if CondLabel == '!if':
-                    ConditionSatisfied = self.__EvaluateConditional(Expression, IfList[-1][0][0] + 1, 'eval')
-                else:
-                    ConditionSatisfied = self.__EvaluateConditional(Expression, IfList[-1][0][0] + 1, 'in')
-                    if CondLabel == '!ifndef':
-                        ConditionSatisfied = not ConditionSatisfied
-
-                BranchDetermined = ConditionSatisfied
-                IfList[-1] = [IfList[-1][0], ConditionSatisfied, BranchDetermined]
-                if ConditionSatisfied:
-                    self.__WipeOffArea.append((IfList[-1][0], (self.CurrentLineNumber - 1, self.CurrentOffsetWithinLine - 1)))                 
-            elif self.__Token in ('!elseif', '!else'):
-                ElseStartPos = (self.CurrentLineNumber - 1, self.CurrentOffsetWithinLine - len(self.__Token))
-                if len(IfList) <= 0:
-                    raise Warning("Missing !if statement", self.FileName, self.CurrentLineNumber)
-
-                if IfList[-1][1]:
-                    IfList[-1] = [ElseStartPos, False, True]
-                    self.__WipeOffArea.append((ElseStartPos, (self.CurrentLineNumber - 1, self.CurrentOffsetWithinLine - 1)))
-                else:
-                    self.__WipeOffArea.append((IfList[-1][0], ElseStartPos))
-                    IfList[-1] = [ElseStartPos, True, IfList[-1][2]]
-                    if self.__Token == '!elseif':
-                        Expression = self.__GetExpression()
-                        ConditionSatisfied = self.__EvaluateConditional(Expression, IfList[-1][0][0] + 1, 'eval')
-                        IfList[-1] = [IfList[-1][0], ConditionSatisfied, IfList[-1][2]]
-
-                    if IfList[-1][1]:
-                        if IfList[-1][2]:
-                            IfList[-1][1] = False
-                        else:
-                            IfList[-1][2] = True
-                            self.__WipeOffArea.append((IfList[-1][0], (self.CurrentLineNumber - 1, self.CurrentOffsetWithinLine - 1)))
-            elif self.__Token == '!endif':
-                if len(IfList) <= 0:
-                    raise Warning("Missing !if statement", self.FileName, self.CurrentLineNumber)
-                if IfList[-1][1]:
-                    self.__WipeOffArea.append(((self.CurrentLineNumber - 1, self.CurrentOffsetWithinLine - len('!endif')), (self.CurrentLineNumber - 1, self.CurrentOffsetWithinLine - 1)))
-                else:
-                    self.__WipeOffArea.append((IfList[-1][0], (self.CurrentLineNumber - 1, self.CurrentOffsetWithinLine - 1)))
-
-                IfList.pop()
-            elif not IfList:    # Don't use PCDs inside conditional directive
-                if self.CurrentLineNumber <= RegionLayoutLine:
-                    # Don't try the same line twice
-                    continue
-                SetPcd = ShortcutPcdPattern.match(self.Profile.FileLinesList[self.CurrentLineNumber - 1])
-                if SetPcd:
-                    self.__PcdDict[SetPcd.group('name')] = SetPcd.group('value')
-                    RegionLayoutLine = self.CurrentLineNumber
-                    continue
-                RegionSize = RegionSizePattern.match(self.Profile.FileLinesList[self.CurrentLineNumber - 1])
-                if not RegionSize:
-                    RegionLayoutLine = self.CurrentLineNumber
-                    continue
-                RegionSizeGuid = RegionSizeGuidPattern.match(self.Profile.FileLinesList[self.CurrentLineNumber])
-                if not RegionSizeGuid:
-                    RegionLayoutLine = self.CurrentLineNumber + 1
-                    continue
-                self.__PcdDict[RegionSizeGuid.group('base')] = RegionSize.group('base')
-                self.__PcdDict[RegionSizeGuid.group('size')] = RegionSize.group('size')
-                RegionLayoutLine = self.CurrentLineNumber + 1
-
-        if IfList:
-            raise Warning("Missing !endif", self.FileName, self.CurrentLineNumber)
-        self.Rewind()
-
-    def __CollectMacroPcd(self):
-        MacroDict = {}
-
-        # PCD macro
-        MacroDict.update(GlobalData.gPlatformPcds)
-        MacroDict.update(self.__PcdDict)
-
-        # Lowest priority
-        MacroDict.update(GlobalData.gPlatformDefines)
-
-        if self.__CurSection:
-            # Defines macro
-            ScopeMacro = self.__MacroDict['COMMON', 'COMMON', 'COMMON']
-            if ScopeMacro:
-                MacroDict.update(ScopeMacro)
-    
-            # Section macro
-            ScopeMacro = self.__MacroDict[
-                        self.__CurSection[0],
-                        self.__CurSection[1],
-                        self.__CurSection[2]
-            ]
-            if ScopeMacro:
-                MacroDict.update(ScopeMacro)
-
-        MacroDict.update(GlobalData.gGlobalDefines)
-        MacroDict.update(GlobalData.gCommandLineDefines)
-        # Highest priority
-
-        return MacroDict
-
-    def __EvaluateConditional(self, Expression, Line, Op = None, Value = None):
-        FileLineTuple = GetRealFileLine(self.FileName, Line)
-        MacroPcdDict = self.__CollectMacroPcd()
-        if Op == 'eval':
-            try:
-                if Value:
-                    return ValueExpression(Expression, MacroPcdDict)(True)
-                else:
-                    return ValueExpression(Expression, MacroPcdDict)()
-            except WrnExpression, Excpt:
-                # 
-                # Catch expression evaluation warning here. We need to report
-                # the precise number of line and return the evaluation result
-                #
-                EdkLogger.warn('Parser', "Suspicious expression: %s" % str(Excpt),
-                                File=self.FileName, ExtraData=self.__CurrentLine(), 
-                                Line=Line)
-                return Excpt.result
-            except Exception, Excpt:
-                if hasattr(Excpt, 'Pcd'):
-                    if Excpt.Pcd in GlobalData.gPlatformOtherPcds:
-                        Info = GlobalData.gPlatformOtherPcds[Excpt.Pcd]
-                        raise Warning("Cannot use this PCD (%s) in an expression as"
-                                      " it must be defined in a [PcdsFixedAtBuild] or [PcdsFeatureFlag] section"
-                                      " of the DSC file (%s), and it is currently defined in this section:"
-                                      " %s, line #: %d." % (Excpt.Pcd, GlobalData.gPlatformOtherPcds['DSCFILE'], Info[0], Info[1]),
-                                      *FileLineTuple)
-                    else:
-                        raise Warning("PCD (%s) is not defined in DSC file (%s)" % (Excpt.Pcd, GlobalData.gPlatformOtherPcds['DSCFILE']),
-                                      *FileLineTuple)
-                else:
-                    raise Warning(str(Excpt), *FileLineTuple)
-        else:
-            if Expression.startswith('$(') and Expression[-1] == ')':
-                Expression = Expression[2:-1]            
-            return Expression in MacroPcdDict
-
-    ## __IsToken() method
-    #
-    #   Check whether input string is found from current char position along
-    #   If found, the string value is put into self.__Token
-    #
-    #   @param  self        The object pointer
-    #   @param  String      The string to search
-    #   @param  IgnoreCase  Indicate case sensitive/non-sensitive search, default is case sensitive
-    #   @retval True        Successfully find string, file buffer pointer moved forward
-    #   @retval False       Not able to find string, file buffer pointer not changed
-    #
-    def __IsToken(self, String, IgnoreCase = False):
-        self.__SkipWhiteSpace()
-
-        # Only consider the same line, no multi-line token allowed
-        StartPos = self.CurrentOffsetWithinLine
-        index = -1
-        if IgnoreCase:
-            index = self.__CurrentLine()[self.CurrentOffsetWithinLine : ].upper().find(String.upper())
-        else:
-            index = self.__CurrentLine()[self.CurrentOffsetWithinLine : ].find(String)
-        if index == 0:
-            self.CurrentOffsetWithinLine += len(String)
-            self.__Token = self.__CurrentLine()[StartPos : self.CurrentOffsetWithinLine]
-            return True
-        return False
-
-    ## __IsKeyword() method
-    #
-    #   Check whether input keyword is found from current char position along, whole word only!
-    #   If found, the string value is put into self.__Token
-    #
-    #   @param  self        The object pointer
-    #   @param  Keyword     The string to search
-    #   @param  IgnoreCase  Indicate case sensitive/non-sensitive search, default is case sensitive
-    #   @retval True        Successfully find string, file buffer pointer moved forward
-    #   @retval False       Not able to find string, file buffer pointer not changed
-    #
-    def __IsKeyword(self, KeyWord, IgnoreCase = False):
-        self.__SkipWhiteSpace()
-
-        # Only consider the same line, no multi-line token allowed
-        StartPos = self.CurrentOffsetWithinLine
-        index = -1
-        if IgnoreCase:
-            index = self.__CurrentLine()[self.CurrentOffsetWithinLine : ].upper().find(KeyWord.upper())
-        else:
-            index = self.__CurrentLine()[self.CurrentOffsetWithinLine : ].find(KeyWord)
-        if index == 0:
-            followingChar = self.__CurrentLine()[self.CurrentOffsetWithinLine + len(KeyWord)]
-            if not str(followingChar).isspace() and followingChar not in SEPERATOR_TUPLE:
-                return False
-            self.CurrentOffsetWithinLine += len(KeyWord)
-            self.__Token = self.__CurrentLine()[StartPos : self.CurrentOffsetWithinLine]
-            return True
-        return False
-
-    def __GetExpression(self):
-        Line = self.Profile.FileLinesList[self.CurrentLineNumber - 1]
-        Index = len(Line) - 1
-        while Line[Index] in ['\r', '\n']:
-            Index -= 1
-        ExpressionString = self.Profile.FileLinesList[self.CurrentLineNumber - 1][self.CurrentOffsetWithinLine:Index+1]
-        self.CurrentOffsetWithinLine += len(ExpressionString)
-        ExpressionString = ExpressionString.strip()
-        return ExpressionString
-
-    ## __GetNextWord() method
-    #
-    #   Get next C name from file lines
-    #   If found, the string value is put into self.__Token
-    #
-    #   @param  self        The object pointer
-    #   @retval True        Successfully find a C name string, file buffer pointer moved forward
-    #   @retval False       Not able to find a C name string, file buffer pointer not changed
-    #
-    def __GetNextWord(self):
-        self.__SkipWhiteSpace()
-        if self.__EndOfFile():
-            return False
-
-        TempChar = self.__CurrentChar()
-        StartPos = self.CurrentOffsetWithinLine
-        if (TempChar >= 'a' and TempChar <= 'z') or (TempChar >= 'A' and TempChar <= 'Z') or TempChar == '_':
-            self.__GetOneChar()
-            while not self.__EndOfLine():
-                TempChar = self.__CurrentChar()
-                if (TempChar >= 'a' and TempChar <= 'z') or (TempChar >= 'A' and TempChar <= 'Z') \
-                or (TempChar >= '0' and TempChar <= '9') or TempChar == '_' or TempChar == '-':
-                    self.__GetOneChar()
-
-                else:
-                    break
-
-            self.__Token = self.__CurrentLine()[StartPos : self.CurrentOffsetWithinLine]
-            return True
-
-        return False
-
-    ## __GetNextToken() method
-    #
-    #   Get next token unit before a seperator
-    #   If found, the string value is put into self.__Token
-    #
-    #   @param  self        The object pointer
-    #   @retval True        Successfully find a token unit, file buffer pointer moved forward
-    #   @retval False       Not able to find a token unit, file buffer pointer not changed
-    #
-    def __GetNextToken(self):
-        # Skip leading spaces, if exist.
-        self.__SkipWhiteSpace()
-        if self.__EndOfFile():
-            return False
-        # Record the token start position, the position of the first non-space char.
-        StartPos = self.CurrentOffsetWithinLine
-        StartLine = self.CurrentLineNumber
-        while StartLine == self.CurrentLineNumber:
-            TempChar = self.__CurrentChar()
-            # Try to find the end char that is not a space and not in seperator tuple.
-            # That is, when we got a space or any char in the tuple, we got the end of token.
-            if not str(TempChar).isspace() and TempChar not in SEPERATOR_TUPLE:
-                self.__GetOneChar()
-            # if we happen to meet a seperator as the first char, we must proceed to get it.
-            # That is, we get a token that is a seperator char. nomally it is the boundary of other tokens.
-            elif StartPos == self.CurrentOffsetWithinLine and TempChar in SEPERATOR_TUPLE:
-                self.__GetOneChar()
-                break
-            else:
-                break
-#        else:
-#            return False
-
-        EndPos = self.CurrentOffsetWithinLine
-        if self.CurrentLineNumber != StartLine:
-            EndPos = len(self.Profile.FileLinesList[StartLine-1])
-        self.__Token = self.Profile.FileLinesList[StartLine-1][StartPos : EndPos]
-        if StartPos != self.CurrentOffsetWithinLine:
-            return True
-        else:
-            return False
-
-    def __GetNextOp(self):
-        # Skip leading spaces, if exist.
-        self.__SkipWhiteSpace()
-        if self.__EndOfFile():
-            return False
-        # Record the token start position, the position of the first non-space char.
-        StartPos = self.CurrentOffsetWithinLine
-        while not self.__EndOfLine():
-            TempChar = self.__CurrentChar()
-            # Try to find the end char that is not a space
-            if not str(TempChar).isspace():
-                self.__GetOneChar()
-            else:
-                break
-        else:
-            return False
-
-        if StartPos != self.CurrentOffsetWithinLine:
-            self.__Token = self.__CurrentLine()[StartPos : self.CurrentOffsetWithinLine]
-            return True
-        else:
-            return False
-    ## __GetNextGuid() method
-    #
-    #   Get next token unit before a seperator
-    #   If found, the GUID string is put into self.__Token
-    #
-    #   @param  self        The object pointer
-    #   @retval True        Successfully find a registry format GUID, file buffer pointer moved forward
-    #   @retval False       Not able to find a registry format GUID, file buffer pointer not changed
-    #
-    def __GetNextGuid(self):
-
-        if not self.__GetNextToken():
-            return False
-        p = re.compile('[a-fA-F0-9]{8}-[a-fA-F0-9]{4}-[a-fA-F0-9]{4}-[a-fA-F0-9]{4}-[a-fA-F0-9]{12}')
-        if p.match(self.__Token) != None:
-            return True
-        else:
-            self.__UndoToken()
-            return False
-
-    ## __UndoToken() method
-    #
-    #   Go back one token unit in file buffer
-    #
-    #   @param  self        The object pointer
-    #
-    def __UndoToken(self):
-        self.__UndoOneChar()
-        while self.__CurrentChar().isspace():
-            if not self.__UndoOneChar():
-                self.__GetOneChar()
-                return
-
-
-        StartPos = self.CurrentOffsetWithinLine
-        CurrentLine = self.CurrentLineNumber
-        while CurrentLine == self.CurrentLineNumber:
-
-            TempChar = self.__CurrentChar()
-            # Try to find the end char that is not a space and not in seperator tuple.
-            # That is, when we got a space or any char in the tuple, we got the end of token.
-            if not str(TempChar).isspace() and not TempChar in SEPERATOR_TUPLE:
-                if not self.__UndoOneChar():
-                    return
-            # if we happen to meet a seperator as the first char, we must proceed to get it.
-            # That is, we get a token that is a seperator char. nomally it is the boundary of other tokens.
-            elif StartPos == self.CurrentOffsetWithinLine and TempChar in SEPERATOR_TUPLE:
-                return
-            else:
-                break
-
-        self.__GetOneChar()
-
-    ## __HexDigit() method
-    #
-    #   Whether char input is a Hex data bit
-    #
-    #   @param  self        The object pointer
-    #   @param  TempChar    The char to test
-    #   @retval True        The char is a Hex data bit
-    #   @retval False       The char is NOT a Hex data bit
-    #
-    def __HexDigit(self, TempChar):
-        if (TempChar >= 'a' and TempChar <= 'f') or (TempChar >= 'A' and TempChar <= 'F') \
-                or (TempChar >= '0' and TempChar <= '9'):
-                    return True
-        else:
-            return False
-
-    def __IsHex(self, HexStr):
-        if not HexStr.upper().startswith("0X"):
-            return False
-        if len(self.__Token) <= 2:
-            return False
-        charList = [c for c in HexStr[2 : ] if not self.__HexDigit( c)]
-        if len(charList) == 0:
-            return True
-        else:
-            return False
-    ## __GetNextHexNumber() method
-    #
-    #   Get next HEX data before a seperator
-    #   If found, the HEX data is put into self.__Token
-    #
-    #   @param  self        The object pointer
-    #   @retval True        Successfully find a HEX data, file buffer pointer moved forward
-    #   @retval False       Not able to find a HEX data, file buffer pointer not changed
-    #
-    def __GetNextHexNumber(self):
-        if not self.__GetNextToken():
-            return False
-        if self.__IsHex(self.__Token):
-            return True
-        else:
-            self.__UndoToken()
-            return False
-
-    ## __GetNextDecimalNumber() method
-    #
-    #   Get next decimal data before a seperator
-    #   If found, the decimal data is put into self.__Token
-    #
-    #   @param  self        The object pointer
-    #   @retval True        Successfully find a decimal data, file buffer pointer moved forward
-    #   @retval False       Not able to find a decimal data, file buffer pointer not changed
-    #
-    def __GetNextDecimalNumber(self):
-        if not self.__GetNextToken():
-            return False
-        if self.__Token.isdigit():
-            return True
-        else:
-            self.__UndoToken()
-            return False
-
-    ## __GetNextPcdName() method
-    #
-    #   Get next PCD token space C name and PCD C name pair before a seperator
-    #   If found, the decimal data is put into self.__Token
-    #
-    #   @param  self        The object pointer
-    #   @retval Tuple       PCD C name and PCD token space C name pair
-    #
-    def __GetNextPcdName(self):
-        if not self.__GetNextWord():
-            raise Warning("expected format of <PcdTokenSpaceCName>.<PcdCName>", self.FileName, self.CurrentLineNumber)
-        pcdTokenSpaceCName = self.__Token
-
-        if not self.__IsToken( "."):
-            raise Warning("expected format of <PcdTokenSpaceCName>.<PcdCName>", self.FileName, self.CurrentLineNumber)
-
-        if not self.__GetNextWord():
-            raise Warning("expected format of <PcdTokenSpaceCName>.<PcdCName>", self.FileName, self.CurrentLineNumber)
-        pcdCName = self.__Token
-
-        return (pcdCName, pcdTokenSpaceCName)
-
-    ## __GetStringData() method
-    #
-    #   Get string contents quoted in ""
-    #   If found, the decimal data is put into self.__Token
-    #
-    #   @param  self        The object pointer
-    #   @retval True        Successfully find a string data, file buffer pointer moved forward
-    #   @retval False       Not able to find a string data, file buffer pointer not changed
-    #
-    def __GetStringData(self):
-        if self.__Token.startswith("\"") or self.__Token.startswith("L\""):
-            self.__UndoToken()
-            self.__SkipToToken("\"")
-            currentLineNumber = self.CurrentLineNumber
-
-            if not self.__SkipToToken("\""):
-                raise Warning("Missing Quote \" for String", self.FileName, self.CurrentLineNumber)
-            if currentLineNumber != self.CurrentLineNumber:
-                raise Warning("Missing Quote \" for String", self.FileName, self.CurrentLineNumber)
-            self.__Token = self.__SkippedChars.rstrip('\"')
-            return True
-
-        elif self.__Token.startswith("\'") or self.__Token.startswith("L\'"):
-            self.__UndoToken()
-            self.__SkipToToken("\'")
-            currentLineNumber = self.CurrentLineNumber
-
-            if not self.__SkipToToken("\'"):
-                raise Warning("Missing Quote \' for String", self.FileName, self.CurrentLineNumber)
-            if currentLineNumber != self.CurrentLineNumber:
-                raise Warning("Missing Quote \' for String", self.FileName, self.CurrentLineNumber)
-            self.__Token = self.__SkippedChars.rstrip('\'')
-            return True
-
-        else:
-            return False
-
-    ## __SkipToToken() method
-    #
-    #   Search forward in file buffer for the string
-    #   The skipped chars are put into self.__SkippedChars
-    #
-    #   @param  self        The object pointer
-    #   @param  String      The string to search
-    #   @param  IgnoreCase  Indicate case sensitive/non-sensitive search, default is case sensitive
-    #   @retval True        Successfully find the string, file buffer pointer moved forward
-    #   @retval False       Not able to find the string, file buffer pointer not changed
-    #
-    def __SkipToToken(self, String, IgnoreCase = False):
-        StartPos = self.GetFileBufferPos()
-
-        self.__SkippedChars = ""
-        while not self.__EndOfFile():
-            index = -1
-            if IgnoreCase:
-                index = self.__CurrentLine()[self.CurrentOffsetWithinLine : ].upper().find(String.upper())
-            else:
-                index = self.__CurrentLine()[self.CurrentOffsetWithinLine : ].find(String)
-            if index == 0:
-                self.CurrentOffsetWithinLine += len(String)
-                self.__SkippedChars += String
-                return True
-            self.__SkippedChars += str(self.__CurrentChar())
-            self.__GetOneChar()
-
-        self.SetFileBufferPos( StartPos)
-        self.__SkippedChars = ""
-        return False
-
-    ## GetFileBufferPos() method
-    #
-    #   Return the tuple of current line and offset within the line
-    #
-    #   @param  self        The object pointer
-    #   @retval Tuple       Line number and offset pair
-    #
-    def GetFileBufferPos(self):
-        return (self.CurrentLineNumber, self.CurrentOffsetWithinLine)
-
-    ## SetFileBufferPos() method
-    #
-    #   Restore the file buffer position
-    #
-    #   @param  self        The object pointer
-    #   @param  Pos         The new file buffer position
-    #
-    def SetFileBufferPos(self, Pos):
-        (self.CurrentLineNumber, self.CurrentOffsetWithinLine) = Pos
-
-    ## Preprocess() method
-    #
-    #   Preprocess comment, conditional directive, include directive, replace macro.
-    #   Exception will be raised if syntax error found
-    #
-    #   @param  self        The object pointer
-    #
-    def Preprocess(self):
-        self.__StringToList()
-        self.PreprocessFile()
-        self.PreprocessIncludeFile()
-        self.__StringToList()
-        self.PreprocessFile()
-        self.PreprocessConditionalStatement()
-        self.__StringToList()
-        for Pos in self.__WipeOffArea:
-            self.__ReplaceFragment(Pos[0], Pos[1])
-        self.Profile.FileLinesList = ["".join(list) for list in self.Profile.FileLinesList]
-
-        while self.__GetDefines():
-            pass
-
-    ## ParseFile() method
-    #
-    #   Parse the file profile buffer to extract fd, fv ... information
-    #   Exception will be raised if syntax error found
-    #
-    #   @param  self        The object pointer
-    #
-    def ParseFile(self):
-
-        try:
-            self.Preprocess()
-            while self.__GetFd():
-                pass
-
-            while self.__GetFv():
-                pass
-
-            while self.__GetFmp():
-                pass
-
-            while self.__GetCapsule():
-                pass
-
-            while self.__GetVtf():
-                pass
-
-            while self.__GetRule():
-                pass
-            
-            while self.__GetOptionRom():
-                pass
-
-        except Warning, X:
-            self.__UndoToken()
-            #'\n\tGot Token: \"%s\" from File %s\n' % (self.__Token, FileLineTuple[0]) + \
-            # At this point, the closest parent would be the included file itself
-            Profile = GetParentAtLine(X.OriginalLineNumber)
-            if Profile != None:
-                X.Message += ' near line %d, column %d: %s' \
-                % (X.LineNumber, 0, Profile.FileLinesList[X.LineNumber-1])
-            else:
-                FileLineTuple = GetRealFileLine(self.FileName, self.CurrentLineNumber)
-                X.Message += ' near line %d, column %d: %s' \
-                % (FileLineTuple[1], self.CurrentOffsetWithinLine + 1, self.Profile.FileLinesList[self.CurrentLineNumber - 1][self.CurrentOffsetWithinLine :].rstrip('\n').rstrip('\r'))
-            raise
-
-    ## __GetDefines() method
-    #
-    #   Get Defines section contents and store its data into AllMacrosList
-    #
-    #   @param  self        The object pointer
-    #   @retval True        Successfully find a Defines
-    #   @retval False       Not able to find a Defines
-    #
-    def __GetDefines(self):
-
-        if not self.__GetNextToken():
-            return False
-
-        S = self.__Token.upper()
-        if S.startswith("[") and not S.startswith("[DEFINES"):
-            if not S.startswith("[FD.") and not S.startswith("[FV.") and not S.startswith("[CAPSULE.") \
-                and not S.startswith("[VTF.") and not S.startswith("[RULE.") and not S.startswith("[OPTIONROM."):
-                raise Warning("Unknown section or section appear sequence error (The correct sequence should be [DEFINES], [FD.], [FV.], [Capsule.], [VTF.], [Rule.], [OptionRom.])", self.FileName, self.CurrentLineNumber)
-            self.__UndoToken()
-            return False
-
-        self.__UndoToken()
-        if not self.__IsToken("[DEFINES", True):
-            FileLineTuple = GetRealFileLine(self.FileName, self.CurrentLineNumber)
-            #print 'Parsing String: %s in File %s, At line: %d, Offset Within Line: %d' \
-            #        % (self.Profile.FileLinesList[self.CurrentLineNumber - 1][self.CurrentOffsetWithinLine :], FileLineTuple[0], FileLineTuple[1], self.CurrentOffsetWithinLine)
-            raise Warning("expected [DEFINES", self.FileName, self.CurrentLineNumber)
-
-        if not self.__IsToken( "]"):
-            raise Warning("expected ']'", self.FileName, self.CurrentLineNumber)
-
-        while self.__GetNextWord():
-            # handle the SET statement
-            if self.__Token == 'SET':
-                self.__UndoToken()
-                self.__GetSetStatement(None)
-                continue
-            
-            Macro = self.__Token
-            
-            if not self.__IsToken("="):
-                raise Warning("expected '='", self.FileName, self.CurrentLineNumber)
-            if not self.__GetNextToken() or self.__Token.startswith('['):
-                raise Warning("expected MACRO value", self.FileName, self.CurrentLineNumber)
-            Value = self.__Token
-
-        return False
-
-    ## __GetFd() method
-    #
-    #   Get FD section contents and store its data into FD dictionary of self.Profile
-    #
-    #   @param  self        The object pointer
-    #   @retval True        Successfully find a FD
-    #   @retval False       Not able to find a FD
-    #
-    def __GetFd(self):
-
-        if not self.__GetNextToken():
-            return False
-
-        S = self.__Token.upper()
-        if S.startswith("[") and not S.startswith("[FD."):
-            if not S.startswith("[FV.") and not S.startswith('[FMPPAYLOAD.') and not S.startswith("[CAPSULE.") \
-                and not S.startswith("[VTF.") and not S.startswith("[RULE.") and not S.startswith("[OPTIONROM."):
-                raise Warning("Unknown section", self.FileName, self.CurrentLineNumber)
-            self.__UndoToken()
-            return False
-
-        self.__UndoToken()
-        if not self.__IsToken("[FD.", True):
-            FileLineTuple = GetRealFileLine(self.FileName, self.CurrentLineNumber)
-            #print 'Parsing String: %s in File %s, At line: %d, Offset Within Line: %d' \
-            #        % (self.Profile.FileLinesList[self.CurrentLineNumber - 1][self.CurrentOffsetWithinLine :], FileLineTuple[0], FileLineTuple[1], self.CurrentOffsetWithinLine)
-            raise Warning("expected [FD.]", self.FileName, self.CurrentLineNumber)
-
-        FdName = self.__GetUiName()
-        if FdName == "":
-            if len (self.Profile.FdDict) == 0:
-                FdName = GenFdsGlobalVariable.PlatformName
-                if FdName == "" and GlobalData.gActivePlatform:
-                    FdName = GlobalData.gActivePlatform.PlatformName
-                self.Profile.FdNameNotSet = True
-            else:
-                raise Warning("expected FdName in [FD.] section", self.FileName, self.CurrentLineNumber)
-        self.CurrentFdName = FdName.upper()
-        
-        if self.CurrentFdName in self.Profile.FdDict:
-            raise Warning("Unexpected the same FD name", self.FileName, self.CurrentLineNumber)
-
-        if not self.__IsToken( "]"):
-            raise Warning("expected ']'", self.FileName, self.CurrentLineNumber)
-
-        FdObj = Fd.FD()
-        FdObj.FdUiName = self.CurrentFdName
-        self.Profile.FdDict[self.CurrentFdName] = FdObj
-
-        if len (self.Profile.FdDict) > 1 and self.Profile.FdNameNotSet:
-            raise Warning("expected all FDs have their name", self.FileName, self.CurrentLineNumber)
-
-        Status = self.__GetCreateFile(FdObj)
-        if not Status:
-            raise Warning("FD name error", self.FileName, self.CurrentLineNumber)
-
-        while self.__GetTokenStatements(FdObj):
-            pass
-        for Attr in ("BaseAddress", "Size", "ErasePolarity"):
-            if getattr(FdObj, Attr) == None:
-                self.__GetNextToken()
-                raise Warning("Keyword %s missing" % Attr, self.FileName, self.CurrentLineNumber)
-
-        if not FdObj.BlockSizeList:
-            FdObj.BlockSizeList.append((1, FdObj.Size, None))
-
-        self.__GetDefineStatements(FdObj)
-
-        self.__GetSetStatements(FdObj)
-
-        if not self.__GetRegionLayout(FdObj):
-            raise Warning("expected region layout", self.FileName, self.CurrentLineNumber)
-
-        while self.__GetRegionLayout(FdObj):
-            pass
-        return True
-
-    ## __GetUiName() method
-    #
-    #   Return the UI name of a section
-    #
-    #   @param  self        The object pointer
-    #   @retval FdName      UI name
-    #
-    def __GetUiName(self):
-        Name = ""
-        if self.__GetNextWord():
-            Name = self.__Token
-
-        return Name
-
-    ## __GetCreateFile() method
-    #
-    #   Return the output file name of object
-    #
-    #   @param  self        The object pointer
-    #   @param  Obj         object whose data will be stored in file
-    #   @retval FdName      UI name
-    #
-    def __GetCreateFile(self, Obj):
-
-        if self.__IsKeyword( "CREATE_FILE"):
-            if not self.__IsToken( "="):
-                raise Warning("expected '='", self.FileName, self.CurrentLineNumber)
-
-            if not self.__GetNextToken():
-                raise Warning("expected file name", self.FileName, self.CurrentLineNumber)
-
-            FileName = self.__Token
-            Obj.CreateFileName = FileName
-
-        return True
-
-    ## __GetTokenStatements() method
-    #
-    #   Get token statements
-    #
-    #   @param  self        The object pointer
-    #   @param  Obj         for whom token statement is got
-    #
-    def __GetTokenStatements(self, Obj):
-        if self.__IsKeyword( "BaseAddress"):
-            if not self.__IsToken( "="):
-                raise Warning("expected '='", self.FileName, self.CurrentLineNumber)
-    
-            if not self.__GetNextHexNumber():
-                raise Warning("expected Hex base address", self.FileName, self.CurrentLineNumber)
-    
-            Obj.BaseAddress = self.__Token
-    
-            if self.__IsToken( "|"):
-                pcdPair = self.__GetNextPcdName()
-                Obj.BaseAddressPcd = pcdPair
-                self.Profile.PcdDict[pcdPair] = Obj.BaseAddress
-                FileLineTuple = GetRealFileLine(self.FileName, self.CurrentLineNumber)
-                self.Profile.PcdFileLineDict[pcdPair] = FileLineTuple
-            return True
-
-        if self.__IsKeyword( "Size"):
-            if not self.__IsToken( "="):
-                raise Warning("expected '='", self.FileName, self.CurrentLineNumber)
-    
-            if not self.__GetNextHexNumber():
-                raise Warning("expected Hex size", self.FileName, self.CurrentLineNumber)
-
-            Size = self.__Token
-            if self.__IsToken( "|"):
-                pcdPair = self.__GetNextPcdName()
-                Obj.SizePcd = pcdPair
-                self.Profile.PcdDict[pcdPair] = Size
-                FileLineTuple = GetRealFileLine(self.FileName, self.CurrentLineNumber)
-                self.Profile.PcdFileLineDict[pcdPair] = FileLineTuple
-            Obj.Size = long(Size, 0)
-            return True
-
-        if self.__IsKeyword( "ErasePolarity"):
-            if not self.__IsToken( "="):
-                raise Warning("expected '='", self.FileName, self.CurrentLineNumber)
-    
-            if not self.__GetNextToken():
-                raise Warning("expected Erase Polarity", self.FileName, self.CurrentLineNumber)
-    
-            if self.__Token != "1" and self.__Token != "0":
-                raise Warning("expected 1 or 0 Erase Polarity", self.FileName, self.CurrentLineNumber)
-    
-            Obj.ErasePolarity = self.__Token
-            return True
-
-        return self.__GetBlockStatements(Obj)
-
-    ## __GetAddressStatements() method
-    #
-    #   Get address statements
-    #
-    #   @param  self        The object pointer
-    #   @param  Obj         for whom address statement is got
-    #   @retval True        Successfully find
-    #   @retval False       Not able to find
-    #
-    def __GetAddressStatements(self, Obj):
-
-        if self.__IsKeyword("BsBaseAddress"):
-            if not self.__IsToken( "="):
-                raise Warning("expected '='", self.FileName, self.CurrentLineNumber)
-
-            if not self.__GetNextDecimalNumber() and not self.__GetNextHexNumber():
-                raise Warning("expected address", self.FileName, self.CurrentLineNumber)
-
-            BsAddress = long(self.__Token, 0)
-            Obj.BsBaseAddress = BsAddress
-
-        if self.__IsKeyword("RtBaseAddress"):
-            if not self.__IsToken( "="):
-                raise Warning("expected '='", self.FileName, self.CurrentLineNumber)
-
-            if not self.__GetNextDecimalNumber() and not self.__GetNextHexNumber():
-                raise Warning("expected address", self.FileName, self.CurrentLineNumber)
-
-            RtAddress = long(self.__Token, 0)
-            Obj.RtBaseAddress = RtAddress
-
-    ## __GetBlockStatements() method
-    #
-    #   Get block statements
-    #
-    #   @param  self        The object pointer
-    #   @param  Obj         for whom block statement is got
-    #
-    def __GetBlockStatements(self, Obj):
-        IsBlock = False
-        while self.__GetBlockStatement(Obj):
-            IsBlock = True
-        
-            Item = Obj.BlockSizeList[-1]
-            if Item[0] == None or Item[1] == None:
-                raise Warning("expected block statement", self.FileName, self.CurrentLineNumber)
-        return IsBlock
-
-    ## __GetBlockStatement() method
-    #
-    #   Get block statement
-    #
-    #   @param  self        The object pointer
-    #   @param  Obj         for whom block statement is got
-    #   @retval True        Successfully find
-    #   @retval False       Not able to find
-    #
-    def __GetBlockStatement(self, Obj):
-        if not self.__IsKeyword( "BlockSize"):
-            return False
-
-        if not self.__IsToken( "="):
-            raise Warning("expected '='", self.FileName, self.CurrentLineNumber)
-
-        if not self.__GetNextHexNumber() and not self.__GetNextDecimalNumber():
-            raise Warning("expected Hex or Integer block size", self.FileName, self.CurrentLineNumber)
-
-        BlockSize = self.__Token
-        BlockSizePcd = None
-        if self.__IsToken( "|"):
-            PcdPair = self.__GetNextPcdName()
-            BlockSizePcd = PcdPair
-            self.Profile.PcdDict[PcdPair] = BlockSize
-            FileLineTuple = GetRealFileLine(self.FileName, self.CurrentLineNumber)
-            self.Profile.PcdFileLineDict[PcdPair] = FileLineTuple
-        BlockSize = long(BlockSize, 0)
-
-        BlockNumber = None
-        if self.__IsKeyword( "NumBlocks"):
-            if not self.__IsToken( "="):
-                raise Warning("expected '='", self.FileName, self.CurrentLineNumber)
-
-            if not self.__GetNextDecimalNumber() and not self.__GetNextHexNumber():
-                raise Warning("expected block numbers", self.FileName, self.CurrentLineNumber)
-
-            BlockNumber = long(self.__Token, 0)
-
-        Obj.BlockSizeList.append((BlockSize, BlockNumber, BlockSizePcd))
-        return True
-
-    ## __GetDefineStatements() method
-    #
-    #   Get define statements
-    #
-    #   @param  self        The object pointer
-    #   @param  Obj         for whom define statement is got
-    #   @retval True        Successfully find
-    #   @retval False       Not able to find
-    #
-    def __GetDefineStatements(self, Obj):
-        while self.__GetDefineStatement( Obj):
-            pass
-
-    ## __GetDefineStatement() method
-    #
-    #   Get define statement
-    #
-    #   @param  self        The object pointer
-    #   @param  Obj         for whom define statement is got
-    #   @retval True        Successfully find
-    #   @retval False       Not able to find
-    #
-    def __GetDefineStatement(self, Obj):
-        if self.__IsKeyword("DEFINE"):
-            self.__GetNextToken()
-            Macro = self.__Token
-            if not self.__IsToken( "="):
-                raise Warning("expected '='", self.FileName, self.CurrentLineNumber)
-
-            if not self.__GetNextToken():
-                raise Warning("expected value", self.FileName, self.CurrentLineNumber)
-
-            Value = self.__Token
-            Macro = '$(' + Macro + ')'
-            Obj.DefineVarDict[Macro] = Value
-            return True
-
-        return False
-
-    ## __GetSetStatements() method
-    #
-    #   Get set statements
-    #
-    #   @param  self        The object pointer
-    #   @param  Obj         for whom set statement is got
-    #   @retval True        Successfully find
-    #   @retval False       Not able to find
-    #
-    def __GetSetStatements(self, Obj):
-        while self.__GetSetStatement(Obj):
-            pass
-
-    ## __GetSetStatement() method
-    #
-    #   Get set statement
-    #
-    #   @param  self        The object pointer
-    #   @param  Obj         for whom set statement is got
-    #   @retval True        Successfully find
-    #   @retval False       Not able to find
-    #
-    def __GetSetStatement(self, Obj):
-        if self.__IsKeyword("SET"):
-            PcdPair = self.__GetNextPcdName()
-
-            if not self.__IsToken( "="):
-                raise Warning("expected '='", self.FileName, self.CurrentLineNumber)
-
-            Value = self.__GetExpression()
-            Value = self.__EvaluateConditional(Value, self.CurrentLineNumber, 'eval', True)
-
-            if Obj:
-                Obj.SetVarDict[PcdPair] = Value
-            self.Profile.PcdDict[PcdPair] = Value
-            FileLineTuple = GetRealFileLine(self.FileName, self.CurrentLineNumber)
-            self.Profile.PcdFileLineDict[PcdPair] = FileLineTuple
-            return True
-
-        return False
-
-    ## __CalcRegionExpr(self)
-    #
-    #   Calculate expression for offset or size of a region
-    #
-    #   @return: None if invalid expression
-    #            Calculated number if successfully
-    #
-    def __CalcRegionExpr(self):
-        StartPos = self.GetFileBufferPos()
-        Expr = ''
-        PairCount = 0
-        while not self.__EndOfFile():
-            CurCh = self.__CurrentChar()
-            if CurCh == '(':
-                PairCount += 1
-            elif CurCh == ')':
-                PairCount -= 1
-
-            if CurCh in '|\r\n' and PairCount == 0:
-                break
-            Expr += CurCh
-            self.__GetOneChar()
-        try:
-            return long(
-                ValueExpression(Expr,
-                                self.__CollectMacroPcd()
-                                )(True),0)
-        except Exception:
-            self.SetFileBufferPos(StartPos)
-            return None
-
-    ## __GetRegionLayout() method
-    #
-    #   Get region layout for FD
-    #
-    #   @param  self        The object pointer
-    #   @param  Fd          for whom region is got
-    #   @retval True        Successfully find
-    #   @retval False       Not able to find
-    #
-    def __GetRegionLayout(self, Fd):
-        Offset = self.__CalcRegionExpr() 
-        if Offset == None:
-            return False
-
-        RegionObj = Region.Region()
-        RegionObj.Offset = Offset
-        Fd.RegionList.append(RegionObj)
-
-        if not self.__IsToken( "|"):
-            raise Warning("expected '|'", self.FileName, self.CurrentLineNumber)
-
-        Size = self.__CalcRegionExpr()
-        if Size == None:
-            raise Warning("expected Region Size", self.FileName, self.CurrentLineNumber)
-        RegionObj.Size = Size
-
-        if not self.__GetNextWord():
-            return True
-
-<<<<<<< HEAD
-        if not self.__Token in ("SET", "FV", "FILE", "DATA", "CAPSULE"):
-=======
-        if not self.__Token in ("SET", "FV", "FILE", "DATA", "CAPSULE", "INF"):
->>>>>>> c2a892d7
-            #
-            # If next token is a word which is not a valid FV type, it might be part of [PcdOffset[|PcdSize]]
-            # Or it might be next region's offset described by an expression which starts with a PCD.
-            #    PcdOffset[|PcdSize] or OffsetPcdExpression|Size
-            #
-            self.__UndoToken()
-            IsRegionPcd = (RegionSizeGuidPattern.match(self.__CurrentLine()[self.CurrentOffsetWithinLine:]) or
-                           RegionOffsetPcdPattern.match(self.__CurrentLine()[self.CurrentOffsetWithinLine:]))
-            if IsRegionPcd:
-                RegionObj.PcdOffset = self.__GetNextPcdName()
-                self.Profile.PcdDict[RegionObj.PcdOffset] = "0x%08X" % (RegionObj.Offset + long(Fd.BaseAddress, 0))
-                self.__PcdDict['%s.%s' % (RegionObj.PcdOffset[1], RegionObj.PcdOffset[0])] = "0x%x" % RegionObj.Offset
-                FileLineTuple = GetRealFileLine(self.FileName, self.CurrentLineNumber)
-                self.Profile.PcdFileLineDict[RegionObj.PcdOffset] = FileLineTuple
-                if self.__IsToken( "|"):
-                    RegionObj.PcdSize = self.__GetNextPcdName()
-                    self.Profile.PcdDict[RegionObj.PcdSize] = "0x%08X" % RegionObj.Size
-                    self.__PcdDict['%s.%s' % (RegionObj.PcdSize[1], RegionObj.PcdSize[0])] = "0x%x" % RegionObj.Size
-                    FileLineTuple = GetRealFileLine(self.FileName, self.CurrentLineNumber)
-                    self.Profile.PcdFileLineDict[RegionObj.PcdSize] = FileLineTuple
-
-            if not self.__GetNextWord():
-                return True
-
-        if self.__Token == "SET":
-            self.__UndoToken()
-            self.__GetSetStatements( RegionObj)
-            if not self.__GetNextWord():
-                return True
-
-        elif self.__Token == "FV":
-            self.__UndoToken()
-            self.__GetRegionFvType( RegionObj)
-
-        elif self.__Token == "CAPSULE":
-            self.__UndoToken()
-            self.__GetRegionCapType( RegionObj)
-
-        elif self.__Token == "FILE":
-            self.__UndoToken()
-            self.__GetRegionFileType(RegionObj)
-
-        elif self.__Token == "INF":
-            self.__UndoToken()
-            RegionObj.RegionType = "INF"
-            while self.__IsKeyword("INF"):
-                self.__UndoToken()
-                ffsInf = self.__ParseInfStatement()
-                if not ffsInf:
-                    break
-                RegionObj.RegionDataList.append(ffsInf)
-
-        elif self.__Token == "DATA":
-            self.__UndoToken()
-            self.__GetRegionDataType(RegionObj)
-        else:
-            self.__UndoToken()
-            if self.__GetRegionLayout(Fd):
-                return True
-            raise Warning("A valid region type was not found. "
-                          "Valid types are [SET, FV, CAPSULE, FILE, DATA, INF]. This error occurred",
-                          self.FileName, self.CurrentLineNumber)
-
-        return True
-
-    ## __GetRegionFvType() method
-    #
-    #   Get region fv data for region
-    #
-    #   @param  self        The object pointer
-    #   @param  RegionObj   for whom region data is got
-    #
-    def __GetRegionFvType(self, RegionObj):
-
-        if not self.__IsKeyword( "FV"):
-            raise Warning("expected Keyword 'FV'", self.FileName, self.CurrentLineNumber)
-
-        if not self.__IsToken( "="):
-            raise Warning("expected '='", self.FileName, self.CurrentLineNumber)
-
-        if not self.__GetNextToken():
-            raise Warning("expected FV name", self.FileName, self.CurrentLineNumber)
-
-        RegionObj.RegionType = "FV"
-        RegionObj.RegionDataList.append(self.__Token)
-
-        while self.__IsKeyword( "FV"):
-
-            if not self.__IsToken( "="):
-                raise Warning("expected '='", self.FileName, self.CurrentLineNumber)
-
-            if not self.__GetNextToken():
-                raise Warning("expected FV name", self.FileName, self.CurrentLineNumber)
-
-            RegionObj.RegionDataList.append(self.__Token)
-
-    ## __GetRegionCapType() method
-    #
-    #   Get region capsule data for region
-    #
-    #   @param  self        The object pointer
-    #   @param  RegionObj   for whom region data is got
-    #
-    def __GetRegionCapType(self, RegionObj):
-
-        if not self.__IsKeyword("CAPSULE"):
-            raise Warning("expected Keyword 'CAPSULE'", self.FileName, self.CurrentLineNumber)
-
-        if not self.__IsToken("="):
-            raise Warning("expected '='", self.FileName, self.CurrentLineNumber)
-
-        if not self.__GetNextToken():
-            raise Warning("expected CAPSULE name", self.FileName, self.CurrentLineNumber)
-
-        RegionObj.RegionType = "CAPSULE"
-        RegionObj.RegionDataList.append(self.__Token)
-
-        while self.__IsKeyword("CAPSULE"):
-
-            if not self.__IsToken("="):
-                raise Warning("expected '='", self.FileName, self.CurrentLineNumber)
-
-            if not self.__GetNextToken():
-                raise Warning("expected CAPSULE name", self.FileName, self.CurrentLineNumber)
-
-            RegionObj.RegionDataList.append(self.__Token)
-
-    ## __GetRegionFileType() method
-    #
-    #   Get region file data for region
-    #
-    #   @param  self        The object pointer
-    #   @param  RegionObj   for whom region data is got
-    #
-    def __GetRegionFileType(self, RegionObj):
-
-        if not self.__IsKeyword( "FILE"):
-            raise Warning("expected Keyword 'FILE'", self.FileName, self.CurrentLineNumber)
-
-        if not self.__IsToken( "="):
-            raise Warning("expected '='", self.FileName, self.CurrentLineNumber)
-
-        if not self.__GetNextToken():
-            raise Warning("expected File name", self.FileName, self.CurrentLineNumber)
-
-        RegionObj.RegionType = "FILE"
-        RegionObj.RegionDataList.append( self.__Token)
-
-        while self.__IsKeyword( "FILE"):
-
-            if not self.__IsToken( "="):
-                raise Warning("expected '='", self.FileName, self.CurrentLineNumber)
-
-            if not self.__GetNextToken():
-                raise Warning("expected FILE name", self.FileName, self.CurrentLineNumber)
-
-            RegionObj.RegionDataList.append(self.__Token)
-
-    ## __GetRegionDataType() method
-    #
-    #   Get region array data for region
-    #
-    #   @param  self        The object pointer
-    #   @param  RegionObj   for whom region data is got
-    #
-    def __GetRegionDataType(self, RegionObj):
-
-        if not self.__IsKeyword( "DATA"):
-            raise Warning("expected Region Data type", self.FileName, self.CurrentLineNumber)
-
-        if not self.__IsToken( "="):
-            raise Warning("expected '='", self.FileName, self.CurrentLineNumber)
-
-        if not self.__IsToken( "{"):
-            raise Warning("expected '{'", self.FileName, self.CurrentLineNumber)
-
-        if not self.__GetNextHexNumber():
-            raise Warning("expected Hex byte", self.FileName, self.CurrentLineNumber)
-
-        if len(self.__Token) > 18:
-            raise Warning("Hex string can't be converted to a valid UINT64 value", self.FileName, self.CurrentLineNumber)
-
-        # convert hex string value to byte hex string array
-        AllString = self.__Token
-        AllStrLen = len (AllString)
-        DataString = ""
-        while AllStrLen > 4:
-            DataString = DataString + "0x" + AllString[AllStrLen - 2: AllStrLen] + ","
-            AllStrLen  = AllStrLen - 2
-        DataString = DataString + AllString[:AllStrLen] + ","
-
-        # byte value array
-        if len (self.__Token) <= 4:
-            while self.__IsToken(","):
-                if not self.__GetNextHexNumber():
-                    raise Warning("Invalid Hex number", self.FileName, self.CurrentLineNumber)
-                if len(self.__Token) > 4:
-                    raise Warning("Hex byte(must be 2 digits) too long", self.FileName, self.CurrentLineNumber)
-                DataString += self.__Token
-                DataString += ","
-
-        if not self.__IsToken( "}"):
-            raise Warning("expected '}'", self.FileName, self.CurrentLineNumber)
-
-        DataString = DataString.rstrip(",")
-        RegionObj.RegionType = "DATA"
-        RegionObj.RegionDataList.append( DataString)
-
-        while self.__IsKeyword( "DATA"):
-
-            if not self.__IsToken( "="):
-                raise Warning("expected '='", self.FileName, self.CurrentLineNumber)
-
-            if not self.__IsToken( "{"):
-                raise Warning("expected '{'", self.FileName, self.CurrentLineNumber)
-
-            if not self.__GetNextHexNumber():
-                raise Warning("expected Hex byte", self.FileName, self.CurrentLineNumber)
-
-            if len(self.__Token) > 18:
-                raise Warning("Hex string can't be converted to a valid UINT64 value", self.FileName, self.CurrentLineNumber)
-
-            # convert hex string value to byte hex string array
-            AllString = self.__Token
-            AllStrLen = len (AllString)
-            DataString = ""
-            while AllStrLen > 4:
-                DataString = DataString + "0x" + AllString[AllStrLen - 2: AllStrLen] + ","
-                AllStrLen  = AllStrLen - 2
-            DataString = DataString + AllString[:AllStrLen] + ","
-
-            # byte value array
-            if len (self.__Token) <= 4:
-                while self.__IsToken(","):
-                    if not self.__GetNextHexNumber():
-                        raise Warning("Invalid Hex number", self.FileName, self.CurrentLineNumber)
-                    if len(self.__Token) > 4:
-                        raise Warning("Hex byte(must be 2 digits) too long", self.FileName, self.CurrentLineNumber)
-                    DataString += self.__Token
-                    DataString += ","
-
-            if not self.__IsToken( "}"):
-                raise Warning("expected '}'", self.FileName, self.CurrentLineNumber)
-
-            DataString = DataString.rstrip(",")
-            RegionObj.RegionDataList.append( DataString)
-
-    ## __GetFv() method
-    #
-    #   Get FV section contents and store its data into FV dictionary of self.Profile
-    #
-    #   @param  self        The object pointer
-    #   @retval True        Successfully find a FV
-    #   @retval False       Not able to find a FV
-    #
-    def __GetFv(self):
-        if not self.__GetNextToken():
-            return False
-
-        S = self.__Token.upper()
-        if S.startswith("[") and not S.startswith("[FV."):
-            if not S.startswith('[FMPPAYLOAD.') and not S.startswith("[CAPSULE.") \
-                and not S.startswith("[VTF.") and not S.startswith("[RULE.") and not S.startswith("[OPTIONROM."):
-                raise Warning("Unknown section or section appear sequence error (The correct sequence should be [FD.], [FV.], [Capsule.], [VTF.], [Rule.], [OptionRom.])", self.FileName, self.CurrentLineNumber)
-            self.__UndoToken()
-            return False
-
-        self.__UndoToken()
-        if not self.__IsToken("[FV.", True):
-            FileLineTuple = GetRealFileLine(self.FileName, self.CurrentLineNumber)
-            #print 'Parsing String: %s in File %s, At line: %d, Offset Within Line: %d' \
-            #        % (self.Profile.FileLinesList[self.CurrentLineNumber - 1][self.CurrentOffsetWithinLine :], FileLineTuple[0], FileLineTuple[1], self.CurrentOffsetWithinLine)
-            raise Warning("Unknown Keyword '%s'" % self.__Token, self.FileName, self.CurrentLineNumber)
-
-        FvName = self.__GetUiName()
-        self.CurrentFvName = FvName.upper()
-
-        if not self.__IsToken( "]"):
-            raise Warning("expected ']'", self.FileName, self.CurrentLineNumber)
-
-        FvObj = Fv.FV()
-        FvObj.UiFvName = self.CurrentFvName
-        self.Profile.FvDict[self.CurrentFvName] = FvObj
-
-        Status = self.__GetCreateFile(FvObj)
-        if not Status:
-            raise Warning("FV name error", self.FileName, self.CurrentLineNumber)
-
-        self.__GetDefineStatements(FvObj)
-
-        self.__GetAddressStatements(FvObj)
-
-        FvObj.FvExtEntryTypeValue = []
-        FvObj.FvExtEntryType = []
-        FvObj.FvExtEntryData = []
-        while True:
-            self.__GetSetStatements(FvObj)
-
-            if not (self.__GetBlockStatement(FvObj) or self.__GetFvBaseAddress(FvObj) or 
-                self.__GetFvForceRebase(FvObj) or self.__GetFvAlignment(FvObj) or 
-                self.__GetFvAttributes(FvObj) or self.__GetFvNameGuid(FvObj) or 
-<<<<<<< HEAD
-                self.__GetFvExtEntryStatement(FvObj)):
-=======
-                self.__GetFvExtEntryStatement(FvObj) or self.__GetFvNameString(FvObj)):
->>>>>>> c2a892d7
-                break
-
-        if FvObj.FvNameString == 'TRUE' and not FvObj.FvNameGuid:
-            raise Warning("FvNameString found but FvNameGuid was not found", self.FileName, self.CurrentLineNumber)
-
-        self.__GetAprioriSection(FvObj, FvObj.DefineVarDict.copy())
-        self.__GetAprioriSection(FvObj, FvObj.DefineVarDict.copy())
-
-        while True:
-            isInf = self.__GetInfStatement(FvObj, MacroDict = FvObj.DefineVarDict.copy())
-            isFile = self.__GetFileStatement(FvObj, MacroDict = FvObj.DefineVarDict.copy())
-            if not isInf and not isFile:
-                break
-
-        return True
-
-    ## __GetFvAlignment() method
-    #
-    #   Get alignment for FV
-    #
-    #   @param  self        The object pointer
-    #   @param  Obj         for whom alignment is got
-    #   @retval True        Successfully find a alignment statement
-    #   @retval False       Not able to find a alignment statement
-    #
-    def __GetFvAlignment(self, Obj):
-
-        if not self.__IsKeyword( "FvAlignment"):
-            return False
-
-        if not self.__IsToken( "="):
-            raise Warning("expected '='", self.FileName, self.CurrentLineNumber)
-
-        if not self.__GetNextToken():
-            raise Warning("expected alignment value", self.FileName, self.CurrentLineNumber)
-
-        if self.__Token.upper() not in ("1", "2", "4", "8", "16", "32", "64", "128", "256", "512", \
-                                        "1K", "2K", "4K", "8K", "16K", "32K", "64K", "128K", "256K", "512K", \
-                                        "1M", "2M", "4M", "8M", "16M", "32M", "64M", "128M", "256M", "512M", \
-                                        "1G", "2G"):
-            raise Warning("Unknown alignment value '%s'" % self.__Token, self.FileName, self.CurrentLineNumber)
-        Obj.FvAlignment = self.__Token
-        return True
-    
-    ## __GetFvBaseAddress() method
-    #
-    #   Get BaseAddress for FV
-    #
-    #   @param  self        The object pointer
-    #   @param  Obj         for whom FvBaseAddress is got
-    #   @retval True        Successfully find a FvBaseAddress statement
-    #   @retval False       Not able to find a FvBaseAddress statement
-    #
-    def __GetFvBaseAddress(self, Obj):
-
-        if not self.__IsKeyword("FvBaseAddress"):
-            return False
-
-        if not self.__IsToken( "="):
-            raise Warning("expected '='", self.FileName, self.CurrentLineNumber)
-
-        if not self.__GetNextToken():
-            raise Warning("expected FV base address value", self.FileName, self.CurrentLineNumber)
-
-        IsValidBaseAddrValue = re.compile('^0[x|X][0-9a-fA-F]+')
-
-        if not IsValidBaseAddrValue.match(self.__Token.upper()):
-            raise Warning("Unknown FV base address value '%s'" % self.__Token, self.FileName, self.CurrentLineNumber)
-        Obj.FvBaseAddress = self.__Token
-        return True  
-      
-    ## __GetFvForceRebase() method
-    #
-    #   Get FvForceRebase for FV
-    #
-    #   @param  self        The object pointer
-    #   @param  Obj         for whom FvForceRebase is got
-    #   @retval True        Successfully find a FvForceRebase statement
-    #   @retval False       Not able to find a FvForceRebase statement
-    #
-    def __GetFvForceRebase(self, Obj):
-
-        if not self.__IsKeyword("FvForceRebase"):
-            return False
-
-        if not self.__IsToken( "="):
-            raise Warning("expected '='", self.FileName, self.CurrentLineNumber)
-
-        if not self.__GetNextToken():
-            raise Warning("expected FvForceRebase value", self.FileName, self.CurrentLineNumber)
-
-        if self.__Token.upper() not in ["TRUE", "FALSE", "0", "0X0", "0X00", "1", "0X1", "0X01"]:
-            raise Warning("Unknown FvForceRebase value '%s'" % self.__Token, self.FileName, self.CurrentLineNumber)
-        
-        if self.__Token.upper() in ["TRUE", "1", "0X1", "0X01"]:
-            Obj.FvForceRebase = True
-        elif self.__Token.upper() in ["FALSE", "0", "0X0", "0X00"]:
-            Obj.FvForceRebase = False
-        else:
-            Obj.FvForceRebase = None
-           
-        return True
-
-
-    ## __GetFvAttributes() method
-    #
-    #   Get attributes for FV
-    #
-    #   @param  self        The object pointer
-    #   @param  Obj         for whom attribute is got
-    #   @retval None
-    #
-    def __GetFvAttributes(self, FvObj):
-        IsWordToken = False
-        while self.__GetNextWord():
-            IsWordToken = True
-            name = self.__Token
-            if name not in ("ERASE_POLARITY", "MEMORY_MAPPED", \
-                           "STICKY_WRITE", "LOCK_CAP", "LOCK_STATUS", "WRITE_ENABLED_CAP", \
-                           "WRITE_DISABLED_CAP", "WRITE_STATUS", "READ_ENABLED_CAP", \
-                           "READ_DISABLED_CAP", "READ_STATUS", "READ_LOCK_CAP", \
-                           "READ_LOCK_STATUS", "WRITE_LOCK_CAP", "WRITE_LOCK_STATUS", \
-                           "WRITE_POLICY_RELIABLE", "WEAK_ALIGNMENT"):
-                self.__UndoToken()
-                return False
-
-            if not self.__IsToken( "="):
-                raise Warning("expected '='", self.FileName, self.CurrentLineNumber)
-
-            if not self.__GetNextToken() or self.__Token.upper() not in ("TRUE", "FALSE", "1", "0"):
-                raise Warning("expected TRUE/FALSE (1/0)", self.FileName, self.CurrentLineNumber)
-
-            FvObj.FvAttributeDict[name] = self.__Token
-
-        return IsWordToken
-    
-    ## __GetFvNameGuid() method
-    #
-    #   Get FV GUID for FV
-    #
-    #   @param  self        The object pointer
-    #   @param  Obj         for whom GUID is got
-    #   @retval None
-    #
-    def __GetFvNameGuid(self, FvObj):
-
-        if not self.__IsKeyword( "FvNameGuid"):
-            return False
-
-        if not self.__IsToken( "="):
-            raise Warning("expected '='", self.FileName, self.CurrentLineNumber)
-
-        if not self.__GetNextGuid():
-            raise Warning("expected FV GUID value", self.FileName, self.CurrentLineNumber)
-
-        FvObj.FvNameGuid = self.__Token
-
-        return True
-<<<<<<< HEAD
-=======
-
-    def __GetFvNameString(self, FvObj):
-
-        if not self.__IsKeyword( "FvNameString"):
-            return False
-
-        if not self.__IsToken( "="):
-            raise Warning("expected '='", self.FileName, self.CurrentLineNumber)
-
-        if not self.__GetNextToken() or self.__Token not in ('TRUE', 'FALSE'):
-            raise Warning("expected TRUE or FALSE for FvNameString", self.FileName, self.CurrentLineNumber)
-
-        FvObj.FvNameString = self.__Token
-
-        return True
->>>>>>> c2a892d7
-
-    def __GetFvExtEntryStatement(self, FvObj):
-
-        if not self.__IsKeyword( "FV_EXT_ENTRY"):
-            return False
-
-        if not self.__IsKeyword ("TYPE"):
-            raise Warning("expected 'TYPE'", self.FileName, self.CurrentLineNumber)
-            
-        if not self.__IsToken( "="):
-            raise Warning("expected '='", self.FileName, self.CurrentLineNumber)
-
-        if not self.__GetNextHexNumber() and not self.__GetNextDecimalNumber():
-            raise Warning("expected Hex FV extension entry type value At Line ", self.FileName, self.CurrentLineNumber)
-
-        FvObj.FvExtEntryTypeValue += [self.__Token]
-
-        if not self.__IsToken( "{"):
-            raise Warning("expected '{'", self.FileName, self.CurrentLineNumber)
-
-        if not self.__IsKeyword ("FILE") and not self.__IsKeyword ("DATA"):
-            raise Warning("expected 'FILE' or 'DATA'", self.FileName, self.CurrentLineNumber)
-
-        FvObj.FvExtEntryType += [self.__Token]
-
-        if self.__Token == 'DATA':
-
-            if not self.__IsToken( "="):
-                raise Warning("expected '='", self.FileName, self.CurrentLineNumber)
-                
-            if not self.__IsToken( "{"):
-                raise Warning("expected '{'", self.FileName, self.CurrentLineNumber)
-
-            if not self.__GetNextHexNumber():
-                raise Warning("expected Hex byte", self.FileName, self.CurrentLineNumber)
-
-            if len(self.__Token) > 4:
-                raise Warning("Hex byte(must be 2 digits) too long", self.FileName, self.CurrentLineNumber)
-
-            DataString = self.__Token
-            DataString += ","
-
-            while self.__IsToken(","):
-                if not self.__GetNextHexNumber():
-                    raise Warning("Invalid Hex number", self.FileName, self.CurrentLineNumber)
-                if len(self.__Token) > 4:
-                    raise Warning("Hex byte(must be 2 digits) too long", self.FileName, self.CurrentLineNumber)
-                DataString += self.__Token
-                DataString += ","
-
-            if not self.__IsToken( "}"):
-                raise Warning("expected '}'", self.FileName, self.CurrentLineNumber)
-
-            if not self.__IsToken( "}"):
-                raise Warning("expected '}'", self.FileName, self.CurrentLineNumber)
-
-            DataString = DataString.rstrip(",")
-            FvObj.FvExtEntryData += [DataString]
-
-        if self.__Token == 'FILE':
-        
-            if not self.__IsToken( "="):
-                raise Warning("expected '='", self.FileName, self.CurrentLineNumber)
-                
-            if not self.__GetNextToken():
-                raise Warning("expected FV Extension Entry file path At Line ", self.FileName, self.CurrentLineNumber)
-                
-            FvObj.FvExtEntryData += [self.__Token]
-
-            if not self.__IsToken( "}"):
-                raise Warning("expected '}'", self.FileName, self.CurrentLineNumber)
-
-        return True
-
-    ## __GetAprioriSection() method
-    #
-    #   Get token statements
-    #
-    #   @param  self        The object pointer
-    #   @param  FvObj       for whom apriori is got
-    #   @param  MacroDict   dictionary used to replace macro
-    #   @retval True        Successfully find apriori statement
-    #   @retval False       Not able to find apriori statement
-    #
-    def __GetAprioriSection(self, FvObj, MacroDict = {}):
-
-        if not self.__IsKeyword( "APRIORI"):
-            return False
-
-        if not self.__IsKeyword("PEI") and not self.__IsKeyword("DXE"):
-            raise Warning("expected Apriori file type", self.FileName, self.CurrentLineNumber)
-        AprType = self.__Token
-
-        if not self.__IsToken( "{"):
-            raise Warning("expected '{'", self.FileName, self.CurrentLineNumber)
-
-        AprSectionObj = AprioriSection.AprioriSection()
-        AprSectionObj.AprioriType = AprType
-
-        self.__GetDefineStatements(AprSectionObj)
-        MacroDict.update(AprSectionObj.DefineVarDict)
-
-        while True:
-            IsInf = self.__GetInfStatement( AprSectionObj, MacroDict = MacroDict)
-            IsFile = self.__GetFileStatement( AprSectionObj)
-            if not IsInf and not IsFile:
-                break
-
-        if not self.__IsToken( "}"):
-            raise Warning("expected '}'", self.FileName, self.CurrentLineNumber)
-
-        FvObj.AprioriSectionList.append(AprSectionObj)
-        return True
-
-    def __ParseInfStatement(self):
-        if not self.__IsKeyword("INF"):
-            return None
-
-        ffsInf = FfsInfStatement.FfsInfStatement()
-        self.__GetInfOptions(ffsInf)
-
-        if not self.__GetNextToken():
-            raise Warning("expected INF file path", self.FileName, self.CurrentLineNumber)
-        ffsInf.InfFileName = self.__Token
-
-        ffsInf.CurrentLineNum = self.CurrentLineNumber
-        ffsInf.CurrentLineContent = self.__CurrentLine()
-
-        #Replace $(SAPCE) with real space
-        ffsInf.InfFileName = ffsInf.InfFileName.replace('$(SPACE)', ' ')
-
-        if ffsInf.InfFileName.replace('$(WORKSPACE)', '').find('$') == -1:
-            #do case sensitive check for file path
-            ErrorCode, ErrorInfo = PathClass(NormPath(ffsInf.InfFileName), GenFdsGlobalVariable.WorkSpaceDir).Validate()
-            if ErrorCode != 0:
-                EdkLogger.error("GenFds", ErrorCode, ExtraData=ErrorInfo)
-
-        if not ffsInf.InfFileName in self.Profile.InfList:
-            self.Profile.InfList.append(ffsInf.InfFileName)
-            FileLineTuple = GetRealFileLine(self.FileName, self.CurrentLineNumber)
-            self.Profile.InfFileLineList.append(FileLineTuple)
-
-        if self.__IsToken('|'):
-            if self.__IsKeyword('RELOCS_STRIPPED'):
-                ffsInf.KeepReloc = False
-            elif self.__IsKeyword('RELOCS_RETAINED'):
-                ffsInf.KeepReloc = True
-            else:
-                raise Warning("Unknown reloc strip flag '%s'" % self.__Token, self.FileName, self.CurrentLineNumber)
-        return ffsInf
-
-    ## __GetInfStatement() method
-    #
-    #   Get INF statements
-    #
-    #   @param  self        The object pointer
-    #   @param  Obj         for whom inf statement is got
-    #   @param  MacroDict   dictionary used to replace macro
-    #   @retval True        Successfully find inf statement
-    #   @retval False       Not able to find inf statement
-    #
-    def __GetInfStatement(self, Obj, ForCapsule=False, MacroDict={}):
-        ffsInf = self.__ParseInfStatement()
-        if not ffsInf:
-            return False
-
-        if ForCapsule:
-            capsuleFfs = CapsuleData.CapsuleFfs()
-            capsuleFfs.Ffs = ffsInf
-            Obj.CapsuleDataList.append(capsuleFfs)
-        else:
-            Obj.FfsList.append(ffsInf)
-        return True
-
-    ## __GetInfOptions() method
-    #
-    #   Get options for INF
-    #
-    #   @param  self        The object pointer
-    #   @param  FfsInfObj   for whom option is got
-    #
-    def __GetInfOptions(self, FfsInfObj):
-        if self.__IsKeyword("FILE_GUID"):
-            if not self.__IsToken("="):
-                raise Warning("expected '='", self.FileName, self.CurrentLineNumber)
-            if not self.__GetNextGuid():
-                raise Warning("expected GUID value", self.FileName, self.CurrentLineNumber)
-            FfsInfObj.OverrideGuid = self.__Token
-
-        if self.__IsKeyword( "RuleOverride"):
-            if not self.__IsToken( "="):
-                raise Warning("expected '='", self.FileName, self.CurrentLineNumber)
-            if not self.__GetNextToken():
-                raise Warning("expected Rule name", self.FileName, self.CurrentLineNumber)
-            FfsInfObj.Rule = self.__Token
-
-        if self.__IsKeyword( "VERSION"):
-            if not self.__IsToken( "="):
-                raise Warning("expected '='", self.FileName, self.CurrentLineNumber)
-            if not self.__GetNextToken():
-                raise Warning("expected Version", self.FileName, self.CurrentLineNumber)
-
-            if self.__GetStringData():
-                FfsInfObj.Version = self.__Token
-
-        if self.__IsKeyword( "UI"):
-            if not self.__IsToken( "="):
-                raise Warning("expected '='", self.FileName, self.CurrentLineNumber)
-            if not self.__GetNextToken():
-                raise Warning("expected UI name", self.FileName, self.CurrentLineNumber)
-
-            if self.__GetStringData():
-                FfsInfObj.Ui = self.__Token
-
-        if self.__IsKeyword( "USE"):
-            if not self.__IsToken( "="):
-                raise Warning("expected '='", self.FileName, self.CurrentLineNumber)
-            if not self.__GetNextToken():
-                raise Warning("expected ARCH name", self.FileName, self.CurrentLineNumber)
-            FfsInfObj.UseArch = self.__Token
-
-                
-        if self.__GetNextToken():
-            p = re.compile(r'([a-zA-Z0-9\-]+|\$\(TARGET\)|\*)_([a-zA-Z0-9\-]+|\$\(TOOL_CHAIN_TAG\)|\*)_([a-zA-Z0-9\-]+|\$\(ARCH\))')
-            if p.match(self.__Token) and p.match(self.__Token).span()[1] == len(self.__Token):
-                FfsInfObj.KeyStringList.append(self.__Token)
-                if not self.__IsToken(","):
-                    return
-            else:
-                self.__UndoToken()
-                return
-
-            while self.__GetNextToken():
-                if not p.match(self.__Token):
-                    raise Warning("expected KeyString \"Target_Tag_Arch\"", self.FileName, self.CurrentLineNumber)
-                FfsInfObj.KeyStringList.append(self.__Token)
-
-                if not self.__IsToken(","):
-                    break
-
-    ## __GetFileStatement() method
-    #
-    #   Get FILE statements
-    #
-    #   @param  self        The object pointer
-    #   @param  Obj         for whom FILE statement is got
-    #   @param  MacroDict   dictionary used to replace macro
-    #   @retval True        Successfully find FILE statement
-    #   @retval False       Not able to find FILE statement
-    #
-    def __GetFileStatement(self, Obj, ForCapsule = False, MacroDict = {}):
-
-        if not self.__IsKeyword( "FILE"):
-            return False
-
-        if not self.__GetNextWord():
-            raise Warning("expected FFS type", self.FileName, self.CurrentLineNumber)
-
-        if ForCapsule and self.__Token == 'DATA':
-            self.__UndoToken()
-            self.__UndoToken()
-            return False
-        
-        FfsFileObj = FfsFileStatement.FileStatement()
-        FfsFileObj.FvFileType = self.__Token
-
-        if not self.__IsToken( "="):
-            raise Warning("expected '='", self.FileName, self.CurrentLineNumber)
-
-        if not self.__GetNextGuid():
-            if not self.__GetNextWord():
-                raise Warning("expected File GUID", self.FileName, self.CurrentLineNumber)
-            if self.__Token == 'PCD':
-                if not self.__IsToken( "("):
-                    raise Warning("expected '('", self.FileName, self.CurrentLineNumber)
-                PcdPair = self.__GetNextPcdName()
-                if not self.__IsToken( ")"):
-                    raise Warning("expected ')'", self.FileName, self.CurrentLineNumber)
-                self.__Token = 'PCD('+PcdPair[1]+'.'+PcdPair[0]+')'
-                
-        FfsFileObj.NameGuid = self.__Token
-        
-        self.__GetFilePart( FfsFileObj, MacroDict.copy())
-
-        if ForCapsule:
-            capsuleFfs = CapsuleData.CapsuleFfs()
-            capsuleFfs.Ffs = FfsFileObj
-            Obj.CapsuleDataList.append(capsuleFfs)
-        else:
-            Obj.FfsList.append(FfsFileObj)
-
-        return True
-
-    ## __FileCouldHaveRelocFlag() method
-    #
-    #   Check whether reloc strip flag can be set for a file type.
-    #
-    #   @param  self        The object pointer
-    #   @param  FileType    The file type to check with
-    #   @retval True        This type could have relocation strip flag
-    #   @retval False       No way to have it
-    #
-
-    def __FileCouldHaveRelocFlag (self, FileType):
-        if FileType in ('SEC', 'PEI_CORE', 'PEIM', 'PEI_DXE_COMBO'):
-            return True
-        else:
-            return False
-
-    ## __SectionCouldHaveRelocFlag() method
-    #
-    #   Check whether reloc strip flag can be set for a section type.
-    #
-    #   @param  self        The object pointer
-    #   @param  SectionType The section type to check with
-    #   @retval True        This type could have relocation strip flag
-    #   @retval False       No way to have it
-    #
-
-    def __SectionCouldHaveRelocFlag (self, SectionType):
-        if SectionType in ('TE', 'PE32'):
-            return True
-        else:
-            return False
-
-    ## __GetFilePart() method
-    #
-    #   Get components for FILE statement
-    #
-    #   @param  self        The object pointer
-    #   @param  FfsFileObj   for whom component is got
-    #   @param  MacroDict   dictionary used to replace macro
-    #
-    def __GetFilePart(self, FfsFileObj, MacroDict = {}):
-
-        self.__GetFileOpts( FfsFileObj)
-
-        if not self.__IsToken("{"):
-            if self.__IsKeyword('RELOCS_STRIPPED') or self.__IsKeyword('RELOCS_RETAINED'):
-                if self.__FileCouldHaveRelocFlag(FfsFileObj.FvFileType):
-                    if self.__Token == 'RELOCS_STRIPPED':
-                        FfsFileObj.KeepReloc = False
-                    else:
-                        FfsFileObj.KeepReloc = True
-                else:
-                    raise Warning("File type %s could not have reloc strip flag%d" % (FfsFileObj.FvFileType, self.CurrentLineNumber), self.FileName, self.CurrentLineNumber)
-
-            if not self.__IsToken("{"):
-                raise Warning("expected '{'", self.FileName, self.CurrentLineNumber)
-
-        if not self.__GetNextToken():
-            raise Warning("expected File name or section data", self.FileName, self.CurrentLineNumber)
-
-        if self.__Token == "FV":
-            if not self.__IsToken( "="):
-                raise Warning("expected '='", self.FileName, self.CurrentLineNumber)
-            if not self.__GetNextToken():
-                raise Warning("expected FV name", self.FileName, self.CurrentLineNumber)
-            FfsFileObj.FvName = self.__Token
-
-        elif self.__Token == "FD":
-            if not self.__IsToken( "="):
-                raise Warning("expected '='", self.FileName, self.CurrentLineNumber)
-            if not self.__GetNextToken():
-                raise Warning("expected FD name", self.FileName, self.CurrentLineNumber)
-            FfsFileObj.FdName = self.__Token
-
-        elif self.__Token in ("DEFINE", "APRIORI", "SECTION"):
-            self.__UndoToken()
-            self.__GetSectionData( FfsFileObj, MacroDict)
-        else:
-            FfsFileObj.CurrentLineNum = self.CurrentLineNumber
-            FfsFileObj.CurrentLineContent = self.__CurrentLine()
-            FfsFileObj.FileName = self.__Token.replace('$(SPACE)', ' ')
-            self.__VerifyFile(FfsFileObj.FileName)
-
-        if not self.__IsToken( "}"):
-            raise Warning("expected '}'", self.FileName, self.CurrentLineNumber)
-
-    ## __GetFileOpts() method
-    #
-    #   Get options for FILE statement
-    #
-    #   @param  self        The object pointer
-    #   @param  FfsFileObj   for whom options is got
-    #
-    def __GetFileOpts(self, FfsFileObj):
-
-        if self.__GetNextToken():
-            Pattern = re.compile(r'([a-zA-Z0-9\-]+|\$\(TARGET\)|\*)_([a-zA-Z0-9\-]+|\$\(TOOL_CHAIN_TAG\)|\*)_([a-zA-Z0-9\-]+|\$\(ARCH\)|\*)')
-            if Pattern.match(self.__Token):
-                FfsFileObj.KeyStringList.append(self.__Token)
-                if self.__IsToken(","):
-                    while self.__GetNextToken():
-                        if not Pattern.match(self.__Token):
-                            raise Warning("expected KeyString \"Target_Tag_Arch\"", self.FileName, self.CurrentLineNumber)
-                        FfsFileObj.KeyStringList.append(self.__Token)
-
-                        if not self.__IsToken(","):
-                            break
-
-            else:
-                self.__UndoToken()
-
-        if self.__IsKeyword( "FIXED", True):
-            FfsFileObj.Fixed = True
-
-        if self.__IsKeyword( "CHECKSUM", True):
-            FfsFileObj.CheckSum = True
-
-        if self.__GetAlignment():
-            if self.__Token not in ("Auto", "8", "16", "32", "64", "128", "512", "1K", "4K", "32K" ,"64K"):
-                raise Warning("Incorrect alignment '%s'" % self.__Token, self.FileName, self.CurrentLineNumber)
-            #For FFS, Auto is default option same to ""
-            if not self.__Token == "Auto":
-                FfsFileObj.Alignment = self.__Token
-
-    ## __GetAlignment() method
-    #
-    #   Return the alignment value
-    #
-    #   @param  self        The object pointer
-    #   @retval True        Successfully find alignment
-    #   @retval False       Not able to find alignment
-    #
-    def __GetAlignment(self):
-        if self.__IsKeyword( "Align", True):
-            if not self.__IsToken( "="):
-                raise Warning("expected '='", self.FileName, self.CurrentLineNumber)
-
-            if not self.__GetNextToken():
-                raise Warning("expected alignment value", self.FileName, self.CurrentLineNumber)
-            return True
-
-        return False
-
-    ## __GetFilePart() method
-    #
-    #   Get section data for FILE statement
-    #
-    #   @param  self        The object pointer
-    #   @param  FfsFileObj   for whom section is got
-    #   @param  MacroDict   dictionary used to replace macro
-    #
-    def __GetSectionData(self, FfsFileObj, MacroDict = {}):
-        Dict = {}
-        Dict.update(MacroDict)
-
-        self.__GetDefineStatements(FfsFileObj)
-
-        Dict.update(FfsFileObj.DefineVarDict)
-        self.__GetAprioriSection(FfsFileObj, Dict.copy())
-        self.__GetAprioriSection(FfsFileObj, Dict.copy())
-
-        while True:
-            IsLeafSection = self.__GetLeafSection(FfsFileObj, Dict)
-            IsEncapSection = self.__GetEncapsulationSec(FfsFileObj)
-            if not IsLeafSection and not IsEncapSection:
-                break
-
-    ## __GetLeafSection() method
-    #
-    #   Get leaf section for Obj
-    #
-    #   @param  self        The object pointer
-    #   @param  Obj         for whom leaf section is got
-    #   @param  MacroDict   dictionary used to replace macro
-    #   @retval True        Successfully find section statement
-    #   @retval False       Not able to find section statement
-    #
-    def __GetLeafSection(self, Obj, MacroDict = {}):
-
-        OldPos = self.GetFileBufferPos()
-
-        if not self.__IsKeyword( "SECTION"):
-            if len(Obj.SectionList) == 0:
-                raise Warning("expected SECTION", self.FileName, self.CurrentLineNumber)
-            else:
-                return False
-
-        AlignValue = None
-        if self.__GetAlignment():
-            if self.__Token not in ("Auto", "8", "16", "32", "64", "128", "512", "1K", "4K", "32K" ,"64K"):
-                raise Warning("Incorrect alignment '%s'" % self.__Token, self.FileName, self.CurrentLineNumber)
-            AlignValue = self.__Token
-
-        BuildNum = None
-        if self.__IsKeyword( "BUILD_NUM"):
-            if not self.__IsToken( "="):
-                raise Warning("expected '='", self.FileName, self.CurrentLineNumber)
-
-            if not self.__GetNextToken():
-                raise Warning("expected Build number value", self.FileName, self.CurrentLineNumber)
-
-            BuildNum = self.__Token
-
-        if self.__IsKeyword( "VERSION"):
-            if AlignValue == 'Auto':
-                raise Warning("Auto alignment can only be used in PE32 or TE section ", self.FileName, self.CurrentLineNumber)
-            if not self.__IsToken( "="):
-                raise Warning("expected '='", self.FileName, self.CurrentLineNumber)
-            if not self.__GetNextToken():
-                raise Warning("expected version", self.FileName, self.CurrentLineNumber)
-            VerSectionObj = VerSection.VerSection()
-            VerSectionObj.Alignment = AlignValue
-            VerSectionObj.BuildNum = BuildNum
-            if self.__GetStringData():
-                VerSectionObj.StringData = self.__Token
-            else:
-                VerSectionObj.FileName = self.__Token
-            Obj.SectionList.append(VerSectionObj)
-            
-        elif self.__IsKeyword( "UI"):
-            if AlignValue == 'Auto':
-                raise Warning("Auto alignment can only be used in PE32 or TE section ", self.FileName, self.CurrentLineNumber)
-            if not self.__IsToken( "="):
-                raise Warning("expected '='", self.FileName, self.CurrentLineNumber)
-            if not self.__GetNextToken():
-                raise Warning("expected UI", self.FileName, self.CurrentLineNumber)
-            UiSectionObj = UiSection.UiSection()
-            UiSectionObj.Alignment = AlignValue
-            if self.__GetStringData():
-                UiSectionObj.StringData = self.__Token
-            else:
-                UiSectionObj.FileName = self.__Token
-            Obj.SectionList.append(UiSectionObj)
-
-        elif self.__IsKeyword( "FV_IMAGE"):
-            if AlignValue == 'Auto':
-                raise Warning("Auto alignment can only be used in PE32 or TE section ", self.FileName, self.CurrentLineNumber)
-            if not self.__IsToken( "="):
-                raise Warning("expected '='", self.FileName, self.CurrentLineNumber)
-            if not self.__GetNextToken():
-                raise Warning("expected FV name or FV file path", self.FileName, self.CurrentLineNumber)
-
-            FvName = self.__Token
-            FvObj = None
-
-            if self.__IsToken( "{"):
-                FvObj = Fv.FV()
-                FvObj.UiFvName = FvName.upper()
-                self.__GetDefineStatements(FvObj)
-                MacroDict.update(FvObj.DefineVarDict)
-                self.__GetBlockStatement(FvObj)
-                self.__GetSetStatements(FvObj)
-                self.__GetFvAlignment(FvObj)
-                self.__GetFvAttributes(FvObj)
-                self.__GetAprioriSection(FvObj, MacroDict.copy())
-                self.__GetAprioriSection(FvObj, MacroDict.copy())
-
-                while True:
-                    IsInf = self.__GetInfStatement(FvObj, MacroDict.copy())
-                    IsFile = self.__GetFileStatement(FvObj, MacroDict.copy())
-                    if not IsInf and not IsFile:
-                        break
-
-                if not self.__IsToken( "}"):
-                    raise Warning("expected '}'", self.FileName, self.CurrentLineNumber)
-
-            FvImageSectionObj = FvImageSection.FvImageSection()
-            FvImageSectionObj.Alignment = AlignValue
-            if FvObj != None:
-                FvImageSectionObj.Fv = FvObj
-                FvImageSectionObj.FvName = None
-            else:
-                FvImageSectionObj.FvName = FvName.upper()
-                FvImageSectionObj.FvFileName = FvName
-
-            Obj.SectionList.append(FvImageSectionObj)
-
-        elif self.__IsKeyword("PEI_DEPEX_EXP") or self.__IsKeyword("DXE_DEPEX_EXP") or self.__IsKeyword("SMM_DEPEX_EXP"):
-            if AlignValue == 'Auto':
-                raise Warning("Auto alignment can only be used in PE32 or TE section ", self.FileName, self.CurrentLineNumber)
-            DepexSectionObj = DepexSection.DepexSection()
-            DepexSectionObj.Alignment = AlignValue
-            DepexSectionObj.DepexType = self.__Token
-
-            if not self.__IsToken( "="):
-                raise Warning("expected '='", self.FileName, self.CurrentLineNumber)
-            if not self.__IsToken( "{"):
-                raise Warning("expected '{'", self.FileName, self.CurrentLineNumber)
-            if not self.__SkipToToken( "}"):
-                raise Warning("expected Depex expression ending '}'", self.FileName, self.CurrentLineNumber)
-
-            DepexSectionObj.Expression = self.__SkippedChars.rstrip('}')
-            Obj.SectionList.append(DepexSectionObj)
-
-        else:
-            if not self.__GetNextWord():
-                raise Warning("expected section type", self.FileName, self.CurrentLineNumber)
-
-            # Encapsulation section appear, UndoToken and return
-            if self.__Token == "COMPRESS" or self.__Token == "GUIDED":
-                self.SetFileBufferPos(OldPos)
-                return False
-
-            if self.__Token not in ("COMPAT16", "PE32", "PIC", "TE", "FV_IMAGE", "RAW", "DXE_DEPEX",\
-                               "UI", "VERSION", "PEI_DEPEX", "SUBTYPE_GUID", "SMM_DEPEX"):
-                raise Warning("Unknown section type '%s'" % self.__Token, self.FileName, self.CurrentLineNumber)
-            if AlignValue == 'Auto'and (not self.__Token == 'PE32') and (not self.__Token == 'TE'):
-                raise Warning("Auto alignment can only be used in PE32 or TE section ", self.FileName, self.CurrentLineNumber)
-
-            # DataSection
-            DataSectionObj = DataSection.DataSection()
-            DataSectionObj.Alignment = AlignValue
-            DataSectionObj.SecType = self.__Token
-
-            if self.__IsKeyword('RELOCS_STRIPPED') or self.__IsKeyword('RELOCS_RETAINED'):
-                if self.__FileCouldHaveRelocFlag(Obj.FvFileType) and self.__SectionCouldHaveRelocFlag(DataSectionObj.SecType):
-                    if self.__Token == 'RELOCS_STRIPPED':
-                        DataSectionObj.KeepReloc = False
-                    else:
-                        DataSectionObj.KeepReloc = True
-                else:
-                    raise Warning("File type %s, section type %s, could not have reloc strip flag%d" % (Obj.FvFileType, DataSectionObj.SecType, self.CurrentLineNumber), self.FileName, self.CurrentLineNumber)
-
-            if self.__IsToken("="):
-                if not self.__GetNextToken():
-                    raise Warning("expected section file path", self.FileName, self.CurrentLineNumber)
-                DataSectionObj.SectFileName = self.__Token
-                self.__VerifyFile(DataSectionObj.SectFileName)
-            else:
-                if not self.__GetCglSection(DataSectionObj):
-                    return False
-
-            Obj.SectionList.append(DataSectionObj)
-
-        return True
-
-    ## __VerifyFile
-    #
-    #    Check if file exists or not:
-    #      If current phase if GenFds, the file must exist;
-    #      If current phase is AutoGen and the file is not in $(OUTPUT_DIRECTORY), the file must exist
-    #    @param FileName: File path to be verified.
-    #
-    def __VerifyFile(self, FileName):
-        if FileName.replace('$(WORKSPACE)', '').find('$') != -1:
-            return
-        if not GlobalData.gAutoGenPhase or not self.__GetMacroValue("OUTPUT_DIRECTORY") in FileName:
-            ErrorCode, ErrorInfo = PathClass(NormPath(FileName), GenFdsGlobalVariable.WorkSpaceDir).Validate()
-            if ErrorCode != 0:
-                EdkLogger.error("GenFds", ErrorCode, ExtraData=ErrorInfo)
-
-    ## __GetCglSection() method
-    #
-    #   Get compressed or GUIDed section for Obj
-    #
-    #   @param  self        The object pointer
-    #   @param  Obj         for whom leaf section is got
-    #   @param  AlignValue  alignment value for complex section
-    #   @retval True        Successfully find section statement
-    #   @retval False       Not able to find section statement
-    #
-    def __GetCglSection(self, Obj, AlignValue = None):
-
-        if self.__IsKeyword( "COMPRESS"):
-            type = "PI_STD"
-            if self.__IsKeyword("PI_STD") or self.__IsKeyword("PI_NONE"):
-                type = self.__Token
-
-            if not self.__IsToken("{"):
-                raise Warning("expected '{'", self.FileName, self.CurrentLineNumber)
-
-            CompressSectionObj = CompressSection.CompressSection()
-            CompressSectionObj.Alignment = AlignValue
-            CompressSectionObj.CompType = type
-            # Recursive sections...
-            while True:
-                IsLeafSection = self.__GetLeafSection(CompressSectionObj)
-                IsEncapSection = self.__GetEncapsulationSec(CompressSectionObj)
-                if not IsLeafSection and not IsEncapSection:
-                    break
-
-
-            if not self.__IsToken( "}"):
-                raise Warning("expected '}'", self.FileName, self.CurrentLineNumber)
-            Obj.SectionList.append(CompressSectionObj)
-
-#            else:
-#               raise Warning("Compress type not known")
-
-            return True
-
-        elif self.__IsKeyword( "GUIDED"):
-            GuidValue = None
-            if self.__GetNextGuid():
-                GuidValue = self.__Token
-
-            AttribDict = self.__GetGuidAttrib()
-            if not self.__IsToken("{"):
-                raise Warning("expected '{'", self.FileName, self.CurrentLineNumber)
-            GuidSectionObj = GuidSection.GuidSection()
-            GuidSectionObj.Alignment = AlignValue
-            GuidSectionObj.NameGuid = GuidValue
-            GuidSectionObj.SectionType = "GUIDED"
-            GuidSectionObj.ProcessRequired = AttribDict["PROCESSING_REQUIRED"]
-            GuidSectionObj.AuthStatusValid = AttribDict["AUTH_STATUS_VALID"]
-            GuidSectionObj.ExtraHeaderSize = AttribDict["EXTRA_HEADER_SIZE"]
-            # Recursive sections...
-            while True:
-                IsLeafSection = self.__GetLeafSection(GuidSectionObj)
-                IsEncapSection = self.__GetEncapsulationSec(GuidSectionObj)
-                if not IsLeafSection and not IsEncapSection:
-                    break
-
-            if not self.__IsToken( "}"):
-                raise Warning("expected '}'", self.FileName, self.CurrentLineNumber)
-            Obj.SectionList.append(GuidSectionObj)
-
-            return True
-
-        return False
-
-    ## __GetGuidAttri() method
-    #
-    #   Get attributes for GUID section
-    #
-    #   @param  self        The object pointer
-    #   @retval AttribDict  Dictionary of key-value pair of section attributes
-    #
-    def __GetGuidAttrib(self):
-
-        AttribDict = {}
-        AttribDict["PROCESSING_REQUIRED"] = "NONE"
-        AttribDict["AUTH_STATUS_VALID"] = "NONE"
-        AttribDict["EXTRA_HEADER_SIZE"] = -1
-        while self.__IsKeyword("PROCESSING_REQUIRED") or self.__IsKeyword("AUTH_STATUS_VALID") \
-            or self.__IsKeyword("EXTRA_HEADER_SIZE"):
-            AttribKey = self.__Token
-
-            if not self.__IsToken("="):
-                raise Warning("expected '='", self.FileName, self.CurrentLineNumber)
-
-            if not self.__GetNextToken():
-                raise Warning("expected TRUE(1)/FALSE(0)/Number", self.FileName, self.CurrentLineNumber)
-            elif AttribKey == "EXTRA_HEADER_SIZE":
-                Base = 10
-                if self.__Token[0:2].upper() == "0X":
-                    Base = 16
-                try:
-                    AttribDict[AttribKey] = int(self.__Token, Base)
-                    continue
-                except ValueError:
-                    raise Warning("expected Number", self.FileName, self.CurrentLineNumber)
-            elif self.__Token.upper() not in ("TRUE", "FALSE", "1", "0"):
-                raise Warning("expected TRUE/FALSE (1/0)", self.FileName, self.CurrentLineNumber)
-            AttribDict[AttribKey] = self.__Token
-
-        return AttribDict
-
-    ## __GetEncapsulationSec() method
-    #
-    #   Get encapsulation section for FILE
-    #
-    #   @param  self        The object pointer
-    #   @param  FfsFile     for whom section is got
-    #   @retval True        Successfully find section statement
-    #   @retval False       Not able to find section statement
-    #
-    def __GetEncapsulationSec(self, FfsFileObj):
-
-        OldPos = self.GetFileBufferPos()
-        if not self.__IsKeyword( "SECTION"):
-            if len(FfsFileObj.SectionList) == 0:
-                raise Warning("expected SECTION", self.FileName, self.CurrentLineNumber)
-            else:
-                return False
-
-        AlignValue = None
-        if self.__GetAlignment():
-            if self.__Token not in ("8", "16", "32", "64", "128", "512", "1K", "4K", "32K" ,"64K"):
-                raise Warning("Incorrect alignment '%s'" % self.__Token, self.FileName, self.CurrentLineNumber)
-            AlignValue = self.__Token
-
-        if not self.__GetCglSection(FfsFileObj, AlignValue):
-            self.SetFileBufferPos(OldPos)
-            return False
-        else:
-            return True
-
-    def __GetFmp(self):
-        if not self.__GetNextToken():
-            return False
-        S = self.__Token.upper()
-        if not S.startswith("[FMPPAYLOAD."):
-            if not S.startswith("[CAPSULE.") and not S.startswith("[VTF.") and not S.startswith("[RULE.") and not S.startswith("[OPTIONROM."):
-                raise Warning("Unknown section or section appear sequence error (The correct sequence should be [FD.], [FV.], [FmpPayload.], [Capsule.], [VTF.], [Rule.], [OptionRom.])", self.FileName, self.CurrentLineNumber)
-            self.__UndoToken()
-            return False
-
-        self.__UndoToken()
-        self.__SkipToToken("[FMPPAYLOAD.", True)
-        FmpUiName = self.__GetUiName().upper()
-        if FmpUiName in self.Profile.FmpPayloadDict:
-            raise Warning("Duplicated FMP UI name found: %s" % FmpUiName, self.FileName, self.CurrentLineNumber)
-
-        FmpData = CapsuleData.CapsulePayload()
-        FmpData.UiName = FmpUiName
-
-        if not self.__IsToken( "]"):
-            raise Warning("expected ']'", self.FileName, self.CurrentLineNumber)
-
-        if not self.__GetNextToken():
-            raise Warning("The FMP payload section is empty!", self.FileName, self.CurrentLineNumber)
-        FmpKeyList = ['IMAGE_HEADER_INIT_VERSION', 'IMAGE_TYPE_ID', 'IMAGE_INDEX', 'HARDWARE_INSTANCE']
-        while self.__Token in FmpKeyList:
-            Name = self.__Token
-            FmpKeyList.remove(Name)
-            if not self.__IsToken("="):
-                raise Warning("expected '='", self.FileName, self.CurrentLineNumber)
-            if Name == 'IMAGE_TYPE_ID':
-                if not self.__GetNextGuid():
-                    raise Warning("expected GUID value for IMAGE_TYPE_ID", self.FileName, self.CurrentLineNumber)
-                FmpData.ImageTypeId = self.__Token
-            else:
-                if not self.__GetNextToken():
-                    raise Warning("expected value of %s" % Name, self.FileName, self.CurrentLineNumber)
-                Value = self.__Token
-                if Name == 'IMAGE_HEADER_INIT_VERSION':
-                    FmpData.Version = Value
-                elif Name == 'IMAGE_INDEX':
-                    FmpData.ImageIndex = Value
-                elif Name == 'HARDWARE_INSTANCE':
-                    FmpData.HardwareInstance = Value
-            if not self.__GetNextToken():
-                break
-        else:
-            self.__UndoToken()
-
-        if FmpKeyList:
-            raise Warning("Missing keywords %s in FMP payload section" % ', '.join(FmpKeyList), self.FileName, self.CurrentLineNumber)
-        ImageFile = self.__ParseRawFileStatement()
-        if not ImageFile:
-            raise Warning("Missing image file in FMP payload section", self.FileName, self.CurrentLineNumber)
-        FmpData.ImageFile = ImageFile
-        VendorCodeFile = self.__ParseRawFileStatement()
-        if VendorCodeFile:
-            FmpData.VendorCodeFile = VendorCodeFile
-        self.Profile.FmpPayloadDict[FmpUiName] = FmpData
-        return True
-
-    ## __GetCapsule() method
-    #
-    #   Get capsule section contents and store its data into capsule list of self.Profile
-    #
-    #   @param  self        The object pointer
-    #   @retval True        Successfully find a capsule
-    #   @retval False       Not able to find a capsule
-    #
-    def __GetCapsule(self):
-
-        if not self.__GetNextToken():
-            return False
-
-        S = self.__Token.upper()
-        if S.startswith("[") and not S.startswith("[CAPSULE."):
-            if not S.startswith("[VTF.") and not S.startswith("[RULE.") and not S.startswith("[OPTIONROM."):
-                raise Warning("Unknown section or section appear sequence error (The correct sequence should be [FD.], [FV.], [Capsule.], [VTF.], [Rule.], [OptionRom.])", self.FileName, self.CurrentLineNumber)
-            self.__UndoToken()
-            return False
-
-        self.__UndoToken()
-        if not self.__IsToken("[CAPSULE.", True):
-            FileLineTuple = GetRealFileLine(self.FileName, self.CurrentLineNumber)
-            #print 'Parsing String: %s in File %s, At line: %d, Offset Within Line: %d' \
-            #        % (self.Profile.FileLinesList[self.CurrentLineNumber - 1][self.CurrentOffsetWithinLine :], FileLineTuple[0], FileLineTuple[1], self.CurrentOffsetWithinLine)
-            raise Warning("expected [Capsule.]", self.FileName, self.CurrentLineNumber)
-
-        CapsuleObj = Capsule.Capsule()
-
-        CapsuleName = self.__GetUiName()
-        if not CapsuleName:
-            raise Warning("expected capsule name", self.FileName, self.CurrentLineNumber)
-
-        CapsuleObj.UiCapsuleName = CapsuleName.upper()
-
-        if not self.__IsToken( "]"):
-            raise Warning("expected ']'", self.FileName, self.CurrentLineNumber)
-
-        if self.__IsKeyword("CREATE_FILE"):
-            if not self.__IsToken( "="):
-                raise Warning("expected '='", self.FileName, self.CurrentLineNumber)
-
-            if not self.__GetNextToken():
-                raise Warning("expected file name", self.FileName, self.CurrentLineNumber)
-
-            CapsuleObj.CreateFile = self.__Token
-
-        self.__GetCapsuleStatements(CapsuleObj)
-        self.Profile.CapsuleDict[CapsuleObj.UiCapsuleName] = CapsuleObj
-        return True
-
-    ## __GetCapsuleStatements() method
-    #
-    #   Get statements for capsule
-    #
-    #   @param  self        The object pointer
-    #   @param  Obj         for whom statements are got
-    #
-    def __GetCapsuleStatements(self, Obj):
-        self.__GetCapsuleTokens(Obj)
-        self.__GetDefineStatements(Obj)
-        self.__GetSetStatements(Obj)
-        self.__GetCapsuleData(Obj)
-
-    ## __GetCapsuleTokens() method
-    #
-    #   Get token statements for capsule
-    #
-    #   @param  self        The object pointer
-    #   @param  Obj         for whom token statements are got
-    #
-    def __GetCapsuleTokens(self, Obj):
-        if not self.__GetNextToken():
-            return False
-<<<<<<< HEAD
-        while self.__Token in ("CAPSULE_GUID", "CAPSULE_HEADER_SIZE", "CAPSULE_FLAGS", "OEM_CAPSULE_FLAGS"):
-=======
-        while self.__Token in ("CAPSULE_GUID", "CAPSULE_HEADER_SIZE", "CAPSULE_FLAGS", "OEM_CAPSULE_FLAGS", "CAPSULE_HEADER_INIT_VERSION"):
->>>>>>> c2a892d7
-            Name = self.__Token.strip()
-            if not self.__IsToken("="):
-                raise Warning("expected '='", self.FileName, self.CurrentLineNumber)
-            if not self.__GetNextToken():
-                raise Warning("expected value", self.FileName, self.CurrentLineNumber)
-            if Name == 'CAPSULE_FLAGS':
-                if not self.__Token in ("PersistAcrossReset", "PopulateSystemTable", "InitiateReset"):
-                    raise Warning("expected PersistAcrossReset, PopulateSystemTable, or InitiateReset", self.FileName, self.CurrentLineNumber)
-                Value = self.__Token.strip()
-                while self.__IsToken(","):
-                    Value += ','
-                    if not self.__GetNextToken():
-                        raise Warning("expected value", self.FileName, self.CurrentLineNumber)
-                    if not self.__Token in ("PersistAcrossReset", "PopulateSystemTable", "InitiateReset"):
-                        raise Warning("expected PersistAcrossReset, PopulateSystemTable, or InitiateReset", self.FileName, self.CurrentLineNumber)
-                    Value += self.__Token.strip()
-            elif Name == 'OEM_CAPSULE_FLAGS':
-                Value = self.__Token.strip()
-                if not Value.upper().startswith('0X'):
-                    raise Warning("expected hex value between 0x0000 and 0xFFFF", self.FileName, self.CurrentLineNumber)
-                try:
-                    Value = int(Value, 0)
-                except ValueError:
-                    raise Warning("expected hex value between 0x0000 and 0xFFFF", self.FileName, self.CurrentLineNumber)
-                if not 0x0000 <= Value <= 0xFFFF:
-                    raise Warning("expected hex value between 0x0000 and 0xFFFF", self.FileName, self.CurrentLineNumber)
-                Value = self.__Token.strip()
-            else:
-                Value = self.__Token.strip()
-            Obj.TokensDict[Name] = Value  
-            if not self.__GetNextToken():
-                return False
-        self.__UndoToken()
-
-    ## __GetCapsuleData() method
-    #
-    #   Get capsule data for capsule
-    #
-    #   @param  self        The object pointer
-    #   @param  Obj         for whom capsule data are got
-    #
-    def __GetCapsuleData(self, Obj):
-
-        while True:
-            IsInf = self.__GetInfStatement(Obj, True)
-            IsFile = self.__GetFileStatement(Obj, True)
-            IsFv = self.__GetFvStatement(Obj)
-            IsFd = self.__GetFdStatement(Obj)
-            IsAnyFile = self.__GetAnyFileStatement(Obj)
-            IsAfile = self.__GetAfileStatement(Obj)
-<<<<<<< HEAD
-            if not (IsInf or IsFile or IsFv or IsFd or IsAnyFile or IsAfile):
-=======
-            IsFmp = self.__GetFmpStatement(Obj)
-            if not (IsInf or IsFile or IsFv or IsFd or IsAnyFile or IsAfile or IsFmp):
->>>>>>> c2a892d7
-                break
-
-    ## __GetFvStatement() method
-    #
-    #   Get FV for capsule
-    #
-    #   @param  self        The object pointer
-    #   @param  CapsuleObj  for whom FV is got
-    #   @retval True        Successfully find a FV statement
-    #   @retval False       Not able to find a FV statement
-    #
-    def __GetFvStatement(self, CapsuleObj):
-
-        if not self.__IsKeyword("FV"):
-            return False
-
-        if not self.__IsToken("="):
-            raise Warning("expected '='", self.FileName, self.CurrentLineNumber)
-
-        if not self.__GetNextToken():
-            raise Warning("expected FV name", self.FileName, self.CurrentLineNumber)
-
-        if self.__Token.upper() not in self.Profile.FvDict.keys():
-            raise Warning("FV name does not exist", self.FileName, self.CurrentLineNumber)
-
-        CapsuleFv = CapsuleData.CapsuleFv()
-        CapsuleFv.FvName = self.__Token
-        CapsuleObj.CapsuleDataList.append(CapsuleFv)
-        return True
-
-    ## __GetFdStatement() method
-    #
-    #   Get FD for capsule
-    #
-    #   @param  self        The object pointer
-    #   @param  CapsuleObj  for whom FD is got
-    #   @retval True        Successfully find a FD statement
-    #   @retval False       Not able to find a FD statement
-    #
-    def __GetFdStatement(self, CapsuleObj):
-
-        if not self.__IsKeyword("FD"):
-            return False
-
-        if not self.__IsToken("="):
-            raise Warning("expected '='", self.FileName, self.CurrentLineNumber)
-
-        if not self.__GetNextToken():
-            raise Warning("expected FD name", self.FileName, self.CurrentLineNumber)
-
-        if self.__Token.upper() not in self.Profile.FdDict.keys():
-            raise Warning("FD name does not exist", self.FileName, self.CurrentLineNumber)
-
-        CapsuleFd = CapsuleData.CapsuleFd()
-        CapsuleFd.FdName = self.__Token
-        CapsuleObj.CapsuleDataList.append(CapsuleFd)
-        return True
-
-    def __GetFmpStatement(self, CapsuleObj):
-        if not self.__IsKeyword("FMP"):
-            return False
-
-        if not self.__IsKeyword("PAYLOAD"):
-            self.__UndoToken()
-            return False
-
-        if not self.__IsToken("="):
-            raise Warning("expected '='", self.FileName, self.CurrentLineNumber)
-
-        if not self.__GetNextToken():
-            raise Warning("expected payload name after FMP PAYLOAD =", self.FileName, self.CurrentLineNumber)
-        Payload = self.__Token.upper()
-        if Payload not in self.Profile.FmpPayloadDict:
-            raise Warning("This FMP Payload does not exist: %s" % self.__Token, self.FileName, self.CurrentLineNumber)
-        CapsuleObj.FmpPayloadList.append(self.Profile.FmpPayloadDict[Payload])
-        return True
-
-    def __ParseRawFileStatement(self):
-        if not self.__IsKeyword("FILE"):
-            return None
-
-        if not self.__IsKeyword("DATA"):
-            self.__UndoToken()
-            return None
-
-        if not self.__IsToken("="):
-            raise Warning("expected '='", self.FileName, self.CurrentLineNumber)
-
-        if not self.__GetNextToken():
-            raise Warning("expected File name", self.FileName, self.CurrentLineNumber)
-        
-        AnyFileName = self.__Token
-        AnyFileName = GenFdsGlobalVariable.ReplaceWorkspaceMacro(AnyFileName)
-        if not os.path.exists(AnyFileName):
-            raise Warning("File %s not exists"%AnyFileName, self.FileName, self.CurrentLineNumber)
-        return AnyFileName
-
-    ## __GetAnyFileStatement() method
-    #
-    #   Get AnyFile for capsule
-    #
-    #   @param  self        The object pointer
-    #   @param  CapsuleObj  for whom AnyFile is got
-    #   @retval True        Successfully find a Anyfile statement
-    #   @retval False       Not able to find a AnyFile statement
-    #
-    def __GetAnyFileStatement(self, CapsuleObj):
-        AnyFileName = self.__ParseRawFileStatement()
-        if not AnyFileName:
-            return False
-
-        CapsuleAnyFile = CapsuleData.CapsuleAnyFile()
-        CapsuleAnyFile.FileName = AnyFileName
-        CapsuleObj.CapsuleDataList.append(CapsuleAnyFile)
-        return True
-    
-    ## __GetAfileStatement() method
-    #
-    #   Get Afile for capsule
-    #
-    #   @param  self        The object pointer
-    #   @param  CapsuleObj  for whom Afile is got
-    #   @retval True        Successfully find a Afile statement
-    #   @retval False       Not able to find a Afile statement
-    #
-    def __GetAfileStatement(self, CapsuleObj):
-
-        if not self.__IsKeyword("APPEND"):
-            return False
-
-        if not self.__IsToken("="):
-            raise Warning("expected '='", self.FileName, self.CurrentLineNumber)
-
-        if not self.__GetNextToken():
-            raise Warning("expected Afile name", self.FileName, self.CurrentLineNumber)
-        
-        AfileName = self.__Token
-        AfileBaseName = os.path.basename(AfileName)
-        
-        if os.path.splitext(AfileBaseName)[1]  not in [".bin",".BIN",".Bin",".dat",".DAT",".Dat",".data",".DATA",".Data"]:
-            raise Warning('invalid binary file type, should be one of "bin","BIN","Bin","dat","DAT","Dat","data","DATA","Data"', \
-                          self.FileName, self.CurrentLineNumber)
-        
-        if not os.path.isabs(AfileName):
-            AfileName = GenFdsGlobalVariable.ReplaceWorkspaceMacro(AfileName)
-            self.__VerifyFile(AfileName)
-        else:
-            if not os.path.exists(AfileName):
-                raise Warning('%s does not exist' % AfileName, self.FileName, self.CurrentLineNumber)
-            else:
-                pass
-
-        CapsuleAfile = CapsuleData.CapsuleAfile()
-        CapsuleAfile.FileName = AfileName
-        CapsuleObj.CapsuleDataList.append(CapsuleAfile)
-        return True
-
-    ## __GetRule() method
-    #
-    #   Get Rule section contents and store its data into rule list of self.Profile
-    #
-    #   @param  self        The object pointer
-    #   @retval True        Successfully find a Rule
-    #   @retval False       Not able to find a Rule
-    #
-    def __GetRule(self):
-
-        if not self.__GetNextToken():
-            return False
-
-        S = self.__Token.upper()
-        if S.startswith("[") and not S.startswith("[RULE."):
-            if not S.startswith("[OPTIONROM."):
-                raise Warning("Unknown section or section appear sequence error (The correct sequence should be [FD.], [FV.], [Capsule.], [VTF.], [Rule.], [OptionRom.])", self.FileName, self.CurrentLineNumber)
-            self.__UndoToken()
-            return False
-        self.__UndoToken()
-        if not self.__IsToken("[Rule.", True):
-            FileLineTuple = GetRealFileLine(self.FileName, self.CurrentLineNumber)
-            #print 'Parsing String: %s in File %s, At line: %d, Offset Within Line: %d' \
-            #        % (self.Profile.FileLinesList[self.CurrentLineNumber - 1][self.CurrentOffsetWithinLine :], FileLineTuple[0], FileLineTuple[1], self.CurrentOffsetWithinLine)
-            raise Warning("expected [Rule.]", self.FileName, self.CurrentLineNumber)
-
-        if not self.__SkipToToken("."):
-            raise Warning("expected '.'", self.FileName, self.CurrentLineNumber)
-
-        Arch = self.__SkippedChars.rstrip(".")
-        if Arch.upper() not in ("IA32", "X64", "IPF", "EBC", "ARM", "AARCH64", "COMMON"):
-            raise Warning("Unknown Arch '%s'" % Arch, self.FileName, self.CurrentLineNumber)
-
-        ModuleType = self.__GetModuleType()
-
-        TemplateName = ""
-        if self.__IsToken("."):
-            if not self.__GetNextWord():
-                raise Warning("expected template name", self.FileName, self.CurrentLineNumber)
-            TemplateName = self.__Token
-
-        if not self.__IsToken( "]"):
-            raise Warning("expected ']'", self.FileName, self.CurrentLineNumber)
-
-        RuleObj = self.__GetRuleFileStatements()
-        RuleObj.Arch = Arch.upper()
-        RuleObj.ModuleType = ModuleType
-        RuleObj.TemplateName = TemplateName
-        if TemplateName == '' :
-            self.Profile.RuleDict['RULE'             + \
-                              '.'                    + \
-                              Arch.upper()           + \
-                              '.'                    + \
-                              ModuleType.upper()     ] = RuleObj
-        else :
-            self.Profile.RuleDict['RULE'             + \
-                              '.'                    + \
-                              Arch.upper()           + \
-                              '.'                    + \
-                              ModuleType.upper()     + \
-                              '.'                    + \
-                              TemplateName.upper() ] = RuleObj
-#        self.Profile.RuleList.append(rule)
-        return True
-
-    ## __GetModuleType() method
-    #
-    #   Return the module type
-    #
-    #   @param  self        The object pointer
-    #   @retval string      module type
-    #
-    def __GetModuleType(self):
-
-        if not self.__GetNextWord():
-            raise Warning("expected Module type", self.FileName, self.CurrentLineNumber)
-        if self.__Token.upper() not in ("SEC", "PEI_CORE", "PEIM", "DXE_CORE", \
-                             "DXE_DRIVER", "DXE_SAL_DRIVER", \
-                             "DXE_SMM_DRIVER", "DXE_RUNTIME_DRIVER", \
-                             "UEFI_DRIVER", "UEFI_APPLICATION", "USER_DEFINED", "DEFAULT", "BASE", \
-                             "SECURITY_CORE", "COMBINED_PEIM_DRIVER", "PIC_PEIM", "RELOCATABLE_PEIM", \
-                             "PE32_PEIM", "BS_DRIVER", "RT_DRIVER", "SAL_RT_DRIVER", "APPLICATION", "ACPITABLE", "SMM_CORE"):
-            raise Warning("Unknown Module type '%s'" % self.__Token, self.FileName, self.CurrentLineNumber)
-        return self.__Token
-
-    ## __GetFileExtension() method
-    #
-    #   Return the file extension
-    #
-    #   @param  self        The object pointer
-    #   @retval string      file name extension
-    #
-    def __GetFileExtension(self):
-        if not self.__IsToken("."):
-                raise Warning("expected '.'", self.FileName, self.CurrentLineNumber)
-
-        Ext = ""
-        if self.__GetNextToken():
-            Pattern = re.compile(r'([a-zA-Z][a-zA-Z0-9]*)')
-            if Pattern.match(self.__Token):
-                Ext = self.__Token
-                return '.' + Ext
-            else:
-                raise Warning("Unknown file extension '%s'" % self.__Token, self.FileName, self.CurrentLineNumber)
-
-        else:
-            raise Warning("expected file extension", self.FileName, self.CurrentLineNumber)
-
-    ## __GetRuleFileStatement() method
-    #
-    #   Get rule contents
-    #
-    #   @param  self        The object pointer
-    #   @retval Rule        Rule object
-    #
-    def __GetRuleFileStatements(self):
-
-        if not self.__IsKeyword("FILE"):
-            raise Warning("expected FILE", self.FileName, self.CurrentLineNumber)
-
-        if not self.__GetNextWord():
-            raise Warning("expected FFS type", self.FileName, self.CurrentLineNumber)
-
-        Type = self.__Token.strip().upper()
-        if Type not in ("RAW", "FREEFORM", "SEC", "PEI_CORE", "PEIM",\
-                             "PEI_DXE_COMBO", "DRIVER", "DXE_CORE", "APPLICATION", "FV_IMAGE", "SMM", "SMM_CORE"):
-            raise Warning("Unknown FV type '%s'" % self.__Token, self.FileName, self.CurrentLineNumber)
-
-        if not self.__IsToken("="):
-            raise Warning("expected '='", self.FileName, self.CurrentLineNumber)
-
-        if not self.__IsKeyword("$(NAMED_GUID)"):
-            if not self.__GetNextWord():
-                raise Warning("expected $(NAMED_GUID)", self.FileName, self.CurrentLineNumber)
-            if self.__Token == 'PCD':
-                if not self.__IsToken( "("):
-                    raise Warning("expected '('", self.FileName, self.CurrentLineNumber)
-                PcdPair = self.__GetNextPcdName()
-                if not self.__IsToken( ")"):
-                    raise Warning("expected ')'", self.FileName, self.CurrentLineNumber)
-                self.__Token = 'PCD('+PcdPair[1]+'.'+PcdPair[0]+')'
-            
-        NameGuid = self.__Token
-
-        KeepReloc = None
-        if self.__IsKeyword('RELOCS_STRIPPED') or self.__IsKeyword('RELOCS_RETAINED'):
-            if self.__FileCouldHaveRelocFlag(Type):
-                if self.__Token == 'RELOCS_STRIPPED':
-                    KeepReloc = False
-                else:
-                    KeepReloc = True
-            else:
-                raise Warning("File type %s could not have reloc strip flag%d" % (Type, self.CurrentLineNumber), self.FileName, self.CurrentLineNumber)
-
-        KeyStringList = []
-        if self.__GetNextToken():
-            Pattern = re.compile(r'([a-zA-Z0-9\-]+|\$\(TARGET\)|\*)_([a-zA-Z0-9\-]+|\$\(TOOL_CHAIN_TAG\)|\*)_([a-zA-Z0-9\-]+|\$\(ARCH\)|\*)')
-            if Pattern.match(self.__Token):
-                KeyStringList.append(self.__Token)
-                if self.__IsToken(","):
-                    while self.__GetNextToken():
-                        if not Pattern.match(self.__Token):
-                            raise Warning("expected KeyString \"Target_Tag_Arch\"", self.FileName, self.CurrentLineNumber)
-                        KeyStringList.append(self.__Token)
-
-                        if not self.__IsToken(","):
-                            break
-
-            else:
-                self.__UndoToken()
-
-
-        Fixed = False
-        if self.__IsKeyword("Fixed", True):
-            Fixed = True
-
-        CheckSum = False
-        if self.__IsKeyword("CheckSum", True):
-            CheckSum = True
-
-        AlignValue = ""
-        if self.__GetAlignment():
-            if self.__Token not in ("Auto", "8", "16", "32", "64", "128", "512", "1K", "4K", "32K" ,"64K"):
-                raise Warning("Incorrect alignment '%s'" % self.__Token, self.FileName, self.CurrentLineNumber)
-            #For FFS, Auto is default option same to ""
-            if not self.__Token == "Auto":
-                AlignValue = self.__Token
-
-        if self.__IsToken("{"):
-            # Complex file rule expected
-            Rule = RuleComplexFile.RuleComplexFile()
-            Rule.FvFileType = Type
-            Rule.NameGuid = NameGuid
-            Rule.Alignment = AlignValue
-            Rule.CheckSum = CheckSum
-            Rule.Fixed = Fixed
-            Rule.KeyStringList = KeyStringList
-            if KeepReloc != None:
-                Rule.KeepReloc = KeepReloc
-
-            while True:
-                IsEncapsulate = self.__GetRuleEncapsulationSection(Rule)
-                IsLeaf = self.__GetEfiSection(Rule)
-                if not IsEncapsulate and not IsLeaf:
-                    break
-
-            if not self.__IsToken("}"):
-                raise Warning("expected '}'", self.FileName, self.CurrentLineNumber)
-
-            return Rule
-
-        else:
-            # Simple file rule expected
-            if not self.__GetNextWord():
-                raise Warning("expected leaf section type", self.FileName, self.CurrentLineNumber)
-
-            SectionName = self.__Token
-
-            if SectionName not in ("COMPAT16", "PE32", "PIC", "TE", "FV_IMAGE", "RAW", "DXE_DEPEX",\
-                                    "UI", "PEI_DEPEX", "VERSION", "SUBTYPE_GUID", "SMM_DEPEX"):
-                raise Warning("Unknown leaf section name '%s'" % SectionName, self.FileName, self.CurrentLineNumber)
-
-
-            if self.__IsKeyword("Fixed", True):
-                Fixed = True
-
-            if self.__IsKeyword("CheckSum", True):
-                CheckSum = True
-
-            SectAlignment = ""
-            if self.__GetAlignment():
-                if self.__Token not in ("Auto", "8", "16", "32", "64", "128", "512", "1K", "4K", "32K" ,"64K"):
-                    raise Warning("Incorrect alignment '%s'" % self.__Token, self.FileName, self.CurrentLineNumber)
-                if self.__Token == 'Auto' and (not SectionName == 'PE32') and (not SectionName == 'TE'):
-                    raise Warning("Auto alignment can only be used in PE32 or TE section ", self.FileName, self.CurrentLineNumber)
-                SectAlignment = self.__Token
-
-            Ext = None
-            if self.__IsToken('|'):
-                Ext = self.__GetFileExtension()
-            elif not self.__GetNextToken():
-                raise Warning("expected File name", self.FileName, self.CurrentLineNumber)
-
-            Rule = RuleSimpleFile.RuleSimpleFile()
-            Rule.SectionType = SectionName
-            Rule.FvFileType = Type
-            Rule.NameGuid = NameGuid
-            Rule.Alignment = AlignValue
-            Rule.SectAlignment = SectAlignment
-            Rule.CheckSum = CheckSum
-            Rule.Fixed = Fixed
-            Rule.KeyStringList = KeyStringList
-            if KeepReloc != None:
-                Rule.KeepReloc = KeepReloc
-            Rule.FileExtension = Ext
-            Rule.FileName = self.__Token
-            return Rule
-
-    ## __GetEfiSection() method
-    #
-    #   Get section list for Rule
-    #
-    #   @param  self        The object pointer
-    #   @param  Obj         for whom section is got
-    #   @retval True        Successfully find section statement
-    #   @retval False       Not able to find section statement
-    #
-    def __GetEfiSection(self, Obj):
-
-        OldPos = self.GetFileBufferPos()
-        if not self.__GetNextWord():
-            return False
-        SectionName = self.__Token
-
-        if SectionName not in ("COMPAT16", "PE32", "PIC", "TE", "FV_IMAGE", "RAW", "DXE_DEPEX",\
-                               "UI", "VERSION", "PEI_DEPEX", "GUID", "SMM_DEPEX"):
-            self.__UndoToken()
-            return False
-
-        if SectionName == "FV_IMAGE":
-            FvImageSectionObj = FvImageSection.FvImageSection()
-            if self.__IsKeyword("FV_IMAGE"):
-                pass
-            if self.__IsToken( "{"):
-                FvObj = Fv.FV()
-                self.__GetDefineStatements(FvObj)
-                self.__GetBlockStatement(FvObj)
-                self.__GetSetStatements(FvObj)
-                self.__GetFvAlignment(FvObj)
-                self.__GetFvAttributes(FvObj)
-                self.__GetAprioriSection(FvObj)
-                self.__GetAprioriSection(FvObj)
-
-                while True:
-                    IsInf = self.__GetInfStatement(FvObj)
-                    IsFile = self.__GetFileStatement(FvObj)
-                    if not IsInf and not IsFile:
-                        break
-
-                if not self.__IsToken( "}"):
-                    raise Warning("expected '}'", self.FileName, self.CurrentLineNumber)
-                FvImageSectionObj.Fv = FvObj
-                FvImageSectionObj.FvName = None
-
-            else:
-                if not self.__IsKeyword("FV"):
-                    raise Warning("expected 'FV'", self.FileName, self.CurrentLineNumber)
-                FvImageSectionObj.FvFileType = self.__Token
-
-                if self.__GetAlignment():
-                    if self.__Token not in ("8", "16", "32", "64", "128", "512", "1K", "4K", "32K" ,"64K"):
-                        raise Warning("Incorrect alignment '%s'" % self.__Token, self.FileName, self.CurrentLineNumber)
-                    FvImageSectionObj.Alignment = self.__Token
-
-                if self.__IsToken('|'):
-                    FvImageSectionObj.FvFileExtension = self.__GetFileExtension()
-                elif self.__GetNextToken():
-                    if self.__Token not in ("}", "COMPAT16", "PE32", "PIC", "TE", "FV_IMAGE", "RAW", "DXE_DEPEX",\
-                               "UI", "VERSION", "PEI_DEPEX", "GUID", "SMM_DEPEX"):
-                        FvImageSectionObj.FvFileName = self.__Token
-                    else:
-                        self.__UndoToken()
-                else:
-                    raise Warning("expected FV file name", self.FileName, self.CurrentLineNumber)
-
-            Obj.SectionList.append(FvImageSectionObj)
-            return True
-
-        EfiSectionObj = EfiSection.EfiSection()
-        EfiSectionObj.SectionType = SectionName
-
-        if not self.__GetNextToken():
-            raise Warning("expected file type", self.FileName, self.CurrentLineNumber)
-
-        if self.__Token == "STRING":
-            if not self.__RuleSectionCouldHaveString(EfiSectionObj.SectionType):
-                raise Warning("%s section could NOT have string data%d" % (EfiSectionObj.SectionType, self.CurrentLineNumber), self.FileName, self.CurrentLineNumber)
-
-            if not self.__IsToken('='):
-                raise Warning("expected '='", self.FileName, self.CurrentLineNumber)
-
-            if not self.__GetNextToken():
-                raise Warning("expected Quoted String", self.FileName, self.CurrentLineNumber)
-
-            if self.__GetStringData():
-                EfiSectionObj.StringData = self.__Token
-
-            if self.__IsKeyword("BUILD_NUM"):
-                if not self.__RuleSectionCouldHaveBuildNum(EfiSectionObj.SectionType):
-                    raise Warning("%s section could NOT have BUILD_NUM%d" % (EfiSectionObj.SectionType, self.CurrentLineNumber), self.FileName, self.CurrentLineNumber)
-
-                if not self.__IsToken("="):
-                    raise Warning("expected '='", self.FileName, self.CurrentLineNumber)
-                if not self.__GetNextToken():
-                    raise Warning("expected Build number", self.FileName, self.CurrentLineNumber)
-                EfiSectionObj.BuildNum = self.__Token
-
-        else:
-            EfiSectionObj.FileType = self.__Token
-            self.__CheckRuleSectionFileType(EfiSectionObj.SectionType, EfiSectionObj.FileType)
-
-        if self.__IsKeyword("Optional"):
-            if not self.__RuleSectionCouldBeOptional(EfiSectionObj.SectionType):
-                raise Warning("%s section could NOT be optional%d" % (EfiSectionObj.SectionType, self.CurrentLineNumber), self.FileName, self.CurrentLineNumber)
-            EfiSectionObj.Optional = True
-
-            if self.__IsKeyword("BUILD_NUM"):
-                if not self.__RuleSectionCouldHaveBuildNum(EfiSectionObj.SectionType):
-                    raise Warning("%s section could NOT have BUILD_NUM%d" % (EfiSectionObj.SectionType, self.CurrentLineNumber), self.FileName, self.CurrentLineNumber)
-
-                if not self.__IsToken("="):
-                    raise Warning("expected '='", self.FileName, self.CurrentLineNumber)
-                if not self.__GetNextToken():
-                    raise Warning("expected Build number", self.FileName, self.CurrentLineNumber)
-                EfiSectionObj.BuildNum = self.__Token
-
-        if self.__GetAlignment():
-            if self.__Token not in ("Auto", "8", "16", "32", "64", "128", "512", "1K", "4K", "32K" ,"64K"):
-                raise Warning("Incorrect alignment '%s'" % self.__Token, self.FileName, self.CurrentLineNumber)
-            if self.__Token == 'Auto' and (not SectionName == 'PE32') and (not SectionName == 'TE'):
-                raise Warning("Auto alignment can only be used in PE32 or TE section ", self.FileName, self.CurrentLineNumber)
-            EfiSectionObj.Alignment = self.__Token
-
-        if self.__IsKeyword('RELOCS_STRIPPED') or self.__IsKeyword('RELOCS_RETAINED'):
-            if self.__SectionCouldHaveRelocFlag(EfiSectionObj.SectionType):
-                if self.__Token == 'RELOCS_STRIPPED':
-                    EfiSectionObj.KeepReloc = False
-                else:
-                    EfiSectionObj.KeepReloc = True
-                if Obj.KeepReloc != None and Obj.KeepReloc != EfiSectionObj.KeepReloc:
-                    raise Warning("Section type %s has reloc strip flag conflict with Rule" % EfiSectionObj.SectionType, self.FileName, self.CurrentLineNumber)
-            else:
-                raise Warning("Section type %s could not have reloc strip flag" % EfiSectionObj.SectionType, self.FileName, self.CurrentLineNumber)
-
-
-        if self.__IsToken('|'):
-            EfiSectionObj.FileExtension = self.__GetFileExtension()
-        elif self.__GetNextToken():
-            if self.__Token not in ("}", "COMPAT16", "PE32", "PIC", "TE", "FV_IMAGE", "RAW", "DXE_DEPEX",\
-                       "UI", "VERSION", "PEI_DEPEX", "GUID", "SMM_DEPEX"):
-                
-                if self.__Token.startswith('PCD'):
-                    self.__UndoToken()
-                    self.__GetNextWord()
-                
-                    if self.__Token == 'PCD':
-                        if not self.__IsToken( "("):
-                            raise Warning("expected '('", self.FileName, self.CurrentLineNumber)
-                        PcdPair = self.__GetNextPcdName()
-                        if not self.__IsToken( ")"):
-                            raise Warning("expected ')'", self.FileName, self.CurrentLineNumber)
-                        self.__Token = 'PCD('+PcdPair[1]+'.'+PcdPair[0]+')'
-                        
-                EfiSectionObj.FileName = self.__Token        
-                            
-            else:
-                self.__UndoToken()
-        else:
-            raise Warning("expected section file name", self.FileName, self.CurrentLineNumber)
-
-        Obj.SectionList.append(EfiSectionObj)
-        return True
-
-    ## __RuleSectionCouldBeOptional() method
-    #
-    #   Get whether a section could be optional
-    #
-    #   @param  self        The object pointer
-    #   @param  SectionType The section type to check
-    #   @retval True        section could be optional
-    #   @retval False       section never optional
-    #
-    def __RuleSectionCouldBeOptional(self, SectionType):
-        if SectionType in ("DXE_DEPEX", "UI", "VERSION", "PEI_DEPEX", "RAW", "SMM_DEPEX"):
-            return True
-        else:
-            return False
-
-    ## __RuleSectionCouldHaveBuildNum() method
-    #
-    #   Get whether a section could have build number information
-    #
-    #   @param  self        The object pointer
-    #   @param  SectionType The section type to check
-    #   @retval True        section could have build number information
-    #   @retval False       section never have build number information
-    #
-    def __RuleSectionCouldHaveBuildNum(self, SectionType):
-        if SectionType in ("VERSION"):
-            return True
-        else:
-            return False
-
-    ## __RuleSectionCouldHaveString() method
-    #
-    #   Get whether a section could have string
-    #
-    #   @param  self        The object pointer
-    #   @param  SectionType The section type to check
-    #   @retval True        section could have string
-    #   @retval False       section never have string
-    #
-    def __RuleSectionCouldHaveString(self, SectionType):
-        if SectionType in ("UI", "VERSION"):
-            return True
-        else:
-            return False
-
-    ## __CheckRuleSectionFileType() method
-    #
-    #   Get whether a section matches a file type
-    #
-    #   @param  self        The object pointer
-    #   @param  SectionType The section type to check
-    #   @param  FileType    The file type to check
-    #
-    def __CheckRuleSectionFileType(self, SectionType, FileType):
-        if SectionType == "COMPAT16":
-            if FileType not in ("COMPAT16", "SEC_COMPAT16"):
-                raise Warning("Incorrect section file type '%s'" % FileType, self.FileName, self.CurrentLineNumber)
-        elif SectionType == "PE32":
-            if FileType not in ("PE32", "SEC_PE32"):
-                raise Warning("Incorrect section file type '%s'" % FileType, self.FileName, self.CurrentLineNumber)
-        elif SectionType == "PIC":
-            if FileType not in ("PIC", "PIC"):
-                raise Warning("Incorrect section file type '%s'" % FileType, self.FileName, self.CurrentLineNumber)
-        elif SectionType == "TE":
-            if FileType not in ("TE", "SEC_TE"):
-                raise Warning("Incorrect section file type '%s'" % FileType, self.FileName, self.CurrentLineNumber)
-        elif SectionType == "RAW":
-            if FileType not in ("BIN", "SEC_BIN", "RAW", "ASL", "ACPI"):
-                raise Warning("Incorrect section file type '%s'" % FileType, self.FileName, self.CurrentLineNumber)
-        elif SectionType == "DXE_DEPEX" or SectionType == "SMM_DEPEX":
-            if FileType not in ("DXE_DEPEX", "SEC_DXE_DEPEX", "SMM_DEPEX"):
-                raise Warning("Incorrect section file type '%s'" % FileType, self.FileName, self.CurrentLineNumber)
-        elif SectionType == "UI":
-            if FileType not in ("UI", "SEC_UI"):
-                raise Warning("Incorrect section file type '%s'" % FileType, self.FileName, self.CurrentLineNumber)
-        elif SectionType == "VERSION":
-            if FileType not in ("VERSION", "SEC_VERSION"):
-                raise Warning("Incorrect section file type '%s'" % FileType, self.FileName, self.CurrentLineNumber)
-        elif SectionType == "PEI_DEPEX":
-            if FileType not in ("PEI_DEPEX", "SEC_PEI_DEPEX"):
-                raise Warning("Incorrect section file type '%s'" % FileType, self.FileName, self.CurrentLineNumber)
-        elif SectionType == "GUID":
-            if FileType not in ("PE32", "SEC_GUID"):
-                raise Warning("Incorrect section file type '%s'" % FileType, self.FileName, self.CurrentLineNumber)
-
-    ## __GetRuleEncapsulationSection() method
-    #
-    #   Get encapsulation section for Rule
-    #
-    #   @param  self        The object pointer
-    #   @param  Rule        for whom section is got
-    #   @retval True        Successfully find section statement
-    #   @retval False       Not able to find section statement
-    #
-    def __GetRuleEncapsulationSection(self, Rule):
-
-        if self.__IsKeyword( "COMPRESS"):
-            Type = "PI_STD"
-            if self.__IsKeyword("PI_STD") or self.__IsKeyword("PI_NONE"):
-                Type = self.__Token
-
-            if not self.__IsToken("{"):
-                raise Warning("expected '{'", self.FileName, self.CurrentLineNumber)
-
-            CompressSectionObj = CompressSection.CompressSection()
-
-            CompressSectionObj.CompType = Type
-            # Recursive sections...
-            while True:
-                IsEncapsulate = self.__GetRuleEncapsulationSection(CompressSectionObj)
-                IsLeaf = self.__GetEfiSection(CompressSectionObj)
-                if not IsEncapsulate and not IsLeaf:
-                    break
-
-            if not self.__IsToken( "}"):
-                raise Warning("expected '}'", self.FileName, self.CurrentLineNumber)
-            Rule.SectionList.append(CompressSectionObj)
-
-            return True
-
-        elif self.__IsKeyword( "GUIDED"):
-            GuidValue = None
-            if self.__GetNextGuid():
-                GuidValue = self.__Token
-
-            if self.__IsKeyword( "$(NAMED_GUID)"):
-                GuidValue = self.__Token
-
-            AttribDict = self.__GetGuidAttrib()
-
-            if not self.__IsToken("{"):
-                raise Warning("expected '{'", self.FileName, self.CurrentLineNumber)
-            GuidSectionObj = GuidSection.GuidSection()
-            GuidSectionObj.NameGuid = GuidValue
-            GuidSectionObj.SectionType = "GUIDED"
-            GuidSectionObj.ProcessRequired = AttribDict["PROCESSING_REQUIRED"]
-            GuidSectionObj.AuthStatusValid = AttribDict["AUTH_STATUS_VALID"]
-            GuidSectionObj.ExtraHeaderSize = AttribDict["EXTRA_HEADER_SIZE"]
-
-            # Efi sections...
-            while True:
-                IsEncapsulate = self.__GetRuleEncapsulationSection(GuidSectionObj)
-                IsLeaf = self.__GetEfiSection(GuidSectionObj)
-                if not IsEncapsulate and not IsLeaf:
-                    break
-
-            if not self.__IsToken( "}"):
-                raise Warning("expected '}'", self.FileName, self.CurrentLineNumber)
-            Rule.SectionList.append(GuidSectionObj)
-
-            return True
-
-        return False
-
-    ## __GetVtf() method
-    #
-    #   Get VTF section contents and store its data into VTF list of self.Profile
-    #
-    #   @param  self        The object pointer
-    #   @retval True        Successfully find a VTF
-    #   @retval False       Not able to find a VTF
-    #
-    def __GetVtf(self):
-
-        if not self.__GetNextToken():
-            return False
-
-        S = self.__Token.upper()
-        if S.startswith("[") and not S.startswith("[VTF."):
-            if not S.startswith("[RULE.") and not S.startswith("[OPTIONROM."):
-                raise Warning("Unknown section or section appear sequence error (The correct sequence should be [FD.], [FV.], [Capsule.], [VTF.], [Rule.], [OptionRom.])", self.FileName, self.CurrentLineNumber)
-            self.__UndoToken()
-            return False
-
-        self.__UndoToken()
-        if not self.__IsToken("[VTF.", True):
-            FileLineTuple = GetRealFileLine(self.FileName, self.CurrentLineNumber)
-            #print 'Parsing String: %s in File %s, At line: %d, Offset Within Line: %d' \
-            #        % (self.Profile.FileLinesList[self.CurrentLineNumber - 1][self.CurrentOffsetWithinLine :], FileLineTuple[0], FileLineTuple[1], self.CurrentOffsetWithinLine)
-            raise Warning("expected [VTF.]", self.FileName, self.CurrentLineNumber)
-
-        if not self.__SkipToToken("."):
-            raise Warning("expected '.'", self.FileName, self.CurrentLineNumber)
-
-        Arch = self.__SkippedChars.rstrip(".").upper()
-        if Arch not in ("IA32", "X64", "IPF", "ARM", "AARCH64"):
-            raise Warning("Unknown Arch '%s'" % Arch, self.FileName, self.CurrentLineNumber)
-
-        if not self.__GetNextWord():
-            raise Warning("expected VTF name", self.FileName, self.CurrentLineNumber)
-        Name = self.__Token.upper()
-
-        VtfObj = Vtf.Vtf()
-        VtfObj.UiName = Name
-        VtfObj.KeyArch = Arch
-
-        if self.__IsToken(","):
-            if not self.__GetNextWord():
-                raise Warning("expected Arch list", self.FileName, self.CurrentLineNumber)
-            if self.__Token.upper() not in ("IA32", "X64", "IPF", "ARM", "AARCH64"):
-                raise Warning("Unknown Arch '%s'" % self.__Token, self.FileName, self.CurrentLineNumber)
-            VtfObj.ArchList = self.__Token.upper()
-
-        if not self.__IsToken( "]"):
-            raise Warning("expected ']'", self.FileName, self.CurrentLineNumber)
-
-        if self.__IsKeyword("IA32_RST_BIN"):
-            if not self.__IsToken("="):
-                raise Warning("expected '='", self.FileName, self.CurrentLineNumber)
-
-            if not self.__GetNextToken():
-                raise Warning("expected Reset file", self.FileName, self.CurrentLineNumber)
-
-            VtfObj.ResetBin = self.__Token
-            if VtfObj.ResetBin.replace('$(WORKSPACE)', '').find('$') == -1:
-                #check for file path
-                ErrorCode, ErrorInfo = PathClass(NormPath(VtfObj.ResetBin), GenFdsGlobalVariable.WorkSpaceDir).Validate()
-                if ErrorCode != 0:
-                    EdkLogger.error("GenFds", ErrorCode, ExtraData=ErrorInfo)
-
-        while self.__GetComponentStatement(VtfObj):
-            pass
-
-        self.Profile.VtfList.append(VtfObj)
-        return True
-
-    ## __GetComponentStatement() method
-    #
-    #   Get components in VTF
-    #
-    #   @param  self        The object pointer
-    #   @param  VtfObj         for whom component is got
-    #   @retval True        Successfully find a component
-    #   @retval False       Not able to find a component
-    #
-    def __GetComponentStatement(self, VtfObj):
-
-        if not self.__IsKeyword("COMP_NAME"):
-            return False
-
-        if not self.__IsToken("="):
-            raise Warning("expected '='", self.FileName, self.CurrentLineNumber)
-
-        if not self.__GetNextWord():
-            raise Warning("expected Component Name", self.FileName, self.CurrentLineNumber)
-
-        CompStatementObj = ComponentStatement.ComponentStatement()
-        CompStatementObj.CompName = self.__Token
-
-        if not self.__IsKeyword("COMP_LOC"):
-            raise Warning("expected COMP_LOC", self.FileName, self.CurrentLineNumber)
-
-        if not self.__IsToken("="):
-            raise Warning("expected '='", self.FileName, self.CurrentLineNumber)
-
-        CompStatementObj.CompLoc = ""
-        if self.__GetNextWord():
-            CompStatementObj.CompLoc = self.__Token
-            if self.__IsToken('|'):
-                if not self.__GetNextWord():
-                    raise Warning("Expected Region Name", self.FileName, self.CurrentLineNumber)
-
-                if self.__Token not in ("F", "N", "S"):    #, "H", "L", "PH", "PL"): not support
-                    raise Warning("Unknown location type '%s'" % self.__Token, self.FileName, self.CurrentLineNumber)
-
-                CompStatementObj.FilePos = self.__Token
-        else:
-            self.CurrentLineNumber += 1
-            self.CurrentOffsetWithinLine = 0
-
-        if not self.__IsKeyword("COMP_TYPE"):
-            raise Warning("expected COMP_TYPE", self.FileName, self.CurrentLineNumber)
-
-        if not self.__IsToken("="):
-            raise Warning("expected '='", self.FileName, self.CurrentLineNumber)
-
-        if not self.__GetNextToken():
-            raise Warning("expected Component type", self.FileName, self.CurrentLineNumber)
-        if self.__Token not in ("FIT", "PAL_B", "PAL_A", "OEM"):
-            if not self.__Token.startswith("0x") or len(self.__Token) < 3 or len(self.__Token) > 4 or \
-                not self.__HexDigit(self.__Token[2]) or not self.__HexDigit(self.__Token[-1]):
-                raise Warning("Unknown location type '%s'" % self.__Token, self.FileName, self.CurrentLineNumber)
-        CompStatementObj.CompType = self.__Token
-
-        if not self.__IsKeyword("COMP_VER"):
-            raise Warning("expected COMP_VER", self.FileName, self.CurrentLineNumber)
-
-        if not self.__IsToken("="):
-            raise Warning("expected '='", self.FileName, self.CurrentLineNumber)
-
-        if not self.__GetNextToken():
-            raise Warning("expected Component version", self.FileName, self.CurrentLineNumber)
-
-        Pattern = re.compile('-$|[0-9a-fA-F]{1,2}\.[0-9a-fA-F]{1,2}$', re.DOTALL)
-        if Pattern.match(self.__Token) == None:
-            raise Warning("Unknown version format '%s'" % self.__Token, self.FileName, self.CurrentLineNumber)
-        CompStatementObj.CompVer = self.__Token
-
-        if not self.__IsKeyword("COMP_CS"):
-            raise Warning("expected COMP_CS", self.FileName, self.CurrentLineNumber)
-
-        if not self.__IsToken("="):
-            raise Warning("expected '='", self.FileName, self.CurrentLineNumber)
-
-        if not self.__GetNextToken():
-            raise Warning("expected Component CS", self.FileName, self.CurrentLineNumber)
-        if self.__Token not in ("1", "0"):
-            raise Warning("Unknown  Component CS '%s'" % self.__Token, self.FileName, self.CurrentLineNumber)
-        CompStatementObj.CompCs = self.__Token
-
-
-        if not self.__IsKeyword("COMP_BIN"):
-            raise Warning("expected COMP_BIN", self.FileName, self.CurrentLineNumber)
-
-        if not self.__IsToken("="):
-            raise Warning("expected '='", self.FileName, self.CurrentLineNumber)
-
-        if not self.__GetNextToken():
-            raise Warning("expected Component file", self.FileName, self.CurrentLineNumber)
-
-        CompStatementObj.CompBin = self.__Token
-        if CompStatementObj.CompBin != '-' and CompStatementObj.CompBin.replace('$(WORKSPACE)', '').find('$') == -1:
-            #check for file path
-            ErrorCode, ErrorInfo = PathClass(NormPath(CompStatementObj.CompBin), GenFdsGlobalVariable.WorkSpaceDir).Validate()
-            if ErrorCode != 0:
-                EdkLogger.error("GenFds", ErrorCode, ExtraData=ErrorInfo)
-
-        if not self.__IsKeyword("COMP_SYM"):
-            raise Warning("expected COMP_SYM", self.FileName, self.CurrentLineNumber)
-
-        if not self.__IsToken("="):
-            raise Warning("expected '='", self.FileName, self.CurrentLineNumber)
-
-        if not self.__GetNextToken():
-            raise Warning("expected Component symbol file", self.FileName, self.CurrentLineNumber)
-
-        CompStatementObj.CompSym = self.__Token
-        if CompStatementObj.CompSym != '-' and CompStatementObj.CompSym.replace('$(WORKSPACE)', '').find('$') == -1:
-            #check for file path
-            ErrorCode, ErrorInfo = PathClass(NormPath(CompStatementObj.CompSym), GenFdsGlobalVariable.WorkSpaceDir).Validate()
-            if ErrorCode != 0:
-                EdkLogger.error("GenFds", ErrorCode, ExtraData=ErrorInfo)
-
-        if not self.__IsKeyword("COMP_SIZE"):
-            raise Warning("expected COMP_SIZE", self.FileName, self.CurrentLineNumber)
-
-        if not self.__IsToken("="):
-            raise Warning("expected '='", self.FileName, self.CurrentLineNumber)
-
-        if self.__IsToken("-"):
-            CompStatementObj.CompSize = self.__Token
-        elif self.__GetNextDecimalNumber():
-            CompStatementObj.CompSize = self.__Token
-        elif self.__GetNextHexNumber():
-            CompStatementObj.CompSize = self.__Token
-        else:
-            raise Warning("Unknown size '%s'" % self.__Token, self.FileName, self.CurrentLineNumber)
-
-        VtfObj.ComponentStatementList.append(CompStatementObj)
-        return True
-
-    ## __GetOptionRom() method
-    #
-    #   Get OptionROM section contents and store its data into OptionROM list of self.Profile
-    #
-    #   @param  self        The object pointer
-    #   @retval True        Successfully find a OptionROM
-    #   @retval False       Not able to find a OptionROM
-    #
-    def __GetOptionRom(self):
-
-        if not self.__GetNextToken():
-            return False
-
-        S = self.__Token.upper()
-        if S.startswith("[") and not S.startswith("[OPTIONROM."):
-            raise Warning("Unknown section or section appear sequence error (The correct sequence should be [FD.], [FV.], [Capsule.], [VTF.], [Rule.], [OptionRom.])", self.FileName, self.CurrentLineNumber)
-        
-        self.__UndoToken()
-        if not self.__IsToken("[OptionRom.", True):
-            raise Warning("Unknown Keyword '%s'" % self.__Token, self.FileName, self.CurrentLineNumber)
-
-        OptRomName = self.__GetUiName()
-
-        if not self.__IsToken( "]"):
-            raise Warning("expected ']'", self.FileName, self.CurrentLineNumber)
-
-        OptRomObj = OptionRom.OPTIONROM()
-        OptRomObj.DriverName = OptRomName
-        self.Profile.OptRomDict[OptRomName] = OptRomObj
-
-        while True:
-            isInf = self.__GetOptRomInfStatement(OptRomObj)
-            isFile = self.__GetOptRomFileStatement(OptRomObj)
-            if not isInf and not isFile:
-                break
-            
-        return True
-
-    ## __GetOptRomInfStatement() method
-    #
-    #   Get INF statements
-    #
-    #   @param  self        The object pointer
-    #   @param  Obj         for whom inf statement is got
-    #   @retval True        Successfully find inf statement
-    #   @retval False       Not able to find inf statement
-    #
-    def __GetOptRomInfStatement(self, Obj):
-
-        if not self.__IsKeyword( "INF"):
-            return False
-
-        ffsInf = OptRomInfStatement.OptRomInfStatement()
-        self.__GetInfOptions( ffsInf)
-
-        if not self.__GetNextToken():
-            raise Warning("expected INF file path", self.FileName, self.CurrentLineNumber)
-        ffsInf.InfFileName = self.__Token
-        if ffsInf.InfFileName.replace('$(WORKSPACE)', '').find('$') == -1:
-            #check for file path
-            ErrorCode, ErrorInfo = PathClass(NormPath(ffsInf.InfFileName), GenFdsGlobalVariable.WorkSpaceDir).Validate()
-            if ErrorCode != 0:
-                EdkLogger.error("GenFds", ErrorCode, ExtraData=ErrorInfo)
-
-        if not ffsInf.InfFileName in self.Profile.InfList:
-            self.Profile.InfList.append(ffsInf.InfFileName)
-            FileLineTuple = GetRealFileLine(self.FileName, self.CurrentLineNumber)
-            self.Profile.InfFileLineList.append(FileLineTuple)
-
-        
-        self.__GetOptRomOverrides (ffsInf)
-            
-        Obj.FfsList.append(ffsInf)
-        return True
-
-    ## __GetOptRomOverrides() method
-    #
-    #   Get overrides for OptROM INF & FILE
-    #
-    #   @param  self        The object pointer
-    #   @param  FfsInfObj   for whom overrides is got
-    #
-    def __GetOptRomOverrides(self, Obj):
-        if self.__IsToken('{'):
-            Overrides = OptionRom.OverrideAttribs()
-            while True:
-                if self.__IsKeyword( "PCI_VENDOR_ID"):
-                    if not self.__IsToken( "="):
-                        raise Warning("expected '='", self.FileName, self.CurrentLineNumber)
-                    if not self.__GetNextHexNumber():
-                        raise Warning("expected Hex vendor id", self.FileName, self.CurrentLineNumber)
-                    Overrides.PciVendorId = self.__Token
-                    continue
-
-                if self.__IsKeyword( "PCI_CLASS_CODE"):
-                    if not self.__IsToken( "="):
-                        raise Warning("expected '='", self.FileName, self.CurrentLineNumber)
-                    if not self.__GetNextHexNumber():
-                        raise Warning("expected Hex class code", self.FileName, self.CurrentLineNumber)
-                    Overrides.PciClassCode = self.__Token
-                    continue
-
-                if self.__IsKeyword( "PCI_DEVICE_ID"):
-                    if not self.__IsToken( "="):
-                        raise Warning("expected '='", self.FileName, self.CurrentLineNumber)
-                    if not self.__GetNextHexNumber():
-                        raise Warning("expected Hex device id", self.FileName, self.CurrentLineNumber)
-
-                    Overrides.PciDeviceId = self.__Token
-                    continue
-
-                if self.__IsKeyword( "PCI_REVISION"):
-                    if not self.__IsToken( "="):
-                        raise Warning("expected '='", self.FileName, self.CurrentLineNumber)
-                    if not self.__GetNextHexNumber():
-                        raise Warning("expected Hex revision", self.FileName, self.CurrentLineNumber)
-                    Overrides.PciRevision = self.__Token
-                    continue
-
-                if self.__IsKeyword( "PCI_COMPRESS"):
-                    if not self.__IsToken( "="):
-                        raise Warning("expected '='", self.FileName, self.CurrentLineNumber)
-                    if not self.__GetNextToken():
-                        raise Warning("expected TRUE/FALSE for compress", self.FileName, self.CurrentLineNumber)
-                    Overrides.NeedCompress = self.__Token.upper() == 'TRUE'
-                    continue
-
-                if self.__IsToken( "}"):
-                    break
-                else:
-                    EdkLogger.error("FdfParser", FORMAT_INVALID, File=self.FileName, Line=self.CurrentLineNumber)
-
-            Obj.OverrideAttribs = Overrides
-            
-    ## __GetOptRomFileStatement() method
-    #
-    #   Get FILE statements
-    #
-    #   @param  self        The object pointer
-    #   @param  Obj         for whom FILE statement is got
-    #   @retval True        Successfully find FILE statement
-    #   @retval False       Not able to find FILE statement
-    #
-    def __GetOptRomFileStatement(self, Obj):
-
-        if not self.__IsKeyword( "FILE"):
-            return False
-
-        FfsFileObj = OptRomFileStatement.OptRomFileStatement()
-
-        if not self.__IsKeyword("EFI") and not self.__IsKeyword("BIN"):
-            raise Warning("expected Binary type (EFI/BIN)", self.FileName, self.CurrentLineNumber)
-        FfsFileObj.FileType = self.__Token
-
-        if not self.__GetNextToken():
-            raise Warning("expected File path", self.FileName, self.CurrentLineNumber)
-        FfsFileObj.FileName = self.__Token
-        if FfsFileObj.FileName.replace('$(WORKSPACE)', '').find('$') == -1:
-            #check for file path
-            ErrorCode, ErrorInfo = PathClass(NormPath(FfsFileObj.FileName), GenFdsGlobalVariable.WorkSpaceDir).Validate()
-            if ErrorCode != 0:
-                EdkLogger.error("GenFds", ErrorCode, ExtraData=ErrorInfo)
-
-        if FfsFileObj.FileType == 'EFI':
-            self.__GetOptRomOverrides(FfsFileObj)
-        
-        Obj.FfsList.append(FfsFileObj)
-
-        return True
-
-    ## __GetCapInFd() method
-    #
-    #   Get Cap list contained in FD
-    #
-    #   @param  self        The object pointer
-    #   @param  FdName      FD name
-    #   @retval CapList     List of Capsule in FD
-    #
-    def __GetCapInFd (self, FdName):
-
-        CapList = []
-        if FdName.upper() in self.Profile.FdDict.keys():
-            FdObj = self.Profile.FdDict[FdName.upper()]
-            for elementRegion in FdObj.RegionList:
-                if elementRegion.RegionType == 'CAPSULE':
-                    for elementRegionData in elementRegion.RegionDataList:
-                        if elementRegionData.endswith(".cap"):
-                            continue
-                        if elementRegionData != None and elementRegionData.upper() not in CapList:
-                            CapList.append(elementRegionData.upper())
-        return CapList
-
-    ## __GetReferencedFdCapTuple() method
-    #
-    #   Get FV and FD list referenced by a capsule image
-    #
-    #   @param  self        The object pointer
-    #   @param  CapObj      Capsule section to be searched
-    #   @param  RefFdList   referenced FD by section
-    #   @param  RefFvList   referenced FV by section
-    #
-    def __GetReferencedFdCapTuple(self, CapObj, RefFdList = [], RefFvList = []):
-
-        for CapsuleDataObj in CapObj.CapsuleDataList :
-            if hasattr(CapsuleDataObj, 'FvName') and CapsuleDataObj.FvName != None and CapsuleDataObj.FvName.upper() not in RefFvList:
-                RefFvList.append (CapsuleDataObj.FvName.upper())
-            elif hasattr(CapsuleDataObj, 'FdName') and CapsuleDataObj.FdName != None and CapsuleDataObj.FdName.upper() not in RefFdList:
-                RefFdList.append (CapsuleDataObj.FdName.upper())            
-            elif CapsuleDataObj.Ffs != None:
-                if isinstance(CapsuleDataObj.Ffs, FfsFileStatement.FileStatement):
-                    if CapsuleDataObj.Ffs.FvName != None and CapsuleDataObj.Ffs.FvName.upper() not in RefFvList:
-                        RefFvList.append(CapsuleDataObj.Ffs.FvName.upper())
-                    elif CapsuleDataObj.Ffs.FdName != None and CapsuleDataObj.Ffs.FdName.upper() not in RefFdList:
-                        RefFdList.append(CapsuleDataObj.Ffs.FdName.upper())
-                    else:
-                        self.__GetReferencedFdFvTupleFromSection(CapsuleDataObj.Ffs, RefFdList, RefFvList)
-
-    ## __GetFvInFd() method
-    #
-    #   Get FV list contained in FD
-    #
-    #   @param  self        The object pointer
-    #   @param  FdName      FD name
-    #   @retval FvList      list of FV in FD
-    #
-    def __GetFvInFd (self, FdName):
-
-        FvList = []
-        if FdName.upper() in self.Profile.FdDict.keys():
-            FdObj = self.Profile.FdDict[FdName.upper()]
-            for elementRegion in FdObj.RegionList:
-                if elementRegion.RegionType == 'FV':
-                    for elementRegionData in elementRegion.RegionDataList:
-                        if elementRegionData.endswith(".fv"):
-                            continue
-                        if elementRegionData != None and elementRegionData.upper() not in FvList:
-                            FvList.append(elementRegionData.upper())
-        return FvList
-
-    ## __GetReferencedFdFvTuple() method
-    #
-    #   Get FD and FV list referenced by a FFS file
-    #
-    #   @param  self        The object pointer
-    #   @param  FfsFile     contains sections to be searched
-    #   @param  RefFdList   referenced FD by section
-    #   @param  RefFvList   referenced FV by section
-    #
-    def __GetReferencedFdFvTuple(self, FvObj, RefFdList = [], RefFvList = []):
-
-        for FfsObj in FvObj.FfsList:
-            if isinstance(FfsObj, FfsFileStatement.FileStatement):
-                if FfsObj.FvName != None and FfsObj.FvName.upper() not in RefFvList:
-                    RefFvList.append(FfsObj.FvName.upper())
-                elif FfsObj.FdName != None and FfsObj.FdName.upper() not in RefFdList:
-                    RefFdList.append(FfsObj.FdName.upper())
-                else:
-                    self.__GetReferencedFdFvTupleFromSection(FfsObj, RefFdList, RefFvList)
-
-    ## __GetReferencedFdFvTupleFromSection() method
-    #
-    #   Get FD and FV list referenced by a FFS section
-    #
-    #   @param  self        The object pointer
-    #   @param  FfsFile     contains sections to be searched
-    #   @param  FdList      referenced FD by section
-    #   @param  FvList      referenced FV by section
-    #
-    def __GetReferencedFdFvTupleFromSection(self, FfsFile, FdList = [], FvList = []):
-
-        SectionStack = []
-        SectionStack.extend(FfsFile.SectionList)
-        while SectionStack != []:
-            SectionObj = SectionStack.pop()
-            if isinstance(SectionObj, FvImageSection.FvImageSection):
-                if SectionObj.FvName != None and SectionObj.FvName.upper() not in FvList:
-                    FvList.append(SectionObj.FvName.upper())
-                if SectionObj.Fv != None and SectionObj.Fv.UiFvName != None and SectionObj.Fv.UiFvName.upper() not in FvList:
-                    FvList.append(SectionObj.Fv.UiFvName.upper())
-                    self.__GetReferencedFdFvTuple(SectionObj.Fv, FdList, FvList)
-
-            if isinstance(SectionObj, CompressSection.CompressSection) or isinstance(SectionObj, GuidSection.GuidSection):
-                SectionStack.extend(SectionObj.SectionList)
-
-    ## CycleReferenceCheck() method
-    #
-    #   Check whether cycle reference exists in FDF
-    #
-    #   @param  self        The object pointer
-    #   @retval True        cycle reference exists
-    #   @retval False       Not exists cycle reference
-    #
-    def CycleReferenceCheck(self):
-        #
-        # Check the cycle between FV and FD image
-        #
-        MaxLength = len (self.Profile.FvDict)
-        for FvName in self.Profile.FvDict.keys():
-            LogStr = "\nCycle Reference Checking for FV: %s\n" % FvName
-            RefFvStack = []
-            RefFvStack.append(FvName)
-            FdAnalyzedList = []
-            
-            Index = 0
-            while RefFvStack != [] and Index < MaxLength:
-                Index = Index + 1
-                FvNameFromStack = RefFvStack.pop()
-                if FvNameFromStack.upper() in self.Profile.FvDict.keys():
-                    FvObj = self.Profile.FvDict[FvNameFromStack.upper()]
-                else:
-                    continue
-
-                RefFdList = []
-                RefFvList = []
-                self.__GetReferencedFdFvTuple(FvObj, RefFdList, RefFvList)
-
-                for RefFdName in RefFdList:
-                    if RefFdName in FdAnalyzedList:
-                        continue
-
-                    LogStr += "FV %s contains FD %s\n" % (FvNameFromStack, RefFdName)
-                    FvInFdList = self.__GetFvInFd(RefFdName)
-                    if FvInFdList != []:
-                        for FvNameInFd in FvInFdList:
-                            LogStr += "FD %s contains FV %s\n" % (RefFdName,FvNameInFd)
-                            if FvNameInFd not in RefFvStack:
-                                RefFvStack.append(FvNameInFd)
-
-                            if FvName in RefFvStack or FvNameFromStack in RefFvStack:
-                                EdkLogger.info(LogStr)
-                                return True
-                    FdAnalyzedList.append(RefFdName)
-
-                for RefFvName in RefFvList:
-                    LogStr += "FV %s contains FV %s\n" % (FvNameFromStack, RefFvName)
-                    if RefFvName not in RefFvStack:
-                        RefFvStack.append(RefFvName)
-
-                    if FvName in RefFvStack or FvNameFromStack in RefFvStack:
-                        EdkLogger.info(LogStr)
-                        return True
-
-        #
-        # Check the cycle between Capsule and FD image
-        #
-        MaxLength = len (self.Profile.CapsuleDict)
-        for CapName in self.Profile.CapsuleDict.keys():
-            #
-            # Capsule image to be checked.
-            #
-            LogStr = "\n\n\nCycle Reference Checking for Capsule: %s\n" % CapName
-            RefCapStack = []
-            RefCapStack.append(CapName)
-            FdAnalyzedList = []
-            FvAnalyzedList = []
-            
-            Index = 0
-            while RefCapStack != [] and Index < MaxLength:
-                Index = Index + 1
-                CapNameFromStack = RefCapStack.pop()
-                if CapNameFromStack.upper() in self.Profile.CapsuleDict.keys():
-                    CapObj = self.Profile.CapsuleDict[CapNameFromStack.upper()]
-                else:
-                    continue
-
-                RefFvList = []
-                RefFdList = []
-                self.__GetReferencedFdCapTuple(CapObj, RefFdList, RefFvList)
-
-                FvListLength = 0
-                FdListLength = 0
-                while FvListLength < len (RefFvList) or FdListLength < len (RefFdList):
-                    for RefFdName in RefFdList:
-                        if RefFdName in FdAnalyzedList:
-                            continue
-
-                        LogStr += "Capsule %s contains FD %s\n" % (CapNameFromStack, RefFdName)
-                        CapInFdList = self.__GetCapInFd(RefFdName)
-                        if CapInFdList != []:
-                            for CapNameInFd in CapInFdList:
-                                LogStr += "FD %s contains Capsule %s\n" % (RefFdName,CapNameInFd)
-                                if CapNameInFd not in RefCapStack:
-                                    RefCapStack.append(CapNameInFd)
-
-                                if CapName in RefCapStack or CapNameFromStack in RefCapStack:
-                                    EdkLogger.info(LogStr)
-                                    return True
-
-                        FvInFdList = self.__GetFvInFd(RefFdName)
-                        if FvInFdList != []:
-                            for FvNameInFd in FvInFdList:
-                                LogStr += "FD %s contains FV %s\n" % (RefFdName,FvNameInFd)
-                                if FvNameInFd not in RefFvList:
-                                    RefFvList.append(FvNameInFd)
-
-                        FdAnalyzedList.append(RefFdName)
-                    #
-                    # the number of the parsed FV and FD image
-                    #
-                    FvListLength = len (RefFvList)
-                    FdListLength = len (RefFdList)
-                    for RefFvName in RefFvList:
-                        if RefFvName in FvAnalyzedList:
-                            continue
-                        LogStr += "Capsule %s contains FV %s\n" % (CapNameFromStack, RefFvName)
-                        if RefFvName.upper() in self.Profile.FvDict.keys():
-                            FvObj = self.Profile.FvDict[RefFvName.upper()]
-                        else:
-                            continue
-                        self.__GetReferencedFdFvTuple(FvObj, RefFdList, RefFvList)
-                        FvAnalyzedList.append(RefFvName)
-
-        return False
-
-if __name__ == "__main__":
-    import sys
-    try:
-        test_file = sys.argv[1]
-    except IndexError, v:
-        print "Usage: %s filename" % sys.argv[0]
-        sys.exit(1)
-
-    parser = FdfParser(test_file)
-    try:
-        parser.ParseFile()
-        parser.CycleReferenceCheck()
-    except Warning, X:
-        print str(X)
-    else:
-        print "Success!"
-
+## @file
+# parse FDF file
+#
+#  Copyright (c) 2007 - 2015, Intel Corporation. All rights reserved.<BR>
+#  Copyright (c) 2015, Hewlett Packard Enterprise Development, L.P.<BR>
+#
+#  This program and the accompanying materials
+#  are licensed and made available under the terms and conditions of the BSD License
+#  which accompanies this distribution.  The full text of the license may be found at
+#  http://opensource.org/licenses/bsd-license.php
+#
+#  THE PROGRAM IS DISTRIBUTED UNDER THE BSD LICENSE ON AN "AS IS" BASIS,
+#  WITHOUT WARRANTIES OR REPRESENTATIONS OF ANY KIND, EITHER EXPRESS OR IMPLIED.
+#
+
+##
+# Import Modules
+#
+import re
+
+import Fd
+import Region
+import Fv
+import AprioriSection
+import FfsInfStatement
+import FfsFileStatement
+import VerSection
+import UiSection
+import FvImageSection
+import DataSection
+import DepexSection
+import CompressSection
+import GuidSection
+import Capsule
+import CapsuleData
+import Rule
+import RuleComplexFile
+import RuleSimpleFile
+import EfiSection
+import Vtf
+import ComponentStatement
+import OptionRom
+import OptRomInfStatement
+import OptRomFileStatement
+
+from GenFdsGlobalVariable import GenFdsGlobalVariable
+from Common.BuildToolError import *
+from Common import EdkLogger
+from Common.Misc import PathClass
+from Common.String import NormPath
+import Common.GlobalData as GlobalData
+from Common.Expression import *
+from Common import GlobalData
+from Common.String import ReplaceMacro
+
+from Common.Misc import tdict
+
+import re
+import Common.LongFilePathOs as os
+from Common.LongFilePathSupport import OpenLongFilePath as open
+
+##define T_CHAR_SPACE                ' '
+##define T_CHAR_NULL                 '\0'
+##define T_CHAR_CR                   '\r'
+##define T_CHAR_TAB                  '\t'
+##define T_CHAR_LF                   '\n'
+##define T_CHAR_SLASH                '/'
+##define T_CHAR_BACKSLASH            '\\'
+##define T_CHAR_DOUBLE_QUOTE         '\"'
+##define T_CHAR_SINGLE_QUOTE         '\''
+##define T_CHAR_STAR                 '*'
+##define T_CHAR_HASH                 '#'
+
+(T_CHAR_SPACE, T_CHAR_NULL, T_CHAR_CR, T_CHAR_TAB, T_CHAR_LF, T_CHAR_SLASH, \
+T_CHAR_BACKSLASH, T_CHAR_DOUBLE_QUOTE, T_CHAR_SINGLE_QUOTE, T_CHAR_STAR, T_CHAR_HASH) = \
+(' ', '\0', '\r', '\t', '\n', '/', '\\', '\"', '\'', '*', '#')
+
+SEPERATOR_TUPLE = ('=', '|', ',', '{', '}')
+
+RegionSizePattern = re.compile("\s*(?P<base>(?:0x|0X)?[a-fA-F0-9]+)\s*\|\s*(?P<size>(?:0x|0X)?[a-fA-F0-9]+)\s*")
+RegionSizeGuidPattern = re.compile("\s*(?P<base>\w+\.\w+)\s*\|\s*(?P<size>\w+\.\w+)\s*")
+RegionOffsetPcdPattern = re.compile("\s*(?P<base>\w+\.\w+)\s*$")
+ShortcutPcdPattern = re.compile("\s*\w+\s*=\s*(?P<value>(?:0x|0X)?[a-fA-F0-9]+)\s*\|\s*(?P<name>\w+\.\w+)\s*")
+
+AllIncludeFileList = []
+
+# Get the closest parent
+def GetParentAtLine (Line):
+    for Profile in AllIncludeFileList:
+        if Profile.IsLineInFile(Line):
+            return Profile
+    return None
+
+# Check include loop
+def IsValidInclude (File, Line):
+    for Profile in AllIncludeFileList:
+        if Profile.IsLineInFile(Line) and Profile.FileName == File:
+            return False
+
+    return True
+
+def GetRealFileLine (File, Line):
+
+    InsertedLines = 0
+    for Profile in AllIncludeFileList:
+        if Profile.IsLineInFile(Line):
+            return Profile.GetLineInFile(Line)
+        elif Line >= Profile.InsertStartLineNumber and Profile.Level == 1:
+           InsertedLines += Profile.GetTotalLines()
+
+    return (File, Line - InsertedLines)
+
+## The exception class that used to report error messages when parsing FDF
+#
+# Currently the "ToolName" is set to be "FDF Parser".
+#
+class Warning (Exception):
+    ## The constructor
+    #
+    #   @param  self        The object pointer
+    #   @param  Str         The message to record
+    #   @param  File        The FDF name
+    #   @param  Line        The Line number that error occurs
+    #
+    def __init__(self, Str, File = None, Line = None):
+
+        FileLineTuple = GetRealFileLine(File, Line)
+        self.FileName = FileLineTuple[0]
+        self.LineNumber = FileLineTuple[1]
+        self.OriginalLineNumber = Line
+        self.Message = Str
+        self.ToolName = 'FdfParser'
+
+    def __str__(self):
+        return self.Message
+
+## The MACRO class that used to record macro value data when parsing include file
+#
+#
+class MacroProfile :
+    ## The constructor
+    #
+    #   @param  self        The object pointer
+    #   @param  FileName    The file that to be parsed
+    #
+    def __init__(self, FileName, Line):
+        self.FileName = FileName
+        self.DefinedAtLine  = Line
+        self.MacroName = None
+        self.MacroValue = None
+
+## The Include file content class that used to record file data when parsing include file
+#
+# May raise Exception when opening file.
+#
+class IncludeFileProfile :
+    ## The constructor
+    #
+    #   @param  self        The object pointer
+    #   @param  FileName    The file that to be parsed
+    #
+    def __init__(self, FileName):
+        self.FileName = FileName
+        self.FileLinesList = []
+        try:
+            fsock = open(FileName, "rb", 0)
+            try:
+                self.FileLinesList = fsock.readlines()
+            finally:
+                fsock.close()
+
+        except:
+            EdkLogger.error("FdfParser", FILE_OPEN_FAILURE, ExtraData=FileName)
+
+        self.InsertStartLineNumber = None
+        self.InsertAdjust = 0
+        self.IncludeFileList = []
+        self.Level = 1 # first level include file
+    
+    def GetTotalLines(self):
+        TotalLines = self.InsertAdjust + len(self.FileLinesList)
+
+        for Profile in self.IncludeFileList:
+          TotalLines += Profile.GetTotalLines()
+
+        return TotalLines
+
+    def IsLineInFile(self, Line):
+        if Line >= self.InsertStartLineNumber and Line < self.InsertStartLineNumber + self.GetTotalLines():
+            return True
+
+        return False
+
+    def GetLineInFile(self, Line):
+        if not self.IsLineInFile (Line):
+            return (self.FileName, -1)
+        
+        InsertedLines = self.InsertStartLineNumber
+
+        for Profile in self.IncludeFileList:
+            if Profile.IsLineInFile(Line):
+                return Profile.GetLineInFile(Line)
+            elif Line >= Profile.InsertStartLineNumber:
+                InsertedLines += Profile.GetTotalLines()
+
+        return (self.FileName, Line - InsertedLines + 1)
+
+
+
+## The FDF content class that used to record file data when parsing FDF
+#
+# May raise Exception when opening file.
+#
+class FileProfile :
+    ## The constructor
+    #
+    #   @param  self        The object pointer
+    #   @param  FileName    The file that to be parsed
+    #
+    def __init__(self, FileName):
+        self.FileLinesList = []
+        try:
+            fsock = open(FileName, "rb", 0)
+            try:
+                self.FileLinesList = fsock.readlines()
+            finally:
+                fsock.close()
+
+        except:
+            EdkLogger.error("FdfParser", FILE_OPEN_FAILURE, ExtraData=FileName)
+
+
+        self.PcdDict = {}
+        self.InfList = []
+        # ECC will use this Dict and List information
+        self.PcdFileLineDict = {}
+        self.InfFileLineList = []
+        
+        self.FdDict = {}
+        self.FdNameNotSet = False
+        self.FvDict = {}
+        self.CapsuleDict = {}
+        self.VtfList = []
+        self.RuleDict = {}
+        self.OptRomDict = {}
+        self.FmpPayloadDict = {}
+
+## The syntax parser for FDF
+#
+# PreprocessFile method should be called prior to ParseFile
+# CycleReferenceCheck method can detect cycles in FDF contents
+#
+# GetNext*** procedures mean these procedures will get next token first, then make judgement.
+# Get*** procedures mean these procedures will make judgement on current token only.
+#
+class FdfParser:
+    ## The constructor
+    #
+    #   @param  self        The object pointer
+    #   @param  FileName    The file that to be parsed
+    #
+    def __init__(self, FileName):
+        self.Profile = FileProfile(FileName)
+        self.FileName = FileName
+        self.CurrentLineNumber = 1
+        self.CurrentOffsetWithinLine = 0
+        self.CurrentFdName = None
+        self.CurrentFvName = None
+        self.__Token = ""
+        self.__SkippedChars = ""
+        GlobalData.gFdfParser = self
+
+        # Used to section info
+        self.__CurSection = []
+        # Key: [section name, UI name, arch]
+        # Value: {MACRO_NAME : MACRO_VALUE}
+        self.__MacroDict = tdict(True, 3)
+        self.__PcdDict = {}
+
+        self.__WipeOffArea = []
+        if GenFdsGlobalVariable.WorkSpaceDir == '':
+            GenFdsGlobalVariable.WorkSpaceDir = os.getenv("WORKSPACE")
+
+    ## __IsWhiteSpace() method
+    #
+    #   Whether char at current FileBufferPos is whitespace
+    #
+    #   @param  self        The object pointer
+    #   @param  Char        The char to test
+    #   @retval True        The char is a kind of white space
+    #   @retval False       The char is NOT a kind of white space
+    #
+    def __IsWhiteSpace(self, Char):
+        if Char in (T_CHAR_NULL, T_CHAR_CR, T_CHAR_SPACE, T_CHAR_TAB, T_CHAR_LF):
+            return True
+        else:
+            return False
+
+    ## __SkipWhiteSpace() method
+    #
+    #   Skip white spaces from current char, return number of chars skipped
+    #
+    #   @param  self        The object pointer
+    #   @retval Count       The number of chars skipped
+    #
+    def __SkipWhiteSpace(self):
+        Count = 0
+        while not self.__EndOfFile():
+            Count += 1
+            if self.__CurrentChar() in (T_CHAR_NULL, T_CHAR_CR, T_CHAR_LF, T_CHAR_SPACE, T_CHAR_TAB):
+                self.__SkippedChars += str(self.__CurrentChar())
+                self.__GetOneChar()
+
+            else:
+                Count = Count - 1
+                return Count
+
+    ## __EndOfFile() method
+    #
+    #   Judge current buffer pos is at file end
+    #
+    #   @param  self        The object pointer
+    #   @retval True        Current File buffer position is at file end
+    #   @retval False       Current File buffer position is NOT at file end
+    #
+    def __EndOfFile(self):
+        NumberOfLines = len(self.Profile.FileLinesList)
+        SizeOfLastLine = len(self.Profile.FileLinesList[-1])
+        if self.CurrentLineNumber == NumberOfLines and self.CurrentOffsetWithinLine >= SizeOfLastLine - 1:
+            return True
+        elif self.CurrentLineNumber > NumberOfLines:
+            return True
+        else:
+            return False
+
+    ## __EndOfLine() method
+    #
+    #   Judge current buffer pos is at line end
+    #
+    #   @param  self        The object pointer
+    #   @retval True        Current File buffer position is at line end
+    #   @retval False       Current File buffer position is NOT at line end
+    #
+    def __EndOfLine(self):
+        if self.CurrentLineNumber > len(self.Profile.FileLinesList):
+            return True
+        SizeOfCurrentLine = len(self.Profile.FileLinesList[self.CurrentLineNumber - 1])
+        if self.CurrentOffsetWithinLine >= SizeOfCurrentLine:
+            return True
+        else:
+            return False
+
+    ## Rewind() method
+    #
+    #   Reset file data buffer to the initial state
+    #
+    #   @param  self        The object pointer
+    #   @param  DestLine    Optional new destination line number.
+    #   @param  DestOffset  Optional new destination offset.     
+    #
+    def Rewind(self, DestLine = 1, DestOffset = 0):  
+        self.CurrentLineNumber = DestLine           
+        self.CurrentOffsetWithinLine = DestOffset   
+
+    ## __UndoOneChar() method
+    #
+    #   Go back one char in the file buffer
+    #
+    #   @param  self        The object pointer
+    #   @retval True        Successfully go back one char
+    #   @retval False       Not able to go back one char as file beginning reached
+    #
+    def __UndoOneChar(self):
+
+        if self.CurrentLineNumber == 1 and self.CurrentOffsetWithinLine == 0:
+            return False
+        elif self.CurrentOffsetWithinLine == 0:
+            self.CurrentLineNumber -= 1
+            self.CurrentOffsetWithinLine = len(self.__CurrentLine()) - 1
+        else:
+            self.CurrentOffsetWithinLine -= 1
+        return True
+
+    ## __GetOneChar() method
+    #
+    #   Move forward one char in the file buffer
+    #
+    #   @param  self        The object pointer
+    #
+    def __GetOneChar(self):
+        if self.CurrentOffsetWithinLine == len(self.Profile.FileLinesList[self.CurrentLineNumber - 1]) - 1:
+            self.CurrentLineNumber += 1
+            self.CurrentOffsetWithinLine = 0
+        else:
+            self.CurrentOffsetWithinLine += 1
+
+    ## __CurrentChar() method
+    #
+    #   Get the char pointed to by the file buffer pointer
+    #
+    #   @param  self        The object pointer
+    #   @retval Char        Current char
+    #
+    def __CurrentChar(self):
+        return self.Profile.FileLinesList[self.CurrentLineNumber - 1][self.CurrentOffsetWithinLine]
+
+    ## __NextChar() method
+    #
+    #   Get the one char pass the char pointed to by the file buffer pointer
+    #
+    #   @param  self        The object pointer
+    #   @retval Char        Next char
+    #
+    def __NextChar(self):
+        if self.CurrentOffsetWithinLine == len(self.Profile.FileLinesList[self.CurrentLineNumber - 1]) - 1:
+            return self.Profile.FileLinesList[self.CurrentLineNumber][0]
+        else:
+            return self.Profile.FileLinesList[self.CurrentLineNumber - 1][self.CurrentOffsetWithinLine + 1]
+
+    ## __SetCurrentCharValue() method
+    #
+    #   Modify the value of current char
+    #
+    #   @param  self        The object pointer
+    #   @param  Value       The new value of current char
+    #
+    def __SetCurrentCharValue(self, Value):
+        self.Profile.FileLinesList[self.CurrentLineNumber - 1][self.CurrentOffsetWithinLine] = Value
+
+    ## __CurrentLine() method
+    #
+    #   Get the list that contains current line contents
+    #
+    #   @param  self        The object pointer
+    #   @retval List        current line contents
+    #
+    def __CurrentLine(self):
+        return self.Profile.FileLinesList[self.CurrentLineNumber - 1]
+
+    def __StringToList(self):
+        self.Profile.FileLinesList = [list(s) for s in self.Profile.FileLinesList]
+        self.Profile.FileLinesList[-1].append(' ')
+
+    def __ReplaceFragment(self, StartPos, EndPos, Value = ' '):
+        if StartPos[0] == EndPos[0]:
+            Offset = StartPos[1]
+            while Offset <= EndPos[1]:
+                self.Profile.FileLinesList[StartPos[0]][Offset] = Value
+                Offset += 1
+            return
+
+        Offset = StartPos[1]
+        while self.Profile.FileLinesList[StartPos[0]][Offset] not in ('\r', '\n'):
+            self.Profile.FileLinesList[StartPos[0]][Offset] = Value
+            Offset += 1
+
+        Line = StartPos[0]
+        while Line < EndPos[0]:
+            Offset = 0
+            while self.Profile.FileLinesList[Line][Offset] not in ('\r', '\n'):
+                self.Profile.FileLinesList[Line][Offset] = Value
+                Offset += 1
+            Line += 1
+
+        Offset = 0
+        while Offset <= EndPos[1]:
+            self.Profile.FileLinesList[EndPos[0]][Offset] = Value
+            Offset += 1
+
+
+    def __GetMacroName(self):
+        if not self.__GetNextToken():
+            raise Warning("expected Macro name", self.FileName, self.CurrentLineNumber)
+        MacroName = self.__Token
+        NotFlag = False
+        if MacroName.startswith('!'):
+            NotFlag = True
+            MacroName = MacroName[1:].strip()
+         
+        if not MacroName.startswith('$(') or not MacroName.endswith(')'):
+            raise Warning("Macro name expected(Please use '$(%(Token)s)' if '%(Token)s' is a macro.)" % {"Token" : MacroName},
+                          self.FileName, self.CurrentLineNumber)
+        MacroName = MacroName[2:-1]
+        return MacroName, NotFlag
+
+    def __SetMacroValue(self, Macro, Value):
+        if not self.__CurSection:
+            return
+
+        MacroDict = {}
+        if not self.__MacroDict[self.__CurSection[0], self.__CurSection[1], self.__CurSection[2]]:
+            self.__MacroDict[self.__CurSection[0], self.__CurSection[1], self.__CurSection[2]] = MacroDict
+        else:
+            MacroDict = self.__MacroDict[self.__CurSection[0], self.__CurSection[1], self.__CurSection[2]]
+        MacroDict[Macro] = Value
+
+    def __GetMacroValue(self, Macro):
+        # Highest priority
+        if Macro in GlobalData.gCommandLineDefines:
+            return GlobalData.gCommandLineDefines[Macro]
+        if Macro in GlobalData.gGlobalDefines:
+            return GlobalData.gGlobalDefines[Macro]
+
+        if self.__CurSection:
+            MacroDict = self.__MacroDict[
+                        self.__CurSection[0],
+                        self.__CurSection[1],
+                        self.__CurSection[2]
+            ]
+            if MacroDict and Macro in MacroDict:
+                return MacroDict[Macro]
+
+        # Lowest priority
+        if Macro in GlobalData.gPlatformDefines:
+            return GlobalData.gPlatformDefines[Macro]
+        return None
+
+    def __SectionHeaderParser(self, Section):
+        # [Defines]
+        # [FD.UiName]: use dummy instead if UI name is optional
+        # [FV.UiName]
+        # [Capsule.UiName]
+        # [Rule]: don't take rule section into account, macro is not allowed in this section
+        # [VTF.arch.UiName, arch]
+        # [OptionRom.DriverName]
+        self.__CurSection = []
+        Section = Section.strip()[1:-1].upper().replace(' ', '').strip('.')
+        ItemList = Section.split('.')
+        Item = ItemList[0]
+        if Item == '' or Item == 'RULE':
+            return
+
+        if Item == 'DEFINES':
+            self.__CurSection = ['COMMON', 'COMMON', 'COMMON']
+        elif Item == 'VTF' and len(ItemList) == 3:
+            UiName = ItemList[2]
+            Pos = UiName.find(',')
+            if Pos != -1:
+                UiName = UiName[:Pos]
+            self.__CurSection = ['VTF', UiName, ItemList[1]]
+        elif len(ItemList) > 1:
+            self.__CurSection = [ItemList[0], ItemList[1], 'COMMON']
+        elif len(ItemList) > 0:
+            self.__CurSection = [ItemList[0], 'DUMMY', 'COMMON']
+
+    ## PreprocessFile() method
+    #
+    #   Preprocess file contents, replace comments with spaces.
+    #   In the end, rewind the file buffer pointer to the beginning
+    #   BUGBUG: No !include statement processing contained in this procedure
+    #   !include statement should be expanded at the same FileLinesList[CurrentLineNumber - 1]
+    #
+    #   @param  self        The object pointer
+    #
+    def PreprocessFile(self):
+
+        self.Rewind()
+        InComment = False
+        DoubleSlashComment = False
+        HashComment = False
+        # HashComment in quoted string " " is ignored.
+        InString = False
+
+        while not self.__EndOfFile():
+
+            if self.__CurrentChar() == T_CHAR_DOUBLE_QUOTE and not InComment:
+                InString = not InString
+            # meet new line, then no longer in a comment for // and '#'
+            if self.__CurrentChar() == T_CHAR_LF:
+                self.CurrentLineNumber += 1
+                self.CurrentOffsetWithinLine = 0
+                if InComment and DoubleSlashComment:
+                    InComment = False
+                    DoubleSlashComment = False
+                if InComment and HashComment:
+                    InComment = False
+                    HashComment = False
+            # check for */ comment end
+            elif InComment and not DoubleSlashComment and not HashComment and self.__CurrentChar() == T_CHAR_STAR and self.__NextChar() == T_CHAR_SLASH:
+                self.__SetCurrentCharValue(T_CHAR_SPACE)
+                self.__GetOneChar()
+                self.__SetCurrentCharValue(T_CHAR_SPACE)
+                self.__GetOneChar()
+                InComment = False
+            # set comments to spaces
+            elif InComment:
+                self.__SetCurrentCharValue(T_CHAR_SPACE)
+                self.__GetOneChar()
+            # check for // comment
+            elif self.__CurrentChar() == T_CHAR_SLASH and self.__NextChar() == T_CHAR_SLASH and not self.__EndOfLine():
+                InComment = True
+                DoubleSlashComment = True
+            # check for '#' comment
+            elif self.__CurrentChar() == T_CHAR_HASH and not self.__EndOfLine() and not InString:
+                InComment = True
+                HashComment = True
+            # check for /* comment start
+            elif self.__CurrentChar() == T_CHAR_SLASH and self.__NextChar() == T_CHAR_STAR:
+                self.__SetCurrentCharValue( T_CHAR_SPACE)
+                self.__GetOneChar()
+                self.__SetCurrentCharValue( T_CHAR_SPACE)
+                self.__GetOneChar()
+                InComment = True
+            else:
+                self.__GetOneChar()
+
+        # restore from ListOfList to ListOfString
+        self.Profile.FileLinesList = ["".join(list) for list in self.Profile.FileLinesList]
+        self.Rewind()
+
+    ## PreprocessIncludeFile() method
+    #
+    #   Preprocess file contents, replace !include statements with file contents.
+    #   In the end, rewind the file buffer pointer to the beginning
+    #
+    #   @param  self        The object pointer
+    #
+    def PreprocessIncludeFile(self):
+	    # nested include support
+        Processed = False
+        while self.__GetNextToken():
+
+            if self.__Token == '!include':
+                Processed = True
+                IncludeLine = self.CurrentLineNumber
+                IncludeOffset = self.CurrentOffsetWithinLine - len('!include')
+                if not self.__GetNextToken():
+                    raise Warning("expected include file name", self.FileName, self.CurrentLineNumber)
+                IncFileName = self.__Token
+                __IncludeMacros = {}
+                for Macro in ['WORKSPACE', 'ECP_SOURCE', 'EFI_SOURCE', 'EDK_SOURCE']:
+                    MacroVal = self.__GetMacroValue(Macro)
+                    if MacroVal:
+                        __IncludeMacros[Macro] = MacroVal
+
+                try:
+                    IncludedFile = NormPath(ReplaceMacro(IncFileName, __IncludeMacros, RaiseError=True))
+                except:
+                    raise Warning("only these system environment variables are permitted to start the path of the included file: "
+                                  "$(WORKSPACE), $(ECP_SOURCE), $(EFI_SOURCE), $(EDK_SOURCE)",
+                                  self.FileName, self.CurrentLineNumber)
+                #
+                # First search the include file under the same directory as FDF file
+                #
+                IncludedFile1 = PathClass(IncludedFile, os.path.dirname(self.FileName))
+                ErrorCode = IncludedFile1.Validate()[0]
+                if ErrorCode != 0:
+                    #
+                    # Then search the include file under the same directory as DSC file
+                    #
+                    PlatformDir = ''
+                    if GenFdsGlobalVariable.ActivePlatform:
+                        PlatformDir = GenFdsGlobalVariable.ActivePlatform.Dir
+                    elif GlobalData.gActivePlatform:
+                        PlatformDir = GlobalData.gActivePlatform.MetaFile.Dir
+                    IncludedFile1 = PathClass(IncludedFile, PlatformDir)
+                    ErrorCode = IncludedFile1.Validate()[0]
+                    if ErrorCode != 0:
+                        #
+                        # Also search file under the WORKSPACE directory
+                        #
+                        IncludedFile1 = PathClass(IncludedFile, GlobalData.gWorkspace)
+                        ErrorCode = IncludedFile1.Validate()[0]
+                        if ErrorCode != 0:
+                            raise Warning("The include file does not exist under below directories: \n%s\n%s\n%s\n"%(os.path.dirname(self.FileName), PlatformDir, GlobalData.gWorkspace), 
+                                          self.FileName, self.CurrentLineNumber)
+
+                if not IsValidInclude (IncludedFile1.Path, self.CurrentLineNumber):
+                    raise Warning("The include file {0} is causing a include loop.\n".format (IncludedFile1.Path), self.FileName, self.CurrentLineNumber)
+
+                IncFileProfile = IncludeFileProfile(IncludedFile1.Path)
+
+                CurrentLine = self.CurrentLineNumber
+                CurrentOffset = self.CurrentOffsetWithinLine
+                # list index of the insertion, note that line number is 'CurrentLine + 1'
+                InsertAtLine = CurrentLine
+                ParentProfile = GetParentAtLine (CurrentLine)
+                if ParentProfile != None:
+                    ParentProfile.IncludeFileList.insert(0, IncFileProfile)
+                    IncFileProfile.Level = ParentProfile.Level + 1
+                IncFileProfile.InsertStartLineNumber = InsertAtLine + 1
+                # deal with remaining portions after "!include filename", if exists.
+                if self.__GetNextToken():
+                    if self.CurrentLineNumber == CurrentLine:
+                        RemainingLine = self.__CurrentLine()[CurrentOffset:]
+                        self.Profile.FileLinesList.insert(self.CurrentLineNumber, RemainingLine)
+                        IncFileProfile.InsertAdjust += 1
+                        self.CurrentLineNumber += 1
+                        self.CurrentOffsetWithinLine = 0
+
+                for Line in IncFileProfile.FileLinesList:
+                    self.Profile.FileLinesList.insert(InsertAtLine, Line)
+                    self.CurrentLineNumber += 1
+                    InsertAtLine += 1
+
+                # reversely sorted to better determine error in file
+                AllIncludeFileList.insert(0, IncFileProfile)
+
+                # comment out the processed include file statement
+                TempList = list(self.Profile.FileLinesList[IncludeLine - 1])
+                TempList.insert(IncludeOffset, '#')
+                self.Profile.FileLinesList[IncludeLine - 1] = ''.join(TempList)
+            if Processed: # Nested and back-to-back support
+                self.Rewind(DestLine = IncFileProfile.InsertStartLineNumber - 1)
+                Processed = False
+        # Preprocess done.
+        self.Rewind()
+        
+    def __GetIfListCurrentItemStat(self, IfList):
+        if len(IfList) == 0:
+            return True
+        
+        for Item in IfList:
+            if Item[1] == False:
+                return False
+        
+        return True
+    
+    ## PreprocessConditionalStatement() method
+    #
+    #   Preprocess conditional statement.
+    #   In the end, rewind the file buffer pointer to the beginning
+    #
+    #   @param  self        The object pointer
+    #
+    def PreprocessConditionalStatement(self):
+        # IfList is a stack of if branches with elements of list [Pos, CondSatisfied, BranchDetermined]
+        IfList = []
+        RegionLayoutLine = 0
+        ReplacedLine = -1
+        while self.__GetNextToken():
+            # Determine section name and the location dependent macro
+            if self.__GetIfListCurrentItemStat(IfList):
+                if self.__Token.startswith('['):
+                    Header = self.__Token
+                    if not self.__Token.endswith(']'):
+                        self.__SkipToToken(']')
+                        Header += self.__SkippedChars
+                    if Header.find('$(') != -1:
+                        raise Warning("macro cannot be used in section header", self.FileName, self.CurrentLineNumber)
+                    self.__SectionHeaderParser(Header)
+                    continue
+                # Replace macros except in RULE section or out of section
+                elif self.__CurSection and ReplacedLine != self.CurrentLineNumber:
+                    ReplacedLine = self.CurrentLineNumber
+                    self.__UndoToken()
+                    CurLine = self.Profile.FileLinesList[ReplacedLine - 1]
+                    PreIndex = 0
+                    StartPos = CurLine.find('$(', PreIndex)
+                    EndPos = CurLine.find(')', StartPos+2)
+                    while StartPos != -1 and EndPos != -1 and self.__Token not in ['!ifdef', '!ifndef', '!if', '!elseif']:
+                        MacroName = CurLine[StartPos+2 : EndPos]
+                        MacorValue = self.__GetMacroValue(MacroName)
+                        if MacorValue != None:
+                            CurLine = CurLine.replace('$(' + MacroName + ')', MacorValue, 1)
+                            if MacorValue.find('$(') != -1:
+                                PreIndex = StartPos
+                            else:
+                                PreIndex = StartPos + len(MacorValue)
+                        else:
+                            PreIndex = EndPos + 1
+                        StartPos = CurLine.find('$(', PreIndex)
+                        EndPos = CurLine.find(')', StartPos+2)
+                    self.Profile.FileLinesList[ReplacedLine - 1] = CurLine
+                    continue
+
+            if self.__Token == 'DEFINE':
+                if self.__GetIfListCurrentItemStat(IfList):
+                    if not self.__CurSection:
+                        raise Warning("macro cannot be defined in Rule section or out of section", self.FileName, self.CurrentLineNumber)
+                    DefineLine = self.CurrentLineNumber - 1
+                    DefineOffset = self.CurrentOffsetWithinLine - len('DEFINE')
+                    if not self.__GetNextToken():
+                        raise Warning("expected Macro name", self.FileName, self.CurrentLineNumber)
+                    Macro = self.__Token
+                    if not self.__IsToken( "="):
+                        raise Warning("expected '='", self.FileName, self.CurrentLineNumber)
+    
+                    Value = self.__GetExpression()
+                    self.__SetMacroValue(Macro, Value)
+                    self.__WipeOffArea.append(((DefineLine, DefineOffset), (self.CurrentLineNumber - 1, self.CurrentOffsetWithinLine - 1)))
+            elif self.__Token == 'SET':
+                if not self.__GetIfListCurrentItemStat(IfList):
+                    continue
+                SetLine = self.CurrentLineNumber - 1
+                SetOffset = self.CurrentOffsetWithinLine - len('SET')
+                PcdPair = self.__GetNextPcdName()
+                PcdName = "%s.%s" % (PcdPair[1], PcdPair[0])
+                if not self.__IsToken( "="):
+                    raise Warning("expected '='", self.FileName, self.CurrentLineNumber)
+
+                Value = self.__GetExpression()
+                Value = self.__EvaluateConditional(Value, self.CurrentLineNumber, 'eval', True)
+
+                self.__PcdDict[PcdName] = Value
+
+                self.Profile.PcdDict[PcdPair] = Value
+                FileLineTuple = GetRealFileLine(self.FileName, self.CurrentLineNumber)
+                self.Profile.PcdFileLineDict[PcdPair] = FileLineTuple
+
+                self.__WipeOffArea.append(((SetLine, SetOffset), (self.CurrentLineNumber - 1, self.CurrentOffsetWithinLine - 1)))
+            elif self.__Token in ('!ifdef', '!ifndef', '!if'):
+                IfStartPos = (self.CurrentLineNumber - 1, self.CurrentOffsetWithinLine - len(self.__Token))
+                IfList.append([IfStartPos, None, None])
+
+                CondLabel = self.__Token
+                Expression = self.__GetExpression()
+                
+                if CondLabel == '!if':
+                    ConditionSatisfied = self.__EvaluateConditional(Expression, IfList[-1][0][0] + 1, 'eval')
+                else:
+                    ConditionSatisfied = self.__EvaluateConditional(Expression, IfList[-1][0][0] + 1, 'in')
+                    if CondLabel == '!ifndef':
+                        ConditionSatisfied = not ConditionSatisfied
+
+                BranchDetermined = ConditionSatisfied
+                IfList[-1] = [IfList[-1][0], ConditionSatisfied, BranchDetermined]
+                if ConditionSatisfied:
+                    self.__WipeOffArea.append((IfList[-1][0], (self.CurrentLineNumber - 1, self.CurrentOffsetWithinLine - 1)))                 
+            elif self.__Token in ('!elseif', '!else'):
+                ElseStartPos = (self.CurrentLineNumber - 1, self.CurrentOffsetWithinLine - len(self.__Token))
+                if len(IfList) <= 0:
+                    raise Warning("Missing !if statement", self.FileName, self.CurrentLineNumber)
+
+                if IfList[-1][1]:
+                    IfList[-1] = [ElseStartPos, False, True]
+                    self.__WipeOffArea.append((ElseStartPos, (self.CurrentLineNumber - 1, self.CurrentOffsetWithinLine - 1)))
+                else:
+                    self.__WipeOffArea.append((IfList[-1][0], ElseStartPos))
+                    IfList[-1] = [ElseStartPos, True, IfList[-1][2]]
+                    if self.__Token == '!elseif':
+                        Expression = self.__GetExpression()
+                        ConditionSatisfied = self.__EvaluateConditional(Expression, IfList[-1][0][0] + 1, 'eval')
+                        IfList[-1] = [IfList[-1][0], ConditionSatisfied, IfList[-1][2]]
+
+                    if IfList[-1][1]:
+                        if IfList[-1][2]:
+                            IfList[-1][1] = False
+                        else:
+                            IfList[-1][2] = True
+                            self.__WipeOffArea.append((IfList[-1][0], (self.CurrentLineNumber - 1, self.CurrentOffsetWithinLine - 1)))
+            elif self.__Token == '!endif':
+                if len(IfList) <= 0:
+                    raise Warning("Missing !if statement", self.FileName, self.CurrentLineNumber)
+                if IfList[-1][1]:
+                    self.__WipeOffArea.append(((self.CurrentLineNumber - 1, self.CurrentOffsetWithinLine - len('!endif')), (self.CurrentLineNumber - 1, self.CurrentOffsetWithinLine - 1)))
+                else:
+                    self.__WipeOffArea.append((IfList[-1][0], (self.CurrentLineNumber - 1, self.CurrentOffsetWithinLine - 1)))
+
+                IfList.pop()
+            elif not IfList:    # Don't use PCDs inside conditional directive
+                if self.CurrentLineNumber <= RegionLayoutLine:
+                    # Don't try the same line twice
+                    continue
+                SetPcd = ShortcutPcdPattern.match(self.Profile.FileLinesList[self.CurrentLineNumber - 1])
+                if SetPcd:
+                    self.__PcdDict[SetPcd.group('name')] = SetPcd.group('value')
+                    RegionLayoutLine = self.CurrentLineNumber
+                    continue
+                RegionSize = RegionSizePattern.match(self.Profile.FileLinesList[self.CurrentLineNumber - 1])
+                if not RegionSize:
+                    RegionLayoutLine = self.CurrentLineNumber
+                    continue
+                RegionSizeGuid = RegionSizeGuidPattern.match(self.Profile.FileLinesList[self.CurrentLineNumber])
+                if not RegionSizeGuid:
+                    RegionLayoutLine = self.CurrentLineNumber + 1
+                    continue
+                self.__PcdDict[RegionSizeGuid.group('base')] = RegionSize.group('base')
+                self.__PcdDict[RegionSizeGuid.group('size')] = RegionSize.group('size')
+                RegionLayoutLine = self.CurrentLineNumber + 1
+
+        if IfList:
+            raise Warning("Missing !endif", self.FileName, self.CurrentLineNumber)
+        self.Rewind()
+
+    def __CollectMacroPcd(self):
+        MacroDict = {}
+
+        # PCD macro
+        MacroDict.update(GlobalData.gPlatformPcds)
+        MacroDict.update(self.__PcdDict)
+
+        # Lowest priority
+        MacroDict.update(GlobalData.gPlatformDefines)
+
+        if self.__CurSection:
+            # Defines macro
+            ScopeMacro = self.__MacroDict['COMMON', 'COMMON', 'COMMON']
+            if ScopeMacro:
+                MacroDict.update(ScopeMacro)
+    
+            # Section macro
+            ScopeMacro = self.__MacroDict[
+                        self.__CurSection[0],
+                        self.__CurSection[1],
+                        self.__CurSection[2]
+            ]
+            if ScopeMacro:
+                MacroDict.update(ScopeMacro)
+
+        MacroDict.update(GlobalData.gGlobalDefines)
+        MacroDict.update(GlobalData.gCommandLineDefines)
+        # Highest priority
+
+        return MacroDict
+
+    def __EvaluateConditional(self, Expression, Line, Op = None, Value = None):
+        FileLineTuple = GetRealFileLine(self.FileName, Line)
+        MacroPcdDict = self.__CollectMacroPcd()
+        if Op == 'eval':
+            try:
+                if Value:
+                    return ValueExpression(Expression, MacroPcdDict)(True)
+                else:
+                    return ValueExpression(Expression, MacroPcdDict)()
+            except WrnExpression, Excpt:
+                # 
+                # Catch expression evaluation warning here. We need to report
+                # the precise number of line and return the evaluation result
+                #
+                EdkLogger.warn('Parser', "Suspicious expression: %s" % str(Excpt),
+                                File=self.FileName, ExtraData=self.__CurrentLine(), 
+                                Line=Line)
+                return Excpt.result
+            except Exception, Excpt:
+                if hasattr(Excpt, 'Pcd'):
+                    if Excpt.Pcd in GlobalData.gPlatformOtherPcds:
+                        Info = GlobalData.gPlatformOtherPcds[Excpt.Pcd]
+                        raise Warning("Cannot use this PCD (%s) in an expression as"
+                                      " it must be defined in a [PcdsFixedAtBuild] or [PcdsFeatureFlag] section"
+                                      " of the DSC file (%s), and it is currently defined in this section:"
+                                      " %s, line #: %d." % (Excpt.Pcd, GlobalData.gPlatformOtherPcds['DSCFILE'], Info[0], Info[1]),
+                                      *FileLineTuple)
+                    else:
+                        raise Warning("PCD (%s) is not defined in DSC file (%s)" % (Excpt.Pcd, GlobalData.gPlatformOtherPcds['DSCFILE']),
+                                      *FileLineTuple)
+                else:
+                    raise Warning(str(Excpt), *FileLineTuple)
+        else:
+            if Expression.startswith('$(') and Expression[-1] == ')':
+                Expression = Expression[2:-1]            
+            return Expression in MacroPcdDict
+
+    ## __IsToken() method
+    #
+    #   Check whether input string is found from current char position along
+    #   If found, the string value is put into self.__Token
+    #
+    #   @param  self        The object pointer
+    #   @param  String      The string to search
+    #   @param  IgnoreCase  Indicate case sensitive/non-sensitive search, default is case sensitive
+    #   @retval True        Successfully find string, file buffer pointer moved forward
+    #   @retval False       Not able to find string, file buffer pointer not changed
+    #
+    def __IsToken(self, String, IgnoreCase = False):
+        self.__SkipWhiteSpace()
+
+        # Only consider the same line, no multi-line token allowed
+        StartPos = self.CurrentOffsetWithinLine
+        index = -1
+        if IgnoreCase:
+            index = self.__CurrentLine()[self.CurrentOffsetWithinLine : ].upper().find(String.upper())
+        else:
+            index = self.__CurrentLine()[self.CurrentOffsetWithinLine : ].find(String)
+        if index == 0:
+            self.CurrentOffsetWithinLine += len(String)
+            self.__Token = self.__CurrentLine()[StartPos : self.CurrentOffsetWithinLine]
+            return True
+        return False
+
+    ## __IsKeyword() method
+    #
+    #   Check whether input keyword is found from current char position along, whole word only!
+    #   If found, the string value is put into self.__Token
+    #
+    #   @param  self        The object pointer
+    #   @param  Keyword     The string to search
+    #   @param  IgnoreCase  Indicate case sensitive/non-sensitive search, default is case sensitive
+    #   @retval True        Successfully find string, file buffer pointer moved forward
+    #   @retval False       Not able to find string, file buffer pointer not changed
+    #
+    def __IsKeyword(self, KeyWord, IgnoreCase = False):
+        self.__SkipWhiteSpace()
+
+        # Only consider the same line, no multi-line token allowed
+        StartPos = self.CurrentOffsetWithinLine
+        index = -1
+        if IgnoreCase:
+            index = self.__CurrentLine()[self.CurrentOffsetWithinLine : ].upper().find(KeyWord.upper())
+        else:
+            index = self.__CurrentLine()[self.CurrentOffsetWithinLine : ].find(KeyWord)
+        if index == 0:
+            followingChar = self.__CurrentLine()[self.CurrentOffsetWithinLine + len(KeyWord)]
+            if not str(followingChar).isspace() and followingChar not in SEPERATOR_TUPLE:
+                return False
+            self.CurrentOffsetWithinLine += len(KeyWord)
+            self.__Token = self.__CurrentLine()[StartPos : self.CurrentOffsetWithinLine]
+            return True
+        return False
+
+    def __GetExpression(self):
+        Line = self.Profile.FileLinesList[self.CurrentLineNumber - 1]
+        Index = len(Line) - 1
+        while Line[Index] in ['\r', '\n']:
+            Index -= 1
+        ExpressionString = self.Profile.FileLinesList[self.CurrentLineNumber - 1][self.CurrentOffsetWithinLine:Index+1]
+        self.CurrentOffsetWithinLine += len(ExpressionString)
+        ExpressionString = ExpressionString.strip()
+        return ExpressionString
+
+    ## __GetNextWord() method
+    #
+    #   Get next C name from file lines
+    #   If found, the string value is put into self.__Token
+    #
+    #   @param  self        The object pointer
+    #   @retval True        Successfully find a C name string, file buffer pointer moved forward
+    #   @retval False       Not able to find a C name string, file buffer pointer not changed
+    #
+    def __GetNextWord(self):
+        self.__SkipWhiteSpace()
+        if self.__EndOfFile():
+            return False
+
+        TempChar = self.__CurrentChar()
+        StartPos = self.CurrentOffsetWithinLine
+        if (TempChar >= 'a' and TempChar <= 'z') or (TempChar >= 'A' and TempChar <= 'Z') or TempChar == '_':
+            self.__GetOneChar()
+            while not self.__EndOfLine():
+                TempChar = self.__CurrentChar()
+                if (TempChar >= 'a' and TempChar <= 'z') or (TempChar >= 'A' and TempChar <= 'Z') \
+                or (TempChar >= '0' and TempChar <= '9') or TempChar == '_' or TempChar == '-':
+                    self.__GetOneChar()
+
+                else:
+                    break
+
+            self.__Token = self.__CurrentLine()[StartPos : self.CurrentOffsetWithinLine]
+            return True
+
+        return False
+
+    ## __GetNextToken() method
+    #
+    #   Get next token unit before a seperator
+    #   If found, the string value is put into self.__Token
+    #
+    #   @param  self        The object pointer
+    #   @retval True        Successfully find a token unit, file buffer pointer moved forward
+    #   @retval False       Not able to find a token unit, file buffer pointer not changed
+    #
+    def __GetNextToken(self):
+        # Skip leading spaces, if exist.
+        self.__SkipWhiteSpace()
+        if self.__EndOfFile():
+            return False
+        # Record the token start position, the position of the first non-space char.
+        StartPos = self.CurrentOffsetWithinLine
+        StartLine = self.CurrentLineNumber
+        while StartLine == self.CurrentLineNumber:
+            TempChar = self.__CurrentChar()
+            # Try to find the end char that is not a space and not in seperator tuple.
+            # That is, when we got a space or any char in the tuple, we got the end of token.
+            if not str(TempChar).isspace() and TempChar not in SEPERATOR_TUPLE:
+                self.__GetOneChar()
+            # if we happen to meet a seperator as the first char, we must proceed to get it.
+            # That is, we get a token that is a seperator char. nomally it is the boundary of other tokens.
+            elif StartPos == self.CurrentOffsetWithinLine and TempChar in SEPERATOR_TUPLE:
+                self.__GetOneChar()
+                break
+            else:
+                break
+#        else:
+#            return False
+
+        EndPos = self.CurrentOffsetWithinLine
+        if self.CurrentLineNumber != StartLine:
+            EndPos = len(self.Profile.FileLinesList[StartLine-1])
+        self.__Token = self.Profile.FileLinesList[StartLine-1][StartPos : EndPos]
+        if StartPos != self.CurrentOffsetWithinLine:
+            return True
+        else:
+            return False
+
+    def __GetNextOp(self):
+        # Skip leading spaces, if exist.
+        self.__SkipWhiteSpace()
+        if self.__EndOfFile():
+            return False
+        # Record the token start position, the position of the first non-space char.
+        StartPos = self.CurrentOffsetWithinLine
+        while not self.__EndOfLine():
+            TempChar = self.__CurrentChar()
+            # Try to find the end char that is not a space
+            if not str(TempChar).isspace():
+                self.__GetOneChar()
+            else:
+                break
+        else:
+            return False
+
+        if StartPos != self.CurrentOffsetWithinLine:
+            self.__Token = self.__CurrentLine()[StartPos : self.CurrentOffsetWithinLine]
+            return True
+        else:
+            return False
+    ## __GetNextGuid() method
+    #
+    #   Get next token unit before a seperator
+    #   If found, the GUID string is put into self.__Token
+    #
+    #   @param  self        The object pointer
+    #   @retval True        Successfully find a registry format GUID, file buffer pointer moved forward
+    #   @retval False       Not able to find a registry format GUID, file buffer pointer not changed
+    #
+    def __GetNextGuid(self):
+
+        if not self.__GetNextToken():
+            return False
+        p = re.compile('[a-fA-F0-9]{8}-[a-fA-F0-9]{4}-[a-fA-F0-9]{4}-[a-fA-F0-9]{4}-[a-fA-F0-9]{12}')
+        if p.match(self.__Token) != None:
+            return True
+        else:
+            self.__UndoToken()
+            return False
+
+    ## __UndoToken() method
+    #
+    #   Go back one token unit in file buffer
+    #
+    #   @param  self        The object pointer
+    #
+    def __UndoToken(self):
+        self.__UndoOneChar()
+        while self.__CurrentChar().isspace():
+            if not self.__UndoOneChar():
+                self.__GetOneChar()
+                return
+
+
+        StartPos = self.CurrentOffsetWithinLine
+        CurrentLine = self.CurrentLineNumber
+        while CurrentLine == self.CurrentLineNumber:
+
+            TempChar = self.__CurrentChar()
+            # Try to find the end char that is not a space and not in seperator tuple.
+            # That is, when we got a space or any char in the tuple, we got the end of token.
+            if not str(TempChar).isspace() and not TempChar in SEPERATOR_TUPLE:
+                if not self.__UndoOneChar():
+                    return
+            # if we happen to meet a seperator as the first char, we must proceed to get it.
+            # That is, we get a token that is a seperator char. nomally it is the boundary of other tokens.
+            elif StartPos == self.CurrentOffsetWithinLine and TempChar in SEPERATOR_TUPLE:
+                return
+            else:
+                break
+
+        self.__GetOneChar()
+
+    ## __HexDigit() method
+    #
+    #   Whether char input is a Hex data bit
+    #
+    #   @param  self        The object pointer
+    #   @param  TempChar    The char to test
+    #   @retval True        The char is a Hex data bit
+    #   @retval False       The char is NOT a Hex data bit
+    #
+    def __HexDigit(self, TempChar):
+        if (TempChar >= 'a' and TempChar <= 'f') or (TempChar >= 'A' and TempChar <= 'F') \
+                or (TempChar >= '0' and TempChar <= '9'):
+                    return True
+        else:
+            return False
+
+    def __IsHex(self, HexStr):
+        if not HexStr.upper().startswith("0X"):
+            return False
+        if len(self.__Token) <= 2:
+            return False
+        charList = [c for c in HexStr[2 : ] if not self.__HexDigit( c)]
+        if len(charList) == 0:
+            return True
+        else:
+            return False
+    ## __GetNextHexNumber() method
+    #
+    #   Get next HEX data before a seperator
+    #   If found, the HEX data is put into self.__Token
+    #
+    #   @param  self        The object pointer
+    #   @retval True        Successfully find a HEX data, file buffer pointer moved forward
+    #   @retval False       Not able to find a HEX data, file buffer pointer not changed
+    #
+    def __GetNextHexNumber(self):
+        if not self.__GetNextToken():
+            return False
+        if self.__IsHex(self.__Token):
+            return True
+        else:
+            self.__UndoToken()
+            return False
+
+    ## __GetNextDecimalNumber() method
+    #
+    #   Get next decimal data before a seperator
+    #   If found, the decimal data is put into self.__Token
+    #
+    #   @param  self        The object pointer
+    #   @retval True        Successfully find a decimal data, file buffer pointer moved forward
+    #   @retval False       Not able to find a decimal data, file buffer pointer not changed
+    #
+    def __GetNextDecimalNumber(self):
+        if not self.__GetNextToken():
+            return False
+        if self.__Token.isdigit():
+            return True
+        else:
+            self.__UndoToken()
+            return False
+
+    ## __GetNextPcdName() method
+    #
+    #   Get next PCD token space C name and PCD C name pair before a seperator
+    #   If found, the decimal data is put into self.__Token
+    #
+    #   @param  self        The object pointer
+    #   @retval Tuple       PCD C name and PCD token space C name pair
+    #
+    def __GetNextPcdName(self):
+        if not self.__GetNextWord():
+            raise Warning("expected format of <PcdTokenSpaceCName>.<PcdCName>", self.FileName, self.CurrentLineNumber)
+        pcdTokenSpaceCName = self.__Token
+
+        if not self.__IsToken( "."):
+            raise Warning("expected format of <PcdTokenSpaceCName>.<PcdCName>", self.FileName, self.CurrentLineNumber)
+
+        if not self.__GetNextWord():
+            raise Warning("expected format of <PcdTokenSpaceCName>.<PcdCName>", self.FileName, self.CurrentLineNumber)
+        pcdCName = self.__Token
+
+        return (pcdCName, pcdTokenSpaceCName)
+
+    ## __GetStringData() method
+    #
+    #   Get string contents quoted in ""
+    #   If found, the decimal data is put into self.__Token
+    #
+    #   @param  self        The object pointer
+    #   @retval True        Successfully find a string data, file buffer pointer moved forward
+    #   @retval False       Not able to find a string data, file buffer pointer not changed
+    #
+    def __GetStringData(self):
+        if self.__Token.startswith("\"") or self.__Token.startswith("L\""):
+            self.__UndoToken()
+            self.__SkipToToken("\"")
+            currentLineNumber = self.CurrentLineNumber
+
+            if not self.__SkipToToken("\""):
+                raise Warning("Missing Quote \" for String", self.FileName, self.CurrentLineNumber)
+            if currentLineNumber != self.CurrentLineNumber:
+                raise Warning("Missing Quote \" for String", self.FileName, self.CurrentLineNumber)
+            self.__Token = self.__SkippedChars.rstrip('\"')
+            return True
+
+        elif self.__Token.startswith("\'") or self.__Token.startswith("L\'"):
+            self.__UndoToken()
+            self.__SkipToToken("\'")
+            currentLineNumber = self.CurrentLineNumber
+
+            if not self.__SkipToToken("\'"):
+                raise Warning("Missing Quote \' for String", self.FileName, self.CurrentLineNumber)
+            if currentLineNumber != self.CurrentLineNumber:
+                raise Warning("Missing Quote \' for String", self.FileName, self.CurrentLineNumber)
+            self.__Token = self.__SkippedChars.rstrip('\'')
+            return True
+
+        else:
+            return False
+
+    ## __SkipToToken() method
+    #
+    #   Search forward in file buffer for the string
+    #   The skipped chars are put into self.__SkippedChars
+    #
+    #   @param  self        The object pointer
+    #   @param  String      The string to search
+    #   @param  IgnoreCase  Indicate case sensitive/non-sensitive search, default is case sensitive
+    #   @retval True        Successfully find the string, file buffer pointer moved forward
+    #   @retval False       Not able to find the string, file buffer pointer not changed
+    #
+    def __SkipToToken(self, String, IgnoreCase = False):
+        StartPos = self.GetFileBufferPos()
+
+        self.__SkippedChars = ""
+        while not self.__EndOfFile():
+            index = -1
+            if IgnoreCase:
+                index = self.__CurrentLine()[self.CurrentOffsetWithinLine : ].upper().find(String.upper())
+            else:
+                index = self.__CurrentLine()[self.CurrentOffsetWithinLine : ].find(String)
+            if index == 0:
+                self.CurrentOffsetWithinLine += len(String)
+                self.__SkippedChars += String
+                return True
+            self.__SkippedChars += str(self.__CurrentChar())
+            self.__GetOneChar()
+
+        self.SetFileBufferPos( StartPos)
+        self.__SkippedChars = ""
+        return False
+
+    ## GetFileBufferPos() method
+    #
+    #   Return the tuple of current line and offset within the line
+    #
+    #   @param  self        The object pointer
+    #   @retval Tuple       Line number and offset pair
+    #
+    def GetFileBufferPos(self):
+        return (self.CurrentLineNumber, self.CurrentOffsetWithinLine)
+
+    ## SetFileBufferPos() method
+    #
+    #   Restore the file buffer position
+    #
+    #   @param  self        The object pointer
+    #   @param  Pos         The new file buffer position
+    #
+    def SetFileBufferPos(self, Pos):
+        (self.CurrentLineNumber, self.CurrentOffsetWithinLine) = Pos
+
+    ## Preprocess() method
+    #
+    #   Preprocess comment, conditional directive, include directive, replace macro.
+    #   Exception will be raised if syntax error found
+    #
+    #   @param  self        The object pointer
+    #
+    def Preprocess(self):
+        self.__StringToList()
+        self.PreprocessFile()
+        self.PreprocessIncludeFile()
+        self.__StringToList()
+        self.PreprocessFile()
+        self.PreprocessConditionalStatement()
+        self.__StringToList()
+        for Pos in self.__WipeOffArea:
+            self.__ReplaceFragment(Pos[0], Pos[1])
+        self.Profile.FileLinesList = ["".join(list) for list in self.Profile.FileLinesList]
+
+        while self.__GetDefines():
+            pass
+
+    ## ParseFile() method
+    #
+    #   Parse the file profile buffer to extract fd, fv ... information
+    #   Exception will be raised if syntax error found
+    #
+    #   @param  self        The object pointer
+    #
+    def ParseFile(self):
+
+        try:
+            self.Preprocess()
+            while self.__GetFd():
+                pass
+
+            while self.__GetFv():
+                pass
+
+            while self.__GetFmp():
+                pass
+
+            while self.__GetCapsule():
+                pass
+
+            while self.__GetVtf():
+                pass
+
+            while self.__GetRule():
+                pass
+            
+            while self.__GetOptionRom():
+                pass
+
+        except Warning, X:
+            self.__UndoToken()
+            #'\n\tGot Token: \"%s\" from File %s\n' % (self.__Token, FileLineTuple[0]) + \
+            # At this point, the closest parent would be the included file itself
+            Profile = GetParentAtLine(X.OriginalLineNumber)
+            if Profile != None:
+                X.Message += ' near line %d, column %d: %s' \
+                % (X.LineNumber, 0, Profile.FileLinesList[X.LineNumber-1])
+            else:
+                FileLineTuple = GetRealFileLine(self.FileName, self.CurrentLineNumber)
+                X.Message += ' near line %d, column %d: %s' \
+                % (FileLineTuple[1], self.CurrentOffsetWithinLine + 1, self.Profile.FileLinesList[self.CurrentLineNumber - 1][self.CurrentOffsetWithinLine :].rstrip('\n').rstrip('\r'))
+            raise
+
+    ## __GetDefines() method
+    #
+    #   Get Defines section contents and store its data into AllMacrosList
+    #
+    #   @param  self        The object pointer
+    #   @retval True        Successfully find a Defines
+    #   @retval False       Not able to find a Defines
+    #
+    def __GetDefines(self):
+
+        if not self.__GetNextToken():
+            return False
+
+        S = self.__Token.upper()
+        if S.startswith("[") and not S.startswith("[DEFINES"):
+            if not S.startswith("[FD.") and not S.startswith("[FV.") and not S.startswith("[CAPSULE.") \
+                and not S.startswith("[VTF.") and not S.startswith("[RULE.") and not S.startswith("[OPTIONROM."):
+                raise Warning("Unknown section or section appear sequence error (The correct sequence should be [DEFINES], [FD.], [FV.], [Capsule.], [VTF.], [Rule.], [OptionRom.])", self.FileName, self.CurrentLineNumber)
+            self.__UndoToken()
+            return False
+
+        self.__UndoToken()
+        if not self.__IsToken("[DEFINES", True):
+            FileLineTuple = GetRealFileLine(self.FileName, self.CurrentLineNumber)
+            #print 'Parsing String: %s in File %s, At line: %d, Offset Within Line: %d' \
+            #        % (self.Profile.FileLinesList[self.CurrentLineNumber - 1][self.CurrentOffsetWithinLine :], FileLineTuple[0], FileLineTuple[1], self.CurrentOffsetWithinLine)
+            raise Warning("expected [DEFINES", self.FileName, self.CurrentLineNumber)
+
+        if not self.__IsToken( "]"):
+            raise Warning("expected ']'", self.FileName, self.CurrentLineNumber)
+
+        while self.__GetNextWord():
+            # handle the SET statement
+            if self.__Token == 'SET':
+                self.__UndoToken()
+                self.__GetSetStatement(None)
+                continue
+            
+            Macro = self.__Token
+            
+            if not self.__IsToken("="):
+                raise Warning("expected '='", self.FileName, self.CurrentLineNumber)
+            if not self.__GetNextToken() or self.__Token.startswith('['):
+                raise Warning("expected MACRO value", self.FileName, self.CurrentLineNumber)
+            Value = self.__Token
+
+        return False
+
+    ## __GetFd() method
+    #
+    #   Get FD section contents and store its data into FD dictionary of self.Profile
+    #
+    #   @param  self        The object pointer
+    #   @retval True        Successfully find a FD
+    #   @retval False       Not able to find a FD
+    #
+    def __GetFd(self):
+
+        if not self.__GetNextToken():
+            return False
+
+        S = self.__Token.upper()
+        if S.startswith("[") and not S.startswith("[FD."):
+            if not S.startswith("[FV.") and not S.startswith('[FMPPAYLOAD.') and not S.startswith("[CAPSULE.") \
+                and not S.startswith("[VTF.") and not S.startswith("[RULE.") and not S.startswith("[OPTIONROM."):
+                raise Warning("Unknown section", self.FileName, self.CurrentLineNumber)
+            self.__UndoToken()
+            return False
+
+        self.__UndoToken()
+        if not self.__IsToken("[FD.", True):
+            FileLineTuple = GetRealFileLine(self.FileName, self.CurrentLineNumber)
+            #print 'Parsing String: %s in File %s, At line: %d, Offset Within Line: %d' \
+            #        % (self.Profile.FileLinesList[self.CurrentLineNumber - 1][self.CurrentOffsetWithinLine :], FileLineTuple[0], FileLineTuple[1], self.CurrentOffsetWithinLine)
+            raise Warning("expected [FD.]", self.FileName, self.CurrentLineNumber)
+
+        FdName = self.__GetUiName()
+        if FdName == "":
+            if len (self.Profile.FdDict) == 0:
+                FdName = GenFdsGlobalVariable.PlatformName
+                if FdName == "" and GlobalData.gActivePlatform:
+                    FdName = GlobalData.gActivePlatform.PlatformName
+                self.Profile.FdNameNotSet = True
+            else:
+                raise Warning("expected FdName in [FD.] section", self.FileName, self.CurrentLineNumber)
+        self.CurrentFdName = FdName.upper()
+        
+        if self.CurrentFdName in self.Profile.FdDict:
+            raise Warning("Unexpected the same FD name", self.FileName, self.CurrentLineNumber)
+
+        if not self.__IsToken( "]"):
+            raise Warning("expected ']'", self.FileName, self.CurrentLineNumber)
+
+        FdObj = Fd.FD()
+        FdObj.FdUiName = self.CurrentFdName
+        self.Profile.FdDict[self.CurrentFdName] = FdObj
+
+        if len (self.Profile.FdDict) > 1 and self.Profile.FdNameNotSet:
+            raise Warning("expected all FDs have their name", self.FileName, self.CurrentLineNumber)
+
+        Status = self.__GetCreateFile(FdObj)
+        if not Status:
+            raise Warning("FD name error", self.FileName, self.CurrentLineNumber)
+
+        while self.__GetTokenStatements(FdObj):
+            pass
+        for Attr in ("BaseAddress", "Size", "ErasePolarity"):
+            if getattr(FdObj, Attr) == None:
+                self.__GetNextToken()
+                raise Warning("Keyword %s missing" % Attr, self.FileName, self.CurrentLineNumber)
+
+        if not FdObj.BlockSizeList:
+            FdObj.BlockSizeList.append((1, FdObj.Size, None))
+
+        self.__GetDefineStatements(FdObj)
+
+        self.__GetSetStatements(FdObj)
+
+        if not self.__GetRegionLayout(FdObj):
+            raise Warning("expected region layout", self.FileName, self.CurrentLineNumber)
+
+        while self.__GetRegionLayout(FdObj):
+            pass
+        return True
+
+    ## __GetUiName() method
+    #
+    #   Return the UI name of a section
+    #
+    #   @param  self        The object pointer
+    #   @retval FdName      UI name
+    #
+    def __GetUiName(self):
+        Name = ""
+        if self.__GetNextWord():
+            Name = self.__Token
+
+        return Name
+
+    ## __GetCreateFile() method
+    #
+    #   Return the output file name of object
+    #
+    #   @param  self        The object pointer
+    #   @param  Obj         object whose data will be stored in file
+    #   @retval FdName      UI name
+    #
+    def __GetCreateFile(self, Obj):
+
+        if self.__IsKeyword( "CREATE_FILE"):
+            if not self.__IsToken( "="):
+                raise Warning("expected '='", self.FileName, self.CurrentLineNumber)
+
+            if not self.__GetNextToken():
+                raise Warning("expected file name", self.FileName, self.CurrentLineNumber)
+
+            FileName = self.__Token
+            Obj.CreateFileName = FileName
+
+        return True
+
+    ## __GetTokenStatements() method
+    #
+    #   Get token statements
+    #
+    #   @param  self        The object pointer
+    #   @param  Obj         for whom token statement is got
+    #
+    def __GetTokenStatements(self, Obj):
+        if self.__IsKeyword( "BaseAddress"):
+            if not self.__IsToken( "="):
+                raise Warning("expected '='", self.FileName, self.CurrentLineNumber)
+    
+            if not self.__GetNextHexNumber():
+                raise Warning("expected Hex base address", self.FileName, self.CurrentLineNumber)
+    
+            Obj.BaseAddress = self.__Token
+    
+            if self.__IsToken( "|"):
+                pcdPair = self.__GetNextPcdName()
+                Obj.BaseAddressPcd = pcdPair
+                self.Profile.PcdDict[pcdPair] = Obj.BaseAddress
+                FileLineTuple = GetRealFileLine(self.FileName, self.CurrentLineNumber)
+                self.Profile.PcdFileLineDict[pcdPair] = FileLineTuple
+            return True
+
+        if self.__IsKeyword( "Size"):
+            if not self.__IsToken( "="):
+                raise Warning("expected '='", self.FileName, self.CurrentLineNumber)
+    
+            if not self.__GetNextHexNumber():
+                raise Warning("expected Hex size", self.FileName, self.CurrentLineNumber)
+
+            Size = self.__Token
+            if self.__IsToken( "|"):
+                pcdPair = self.__GetNextPcdName()
+                Obj.SizePcd = pcdPair
+                self.Profile.PcdDict[pcdPair] = Size
+                FileLineTuple = GetRealFileLine(self.FileName, self.CurrentLineNumber)
+                self.Profile.PcdFileLineDict[pcdPair] = FileLineTuple
+            Obj.Size = long(Size, 0)
+            return True
+
+        if self.__IsKeyword( "ErasePolarity"):
+            if not self.__IsToken( "="):
+                raise Warning("expected '='", self.FileName, self.CurrentLineNumber)
+    
+            if not self.__GetNextToken():
+                raise Warning("expected Erase Polarity", self.FileName, self.CurrentLineNumber)
+    
+            if self.__Token != "1" and self.__Token != "0":
+                raise Warning("expected 1 or 0 Erase Polarity", self.FileName, self.CurrentLineNumber)
+    
+            Obj.ErasePolarity = self.__Token
+            return True
+
+        return self.__GetBlockStatements(Obj)
+
+    ## __GetAddressStatements() method
+    #
+    #   Get address statements
+    #
+    #   @param  self        The object pointer
+    #   @param  Obj         for whom address statement is got
+    #   @retval True        Successfully find
+    #   @retval False       Not able to find
+    #
+    def __GetAddressStatements(self, Obj):
+
+        if self.__IsKeyword("BsBaseAddress"):
+            if not self.__IsToken( "="):
+                raise Warning("expected '='", self.FileName, self.CurrentLineNumber)
+
+            if not self.__GetNextDecimalNumber() and not self.__GetNextHexNumber():
+                raise Warning("expected address", self.FileName, self.CurrentLineNumber)
+
+            BsAddress = long(self.__Token, 0)
+            Obj.BsBaseAddress = BsAddress
+
+        if self.__IsKeyword("RtBaseAddress"):
+            if not self.__IsToken( "="):
+                raise Warning("expected '='", self.FileName, self.CurrentLineNumber)
+
+            if not self.__GetNextDecimalNumber() and not self.__GetNextHexNumber():
+                raise Warning("expected address", self.FileName, self.CurrentLineNumber)
+
+            RtAddress = long(self.__Token, 0)
+            Obj.RtBaseAddress = RtAddress
+
+    ## __GetBlockStatements() method
+    #
+    #   Get block statements
+    #
+    #   @param  self        The object pointer
+    #   @param  Obj         for whom block statement is got
+    #
+    def __GetBlockStatements(self, Obj):
+        IsBlock = False
+        while self.__GetBlockStatement(Obj):
+            IsBlock = True
+        
+            Item = Obj.BlockSizeList[-1]
+            if Item[0] == None or Item[1] == None:
+                raise Warning("expected block statement", self.FileName, self.CurrentLineNumber)
+        return IsBlock
+
+    ## __GetBlockStatement() method
+    #
+    #   Get block statement
+    #
+    #   @param  self        The object pointer
+    #   @param  Obj         for whom block statement is got
+    #   @retval True        Successfully find
+    #   @retval False       Not able to find
+    #
+    def __GetBlockStatement(self, Obj):
+        if not self.__IsKeyword( "BlockSize"):
+            return False
+
+        if not self.__IsToken( "="):
+            raise Warning("expected '='", self.FileName, self.CurrentLineNumber)
+
+        if not self.__GetNextHexNumber() and not self.__GetNextDecimalNumber():
+            raise Warning("expected Hex or Integer block size", self.FileName, self.CurrentLineNumber)
+
+        BlockSize = self.__Token
+        BlockSizePcd = None
+        if self.__IsToken( "|"):
+            PcdPair = self.__GetNextPcdName()
+            BlockSizePcd = PcdPair
+            self.Profile.PcdDict[PcdPair] = BlockSize
+            FileLineTuple = GetRealFileLine(self.FileName, self.CurrentLineNumber)
+            self.Profile.PcdFileLineDict[PcdPair] = FileLineTuple
+        BlockSize = long(BlockSize, 0)
+
+        BlockNumber = None
+        if self.__IsKeyword( "NumBlocks"):
+            if not self.__IsToken( "="):
+                raise Warning("expected '='", self.FileName, self.CurrentLineNumber)
+
+            if not self.__GetNextDecimalNumber() and not self.__GetNextHexNumber():
+                raise Warning("expected block numbers", self.FileName, self.CurrentLineNumber)
+
+            BlockNumber = long(self.__Token, 0)
+
+        Obj.BlockSizeList.append((BlockSize, BlockNumber, BlockSizePcd))
+        return True
+
+    ## __GetDefineStatements() method
+    #
+    #   Get define statements
+    #
+    #   @param  self        The object pointer
+    #   @param  Obj         for whom define statement is got
+    #   @retval True        Successfully find
+    #   @retval False       Not able to find
+    #
+    def __GetDefineStatements(self, Obj):
+        while self.__GetDefineStatement( Obj):
+            pass
+
+    ## __GetDefineStatement() method
+    #
+    #   Get define statement
+    #
+    #   @param  self        The object pointer
+    #   @param  Obj         for whom define statement is got
+    #   @retval True        Successfully find
+    #   @retval False       Not able to find
+    #
+    def __GetDefineStatement(self, Obj):
+        if self.__IsKeyword("DEFINE"):
+            self.__GetNextToken()
+            Macro = self.__Token
+            if not self.__IsToken( "="):
+                raise Warning("expected '='", self.FileName, self.CurrentLineNumber)
+
+            if not self.__GetNextToken():
+                raise Warning("expected value", self.FileName, self.CurrentLineNumber)
+
+            Value = self.__Token
+            Macro = '$(' + Macro + ')'
+            Obj.DefineVarDict[Macro] = Value
+            return True
+
+        return False
+
+    ## __GetSetStatements() method
+    #
+    #   Get set statements
+    #
+    #   @param  self        The object pointer
+    #   @param  Obj         for whom set statement is got
+    #   @retval True        Successfully find
+    #   @retval False       Not able to find
+    #
+    def __GetSetStatements(self, Obj):
+        while self.__GetSetStatement(Obj):
+            pass
+
+    ## __GetSetStatement() method
+    #
+    #   Get set statement
+    #
+    #   @param  self        The object pointer
+    #   @param  Obj         for whom set statement is got
+    #   @retval True        Successfully find
+    #   @retval False       Not able to find
+    #
+    def __GetSetStatement(self, Obj):
+        if self.__IsKeyword("SET"):
+            PcdPair = self.__GetNextPcdName()
+
+            if not self.__IsToken( "="):
+                raise Warning("expected '='", self.FileName, self.CurrentLineNumber)
+
+            Value = self.__GetExpression()
+            Value = self.__EvaluateConditional(Value, self.CurrentLineNumber, 'eval', True)
+
+            if Obj:
+                Obj.SetVarDict[PcdPair] = Value
+            self.Profile.PcdDict[PcdPair] = Value
+            FileLineTuple = GetRealFileLine(self.FileName, self.CurrentLineNumber)
+            self.Profile.PcdFileLineDict[PcdPair] = FileLineTuple
+            return True
+
+        return False
+
+    ## __CalcRegionExpr(self)
+    #
+    #   Calculate expression for offset or size of a region
+    #
+    #   @return: None if invalid expression
+    #            Calculated number if successfully
+    #
+    def __CalcRegionExpr(self):
+        StartPos = self.GetFileBufferPos()
+        Expr = ''
+        PairCount = 0
+        while not self.__EndOfFile():
+            CurCh = self.__CurrentChar()
+            if CurCh == '(':
+                PairCount += 1
+            elif CurCh == ')':
+                PairCount -= 1
+
+            if CurCh in '|\r\n' and PairCount == 0:
+                break
+            Expr += CurCh
+            self.__GetOneChar()
+        try:
+            return long(
+                ValueExpression(Expr,
+                                self.__CollectMacroPcd()
+                                )(True),0)
+        except Exception:
+            self.SetFileBufferPos(StartPos)
+            return None
+
+    ## __GetRegionLayout() method
+    #
+    #   Get region layout for FD
+    #
+    #   @param  self        The object pointer
+    #   @param  Fd          for whom region is got
+    #   @retval True        Successfully find
+    #   @retval False       Not able to find
+    #
+    def __GetRegionLayout(self, Fd):
+        Offset = self.__CalcRegionExpr() 
+        if Offset == None:
+            return False
+
+        RegionObj = Region.Region()
+        RegionObj.Offset = Offset
+        Fd.RegionList.append(RegionObj)
+
+        if not self.__IsToken( "|"):
+            raise Warning("expected '|'", self.FileName, self.CurrentLineNumber)
+
+        Size = self.__CalcRegionExpr()
+        if Size == None:
+            raise Warning("expected Region Size", self.FileName, self.CurrentLineNumber)
+        RegionObj.Size = Size
+
+        if not self.__GetNextWord():
+            return True
+
+        if not self.__Token in ("SET", "FV", "FILE", "DATA", "CAPSULE", "INF"):
+            #
+            # If next token is a word which is not a valid FV type, it might be part of [PcdOffset[|PcdSize]]
+            # Or it might be next region's offset described by an expression which starts with a PCD.
+            #    PcdOffset[|PcdSize] or OffsetPcdExpression|Size
+            #
+            self.__UndoToken()
+            IsRegionPcd = (RegionSizeGuidPattern.match(self.__CurrentLine()[self.CurrentOffsetWithinLine:]) or
+                           RegionOffsetPcdPattern.match(self.__CurrentLine()[self.CurrentOffsetWithinLine:]))
+            if IsRegionPcd:
+                RegionObj.PcdOffset = self.__GetNextPcdName()
+                self.Profile.PcdDict[RegionObj.PcdOffset] = "0x%08X" % (RegionObj.Offset + long(Fd.BaseAddress, 0))
+                self.__PcdDict['%s.%s' % (RegionObj.PcdOffset[1], RegionObj.PcdOffset[0])] = "0x%x" % RegionObj.Offset
+                FileLineTuple = GetRealFileLine(self.FileName, self.CurrentLineNumber)
+                self.Profile.PcdFileLineDict[RegionObj.PcdOffset] = FileLineTuple
+                if self.__IsToken( "|"):
+                    RegionObj.PcdSize = self.__GetNextPcdName()
+                    self.Profile.PcdDict[RegionObj.PcdSize] = "0x%08X" % RegionObj.Size
+                    self.__PcdDict['%s.%s' % (RegionObj.PcdSize[1], RegionObj.PcdSize[0])] = "0x%x" % RegionObj.Size
+                    FileLineTuple = GetRealFileLine(self.FileName, self.CurrentLineNumber)
+                    self.Profile.PcdFileLineDict[RegionObj.PcdSize] = FileLineTuple
+
+            if not self.__GetNextWord():
+                return True
+
+        if self.__Token == "SET":
+            self.__UndoToken()
+            self.__GetSetStatements( RegionObj)
+            if not self.__GetNextWord():
+                return True
+
+        elif self.__Token == "FV":
+            self.__UndoToken()
+            self.__GetRegionFvType( RegionObj)
+
+        elif self.__Token == "CAPSULE":
+            self.__UndoToken()
+            self.__GetRegionCapType( RegionObj)
+
+        elif self.__Token == "FILE":
+            self.__UndoToken()
+            self.__GetRegionFileType(RegionObj)
+
+        elif self.__Token == "INF":
+            self.__UndoToken()
+            RegionObj.RegionType = "INF"
+            while self.__IsKeyword("INF"):
+                self.__UndoToken()
+                ffsInf = self.__ParseInfStatement()
+                if not ffsInf:
+                    break
+                RegionObj.RegionDataList.append(ffsInf)
+
+        elif self.__Token == "DATA":
+            self.__UndoToken()
+            self.__GetRegionDataType(RegionObj)
+        else:
+            self.__UndoToken()
+            if self.__GetRegionLayout(Fd):
+                return True
+            raise Warning("A valid region type was not found. "
+                          "Valid types are [SET, FV, CAPSULE, FILE, DATA, INF]. This error occurred",
+                          self.FileName, self.CurrentLineNumber)
+
+        return True
+
+    ## __GetRegionFvType() method
+    #
+    #   Get region fv data for region
+    #
+    #   @param  self        The object pointer
+    #   @param  RegionObj   for whom region data is got
+    #
+    def __GetRegionFvType(self, RegionObj):
+
+        if not self.__IsKeyword( "FV"):
+            raise Warning("expected Keyword 'FV'", self.FileName, self.CurrentLineNumber)
+
+        if not self.__IsToken( "="):
+            raise Warning("expected '='", self.FileName, self.CurrentLineNumber)
+
+        if not self.__GetNextToken():
+            raise Warning("expected FV name", self.FileName, self.CurrentLineNumber)
+
+        RegionObj.RegionType = "FV"
+        RegionObj.RegionDataList.append(self.__Token)
+
+        while self.__IsKeyword( "FV"):
+
+            if not self.__IsToken( "="):
+                raise Warning("expected '='", self.FileName, self.CurrentLineNumber)
+
+            if not self.__GetNextToken():
+                raise Warning("expected FV name", self.FileName, self.CurrentLineNumber)
+
+            RegionObj.RegionDataList.append(self.__Token)
+
+    ## __GetRegionCapType() method
+    #
+    #   Get region capsule data for region
+    #
+    #   @param  self        The object pointer
+    #   @param  RegionObj   for whom region data is got
+    #
+    def __GetRegionCapType(self, RegionObj):
+
+        if not self.__IsKeyword("CAPSULE"):
+            raise Warning("expected Keyword 'CAPSULE'", self.FileName, self.CurrentLineNumber)
+
+        if not self.__IsToken("="):
+            raise Warning("expected '='", self.FileName, self.CurrentLineNumber)
+
+        if not self.__GetNextToken():
+            raise Warning("expected CAPSULE name", self.FileName, self.CurrentLineNumber)
+
+        RegionObj.RegionType = "CAPSULE"
+        RegionObj.RegionDataList.append(self.__Token)
+
+        while self.__IsKeyword("CAPSULE"):
+
+            if not self.__IsToken("="):
+                raise Warning("expected '='", self.FileName, self.CurrentLineNumber)
+
+            if not self.__GetNextToken():
+                raise Warning("expected CAPSULE name", self.FileName, self.CurrentLineNumber)
+
+            RegionObj.RegionDataList.append(self.__Token)
+
+    ## __GetRegionFileType() method
+    #
+    #   Get region file data for region
+    #
+    #   @param  self        The object pointer
+    #   @param  RegionObj   for whom region data is got
+    #
+    def __GetRegionFileType(self, RegionObj):
+
+        if not self.__IsKeyword( "FILE"):
+            raise Warning("expected Keyword 'FILE'", self.FileName, self.CurrentLineNumber)
+
+        if not self.__IsToken( "="):
+            raise Warning("expected '='", self.FileName, self.CurrentLineNumber)
+
+        if not self.__GetNextToken():
+            raise Warning("expected File name", self.FileName, self.CurrentLineNumber)
+
+        RegionObj.RegionType = "FILE"
+        RegionObj.RegionDataList.append( self.__Token)
+
+        while self.__IsKeyword( "FILE"):
+
+            if not self.__IsToken( "="):
+                raise Warning("expected '='", self.FileName, self.CurrentLineNumber)
+
+            if not self.__GetNextToken():
+                raise Warning("expected FILE name", self.FileName, self.CurrentLineNumber)
+
+            RegionObj.RegionDataList.append(self.__Token)
+
+    ## __GetRegionDataType() method
+    #
+    #   Get region array data for region
+    #
+    #   @param  self        The object pointer
+    #   @param  RegionObj   for whom region data is got
+    #
+    def __GetRegionDataType(self, RegionObj):
+
+        if not self.__IsKeyword( "DATA"):
+            raise Warning("expected Region Data type", self.FileName, self.CurrentLineNumber)
+
+        if not self.__IsToken( "="):
+            raise Warning("expected '='", self.FileName, self.CurrentLineNumber)
+
+        if not self.__IsToken( "{"):
+            raise Warning("expected '{'", self.FileName, self.CurrentLineNumber)
+
+        if not self.__GetNextHexNumber():
+            raise Warning("expected Hex byte", self.FileName, self.CurrentLineNumber)
+
+        if len(self.__Token) > 18:
+            raise Warning("Hex string can't be converted to a valid UINT64 value", self.FileName, self.CurrentLineNumber)
+
+        # convert hex string value to byte hex string array
+        AllString = self.__Token
+        AllStrLen = len (AllString)
+        DataString = ""
+        while AllStrLen > 4:
+            DataString = DataString + "0x" + AllString[AllStrLen - 2: AllStrLen] + ","
+            AllStrLen  = AllStrLen - 2
+        DataString = DataString + AllString[:AllStrLen] + ","
+
+        # byte value array
+        if len (self.__Token) <= 4:
+            while self.__IsToken(","):
+                if not self.__GetNextHexNumber():
+                    raise Warning("Invalid Hex number", self.FileName, self.CurrentLineNumber)
+                if len(self.__Token) > 4:
+                    raise Warning("Hex byte(must be 2 digits) too long", self.FileName, self.CurrentLineNumber)
+                DataString += self.__Token
+                DataString += ","
+
+        if not self.__IsToken( "}"):
+            raise Warning("expected '}'", self.FileName, self.CurrentLineNumber)
+
+        DataString = DataString.rstrip(",")
+        RegionObj.RegionType = "DATA"
+        RegionObj.RegionDataList.append( DataString)
+
+        while self.__IsKeyword( "DATA"):
+
+            if not self.__IsToken( "="):
+                raise Warning("expected '='", self.FileName, self.CurrentLineNumber)
+
+            if not self.__IsToken( "{"):
+                raise Warning("expected '{'", self.FileName, self.CurrentLineNumber)
+
+            if not self.__GetNextHexNumber():
+                raise Warning("expected Hex byte", self.FileName, self.CurrentLineNumber)
+
+            if len(self.__Token) > 18:
+                raise Warning("Hex string can't be converted to a valid UINT64 value", self.FileName, self.CurrentLineNumber)
+
+            # convert hex string value to byte hex string array
+            AllString = self.__Token
+            AllStrLen = len (AllString)
+            DataString = ""
+            while AllStrLen > 4:
+                DataString = DataString + "0x" + AllString[AllStrLen - 2: AllStrLen] + ","
+                AllStrLen  = AllStrLen - 2
+            DataString = DataString + AllString[:AllStrLen] + ","
+
+            # byte value array
+            if len (self.__Token) <= 4:
+                while self.__IsToken(","):
+                    if not self.__GetNextHexNumber():
+                        raise Warning("Invalid Hex number", self.FileName, self.CurrentLineNumber)
+                    if len(self.__Token) > 4:
+                        raise Warning("Hex byte(must be 2 digits) too long", self.FileName, self.CurrentLineNumber)
+                    DataString += self.__Token
+                    DataString += ","
+
+            if not self.__IsToken( "}"):
+                raise Warning("expected '}'", self.FileName, self.CurrentLineNumber)
+
+            DataString = DataString.rstrip(",")
+            RegionObj.RegionDataList.append( DataString)
+
+    ## __GetFv() method
+    #
+    #   Get FV section contents and store its data into FV dictionary of self.Profile
+    #
+    #   @param  self        The object pointer
+    #   @retval True        Successfully find a FV
+    #   @retval False       Not able to find a FV
+    #
+    def __GetFv(self):
+        if not self.__GetNextToken():
+            return False
+
+        S = self.__Token.upper()
+        if S.startswith("[") and not S.startswith("[FV."):
+            if not S.startswith('[FMPPAYLOAD.') and not S.startswith("[CAPSULE.") \
+                and not S.startswith("[VTF.") and not S.startswith("[RULE.") and not S.startswith("[OPTIONROM."):
+                raise Warning("Unknown section or section appear sequence error (The correct sequence should be [FD.], [FV.], [Capsule.], [VTF.], [Rule.], [OptionRom.])", self.FileName, self.CurrentLineNumber)
+            self.__UndoToken()
+            return False
+
+        self.__UndoToken()
+        if not self.__IsToken("[FV.", True):
+            FileLineTuple = GetRealFileLine(self.FileName, self.CurrentLineNumber)
+            #print 'Parsing String: %s in File %s, At line: %d, Offset Within Line: %d' \
+            #        % (self.Profile.FileLinesList[self.CurrentLineNumber - 1][self.CurrentOffsetWithinLine :], FileLineTuple[0], FileLineTuple[1], self.CurrentOffsetWithinLine)
+            raise Warning("Unknown Keyword '%s'" % self.__Token, self.FileName, self.CurrentLineNumber)
+
+        FvName = self.__GetUiName()
+        self.CurrentFvName = FvName.upper()
+
+        if not self.__IsToken( "]"):
+            raise Warning("expected ']'", self.FileName, self.CurrentLineNumber)
+
+        FvObj = Fv.FV()
+        FvObj.UiFvName = self.CurrentFvName
+        self.Profile.FvDict[self.CurrentFvName] = FvObj
+
+        Status = self.__GetCreateFile(FvObj)
+        if not Status:
+            raise Warning("FV name error", self.FileName, self.CurrentLineNumber)
+
+        self.__GetDefineStatements(FvObj)
+
+        self.__GetAddressStatements(FvObj)
+
+        FvObj.FvExtEntryTypeValue = []
+        FvObj.FvExtEntryType = []
+        FvObj.FvExtEntryData = []
+        while True:
+            self.__GetSetStatements(FvObj)
+
+            if not (self.__GetBlockStatement(FvObj) or self.__GetFvBaseAddress(FvObj) or 
+                self.__GetFvForceRebase(FvObj) or self.__GetFvAlignment(FvObj) or 
+                self.__GetFvAttributes(FvObj) or self.__GetFvNameGuid(FvObj) or 
+                self.__GetFvExtEntryStatement(FvObj) or self.__GetFvNameString(FvObj)):
+                break
+
+        if FvObj.FvNameString == 'TRUE' and not FvObj.FvNameGuid:
+            raise Warning("FvNameString found but FvNameGuid was not found", self.FileName, self.CurrentLineNumber)
+
+        self.__GetAprioriSection(FvObj, FvObj.DefineVarDict.copy())
+        self.__GetAprioriSection(FvObj, FvObj.DefineVarDict.copy())
+
+        while True:
+            isInf = self.__GetInfStatement(FvObj, MacroDict = FvObj.DefineVarDict.copy())
+            isFile = self.__GetFileStatement(FvObj, MacroDict = FvObj.DefineVarDict.copy())
+            if not isInf and not isFile:
+                break
+
+        return True
+
+    ## __GetFvAlignment() method
+    #
+    #   Get alignment for FV
+    #
+    #   @param  self        The object pointer
+    #   @param  Obj         for whom alignment is got
+    #   @retval True        Successfully find a alignment statement
+    #   @retval False       Not able to find a alignment statement
+    #
+    def __GetFvAlignment(self, Obj):
+
+        if not self.__IsKeyword( "FvAlignment"):
+            return False
+
+        if not self.__IsToken( "="):
+            raise Warning("expected '='", self.FileName, self.CurrentLineNumber)
+
+        if not self.__GetNextToken():
+            raise Warning("expected alignment value", self.FileName, self.CurrentLineNumber)
+
+        if self.__Token.upper() not in ("1", "2", "4", "8", "16", "32", "64", "128", "256", "512", \
+                                        "1K", "2K", "4K", "8K", "16K", "32K", "64K", "128K", "256K", "512K", \
+                                        "1M", "2M", "4M", "8M", "16M", "32M", "64M", "128M", "256M", "512M", \
+                                        "1G", "2G"):
+            raise Warning("Unknown alignment value '%s'" % self.__Token, self.FileName, self.CurrentLineNumber)
+        Obj.FvAlignment = self.__Token
+        return True
+    
+    ## __GetFvBaseAddress() method
+    #
+    #   Get BaseAddress for FV
+    #
+    #   @param  self        The object pointer
+    #   @param  Obj         for whom FvBaseAddress is got
+    #   @retval True        Successfully find a FvBaseAddress statement
+    #   @retval False       Not able to find a FvBaseAddress statement
+    #
+    def __GetFvBaseAddress(self, Obj):
+
+        if not self.__IsKeyword("FvBaseAddress"):
+            return False
+
+        if not self.__IsToken( "="):
+            raise Warning("expected '='", self.FileName, self.CurrentLineNumber)
+
+        if not self.__GetNextToken():
+            raise Warning("expected FV base address value", self.FileName, self.CurrentLineNumber)
+
+        IsValidBaseAddrValue = re.compile('^0[x|X][0-9a-fA-F]+')
+
+        if not IsValidBaseAddrValue.match(self.__Token.upper()):
+            raise Warning("Unknown FV base address value '%s'" % self.__Token, self.FileName, self.CurrentLineNumber)
+        Obj.FvBaseAddress = self.__Token
+        return True  
+      
+    ## __GetFvForceRebase() method
+    #
+    #   Get FvForceRebase for FV
+    #
+    #   @param  self        The object pointer
+    #   @param  Obj         for whom FvForceRebase is got
+    #   @retval True        Successfully find a FvForceRebase statement
+    #   @retval False       Not able to find a FvForceRebase statement
+    #
+    def __GetFvForceRebase(self, Obj):
+
+        if not self.__IsKeyword("FvForceRebase"):
+            return False
+
+        if not self.__IsToken( "="):
+            raise Warning("expected '='", self.FileName, self.CurrentLineNumber)
+
+        if not self.__GetNextToken():
+            raise Warning("expected FvForceRebase value", self.FileName, self.CurrentLineNumber)
+
+        if self.__Token.upper() not in ["TRUE", "FALSE", "0", "0X0", "0X00", "1", "0X1", "0X01"]:
+            raise Warning("Unknown FvForceRebase value '%s'" % self.__Token, self.FileName, self.CurrentLineNumber)
+        
+        if self.__Token.upper() in ["TRUE", "1", "0X1", "0X01"]:
+            Obj.FvForceRebase = True
+        elif self.__Token.upper() in ["FALSE", "0", "0X0", "0X00"]:
+            Obj.FvForceRebase = False
+        else:
+            Obj.FvForceRebase = None
+           
+        return True
+
+
+    ## __GetFvAttributes() method
+    #
+    #   Get attributes for FV
+    #
+    #   @param  self        The object pointer
+    #   @param  Obj         for whom attribute is got
+    #   @retval None
+    #
+    def __GetFvAttributes(self, FvObj):
+        IsWordToken = False
+        while self.__GetNextWord():
+            IsWordToken = True
+            name = self.__Token
+            if name not in ("ERASE_POLARITY", "MEMORY_MAPPED", \
+                           "STICKY_WRITE", "LOCK_CAP", "LOCK_STATUS", "WRITE_ENABLED_CAP", \
+                           "WRITE_DISABLED_CAP", "WRITE_STATUS", "READ_ENABLED_CAP", \
+                           "READ_DISABLED_CAP", "READ_STATUS", "READ_LOCK_CAP", \
+                           "READ_LOCK_STATUS", "WRITE_LOCK_CAP", "WRITE_LOCK_STATUS", \
+                           "WRITE_POLICY_RELIABLE", "WEAK_ALIGNMENT"):
+                self.__UndoToken()
+                return False
+
+            if not self.__IsToken( "="):
+                raise Warning("expected '='", self.FileName, self.CurrentLineNumber)
+
+            if not self.__GetNextToken() or self.__Token.upper() not in ("TRUE", "FALSE", "1", "0"):
+                raise Warning("expected TRUE/FALSE (1/0)", self.FileName, self.CurrentLineNumber)
+
+            FvObj.FvAttributeDict[name] = self.__Token
+
+        return IsWordToken
+    
+    ## __GetFvNameGuid() method
+    #
+    #   Get FV GUID for FV
+    #
+    #   @param  self        The object pointer
+    #   @param  Obj         for whom GUID is got
+    #   @retval None
+    #
+    def __GetFvNameGuid(self, FvObj):
+
+        if not self.__IsKeyword( "FvNameGuid"):
+            return False
+
+        if not self.__IsToken( "="):
+            raise Warning("expected '='", self.FileName, self.CurrentLineNumber)
+
+        if not self.__GetNextGuid():
+            raise Warning("expected FV GUID value", self.FileName, self.CurrentLineNumber)
+
+        FvObj.FvNameGuid = self.__Token
+
+        return True
+
+    def __GetFvNameString(self, FvObj):
+
+        if not self.__IsKeyword( "FvNameString"):
+            return False
+
+        if not self.__IsToken( "="):
+            raise Warning("expected '='", self.FileName, self.CurrentLineNumber)
+
+        if not self.__GetNextToken() or self.__Token not in ('TRUE', 'FALSE'):
+            raise Warning("expected TRUE or FALSE for FvNameString", self.FileName, self.CurrentLineNumber)
+
+        FvObj.FvNameString = self.__Token
+
+        return True
+
+    def __GetFvExtEntryStatement(self, FvObj):
+
+        if not self.__IsKeyword( "FV_EXT_ENTRY"):
+            return False
+
+        if not self.__IsKeyword ("TYPE"):
+            raise Warning("expected 'TYPE'", self.FileName, self.CurrentLineNumber)
+            
+        if not self.__IsToken( "="):
+            raise Warning("expected '='", self.FileName, self.CurrentLineNumber)
+
+        if not self.__GetNextHexNumber() and not self.__GetNextDecimalNumber():
+            raise Warning("expected Hex FV extension entry type value At Line ", self.FileName, self.CurrentLineNumber)
+
+        FvObj.FvExtEntryTypeValue += [self.__Token]
+
+        if not self.__IsToken( "{"):
+            raise Warning("expected '{'", self.FileName, self.CurrentLineNumber)
+
+        if not self.__IsKeyword ("FILE") and not self.__IsKeyword ("DATA"):
+            raise Warning("expected 'FILE' or 'DATA'", self.FileName, self.CurrentLineNumber)
+
+        FvObj.FvExtEntryType += [self.__Token]
+
+        if self.__Token == 'DATA':
+
+            if not self.__IsToken( "="):
+                raise Warning("expected '='", self.FileName, self.CurrentLineNumber)
+                
+            if not self.__IsToken( "{"):
+                raise Warning("expected '{'", self.FileName, self.CurrentLineNumber)
+
+            if not self.__GetNextHexNumber():
+                raise Warning("expected Hex byte", self.FileName, self.CurrentLineNumber)
+
+            if len(self.__Token) > 4:
+                raise Warning("Hex byte(must be 2 digits) too long", self.FileName, self.CurrentLineNumber)
+
+            DataString = self.__Token
+            DataString += ","
+
+            while self.__IsToken(","):
+                if not self.__GetNextHexNumber():
+                    raise Warning("Invalid Hex number", self.FileName, self.CurrentLineNumber)
+                if len(self.__Token) > 4:
+                    raise Warning("Hex byte(must be 2 digits) too long", self.FileName, self.CurrentLineNumber)
+                DataString += self.__Token
+                DataString += ","
+
+            if not self.__IsToken( "}"):
+                raise Warning("expected '}'", self.FileName, self.CurrentLineNumber)
+
+            if not self.__IsToken( "}"):
+                raise Warning("expected '}'", self.FileName, self.CurrentLineNumber)
+
+            DataString = DataString.rstrip(",")
+            FvObj.FvExtEntryData += [DataString]
+
+        if self.__Token == 'FILE':
+        
+            if not self.__IsToken( "="):
+                raise Warning("expected '='", self.FileName, self.CurrentLineNumber)
+                
+            if not self.__GetNextToken():
+                raise Warning("expected FV Extension Entry file path At Line ", self.FileName, self.CurrentLineNumber)
+                
+            FvObj.FvExtEntryData += [self.__Token]
+
+            if not self.__IsToken( "}"):
+                raise Warning("expected '}'", self.FileName, self.CurrentLineNumber)
+
+        return True
+
+    ## __GetAprioriSection() method
+    #
+    #   Get token statements
+    #
+    #   @param  self        The object pointer
+    #   @param  FvObj       for whom apriori is got
+    #   @param  MacroDict   dictionary used to replace macro
+    #   @retval True        Successfully find apriori statement
+    #   @retval False       Not able to find apriori statement
+    #
+    def __GetAprioriSection(self, FvObj, MacroDict = {}):
+
+        if not self.__IsKeyword( "APRIORI"):
+            return False
+
+        if not self.__IsKeyword("PEI") and not self.__IsKeyword("DXE"):
+            raise Warning("expected Apriori file type", self.FileName, self.CurrentLineNumber)
+        AprType = self.__Token
+
+        if not self.__IsToken( "{"):
+            raise Warning("expected '{'", self.FileName, self.CurrentLineNumber)
+
+        AprSectionObj = AprioriSection.AprioriSection()
+        AprSectionObj.AprioriType = AprType
+
+        self.__GetDefineStatements(AprSectionObj)
+        MacroDict.update(AprSectionObj.DefineVarDict)
+
+        while True:
+            IsInf = self.__GetInfStatement( AprSectionObj, MacroDict = MacroDict)
+            IsFile = self.__GetFileStatement( AprSectionObj)
+            if not IsInf and not IsFile:
+                break
+
+        if not self.__IsToken( "}"):
+            raise Warning("expected '}'", self.FileName, self.CurrentLineNumber)
+
+        FvObj.AprioriSectionList.append(AprSectionObj)
+        return True
+
+    def __ParseInfStatement(self):
+        if not self.__IsKeyword("INF"):
+            return None
+
+        ffsInf = FfsInfStatement.FfsInfStatement()
+        self.__GetInfOptions(ffsInf)
+
+        if not self.__GetNextToken():
+            raise Warning("expected INF file path", self.FileName, self.CurrentLineNumber)
+        ffsInf.InfFileName = self.__Token
+
+        ffsInf.CurrentLineNum = self.CurrentLineNumber
+        ffsInf.CurrentLineContent = self.__CurrentLine()
+
+        #Replace $(SAPCE) with real space
+        ffsInf.InfFileName = ffsInf.InfFileName.replace('$(SPACE)', ' ')
+
+        if ffsInf.InfFileName.replace('$(WORKSPACE)', '').find('$') == -1:
+            #do case sensitive check for file path
+            ErrorCode, ErrorInfo = PathClass(NormPath(ffsInf.InfFileName), GenFdsGlobalVariable.WorkSpaceDir).Validate()
+            if ErrorCode != 0:
+                EdkLogger.error("GenFds", ErrorCode, ExtraData=ErrorInfo)
+
+        if not ffsInf.InfFileName in self.Profile.InfList:
+            self.Profile.InfList.append(ffsInf.InfFileName)
+            FileLineTuple = GetRealFileLine(self.FileName, self.CurrentLineNumber)
+            self.Profile.InfFileLineList.append(FileLineTuple)
+
+        if self.__IsToken('|'):
+            if self.__IsKeyword('RELOCS_STRIPPED'):
+                ffsInf.KeepReloc = False
+            elif self.__IsKeyword('RELOCS_RETAINED'):
+                ffsInf.KeepReloc = True
+            else:
+                raise Warning("Unknown reloc strip flag '%s'" % self.__Token, self.FileName, self.CurrentLineNumber)
+        return ffsInf
+
+    ## __GetInfStatement() method
+    #
+    #   Get INF statements
+    #
+    #   @param  self        The object pointer
+    #   @param  Obj         for whom inf statement is got
+    #   @param  MacroDict   dictionary used to replace macro
+    #   @retval True        Successfully find inf statement
+    #   @retval False       Not able to find inf statement
+    #
+    def __GetInfStatement(self, Obj, ForCapsule=False, MacroDict={}):
+        ffsInf = self.__ParseInfStatement()
+        if not ffsInf:
+            return False
+
+        if ForCapsule:
+            capsuleFfs = CapsuleData.CapsuleFfs()
+            capsuleFfs.Ffs = ffsInf
+            Obj.CapsuleDataList.append(capsuleFfs)
+        else:
+            Obj.FfsList.append(ffsInf)
+        return True
+
+    ## __GetInfOptions() method
+    #
+    #   Get options for INF
+    #
+    #   @param  self        The object pointer
+    #   @param  FfsInfObj   for whom option is got
+    #
+    def __GetInfOptions(self, FfsInfObj):
+        if self.__IsKeyword("FILE_GUID"):
+            if not self.__IsToken("="):
+                raise Warning("expected '='", self.FileName, self.CurrentLineNumber)
+            if not self.__GetNextGuid():
+                raise Warning("expected GUID value", self.FileName, self.CurrentLineNumber)
+            FfsInfObj.OverrideGuid = self.__Token
+
+        if self.__IsKeyword( "RuleOverride"):
+            if not self.__IsToken( "="):
+                raise Warning("expected '='", self.FileName, self.CurrentLineNumber)
+            if not self.__GetNextToken():
+                raise Warning("expected Rule name", self.FileName, self.CurrentLineNumber)
+            FfsInfObj.Rule = self.__Token
+
+        if self.__IsKeyword( "VERSION"):
+            if not self.__IsToken( "="):
+                raise Warning("expected '='", self.FileName, self.CurrentLineNumber)
+            if not self.__GetNextToken():
+                raise Warning("expected Version", self.FileName, self.CurrentLineNumber)
+
+            if self.__GetStringData():
+                FfsInfObj.Version = self.__Token
+
+        if self.__IsKeyword( "UI"):
+            if not self.__IsToken( "="):
+                raise Warning("expected '='", self.FileName, self.CurrentLineNumber)
+            if not self.__GetNextToken():
+                raise Warning("expected UI name", self.FileName, self.CurrentLineNumber)
+
+            if self.__GetStringData():
+                FfsInfObj.Ui = self.__Token
+
+        if self.__IsKeyword( "USE"):
+            if not self.__IsToken( "="):
+                raise Warning("expected '='", self.FileName, self.CurrentLineNumber)
+            if not self.__GetNextToken():
+                raise Warning("expected ARCH name", self.FileName, self.CurrentLineNumber)
+            FfsInfObj.UseArch = self.__Token
+
+                
+        if self.__GetNextToken():
+            p = re.compile(r'([a-zA-Z0-9\-]+|\$\(TARGET\)|\*)_([a-zA-Z0-9\-]+|\$\(TOOL_CHAIN_TAG\)|\*)_([a-zA-Z0-9\-]+|\$\(ARCH\))')
+            if p.match(self.__Token) and p.match(self.__Token).span()[1] == len(self.__Token):
+                FfsInfObj.KeyStringList.append(self.__Token)
+                if not self.__IsToken(","):
+                    return
+            else:
+                self.__UndoToken()
+                return
+
+            while self.__GetNextToken():
+                if not p.match(self.__Token):
+                    raise Warning("expected KeyString \"Target_Tag_Arch\"", self.FileName, self.CurrentLineNumber)
+                FfsInfObj.KeyStringList.append(self.__Token)
+
+                if not self.__IsToken(","):
+                    break
+
+    ## __GetFileStatement() method
+    #
+    #   Get FILE statements
+    #
+    #   @param  self        The object pointer
+    #   @param  Obj         for whom FILE statement is got
+    #   @param  MacroDict   dictionary used to replace macro
+    #   @retval True        Successfully find FILE statement
+    #   @retval False       Not able to find FILE statement
+    #
+    def __GetFileStatement(self, Obj, ForCapsule = False, MacroDict = {}):
+
+        if not self.__IsKeyword( "FILE"):
+            return False
+
+        if not self.__GetNextWord():
+            raise Warning("expected FFS type", self.FileName, self.CurrentLineNumber)
+
+        if ForCapsule and self.__Token == 'DATA':
+            self.__UndoToken()
+            self.__UndoToken()
+            return False
+        
+        FfsFileObj = FfsFileStatement.FileStatement()
+        FfsFileObj.FvFileType = self.__Token
+
+        if not self.__IsToken( "="):
+            raise Warning("expected '='", self.FileName, self.CurrentLineNumber)
+
+        if not self.__GetNextGuid():
+            if not self.__GetNextWord():
+                raise Warning("expected File GUID", self.FileName, self.CurrentLineNumber)
+            if self.__Token == 'PCD':
+                if not self.__IsToken( "("):
+                    raise Warning("expected '('", self.FileName, self.CurrentLineNumber)
+                PcdPair = self.__GetNextPcdName()
+                if not self.__IsToken( ")"):
+                    raise Warning("expected ')'", self.FileName, self.CurrentLineNumber)
+                self.__Token = 'PCD('+PcdPair[1]+'.'+PcdPair[0]+')'
+                
+        FfsFileObj.NameGuid = self.__Token
+        
+        self.__GetFilePart( FfsFileObj, MacroDict.copy())
+
+        if ForCapsule:
+            capsuleFfs = CapsuleData.CapsuleFfs()
+            capsuleFfs.Ffs = FfsFileObj
+            Obj.CapsuleDataList.append(capsuleFfs)
+        else:
+            Obj.FfsList.append(FfsFileObj)
+
+        return True
+
+    ## __FileCouldHaveRelocFlag() method
+    #
+    #   Check whether reloc strip flag can be set for a file type.
+    #
+    #   @param  self        The object pointer
+    #   @param  FileType    The file type to check with
+    #   @retval True        This type could have relocation strip flag
+    #   @retval False       No way to have it
+    #
+
+    def __FileCouldHaveRelocFlag (self, FileType):
+        if FileType in ('SEC', 'PEI_CORE', 'PEIM', 'PEI_DXE_COMBO'):
+            return True
+        else:
+            return False
+
+    ## __SectionCouldHaveRelocFlag() method
+    #
+    #   Check whether reloc strip flag can be set for a section type.
+    #
+    #   @param  self        The object pointer
+    #   @param  SectionType The section type to check with
+    #   @retval True        This type could have relocation strip flag
+    #   @retval False       No way to have it
+    #
+
+    def __SectionCouldHaveRelocFlag (self, SectionType):
+        if SectionType in ('TE', 'PE32'):
+            return True
+        else:
+            return False
+
+    ## __GetFilePart() method
+    #
+    #   Get components for FILE statement
+    #
+    #   @param  self        The object pointer
+    #   @param  FfsFileObj   for whom component is got
+    #   @param  MacroDict   dictionary used to replace macro
+    #
+    def __GetFilePart(self, FfsFileObj, MacroDict = {}):
+
+        self.__GetFileOpts( FfsFileObj)
+
+        if not self.__IsToken("{"):
+            if self.__IsKeyword('RELOCS_STRIPPED') or self.__IsKeyword('RELOCS_RETAINED'):
+                if self.__FileCouldHaveRelocFlag(FfsFileObj.FvFileType):
+                    if self.__Token == 'RELOCS_STRIPPED':
+                        FfsFileObj.KeepReloc = False
+                    else:
+                        FfsFileObj.KeepReloc = True
+                else:
+                    raise Warning("File type %s could not have reloc strip flag%d" % (FfsFileObj.FvFileType, self.CurrentLineNumber), self.FileName, self.CurrentLineNumber)
+
+            if not self.__IsToken("{"):
+                raise Warning("expected '{'", self.FileName, self.CurrentLineNumber)
+
+        if not self.__GetNextToken():
+            raise Warning("expected File name or section data", self.FileName, self.CurrentLineNumber)
+
+        if self.__Token == "FV":
+            if not self.__IsToken( "="):
+                raise Warning("expected '='", self.FileName, self.CurrentLineNumber)
+            if not self.__GetNextToken():
+                raise Warning("expected FV name", self.FileName, self.CurrentLineNumber)
+            FfsFileObj.FvName = self.__Token
+
+        elif self.__Token == "FD":
+            if not self.__IsToken( "="):
+                raise Warning("expected '='", self.FileName, self.CurrentLineNumber)
+            if not self.__GetNextToken():
+                raise Warning("expected FD name", self.FileName, self.CurrentLineNumber)
+            FfsFileObj.FdName = self.__Token
+
+        elif self.__Token in ("DEFINE", "APRIORI", "SECTION"):
+            self.__UndoToken()
+            self.__GetSectionData( FfsFileObj, MacroDict)
+        else:
+            FfsFileObj.CurrentLineNum = self.CurrentLineNumber
+            FfsFileObj.CurrentLineContent = self.__CurrentLine()
+            FfsFileObj.FileName = self.__Token.replace('$(SPACE)', ' ')
+            self.__VerifyFile(FfsFileObj.FileName)
+
+        if not self.__IsToken( "}"):
+            raise Warning("expected '}'", self.FileName, self.CurrentLineNumber)
+
+    ## __GetFileOpts() method
+    #
+    #   Get options for FILE statement
+    #
+    #   @param  self        The object pointer
+    #   @param  FfsFileObj   for whom options is got
+    #
+    def __GetFileOpts(self, FfsFileObj):
+
+        if self.__GetNextToken():
+            Pattern = re.compile(r'([a-zA-Z0-9\-]+|\$\(TARGET\)|\*)_([a-zA-Z0-9\-]+|\$\(TOOL_CHAIN_TAG\)|\*)_([a-zA-Z0-9\-]+|\$\(ARCH\)|\*)')
+            if Pattern.match(self.__Token):
+                FfsFileObj.KeyStringList.append(self.__Token)
+                if self.__IsToken(","):
+                    while self.__GetNextToken():
+                        if not Pattern.match(self.__Token):
+                            raise Warning("expected KeyString \"Target_Tag_Arch\"", self.FileName, self.CurrentLineNumber)
+                        FfsFileObj.KeyStringList.append(self.__Token)
+
+                        if not self.__IsToken(","):
+                            break
+
+            else:
+                self.__UndoToken()
+
+        if self.__IsKeyword( "FIXED", True):
+            FfsFileObj.Fixed = True
+
+        if self.__IsKeyword( "CHECKSUM", True):
+            FfsFileObj.CheckSum = True
+
+        if self.__GetAlignment():
+            if self.__Token not in ("Auto", "8", "16", "32", "64", "128", "512", "1K", "4K", "32K" ,"64K"):
+                raise Warning("Incorrect alignment '%s'" % self.__Token, self.FileName, self.CurrentLineNumber)
+            #For FFS, Auto is default option same to ""
+            if not self.__Token == "Auto":
+                FfsFileObj.Alignment = self.__Token
+
+    ## __GetAlignment() method
+    #
+    #   Return the alignment value
+    #
+    #   @param  self        The object pointer
+    #   @retval True        Successfully find alignment
+    #   @retval False       Not able to find alignment
+    #
+    def __GetAlignment(self):
+        if self.__IsKeyword( "Align", True):
+            if not self.__IsToken( "="):
+                raise Warning("expected '='", self.FileName, self.CurrentLineNumber)
+
+            if not self.__GetNextToken():
+                raise Warning("expected alignment value", self.FileName, self.CurrentLineNumber)
+            return True
+
+        return False
+
+    ## __GetFilePart() method
+    #
+    #   Get section data for FILE statement
+    #
+    #   @param  self        The object pointer
+    #   @param  FfsFileObj   for whom section is got
+    #   @param  MacroDict   dictionary used to replace macro
+    #
+    def __GetSectionData(self, FfsFileObj, MacroDict = {}):
+        Dict = {}
+        Dict.update(MacroDict)
+
+        self.__GetDefineStatements(FfsFileObj)
+
+        Dict.update(FfsFileObj.DefineVarDict)
+        self.__GetAprioriSection(FfsFileObj, Dict.copy())
+        self.__GetAprioriSection(FfsFileObj, Dict.copy())
+
+        while True:
+            IsLeafSection = self.__GetLeafSection(FfsFileObj, Dict)
+            IsEncapSection = self.__GetEncapsulationSec(FfsFileObj)
+            if not IsLeafSection and not IsEncapSection:
+                break
+
+    ## __GetLeafSection() method
+    #
+    #   Get leaf section for Obj
+    #
+    #   @param  self        The object pointer
+    #   @param  Obj         for whom leaf section is got
+    #   @param  MacroDict   dictionary used to replace macro
+    #   @retval True        Successfully find section statement
+    #   @retval False       Not able to find section statement
+    #
+    def __GetLeafSection(self, Obj, MacroDict = {}):
+
+        OldPos = self.GetFileBufferPos()
+
+        if not self.__IsKeyword( "SECTION"):
+            if len(Obj.SectionList) == 0:
+                raise Warning("expected SECTION", self.FileName, self.CurrentLineNumber)
+            else:
+                return False
+
+        AlignValue = None
+        if self.__GetAlignment():
+            if self.__Token not in ("Auto", "8", "16", "32", "64", "128", "512", "1K", "4K", "32K" ,"64K"):
+                raise Warning("Incorrect alignment '%s'" % self.__Token, self.FileName, self.CurrentLineNumber)
+            AlignValue = self.__Token
+
+        BuildNum = None
+        if self.__IsKeyword( "BUILD_NUM"):
+            if not self.__IsToken( "="):
+                raise Warning("expected '='", self.FileName, self.CurrentLineNumber)
+
+            if not self.__GetNextToken():
+                raise Warning("expected Build number value", self.FileName, self.CurrentLineNumber)
+
+            BuildNum = self.__Token
+
+        if self.__IsKeyword( "VERSION"):
+            if AlignValue == 'Auto':
+                raise Warning("Auto alignment can only be used in PE32 or TE section ", self.FileName, self.CurrentLineNumber)
+            if not self.__IsToken( "="):
+                raise Warning("expected '='", self.FileName, self.CurrentLineNumber)
+            if not self.__GetNextToken():
+                raise Warning("expected version", self.FileName, self.CurrentLineNumber)
+            VerSectionObj = VerSection.VerSection()
+            VerSectionObj.Alignment = AlignValue
+            VerSectionObj.BuildNum = BuildNum
+            if self.__GetStringData():
+                VerSectionObj.StringData = self.__Token
+            else:
+                VerSectionObj.FileName = self.__Token
+            Obj.SectionList.append(VerSectionObj)
+            
+        elif self.__IsKeyword( "UI"):
+            if AlignValue == 'Auto':
+                raise Warning("Auto alignment can only be used in PE32 or TE section ", self.FileName, self.CurrentLineNumber)
+            if not self.__IsToken( "="):
+                raise Warning("expected '='", self.FileName, self.CurrentLineNumber)
+            if not self.__GetNextToken():
+                raise Warning("expected UI", self.FileName, self.CurrentLineNumber)
+            UiSectionObj = UiSection.UiSection()
+            UiSectionObj.Alignment = AlignValue
+            if self.__GetStringData():
+                UiSectionObj.StringData = self.__Token
+            else:
+                UiSectionObj.FileName = self.__Token
+            Obj.SectionList.append(UiSectionObj)
+
+        elif self.__IsKeyword( "FV_IMAGE"):
+            if AlignValue == 'Auto':
+                raise Warning("Auto alignment can only be used in PE32 or TE section ", self.FileName, self.CurrentLineNumber)
+            if not self.__IsToken( "="):
+                raise Warning("expected '='", self.FileName, self.CurrentLineNumber)
+            if not self.__GetNextToken():
+                raise Warning("expected FV name or FV file path", self.FileName, self.CurrentLineNumber)
+
+            FvName = self.__Token
+            FvObj = None
+
+            if self.__IsToken( "{"):
+                FvObj = Fv.FV()
+                FvObj.UiFvName = FvName.upper()
+                self.__GetDefineStatements(FvObj)
+                MacroDict.update(FvObj.DefineVarDict)
+                self.__GetBlockStatement(FvObj)
+                self.__GetSetStatements(FvObj)
+                self.__GetFvAlignment(FvObj)
+                self.__GetFvAttributes(FvObj)
+                self.__GetAprioriSection(FvObj, MacroDict.copy())
+                self.__GetAprioriSection(FvObj, MacroDict.copy())
+
+                while True:
+                    IsInf = self.__GetInfStatement(FvObj, MacroDict.copy())
+                    IsFile = self.__GetFileStatement(FvObj, MacroDict.copy())
+                    if not IsInf and not IsFile:
+                        break
+
+                if not self.__IsToken( "}"):
+                    raise Warning("expected '}'", self.FileName, self.CurrentLineNumber)
+
+            FvImageSectionObj = FvImageSection.FvImageSection()
+            FvImageSectionObj.Alignment = AlignValue
+            if FvObj != None:
+                FvImageSectionObj.Fv = FvObj
+                FvImageSectionObj.FvName = None
+            else:
+                FvImageSectionObj.FvName = FvName.upper()
+                FvImageSectionObj.FvFileName = FvName
+
+            Obj.SectionList.append(FvImageSectionObj)
+
+        elif self.__IsKeyword("PEI_DEPEX_EXP") or self.__IsKeyword("DXE_DEPEX_EXP") or self.__IsKeyword("SMM_DEPEX_EXP"):
+            if AlignValue == 'Auto':
+                raise Warning("Auto alignment can only be used in PE32 or TE section ", self.FileName, self.CurrentLineNumber)
+            DepexSectionObj = DepexSection.DepexSection()
+            DepexSectionObj.Alignment = AlignValue
+            DepexSectionObj.DepexType = self.__Token
+
+            if not self.__IsToken( "="):
+                raise Warning("expected '='", self.FileName, self.CurrentLineNumber)
+            if not self.__IsToken( "{"):
+                raise Warning("expected '{'", self.FileName, self.CurrentLineNumber)
+            if not self.__SkipToToken( "}"):
+                raise Warning("expected Depex expression ending '}'", self.FileName, self.CurrentLineNumber)
+
+            DepexSectionObj.Expression = self.__SkippedChars.rstrip('}')
+            Obj.SectionList.append(DepexSectionObj)
+
+        else:
+            if not self.__GetNextWord():
+                raise Warning("expected section type", self.FileName, self.CurrentLineNumber)
+
+            # Encapsulation section appear, UndoToken and return
+            if self.__Token == "COMPRESS" or self.__Token == "GUIDED":
+                self.SetFileBufferPos(OldPos)
+                return False
+
+            if self.__Token not in ("COMPAT16", "PE32", "PIC", "TE", "FV_IMAGE", "RAW", "DXE_DEPEX",\
+                               "UI", "VERSION", "PEI_DEPEX", "SUBTYPE_GUID", "SMM_DEPEX"):
+                raise Warning("Unknown section type '%s'" % self.__Token, self.FileName, self.CurrentLineNumber)
+            if AlignValue == 'Auto'and (not self.__Token == 'PE32') and (not self.__Token == 'TE'):
+                raise Warning("Auto alignment can only be used in PE32 or TE section ", self.FileName, self.CurrentLineNumber)
+
+            # DataSection
+            DataSectionObj = DataSection.DataSection()
+            DataSectionObj.Alignment = AlignValue
+            DataSectionObj.SecType = self.__Token
+
+            if self.__IsKeyword('RELOCS_STRIPPED') or self.__IsKeyword('RELOCS_RETAINED'):
+                if self.__FileCouldHaveRelocFlag(Obj.FvFileType) and self.__SectionCouldHaveRelocFlag(DataSectionObj.SecType):
+                    if self.__Token == 'RELOCS_STRIPPED':
+                        DataSectionObj.KeepReloc = False
+                    else:
+                        DataSectionObj.KeepReloc = True
+                else:
+                    raise Warning("File type %s, section type %s, could not have reloc strip flag%d" % (Obj.FvFileType, DataSectionObj.SecType, self.CurrentLineNumber), self.FileName, self.CurrentLineNumber)
+
+            if self.__IsToken("="):
+                if not self.__GetNextToken():
+                    raise Warning("expected section file path", self.FileName, self.CurrentLineNumber)
+                DataSectionObj.SectFileName = self.__Token
+                self.__VerifyFile(DataSectionObj.SectFileName)
+            else:
+                if not self.__GetCglSection(DataSectionObj):
+                    return False
+
+            Obj.SectionList.append(DataSectionObj)
+
+        return True
+
+    ## __VerifyFile
+    #
+    #    Check if file exists or not:
+    #      If current phase if GenFds, the file must exist;
+    #      If current phase is AutoGen and the file is not in $(OUTPUT_DIRECTORY), the file must exist
+    #    @param FileName: File path to be verified.
+    #
+    def __VerifyFile(self, FileName):
+        if FileName.replace('$(WORKSPACE)', '').find('$') != -1:
+            return
+        if not GlobalData.gAutoGenPhase or not self.__GetMacroValue("OUTPUT_DIRECTORY") in FileName:
+            ErrorCode, ErrorInfo = PathClass(NormPath(FileName), GenFdsGlobalVariable.WorkSpaceDir).Validate()
+            if ErrorCode != 0:
+                EdkLogger.error("GenFds", ErrorCode, ExtraData=ErrorInfo)
+
+    ## __GetCglSection() method
+    #
+    #   Get compressed or GUIDed section for Obj
+    #
+    #   @param  self        The object pointer
+    #   @param  Obj         for whom leaf section is got
+    #   @param  AlignValue  alignment value for complex section
+    #   @retval True        Successfully find section statement
+    #   @retval False       Not able to find section statement
+    #
+    def __GetCglSection(self, Obj, AlignValue = None):
+
+        if self.__IsKeyword( "COMPRESS"):
+            type = "PI_STD"
+            if self.__IsKeyword("PI_STD") or self.__IsKeyword("PI_NONE"):
+                type = self.__Token
+
+            if not self.__IsToken("{"):
+                raise Warning("expected '{'", self.FileName, self.CurrentLineNumber)
+
+            CompressSectionObj = CompressSection.CompressSection()
+            CompressSectionObj.Alignment = AlignValue
+            CompressSectionObj.CompType = type
+            # Recursive sections...
+            while True:
+                IsLeafSection = self.__GetLeafSection(CompressSectionObj)
+                IsEncapSection = self.__GetEncapsulationSec(CompressSectionObj)
+                if not IsLeafSection and not IsEncapSection:
+                    break
+
+
+            if not self.__IsToken( "}"):
+                raise Warning("expected '}'", self.FileName, self.CurrentLineNumber)
+            Obj.SectionList.append(CompressSectionObj)
+
+#            else:
+#               raise Warning("Compress type not known")
+
+            return True
+
+        elif self.__IsKeyword( "GUIDED"):
+            GuidValue = None
+            if self.__GetNextGuid():
+                GuidValue = self.__Token
+
+            AttribDict = self.__GetGuidAttrib()
+            if not self.__IsToken("{"):
+                raise Warning("expected '{'", self.FileName, self.CurrentLineNumber)
+            GuidSectionObj = GuidSection.GuidSection()
+            GuidSectionObj.Alignment = AlignValue
+            GuidSectionObj.NameGuid = GuidValue
+            GuidSectionObj.SectionType = "GUIDED"
+            GuidSectionObj.ProcessRequired = AttribDict["PROCESSING_REQUIRED"]
+            GuidSectionObj.AuthStatusValid = AttribDict["AUTH_STATUS_VALID"]
+            GuidSectionObj.ExtraHeaderSize = AttribDict["EXTRA_HEADER_SIZE"]
+            # Recursive sections...
+            while True:
+                IsLeafSection = self.__GetLeafSection(GuidSectionObj)
+                IsEncapSection = self.__GetEncapsulationSec(GuidSectionObj)
+                if not IsLeafSection and not IsEncapSection:
+                    break
+
+            if not self.__IsToken( "}"):
+                raise Warning("expected '}'", self.FileName, self.CurrentLineNumber)
+            Obj.SectionList.append(GuidSectionObj)
+
+            return True
+
+        return False
+
+    ## __GetGuidAttri() method
+    #
+    #   Get attributes for GUID section
+    #
+    #   @param  self        The object pointer
+    #   @retval AttribDict  Dictionary of key-value pair of section attributes
+    #
+    def __GetGuidAttrib(self):
+
+        AttribDict = {}
+        AttribDict["PROCESSING_REQUIRED"] = "NONE"
+        AttribDict["AUTH_STATUS_VALID"] = "NONE"
+        AttribDict["EXTRA_HEADER_SIZE"] = -1
+        while self.__IsKeyword("PROCESSING_REQUIRED") or self.__IsKeyword("AUTH_STATUS_VALID") \
+            or self.__IsKeyword("EXTRA_HEADER_SIZE"):
+            AttribKey = self.__Token
+
+            if not self.__IsToken("="):
+                raise Warning("expected '='", self.FileName, self.CurrentLineNumber)
+
+            if not self.__GetNextToken():
+                raise Warning("expected TRUE(1)/FALSE(0)/Number", self.FileName, self.CurrentLineNumber)
+            elif AttribKey == "EXTRA_HEADER_SIZE":
+                Base = 10
+                if self.__Token[0:2].upper() == "0X":
+                    Base = 16
+                try:
+                    AttribDict[AttribKey] = int(self.__Token, Base)
+                    continue
+                except ValueError:
+                    raise Warning("expected Number", self.FileName, self.CurrentLineNumber)
+            elif self.__Token.upper() not in ("TRUE", "FALSE", "1", "0"):
+                raise Warning("expected TRUE/FALSE (1/0)", self.FileName, self.CurrentLineNumber)
+            AttribDict[AttribKey] = self.__Token
+
+        return AttribDict
+
+    ## __GetEncapsulationSec() method
+    #
+    #   Get encapsulation section for FILE
+    #
+    #   @param  self        The object pointer
+    #   @param  FfsFile     for whom section is got
+    #   @retval True        Successfully find section statement
+    #   @retval False       Not able to find section statement
+    #
+    def __GetEncapsulationSec(self, FfsFileObj):
+
+        OldPos = self.GetFileBufferPos()
+        if not self.__IsKeyword( "SECTION"):
+            if len(FfsFileObj.SectionList) == 0:
+                raise Warning("expected SECTION", self.FileName, self.CurrentLineNumber)
+            else:
+                return False
+
+        AlignValue = None
+        if self.__GetAlignment():
+            if self.__Token not in ("8", "16", "32", "64", "128", "512", "1K", "4K", "32K" ,"64K"):
+                raise Warning("Incorrect alignment '%s'" % self.__Token, self.FileName, self.CurrentLineNumber)
+            AlignValue = self.__Token
+
+        if not self.__GetCglSection(FfsFileObj, AlignValue):
+            self.SetFileBufferPos(OldPos)
+            return False
+        else:
+            return True
+
+    def __GetFmp(self):
+        if not self.__GetNextToken():
+            return False
+        S = self.__Token.upper()
+        if not S.startswith("[FMPPAYLOAD."):
+            if not S.startswith("[CAPSULE.") and not S.startswith("[VTF.") and not S.startswith("[RULE.") and not S.startswith("[OPTIONROM."):
+                raise Warning("Unknown section or section appear sequence error (The correct sequence should be [FD.], [FV.], [FmpPayload.], [Capsule.], [VTF.], [Rule.], [OptionRom.])", self.FileName, self.CurrentLineNumber)
+            self.__UndoToken()
+            return False
+
+        self.__UndoToken()
+        self.__SkipToToken("[FMPPAYLOAD.", True)
+        FmpUiName = self.__GetUiName().upper()
+        if FmpUiName in self.Profile.FmpPayloadDict:
+            raise Warning("Duplicated FMP UI name found: %s" % FmpUiName, self.FileName, self.CurrentLineNumber)
+
+        FmpData = CapsuleData.CapsulePayload()
+        FmpData.UiName = FmpUiName
+
+        if not self.__IsToken( "]"):
+            raise Warning("expected ']'", self.FileName, self.CurrentLineNumber)
+
+        if not self.__GetNextToken():
+            raise Warning("The FMP payload section is empty!", self.FileName, self.CurrentLineNumber)
+        FmpKeyList = ['IMAGE_HEADER_INIT_VERSION', 'IMAGE_TYPE_ID', 'IMAGE_INDEX', 'HARDWARE_INSTANCE']
+        while self.__Token in FmpKeyList:
+            Name = self.__Token
+            FmpKeyList.remove(Name)
+            if not self.__IsToken("="):
+                raise Warning("expected '='", self.FileName, self.CurrentLineNumber)
+            if Name == 'IMAGE_TYPE_ID':
+                if not self.__GetNextGuid():
+                    raise Warning("expected GUID value for IMAGE_TYPE_ID", self.FileName, self.CurrentLineNumber)
+                FmpData.ImageTypeId = self.__Token
+            else:
+                if not self.__GetNextToken():
+                    raise Warning("expected value of %s" % Name, self.FileName, self.CurrentLineNumber)
+                Value = self.__Token
+                if Name == 'IMAGE_HEADER_INIT_VERSION':
+                    FmpData.Version = Value
+                elif Name == 'IMAGE_INDEX':
+                    FmpData.ImageIndex = Value
+                elif Name == 'HARDWARE_INSTANCE':
+                    FmpData.HardwareInstance = Value
+            if not self.__GetNextToken():
+                break
+        else:
+            self.__UndoToken()
+
+        if FmpKeyList:
+            raise Warning("Missing keywords %s in FMP payload section" % ', '.join(FmpKeyList), self.FileName, self.CurrentLineNumber)
+        ImageFile = self.__ParseRawFileStatement()
+        if not ImageFile:
+            raise Warning("Missing image file in FMP payload section", self.FileName, self.CurrentLineNumber)
+        FmpData.ImageFile = ImageFile
+        VendorCodeFile = self.__ParseRawFileStatement()
+        if VendorCodeFile:
+            FmpData.VendorCodeFile = VendorCodeFile
+        self.Profile.FmpPayloadDict[FmpUiName] = FmpData
+        return True
+
+    ## __GetCapsule() method
+    #
+    #   Get capsule section contents and store its data into capsule list of self.Profile
+    #
+    #   @param  self        The object pointer
+    #   @retval True        Successfully find a capsule
+    #   @retval False       Not able to find a capsule
+    #
+    def __GetCapsule(self):
+
+        if not self.__GetNextToken():
+            return False
+
+        S = self.__Token.upper()
+        if S.startswith("[") and not S.startswith("[CAPSULE."):
+            if not S.startswith("[VTF.") and not S.startswith("[RULE.") and not S.startswith("[OPTIONROM."):
+                raise Warning("Unknown section or section appear sequence error (The correct sequence should be [FD.], [FV.], [Capsule.], [VTF.], [Rule.], [OptionRom.])", self.FileName, self.CurrentLineNumber)
+            self.__UndoToken()
+            return False
+
+        self.__UndoToken()
+        if not self.__IsToken("[CAPSULE.", True):
+            FileLineTuple = GetRealFileLine(self.FileName, self.CurrentLineNumber)
+            #print 'Parsing String: %s in File %s, At line: %d, Offset Within Line: %d' \
+            #        % (self.Profile.FileLinesList[self.CurrentLineNumber - 1][self.CurrentOffsetWithinLine :], FileLineTuple[0], FileLineTuple[1], self.CurrentOffsetWithinLine)
+            raise Warning("expected [Capsule.]", self.FileName, self.CurrentLineNumber)
+
+        CapsuleObj = Capsule.Capsule()
+
+        CapsuleName = self.__GetUiName()
+        if not CapsuleName:
+            raise Warning("expected capsule name", self.FileName, self.CurrentLineNumber)
+
+        CapsuleObj.UiCapsuleName = CapsuleName.upper()
+
+        if not self.__IsToken( "]"):
+            raise Warning("expected ']'", self.FileName, self.CurrentLineNumber)
+
+        if self.__IsKeyword("CREATE_FILE"):
+            if not self.__IsToken( "="):
+                raise Warning("expected '='", self.FileName, self.CurrentLineNumber)
+
+            if not self.__GetNextToken():
+                raise Warning("expected file name", self.FileName, self.CurrentLineNumber)
+
+            CapsuleObj.CreateFile = self.__Token
+
+        self.__GetCapsuleStatements(CapsuleObj)
+        self.Profile.CapsuleDict[CapsuleObj.UiCapsuleName] = CapsuleObj
+        return True
+
+    ## __GetCapsuleStatements() method
+    #
+    #   Get statements for capsule
+    #
+    #   @param  self        The object pointer
+    #   @param  Obj         for whom statements are got
+    #
+    def __GetCapsuleStatements(self, Obj):
+        self.__GetCapsuleTokens(Obj)
+        self.__GetDefineStatements(Obj)
+        self.__GetSetStatements(Obj)
+        self.__GetCapsuleData(Obj)
+
+    ## __GetCapsuleTokens() method
+    #
+    #   Get token statements for capsule
+    #
+    #   @param  self        The object pointer
+    #   @param  Obj         for whom token statements are got
+    #
+    def __GetCapsuleTokens(self, Obj):
+        if not self.__GetNextToken():
+            return False
+        while self.__Token in ("CAPSULE_GUID", "CAPSULE_HEADER_SIZE", "CAPSULE_FLAGS", "OEM_CAPSULE_FLAGS", "CAPSULE_HEADER_INIT_VERSION"):
+            Name = self.__Token.strip()
+            if not self.__IsToken("="):
+                raise Warning("expected '='", self.FileName, self.CurrentLineNumber)
+            if not self.__GetNextToken():
+                raise Warning("expected value", self.FileName, self.CurrentLineNumber)
+            if Name == 'CAPSULE_FLAGS':
+                if not self.__Token in ("PersistAcrossReset", "PopulateSystemTable", "InitiateReset"):
+                    raise Warning("expected PersistAcrossReset, PopulateSystemTable, or InitiateReset", self.FileName, self.CurrentLineNumber)
+                Value = self.__Token.strip()
+                while self.__IsToken(","):
+                    Value += ','
+                    if not self.__GetNextToken():
+                        raise Warning("expected value", self.FileName, self.CurrentLineNumber)
+                    if not self.__Token in ("PersistAcrossReset", "PopulateSystemTable", "InitiateReset"):
+                        raise Warning("expected PersistAcrossReset, PopulateSystemTable, or InitiateReset", self.FileName, self.CurrentLineNumber)
+                    Value += self.__Token.strip()
+            elif Name == 'OEM_CAPSULE_FLAGS':
+                Value = self.__Token.strip()
+                if not Value.upper().startswith('0X'):
+                    raise Warning("expected hex value between 0x0000 and 0xFFFF", self.FileName, self.CurrentLineNumber)
+                try:
+                    Value = int(Value, 0)
+                except ValueError:
+                    raise Warning("expected hex value between 0x0000 and 0xFFFF", self.FileName, self.CurrentLineNumber)
+                if not 0x0000 <= Value <= 0xFFFF:
+                    raise Warning("expected hex value between 0x0000 and 0xFFFF", self.FileName, self.CurrentLineNumber)
+                Value = self.__Token.strip()
+            else:
+                Value = self.__Token.strip()
+            Obj.TokensDict[Name] = Value  
+            if not self.__GetNextToken():
+                return False
+        self.__UndoToken()
+
+    ## __GetCapsuleData() method
+    #
+    #   Get capsule data for capsule
+    #
+    #   @param  self        The object pointer
+    #   @param  Obj         for whom capsule data are got
+    #
+    def __GetCapsuleData(self, Obj):
+
+        while True:
+            IsInf = self.__GetInfStatement(Obj, True)
+            IsFile = self.__GetFileStatement(Obj, True)
+            IsFv = self.__GetFvStatement(Obj)
+            IsFd = self.__GetFdStatement(Obj)
+            IsAnyFile = self.__GetAnyFileStatement(Obj)
+            IsAfile = self.__GetAfileStatement(Obj)
+            IsFmp = self.__GetFmpStatement(Obj)
+            if not (IsInf or IsFile or IsFv or IsFd or IsAnyFile or IsAfile or IsFmp):
+                break
+
+    ## __GetFvStatement() method
+    #
+    #   Get FV for capsule
+    #
+    #   @param  self        The object pointer
+    #   @param  CapsuleObj  for whom FV is got
+    #   @retval True        Successfully find a FV statement
+    #   @retval False       Not able to find a FV statement
+    #
+    def __GetFvStatement(self, CapsuleObj):
+
+        if not self.__IsKeyword("FV"):
+            return False
+
+        if not self.__IsToken("="):
+            raise Warning("expected '='", self.FileName, self.CurrentLineNumber)
+
+        if not self.__GetNextToken():
+            raise Warning("expected FV name", self.FileName, self.CurrentLineNumber)
+
+        if self.__Token.upper() not in self.Profile.FvDict.keys():
+            raise Warning("FV name does not exist", self.FileName, self.CurrentLineNumber)
+
+        CapsuleFv = CapsuleData.CapsuleFv()
+        CapsuleFv.FvName = self.__Token
+        CapsuleObj.CapsuleDataList.append(CapsuleFv)
+        return True
+
+    ## __GetFdStatement() method
+    #
+    #   Get FD for capsule
+    #
+    #   @param  self        The object pointer
+    #   @param  CapsuleObj  for whom FD is got
+    #   @retval True        Successfully find a FD statement
+    #   @retval False       Not able to find a FD statement
+    #
+    def __GetFdStatement(self, CapsuleObj):
+
+        if not self.__IsKeyword("FD"):
+            return False
+
+        if not self.__IsToken("="):
+            raise Warning("expected '='", self.FileName, self.CurrentLineNumber)
+
+        if not self.__GetNextToken():
+            raise Warning("expected FD name", self.FileName, self.CurrentLineNumber)
+
+        if self.__Token.upper() not in self.Profile.FdDict.keys():
+            raise Warning("FD name does not exist", self.FileName, self.CurrentLineNumber)
+
+        CapsuleFd = CapsuleData.CapsuleFd()
+        CapsuleFd.FdName = self.__Token
+        CapsuleObj.CapsuleDataList.append(CapsuleFd)
+        return True
+
+    def __GetFmpStatement(self, CapsuleObj):
+        if not self.__IsKeyword("FMP"):
+            return False
+
+        if not self.__IsKeyword("PAYLOAD"):
+            self.__UndoToken()
+            return False
+
+        if not self.__IsToken("="):
+            raise Warning("expected '='", self.FileName, self.CurrentLineNumber)
+
+        if not self.__GetNextToken():
+            raise Warning("expected payload name after FMP PAYLOAD =", self.FileName, self.CurrentLineNumber)
+        Payload = self.__Token.upper()
+        if Payload not in self.Profile.FmpPayloadDict:
+            raise Warning("This FMP Payload does not exist: %s" % self.__Token, self.FileName, self.CurrentLineNumber)
+        CapsuleObj.FmpPayloadList.append(self.Profile.FmpPayloadDict[Payload])
+        return True
+
+    def __ParseRawFileStatement(self):
+        if not self.__IsKeyword("FILE"):
+            return None
+
+        if not self.__IsKeyword("DATA"):
+            self.__UndoToken()
+            return None
+
+        if not self.__IsToken("="):
+            raise Warning("expected '='", self.FileName, self.CurrentLineNumber)
+
+        if not self.__GetNextToken():
+            raise Warning("expected File name", self.FileName, self.CurrentLineNumber)
+        
+        AnyFileName = self.__Token
+        AnyFileName = GenFdsGlobalVariable.ReplaceWorkspaceMacro(AnyFileName)
+        if not os.path.exists(AnyFileName):
+            raise Warning("File %s not exists"%AnyFileName, self.FileName, self.CurrentLineNumber)
+        return AnyFileName
+
+    ## __GetAnyFileStatement() method
+    #
+    #   Get AnyFile for capsule
+    #
+    #   @param  self        The object pointer
+    #   @param  CapsuleObj  for whom AnyFile is got
+    #   @retval True        Successfully find a Anyfile statement
+    #   @retval False       Not able to find a AnyFile statement
+    #
+    def __GetAnyFileStatement(self, CapsuleObj):
+        AnyFileName = self.__ParseRawFileStatement()
+        if not AnyFileName:
+            return False
+
+        CapsuleAnyFile = CapsuleData.CapsuleAnyFile()
+        CapsuleAnyFile.FileName = AnyFileName
+        CapsuleObj.CapsuleDataList.append(CapsuleAnyFile)
+        return True
+    
+    ## __GetAfileStatement() method
+    #
+    #   Get Afile for capsule
+    #
+    #   @param  self        The object pointer
+    #   @param  CapsuleObj  for whom Afile is got
+    #   @retval True        Successfully find a Afile statement
+    #   @retval False       Not able to find a Afile statement
+    #
+    def __GetAfileStatement(self, CapsuleObj):
+
+        if not self.__IsKeyword("APPEND"):
+            return False
+
+        if not self.__IsToken("="):
+            raise Warning("expected '='", self.FileName, self.CurrentLineNumber)
+
+        if not self.__GetNextToken():
+            raise Warning("expected Afile name", self.FileName, self.CurrentLineNumber)
+        
+        AfileName = self.__Token
+        AfileBaseName = os.path.basename(AfileName)
+        
+        if os.path.splitext(AfileBaseName)[1]  not in [".bin",".BIN",".Bin",".dat",".DAT",".Dat",".data",".DATA",".Data"]:
+            raise Warning('invalid binary file type, should be one of "bin","BIN","Bin","dat","DAT","Dat","data","DATA","Data"', \
+                          self.FileName, self.CurrentLineNumber)
+        
+        if not os.path.isabs(AfileName):
+            AfileName = GenFdsGlobalVariable.ReplaceWorkspaceMacro(AfileName)
+            self.__VerifyFile(AfileName)
+        else:
+            if not os.path.exists(AfileName):
+                raise Warning('%s does not exist' % AfileName, self.FileName, self.CurrentLineNumber)
+            else:
+                pass
+
+        CapsuleAfile = CapsuleData.CapsuleAfile()
+        CapsuleAfile.FileName = AfileName
+        CapsuleObj.CapsuleDataList.append(CapsuleAfile)
+        return True
+
+    ## __GetRule() method
+    #
+    #   Get Rule section contents and store its data into rule list of self.Profile
+    #
+    #   @param  self        The object pointer
+    #   @retval True        Successfully find a Rule
+    #   @retval False       Not able to find a Rule
+    #
+    def __GetRule(self):
+
+        if not self.__GetNextToken():
+            return False
+
+        S = self.__Token.upper()
+        if S.startswith("[") and not S.startswith("[RULE."):
+            if not S.startswith("[OPTIONROM."):
+                raise Warning("Unknown section or section appear sequence error (The correct sequence should be [FD.], [FV.], [Capsule.], [VTF.], [Rule.], [OptionRom.])", self.FileName, self.CurrentLineNumber)
+            self.__UndoToken()
+            return False
+        self.__UndoToken()
+        if not self.__IsToken("[Rule.", True):
+            FileLineTuple = GetRealFileLine(self.FileName, self.CurrentLineNumber)
+            #print 'Parsing String: %s in File %s, At line: %d, Offset Within Line: %d' \
+            #        % (self.Profile.FileLinesList[self.CurrentLineNumber - 1][self.CurrentOffsetWithinLine :], FileLineTuple[0], FileLineTuple[1], self.CurrentOffsetWithinLine)
+            raise Warning("expected [Rule.]", self.FileName, self.CurrentLineNumber)
+
+        if not self.__SkipToToken("."):
+            raise Warning("expected '.'", self.FileName, self.CurrentLineNumber)
+
+        Arch = self.__SkippedChars.rstrip(".")
+        if Arch.upper() not in ("IA32", "X64", "IPF", "EBC", "ARM", "AARCH64", "COMMON"):
+            raise Warning("Unknown Arch '%s'" % Arch, self.FileName, self.CurrentLineNumber)
+
+        ModuleType = self.__GetModuleType()
+
+        TemplateName = ""
+        if self.__IsToken("."):
+            if not self.__GetNextWord():
+                raise Warning("expected template name", self.FileName, self.CurrentLineNumber)
+            TemplateName = self.__Token
+
+        if not self.__IsToken( "]"):
+            raise Warning("expected ']'", self.FileName, self.CurrentLineNumber)
+
+        RuleObj = self.__GetRuleFileStatements()
+        RuleObj.Arch = Arch.upper()
+        RuleObj.ModuleType = ModuleType
+        RuleObj.TemplateName = TemplateName
+        if TemplateName == '' :
+            self.Profile.RuleDict['RULE'             + \
+                              '.'                    + \
+                              Arch.upper()           + \
+                              '.'                    + \
+                              ModuleType.upper()     ] = RuleObj
+        else :
+            self.Profile.RuleDict['RULE'             + \
+                              '.'                    + \
+                              Arch.upper()           + \
+                              '.'                    + \
+                              ModuleType.upper()     + \
+                              '.'                    + \
+                              TemplateName.upper() ] = RuleObj
+#        self.Profile.RuleList.append(rule)
+        return True
+
+    ## __GetModuleType() method
+    #
+    #   Return the module type
+    #
+    #   @param  self        The object pointer
+    #   @retval string      module type
+    #
+    def __GetModuleType(self):
+
+        if not self.__GetNextWord():
+            raise Warning("expected Module type", self.FileName, self.CurrentLineNumber)
+        if self.__Token.upper() not in ("SEC", "PEI_CORE", "PEIM", "DXE_CORE", \
+                             "DXE_DRIVER", "DXE_SAL_DRIVER", \
+                             "DXE_SMM_DRIVER", "DXE_RUNTIME_DRIVER", \
+                             "UEFI_DRIVER", "UEFI_APPLICATION", "USER_DEFINED", "DEFAULT", "BASE", \
+                             "SECURITY_CORE", "COMBINED_PEIM_DRIVER", "PIC_PEIM", "RELOCATABLE_PEIM", \
+                             "PE32_PEIM", "BS_DRIVER", "RT_DRIVER", "SAL_RT_DRIVER", "APPLICATION", "ACPITABLE", "SMM_CORE"):
+            raise Warning("Unknown Module type '%s'" % self.__Token, self.FileName, self.CurrentLineNumber)
+        return self.__Token
+
+    ## __GetFileExtension() method
+    #
+    #   Return the file extension
+    #
+    #   @param  self        The object pointer
+    #   @retval string      file name extension
+    #
+    def __GetFileExtension(self):
+        if not self.__IsToken("."):
+                raise Warning("expected '.'", self.FileName, self.CurrentLineNumber)
+
+        Ext = ""
+        if self.__GetNextToken():
+            Pattern = re.compile(r'([a-zA-Z][a-zA-Z0-9]*)')
+            if Pattern.match(self.__Token):
+                Ext = self.__Token
+                return '.' + Ext
+            else:
+                raise Warning("Unknown file extension '%s'" % self.__Token, self.FileName, self.CurrentLineNumber)
+
+        else:
+            raise Warning("expected file extension", self.FileName, self.CurrentLineNumber)
+
+    ## __GetRuleFileStatement() method
+    #
+    #   Get rule contents
+    #
+    #   @param  self        The object pointer
+    #   @retval Rule        Rule object
+    #
+    def __GetRuleFileStatements(self):
+
+        if not self.__IsKeyword("FILE"):
+            raise Warning("expected FILE", self.FileName, self.CurrentLineNumber)
+
+        if not self.__GetNextWord():
+            raise Warning("expected FFS type", self.FileName, self.CurrentLineNumber)
+
+        Type = self.__Token.strip().upper()
+        if Type not in ("RAW", "FREEFORM", "SEC", "PEI_CORE", "PEIM",\
+                             "PEI_DXE_COMBO", "DRIVER", "DXE_CORE", "APPLICATION", "FV_IMAGE", "SMM", "SMM_CORE"):
+            raise Warning("Unknown FV type '%s'" % self.__Token, self.FileName, self.CurrentLineNumber)
+
+        if not self.__IsToken("="):
+            raise Warning("expected '='", self.FileName, self.CurrentLineNumber)
+
+        if not self.__IsKeyword("$(NAMED_GUID)"):
+            if not self.__GetNextWord():
+                raise Warning("expected $(NAMED_GUID)", self.FileName, self.CurrentLineNumber)
+            if self.__Token == 'PCD':
+                if not self.__IsToken( "("):
+                    raise Warning("expected '('", self.FileName, self.CurrentLineNumber)
+                PcdPair = self.__GetNextPcdName()
+                if not self.__IsToken( ")"):
+                    raise Warning("expected ')'", self.FileName, self.CurrentLineNumber)
+                self.__Token = 'PCD('+PcdPair[1]+'.'+PcdPair[0]+')'
+            
+        NameGuid = self.__Token
+
+        KeepReloc = None
+        if self.__IsKeyword('RELOCS_STRIPPED') or self.__IsKeyword('RELOCS_RETAINED'):
+            if self.__FileCouldHaveRelocFlag(Type):
+                if self.__Token == 'RELOCS_STRIPPED':
+                    KeepReloc = False
+                else:
+                    KeepReloc = True
+            else:
+                raise Warning("File type %s could not have reloc strip flag%d" % (Type, self.CurrentLineNumber), self.FileName, self.CurrentLineNumber)
+
+        KeyStringList = []
+        if self.__GetNextToken():
+            Pattern = re.compile(r'([a-zA-Z0-9\-]+|\$\(TARGET\)|\*)_([a-zA-Z0-9\-]+|\$\(TOOL_CHAIN_TAG\)|\*)_([a-zA-Z0-9\-]+|\$\(ARCH\)|\*)')
+            if Pattern.match(self.__Token):
+                KeyStringList.append(self.__Token)
+                if self.__IsToken(","):
+                    while self.__GetNextToken():
+                        if not Pattern.match(self.__Token):
+                            raise Warning("expected KeyString \"Target_Tag_Arch\"", self.FileName, self.CurrentLineNumber)
+                        KeyStringList.append(self.__Token)
+
+                        if not self.__IsToken(","):
+                            break
+
+            else:
+                self.__UndoToken()
+
+
+        Fixed = False
+        if self.__IsKeyword("Fixed", True):
+            Fixed = True
+
+        CheckSum = False
+        if self.__IsKeyword("CheckSum", True):
+            CheckSum = True
+
+        AlignValue = ""
+        if self.__GetAlignment():
+            if self.__Token not in ("Auto", "8", "16", "32", "64", "128", "512", "1K", "4K", "32K" ,"64K"):
+                raise Warning("Incorrect alignment '%s'" % self.__Token, self.FileName, self.CurrentLineNumber)
+            #For FFS, Auto is default option same to ""
+            if not self.__Token == "Auto":
+                AlignValue = self.__Token
+
+        if self.__IsToken("{"):
+            # Complex file rule expected
+            Rule = RuleComplexFile.RuleComplexFile()
+            Rule.FvFileType = Type
+            Rule.NameGuid = NameGuid
+            Rule.Alignment = AlignValue
+            Rule.CheckSum = CheckSum
+            Rule.Fixed = Fixed
+            Rule.KeyStringList = KeyStringList
+            if KeepReloc != None:
+                Rule.KeepReloc = KeepReloc
+
+            while True:
+                IsEncapsulate = self.__GetRuleEncapsulationSection(Rule)
+                IsLeaf = self.__GetEfiSection(Rule)
+                if not IsEncapsulate and not IsLeaf:
+                    break
+
+            if not self.__IsToken("}"):
+                raise Warning("expected '}'", self.FileName, self.CurrentLineNumber)
+
+            return Rule
+
+        else:
+            # Simple file rule expected
+            if not self.__GetNextWord():
+                raise Warning("expected leaf section type", self.FileName, self.CurrentLineNumber)
+
+            SectionName = self.__Token
+
+            if SectionName not in ("COMPAT16", "PE32", "PIC", "TE", "FV_IMAGE", "RAW", "DXE_DEPEX",\
+                                    "UI", "PEI_DEPEX", "VERSION", "SUBTYPE_GUID", "SMM_DEPEX"):
+                raise Warning("Unknown leaf section name '%s'" % SectionName, self.FileName, self.CurrentLineNumber)
+
+
+            if self.__IsKeyword("Fixed", True):
+                Fixed = True
+
+            if self.__IsKeyword("CheckSum", True):
+                CheckSum = True
+
+            SectAlignment = ""
+            if self.__GetAlignment():
+                if self.__Token not in ("Auto", "8", "16", "32", "64", "128", "512", "1K", "4K", "32K" ,"64K"):
+                    raise Warning("Incorrect alignment '%s'" % self.__Token, self.FileName, self.CurrentLineNumber)
+                if self.__Token == 'Auto' and (not SectionName == 'PE32') and (not SectionName == 'TE'):
+                    raise Warning("Auto alignment can only be used in PE32 or TE section ", self.FileName, self.CurrentLineNumber)
+                SectAlignment = self.__Token
+
+            Ext = None
+            if self.__IsToken('|'):
+                Ext = self.__GetFileExtension()
+            elif not self.__GetNextToken():
+                raise Warning("expected File name", self.FileName, self.CurrentLineNumber)
+
+            Rule = RuleSimpleFile.RuleSimpleFile()
+            Rule.SectionType = SectionName
+            Rule.FvFileType = Type
+            Rule.NameGuid = NameGuid
+            Rule.Alignment = AlignValue
+            Rule.SectAlignment = SectAlignment
+            Rule.CheckSum = CheckSum
+            Rule.Fixed = Fixed
+            Rule.KeyStringList = KeyStringList
+            if KeepReloc != None:
+                Rule.KeepReloc = KeepReloc
+            Rule.FileExtension = Ext
+            Rule.FileName = self.__Token
+            return Rule
+
+    ## __GetEfiSection() method
+    #
+    #   Get section list for Rule
+    #
+    #   @param  self        The object pointer
+    #   @param  Obj         for whom section is got
+    #   @retval True        Successfully find section statement
+    #   @retval False       Not able to find section statement
+    #
+    def __GetEfiSection(self, Obj):
+
+        OldPos = self.GetFileBufferPos()
+        if not self.__GetNextWord():
+            return False
+        SectionName = self.__Token
+
+        if SectionName not in ("COMPAT16", "PE32", "PIC", "TE", "FV_IMAGE", "RAW", "DXE_DEPEX",\
+                               "UI", "VERSION", "PEI_DEPEX", "GUID", "SMM_DEPEX"):
+            self.__UndoToken()
+            return False
+
+        if SectionName == "FV_IMAGE":
+            FvImageSectionObj = FvImageSection.FvImageSection()
+            if self.__IsKeyword("FV_IMAGE"):
+                pass
+            if self.__IsToken( "{"):
+                FvObj = Fv.FV()
+                self.__GetDefineStatements(FvObj)
+                self.__GetBlockStatement(FvObj)
+                self.__GetSetStatements(FvObj)
+                self.__GetFvAlignment(FvObj)
+                self.__GetFvAttributes(FvObj)
+                self.__GetAprioriSection(FvObj)
+                self.__GetAprioriSection(FvObj)
+
+                while True:
+                    IsInf = self.__GetInfStatement(FvObj)
+                    IsFile = self.__GetFileStatement(FvObj)
+                    if not IsInf and not IsFile:
+                        break
+
+                if not self.__IsToken( "}"):
+                    raise Warning("expected '}'", self.FileName, self.CurrentLineNumber)
+                FvImageSectionObj.Fv = FvObj
+                FvImageSectionObj.FvName = None
+
+            else:
+                if not self.__IsKeyword("FV"):
+                    raise Warning("expected 'FV'", self.FileName, self.CurrentLineNumber)
+                FvImageSectionObj.FvFileType = self.__Token
+
+                if self.__GetAlignment():
+                    if self.__Token not in ("8", "16", "32", "64", "128", "512", "1K", "4K", "32K" ,"64K"):
+                        raise Warning("Incorrect alignment '%s'" % self.__Token, self.FileName, self.CurrentLineNumber)
+                    FvImageSectionObj.Alignment = self.__Token
+
+                if self.__IsToken('|'):
+                    FvImageSectionObj.FvFileExtension = self.__GetFileExtension()
+                elif self.__GetNextToken():
+                    if self.__Token not in ("}", "COMPAT16", "PE32", "PIC", "TE", "FV_IMAGE", "RAW", "DXE_DEPEX",\
+                               "UI", "VERSION", "PEI_DEPEX", "GUID", "SMM_DEPEX"):
+                        FvImageSectionObj.FvFileName = self.__Token
+                    else:
+                        self.__UndoToken()
+                else:
+                    raise Warning("expected FV file name", self.FileName, self.CurrentLineNumber)
+
+            Obj.SectionList.append(FvImageSectionObj)
+            return True
+
+        EfiSectionObj = EfiSection.EfiSection()
+        EfiSectionObj.SectionType = SectionName
+
+        if not self.__GetNextToken():
+            raise Warning("expected file type", self.FileName, self.CurrentLineNumber)
+
+        if self.__Token == "STRING":
+            if not self.__RuleSectionCouldHaveString(EfiSectionObj.SectionType):
+                raise Warning("%s section could NOT have string data%d" % (EfiSectionObj.SectionType, self.CurrentLineNumber), self.FileName, self.CurrentLineNumber)
+
+            if not self.__IsToken('='):
+                raise Warning("expected '='", self.FileName, self.CurrentLineNumber)
+
+            if not self.__GetNextToken():
+                raise Warning("expected Quoted String", self.FileName, self.CurrentLineNumber)
+
+            if self.__GetStringData():
+                EfiSectionObj.StringData = self.__Token
+
+            if self.__IsKeyword("BUILD_NUM"):
+                if not self.__RuleSectionCouldHaveBuildNum(EfiSectionObj.SectionType):
+                    raise Warning("%s section could NOT have BUILD_NUM%d" % (EfiSectionObj.SectionType, self.CurrentLineNumber), self.FileName, self.CurrentLineNumber)
+
+                if not self.__IsToken("="):
+                    raise Warning("expected '='", self.FileName, self.CurrentLineNumber)
+                if not self.__GetNextToken():
+                    raise Warning("expected Build number", self.FileName, self.CurrentLineNumber)
+                EfiSectionObj.BuildNum = self.__Token
+
+        else:
+            EfiSectionObj.FileType = self.__Token
+            self.__CheckRuleSectionFileType(EfiSectionObj.SectionType, EfiSectionObj.FileType)
+
+        if self.__IsKeyword("Optional"):
+            if not self.__RuleSectionCouldBeOptional(EfiSectionObj.SectionType):
+                raise Warning("%s section could NOT be optional%d" % (EfiSectionObj.SectionType, self.CurrentLineNumber), self.FileName, self.CurrentLineNumber)
+            EfiSectionObj.Optional = True
+
+            if self.__IsKeyword("BUILD_NUM"):
+                if not self.__RuleSectionCouldHaveBuildNum(EfiSectionObj.SectionType):
+                    raise Warning("%s section could NOT have BUILD_NUM%d" % (EfiSectionObj.SectionType, self.CurrentLineNumber), self.FileName, self.CurrentLineNumber)
+
+                if not self.__IsToken("="):
+                    raise Warning("expected '='", self.FileName, self.CurrentLineNumber)
+                if not self.__GetNextToken():
+                    raise Warning("expected Build number", self.FileName, self.CurrentLineNumber)
+                EfiSectionObj.BuildNum = self.__Token
+
+        if self.__GetAlignment():
+            if self.__Token not in ("Auto", "8", "16", "32", "64", "128", "512", "1K", "4K", "32K" ,"64K"):
+                raise Warning("Incorrect alignment '%s'" % self.__Token, self.FileName, self.CurrentLineNumber)
+            if self.__Token == 'Auto' and (not SectionName == 'PE32') and (not SectionName == 'TE'):
+                raise Warning("Auto alignment can only be used in PE32 or TE section ", self.FileName, self.CurrentLineNumber)
+            EfiSectionObj.Alignment = self.__Token
+
+        if self.__IsKeyword('RELOCS_STRIPPED') or self.__IsKeyword('RELOCS_RETAINED'):
+            if self.__SectionCouldHaveRelocFlag(EfiSectionObj.SectionType):
+                if self.__Token == 'RELOCS_STRIPPED':
+                    EfiSectionObj.KeepReloc = False
+                else:
+                    EfiSectionObj.KeepReloc = True
+                if Obj.KeepReloc != None and Obj.KeepReloc != EfiSectionObj.KeepReloc:
+                    raise Warning("Section type %s has reloc strip flag conflict with Rule" % EfiSectionObj.SectionType, self.FileName, self.CurrentLineNumber)
+            else:
+                raise Warning("Section type %s could not have reloc strip flag" % EfiSectionObj.SectionType, self.FileName, self.CurrentLineNumber)
+
+
+        if self.__IsToken('|'):
+            EfiSectionObj.FileExtension = self.__GetFileExtension()
+        elif self.__GetNextToken():
+            if self.__Token not in ("}", "COMPAT16", "PE32", "PIC", "TE", "FV_IMAGE", "RAW", "DXE_DEPEX",\
+                       "UI", "VERSION", "PEI_DEPEX", "GUID", "SMM_DEPEX"):
+                
+                if self.__Token.startswith('PCD'):
+                    self.__UndoToken()
+                    self.__GetNextWord()
+                
+                    if self.__Token == 'PCD':
+                        if not self.__IsToken( "("):
+                            raise Warning("expected '('", self.FileName, self.CurrentLineNumber)
+                        PcdPair = self.__GetNextPcdName()
+                        if not self.__IsToken( ")"):
+                            raise Warning("expected ')'", self.FileName, self.CurrentLineNumber)
+                        self.__Token = 'PCD('+PcdPair[1]+'.'+PcdPair[0]+')'
+                        
+                EfiSectionObj.FileName = self.__Token        
+                            
+            else:
+                self.__UndoToken()
+        else:
+            raise Warning("expected section file name", self.FileName, self.CurrentLineNumber)
+
+        Obj.SectionList.append(EfiSectionObj)
+        return True
+
+    ## __RuleSectionCouldBeOptional() method
+    #
+    #   Get whether a section could be optional
+    #
+    #   @param  self        The object pointer
+    #   @param  SectionType The section type to check
+    #   @retval True        section could be optional
+    #   @retval False       section never optional
+    #
+    def __RuleSectionCouldBeOptional(self, SectionType):
+        if SectionType in ("DXE_DEPEX", "UI", "VERSION", "PEI_DEPEX", "RAW", "SMM_DEPEX"):
+            return True
+        else:
+            return False
+
+    ## __RuleSectionCouldHaveBuildNum() method
+    #
+    #   Get whether a section could have build number information
+    #
+    #   @param  self        The object pointer
+    #   @param  SectionType The section type to check
+    #   @retval True        section could have build number information
+    #   @retval False       section never have build number information
+    #
+    def __RuleSectionCouldHaveBuildNum(self, SectionType):
+        if SectionType in ("VERSION"):
+            return True
+        else:
+            return False
+
+    ## __RuleSectionCouldHaveString() method
+    #
+    #   Get whether a section could have string
+    #
+    #   @param  self        The object pointer
+    #   @param  SectionType The section type to check
+    #   @retval True        section could have string
+    #   @retval False       section never have string
+    #
+    def __RuleSectionCouldHaveString(self, SectionType):
+        if SectionType in ("UI", "VERSION"):
+            return True
+        else:
+            return False
+
+    ## __CheckRuleSectionFileType() method
+    #
+    #   Get whether a section matches a file type
+    #
+    #   @param  self        The object pointer
+    #   @param  SectionType The section type to check
+    #   @param  FileType    The file type to check
+    #
+    def __CheckRuleSectionFileType(self, SectionType, FileType):
+        if SectionType == "COMPAT16":
+            if FileType not in ("COMPAT16", "SEC_COMPAT16"):
+                raise Warning("Incorrect section file type '%s'" % FileType, self.FileName, self.CurrentLineNumber)
+        elif SectionType == "PE32":
+            if FileType not in ("PE32", "SEC_PE32"):
+                raise Warning("Incorrect section file type '%s'" % FileType, self.FileName, self.CurrentLineNumber)
+        elif SectionType == "PIC":
+            if FileType not in ("PIC", "PIC"):
+                raise Warning("Incorrect section file type '%s'" % FileType, self.FileName, self.CurrentLineNumber)
+        elif SectionType == "TE":
+            if FileType not in ("TE", "SEC_TE"):
+                raise Warning("Incorrect section file type '%s'" % FileType, self.FileName, self.CurrentLineNumber)
+        elif SectionType == "RAW":
+            if FileType not in ("BIN", "SEC_BIN", "RAW", "ASL", "ACPI"):
+                raise Warning("Incorrect section file type '%s'" % FileType, self.FileName, self.CurrentLineNumber)
+        elif SectionType == "DXE_DEPEX" or SectionType == "SMM_DEPEX":
+            if FileType not in ("DXE_DEPEX", "SEC_DXE_DEPEX", "SMM_DEPEX"):
+                raise Warning("Incorrect section file type '%s'" % FileType, self.FileName, self.CurrentLineNumber)
+        elif SectionType == "UI":
+            if FileType not in ("UI", "SEC_UI"):
+                raise Warning("Incorrect section file type '%s'" % FileType, self.FileName, self.CurrentLineNumber)
+        elif SectionType == "VERSION":
+            if FileType not in ("VERSION", "SEC_VERSION"):
+                raise Warning("Incorrect section file type '%s'" % FileType, self.FileName, self.CurrentLineNumber)
+        elif SectionType == "PEI_DEPEX":
+            if FileType not in ("PEI_DEPEX", "SEC_PEI_DEPEX"):
+                raise Warning("Incorrect section file type '%s'" % FileType, self.FileName, self.CurrentLineNumber)
+        elif SectionType == "GUID":
+            if FileType not in ("PE32", "SEC_GUID"):
+                raise Warning("Incorrect section file type '%s'" % FileType, self.FileName, self.CurrentLineNumber)
+
+    ## __GetRuleEncapsulationSection() method
+    #
+    #   Get encapsulation section for Rule
+    #
+    #   @param  self        The object pointer
+    #   @param  Rule        for whom section is got
+    #   @retval True        Successfully find section statement
+    #   @retval False       Not able to find section statement
+    #
+    def __GetRuleEncapsulationSection(self, Rule):
+
+        if self.__IsKeyword( "COMPRESS"):
+            Type = "PI_STD"
+            if self.__IsKeyword("PI_STD") or self.__IsKeyword("PI_NONE"):
+                Type = self.__Token
+
+            if not self.__IsToken("{"):
+                raise Warning("expected '{'", self.FileName, self.CurrentLineNumber)
+
+            CompressSectionObj = CompressSection.CompressSection()
+
+            CompressSectionObj.CompType = Type
+            # Recursive sections...
+            while True:
+                IsEncapsulate = self.__GetRuleEncapsulationSection(CompressSectionObj)
+                IsLeaf = self.__GetEfiSection(CompressSectionObj)
+                if not IsEncapsulate and not IsLeaf:
+                    break
+
+            if not self.__IsToken( "}"):
+                raise Warning("expected '}'", self.FileName, self.CurrentLineNumber)
+            Rule.SectionList.append(CompressSectionObj)
+
+            return True
+
+        elif self.__IsKeyword( "GUIDED"):
+            GuidValue = None
+            if self.__GetNextGuid():
+                GuidValue = self.__Token
+
+            if self.__IsKeyword( "$(NAMED_GUID)"):
+                GuidValue = self.__Token
+
+            AttribDict = self.__GetGuidAttrib()
+
+            if not self.__IsToken("{"):
+                raise Warning("expected '{'", self.FileName, self.CurrentLineNumber)
+            GuidSectionObj = GuidSection.GuidSection()
+            GuidSectionObj.NameGuid = GuidValue
+            GuidSectionObj.SectionType = "GUIDED"
+            GuidSectionObj.ProcessRequired = AttribDict["PROCESSING_REQUIRED"]
+            GuidSectionObj.AuthStatusValid = AttribDict["AUTH_STATUS_VALID"]
+            GuidSectionObj.ExtraHeaderSize = AttribDict["EXTRA_HEADER_SIZE"]
+
+            # Efi sections...
+            while True:
+                IsEncapsulate = self.__GetRuleEncapsulationSection(GuidSectionObj)
+                IsLeaf = self.__GetEfiSection(GuidSectionObj)
+                if not IsEncapsulate and not IsLeaf:
+                    break
+
+            if not self.__IsToken( "}"):
+                raise Warning("expected '}'", self.FileName, self.CurrentLineNumber)
+            Rule.SectionList.append(GuidSectionObj)
+
+            return True
+
+        return False
+
+    ## __GetVtf() method
+    #
+    #   Get VTF section contents and store its data into VTF list of self.Profile
+    #
+    #   @param  self        The object pointer
+    #   @retval True        Successfully find a VTF
+    #   @retval False       Not able to find a VTF
+    #
+    def __GetVtf(self):
+
+        if not self.__GetNextToken():
+            return False
+
+        S = self.__Token.upper()
+        if S.startswith("[") and not S.startswith("[VTF."):
+            if not S.startswith("[RULE.") and not S.startswith("[OPTIONROM."):
+                raise Warning("Unknown section or section appear sequence error (The correct sequence should be [FD.], [FV.], [Capsule.], [VTF.], [Rule.], [OptionRom.])", self.FileName, self.CurrentLineNumber)
+            self.__UndoToken()
+            return False
+
+        self.__UndoToken()
+        if not self.__IsToken("[VTF.", True):
+            FileLineTuple = GetRealFileLine(self.FileName, self.CurrentLineNumber)
+            #print 'Parsing String: %s in File %s, At line: %d, Offset Within Line: %d' \
+            #        % (self.Profile.FileLinesList[self.CurrentLineNumber - 1][self.CurrentOffsetWithinLine :], FileLineTuple[0], FileLineTuple[1], self.CurrentOffsetWithinLine)
+            raise Warning("expected [VTF.]", self.FileName, self.CurrentLineNumber)
+
+        if not self.__SkipToToken("."):
+            raise Warning("expected '.'", self.FileName, self.CurrentLineNumber)
+
+        Arch = self.__SkippedChars.rstrip(".").upper()
+        if Arch not in ("IA32", "X64", "IPF", "ARM", "AARCH64"):
+            raise Warning("Unknown Arch '%s'" % Arch, self.FileName, self.CurrentLineNumber)
+
+        if not self.__GetNextWord():
+            raise Warning("expected VTF name", self.FileName, self.CurrentLineNumber)
+        Name = self.__Token.upper()
+
+        VtfObj = Vtf.Vtf()
+        VtfObj.UiName = Name
+        VtfObj.KeyArch = Arch
+
+        if self.__IsToken(","):
+            if not self.__GetNextWord():
+                raise Warning("expected Arch list", self.FileName, self.CurrentLineNumber)
+            if self.__Token.upper() not in ("IA32", "X64", "IPF", "ARM", "AARCH64"):
+                raise Warning("Unknown Arch '%s'" % self.__Token, self.FileName, self.CurrentLineNumber)
+            VtfObj.ArchList = self.__Token.upper()
+
+        if not self.__IsToken( "]"):
+            raise Warning("expected ']'", self.FileName, self.CurrentLineNumber)
+
+        if self.__IsKeyword("IA32_RST_BIN"):
+            if not self.__IsToken("="):
+                raise Warning("expected '='", self.FileName, self.CurrentLineNumber)
+
+            if not self.__GetNextToken():
+                raise Warning("expected Reset file", self.FileName, self.CurrentLineNumber)
+
+            VtfObj.ResetBin = self.__Token
+            if VtfObj.ResetBin.replace('$(WORKSPACE)', '').find('$') == -1:
+                #check for file path
+                ErrorCode, ErrorInfo = PathClass(NormPath(VtfObj.ResetBin), GenFdsGlobalVariable.WorkSpaceDir).Validate()
+                if ErrorCode != 0:
+                    EdkLogger.error("GenFds", ErrorCode, ExtraData=ErrorInfo)
+
+        while self.__GetComponentStatement(VtfObj):
+            pass
+
+        self.Profile.VtfList.append(VtfObj)
+        return True
+
+    ## __GetComponentStatement() method
+    #
+    #   Get components in VTF
+    #
+    #   @param  self        The object pointer
+    #   @param  VtfObj         for whom component is got
+    #   @retval True        Successfully find a component
+    #   @retval False       Not able to find a component
+    #
+    def __GetComponentStatement(self, VtfObj):
+
+        if not self.__IsKeyword("COMP_NAME"):
+            return False
+
+        if not self.__IsToken("="):
+            raise Warning("expected '='", self.FileName, self.CurrentLineNumber)
+
+        if not self.__GetNextWord():
+            raise Warning("expected Component Name", self.FileName, self.CurrentLineNumber)
+
+        CompStatementObj = ComponentStatement.ComponentStatement()
+        CompStatementObj.CompName = self.__Token
+
+        if not self.__IsKeyword("COMP_LOC"):
+            raise Warning("expected COMP_LOC", self.FileName, self.CurrentLineNumber)
+
+        if not self.__IsToken("="):
+            raise Warning("expected '='", self.FileName, self.CurrentLineNumber)
+
+        CompStatementObj.CompLoc = ""
+        if self.__GetNextWord():
+            CompStatementObj.CompLoc = self.__Token
+            if self.__IsToken('|'):
+                if not self.__GetNextWord():
+                    raise Warning("Expected Region Name", self.FileName, self.CurrentLineNumber)
+
+                if self.__Token not in ("F", "N", "S"):    #, "H", "L", "PH", "PL"): not support
+                    raise Warning("Unknown location type '%s'" % self.__Token, self.FileName, self.CurrentLineNumber)
+
+                CompStatementObj.FilePos = self.__Token
+        else:
+            self.CurrentLineNumber += 1
+            self.CurrentOffsetWithinLine = 0
+
+        if not self.__IsKeyword("COMP_TYPE"):
+            raise Warning("expected COMP_TYPE", self.FileName, self.CurrentLineNumber)
+
+        if not self.__IsToken("="):
+            raise Warning("expected '='", self.FileName, self.CurrentLineNumber)
+
+        if not self.__GetNextToken():
+            raise Warning("expected Component type", self.FileName, self.CurrentLineNumber)
+        if self.__Token not in ("FIT", "PAL_B", "PAL_A", "OEM"):
+            if not self.__Token.startswith("0x") or len(self.__Token) < 3 or len(self.__Token) > 4 or \
+                not self.__HexDigit(self.__Token[2]) or not self.__HexDigit(self.__Token[-1]):
+                raise Warning("Unknown location type '%s'" % self.__Token, self.FileName, self.CurrentLineNumber)
+        CompStatementObj.CompType = self.__Token
+
+        if not self.__IsKeyword("COMP_VER"):
+            raise Warning("expected COMP_VER", self.FileName, self.CurrentLineNumber)
+
+        if not self.__IsToken("="):
+            raise Warning("expected '='", self.FileName, self.CurrentLineNumber)
+
+        if not self.__GetNextToken():
+            raise Warning("expected Component version", self.FileName, self.CurrentLineNumber)
+
+        Pattern = re.compile('-$|[0-9a-fA-F]{1,2}\.[0-9a-fA-F]{1,2}$', re.DOTALL)
+        if Pattern.match(self.__Token) == None:
+            raise Warning("Unknown version format '%s'" % self.__Token, self.FileName, self.CurrentLineNumber)
+        CompStatementObj.CompVer = self.__Token
+
+        if not self.__IsKeyword("COMP_CS"):
+            raise Warning("expected COMP_CS", self.FileName, self.CurrentLineNumber)
+
+        if not self.__IsToken("="):
+            raise Warning("expected '='", self.FileName, self.CurrentLineNumber)
+
+        if not self.__GetNextToken():
+            raise Warning("expected Component CS", self.FileName, self.CurrentLineNumber)
+        if self.__Token not in ("1", "0"):
+            raise Warning("Unknown  Component CS '%s'" % self.__Token, self.FileName, self.CurrentLineNumber)
+        CompStatementObj.CompCs = self.__Token
+
+
+        if not self.__IsKeyword("COMP_BIN"):
+            raise Warning("expected COMP_BIN", self.FileName, self.CurrentLineNumber)
+
+        if not self.__IsToken("="):
+            raise Warning("expected '='", self.FileName, self.CurrentLineNumber)
+
+        if not self.__GetNextToken():
+            raise Warning("expected Component file", self.FileName, self.CurrentLineNumber)
+
+        CompStatementObj.CompBin = self.__Token
+        if CompStatementObj.CompBin != '-' and CompStatementObj.CompBin.replace('$(WORKSPACE)', '').find('$') == -1:
+            #check for file path
+            ErrorCode, ErrorInfo = PathClass(NormPath(CompStatementObj.CompBin), GenFdsGlobalVariable.WorkSpaceDir).Validate()
+            if ErrorCode != 0:
+                EdkLogger.error("GenFds", ErrorCode, ExtraData=ErrorInfo)
+
+        if not self.__IsKeyword("COMP_SYM"):
+            raise Warning("expected COMP_SYM", self.FileName, self.CurrentLineNumber)
+
+        if not self.__IsToken("="):
+            raise Warning("expected '='", self.FileName, self.CurrentLineNumber)
+
+        if not self.__GetNextToken():
+            raise Warning("expected Component symbol file", self.FileName, self.CurrentLineNumber)
+
+        CompStatementObj.CompSym = self.__Token
+        if CompStatementObj.CompSym != '-' and CompStatementObj.CompSym.replace('$(WORKSPACE)', '').find('$') == -1:
+            #check for file path
+            ErrorCode, ErrorInfo = PathClass(NormPath(CompStatementObj.CompSym), GenFdsGlobalVariable.WorkSpaceDir).Validate()
+            if ErrorCode != 0:
+                EdkLogger.error("GenFds", ErrorCode, ExtraData=ErrorInfo)
+
+        if not self.__IsKeyword("COMP_SIZE"):
+            raise Warning("expected COMP_SIZE", self.FileName, self.CurrentLineNumber)
+
+        if not self.__IsToken("="):
+            raise Warning("expected '='", self.FileName, self.CurrentLineNumber)
+
+        if self.__IsToken("-"):
+            CompStatementObj.CompSize = self.__Token
+        elif self.__GetNextDecimalNumber():
+            CompStatementObj.CompSize = self.__Token
+        elif self.__GetNextHexNumber():
+            CompStatementObj.CompSize = self.__Token
+        else:
+            raise Warning("Unknown size '%s'" % self.__Token, self.FileName, self.CurrentLineNumber)
+
+        VtfObj.ComponentStatementList.append(CompStatementObj)
+        return True
+
+    ## __GetOptionRom() method
+    #
+    #   Get OptionROM section contents and store its data into OptionROM list of self.Profile
+    #
+    #   @param  self        The object pointer
+    #   @retval True        Successfully find a OptionROM
+    #   @retval False       Not able to find a OptionROM
+    #
+    def __GetOptionRom(self):
+
+        if not self.__GetNextToken():
+            return False
+
+        S = self.__Token.upper()
+        if S.startswith("[") and not S.startswith("[OPTIONROM."):
+            raise Warning("Unknown section or section appear sequence error (The correct sequence should be [FD.], [FV.], [Capsule.], [VTF.], [Rule.], [OptionRom.])", self.FileName, self.CurrentLineNumber)
+        
+        self.__UndoToken()
+        if not self.__IsToken("[OptionRom.", True):
+            raise Warning("Unknown Keyword '%s'" % self.__Token, self.FileName, self.CurrentLineNumber)
+
+        OptRomName = self.__GetUiName()
+
+        if not self.__IsToken( "]"):
+            raise Warning("expected ']'", self.FileName, self.CurrentLineNumber)
+
+        OptRomObj = OptionRom.OPTIONROM()
+        OptRomObj.DriverName = OptRomName
+        self.Profile.OptRomDict[OptRomName] = OptRomObj
+
+        while True:
+            isInf = self.__GetOptRomInfStatement(OptRomObj)
+            isFile = self.__GetOptRomFileStatement(OptRomObj)
+            if not isInf and not isFile:
+                break
+            
+        return True
+
+    ## __GetOptRomInfStatement() method
+    #
+    #   Get INF statements
+    #
+    #   @param  self        The object pointer
+    #   @param  Obj         for whom inf statement is got
+    #   @retval True        Successfully find inf statement
+    #   @retval False       Not able to find inf statement
+    #
+    def __GetOptRomInfStatement(self, Obj):
+
+        if not self.__IsKeyword( "INF"):
+            return False
+
+        ffsInf = OptRomInfStatement.OptRomInfStatement()
+        self.__GetInfOptions( ffsInf)
+
+        if not self.__GetNextToken():
+            raise Warning("expected INF file path", self.FileName, self.CurrentLineNumber)
+        ffsInf.InfFileName = self.__Token
+        if ffsInf.InfFileName.replace('$(WORKSPACE)', '').find('$') == -1:
+            #check for file path
+            ErrorCode, ErrorInfo = PathClass(NormPath(ffsInf.InfFileName), GenFdsGlobalVariable.WorkSpaceDir).Validate()
+            if ErrorCode != 0:
+                EdkLogger.error("GenFds", ErrorCode, ExtraData=ErrorInfo)
+
+        if not ffsInf.InfFileName in self.Profile.InfList:
+            self.Profile.InfList.append(ffsInf.InfFileName)
+            FileLineTuple = GetRealFileLine(self.FileName, self.CurrentLineNumber)
+            self.Profile.InfFileLineList.append(FileLineTuple)
+
+        
+        self.__GetOptRomOverrides (ffsInf)
+            
+        Obj.FfsList.append(ffsInf)
+        return True
+
+    ## __GetOptRomOverrides() method
+    #
+    #   Get overrides for OptROM INF & FILE
+    #
+    #   @param  self        The object pointer
+    #   @param  FfsInfObj   for whom overrides is got
+    #
+    def __GetOptRomOverrides(self, Obj):
+        if self.__IsToken('{'):
+            Overrides = OptionRom.OverrideAttribs()
+            while True:
+                if self.__IsKeyword( "PCI_VENDOR_ID"):
+                    if not self.__IsToken( "="):
+                        raise Warning("expected '='", self.FileName, self.CurrentLineNumber)
+                    if not self.__GetNextHexNumber():
+                        raise Warning("expected Hex vendor id", self.FileName, self.CurrentLineNumber)
+                    Overrides.PciVendorId = self.__Token
+                    continue
+
+                if self.__IsKeyword( "PCI_CLASS_CODE"):
+                    if not self.__IsToken( "="):
+                        raise Warning("expected '='", self.FileName, self.CurrentLineNumber)
+                    if not self.__GetNextHexNumber():
+                        raise Warning("expected Hex class code", self.FileName, self.CurrentLineNumber)
+                    Overrides.PciClassCode = self.__Token
+                    continue
+
+                if self.__IsKeyword( "PCI_DEVICE_ID"):
+                    if not self.__IsToken( "="):
+                        raise Warning("expected '='", self.FileName, self.CurrentLineNumber)
+                    if not self.__GetNextHexNumber():
+                        raise Warning("expected Hex device id", self.FileName, self.CurrentLineNumber)
+
+                    Overrides.PciDeviceId = self.__Token
+                    continue
+
+                if self.__IsKeyword( "PCI_REVISION"):
+                    if not self.__IsToken( "="):
+                        raise Warning("expected '='", self.FileName, self.CurrentLineNumber)
+                    if not self.__GetNextHexNumber():
+                        raise Warning("expected Hex revision", self.FileName, self.CurrentLineNumber)
+                    Overrides.PciRevision = self.__Token
+                    continue
+
+                if self.__IsKeyword( "PCI_COMPRESS"):
+                    if not self.__IsToken( "="):
+                        raise Warning("expected '='", self.FileName, self.CurrentLineNumber)
+                    if not self.__GetNextToken():
+                        raise Warning("expected TRUE/FALSE for compress", self.FileName, self.CurrentLineNumber)
+                    Overrides.NeedCompress = self.__Token.upper() == 'TRUE'
+                    continue
+
+                if self.__IsToken( "}"):
+                    break
+                else:
+                    EdkLogger.error("FdfParser", FORMAT_INVALID, File=self.FileName, Line=self.CurrentLineNumber)
+
+            Obj.OverrideAttribs = Overrides
+            
+    ## __GetOptRomFileStatement() method
+    #
+    #   Get FILE statements
+    #
+    #   @param  self        The object pointer
+    #   @param  Obj         for whom FILE statement is got
+    #   @retval True        Successfully find FILE statement
+    #   @retval False       Not able to find FILE statement
+    #
+    def __GetOptRomFileStatement(self, Obj):
+
+        if not self.__IsKeyword( "FILE"):
+            return False
+
+        FfsFileObj = OptRomFileStatement.OptRomFileStatement()
+
+        if not self.__IsKeyword("EFI") and not self.__IsKeyword("BIN"):
+            raise Warning("expected Binary type (EFI/BIN)", self.FileName, self.CurrentLineNumber)
+        FfsFileObj.FileType = self.__Token
+
+        if not self.__GetNextToken():
+            raise Warning("expected File path", self.FileName, self.CurrentLineNumber)
+        FfsFileObj.FileName = self.__Token
+        if FfsFileObj.FileName.replace('$(WORKSPACE)', '').find('$') == -1:
+            #check for file path
+            ErrorCode, ErrorInfo = PathClass(NormPath(FfsFileObj.FileName), GenFdsGlobalVariable.WorkSpaceDir).Validate()
+            if ErrorCode != 0:
+                EdkLogger.error("GenFds", ErrorCode, ExtraData=ErrorInfo)
+
+        if FfsFileObj.FileType == 'EFI':
+            self.__GetOptRomOverrides(FfsFileObj)
+        
+        Obj.FfsList.append(FfsFileObj)
+
+        return True
+
+    ## __GetCapInFd() method
+    #
+    #   Get Cap list contained in FD
+    #
+    #   @param  self        The object pointer
+    #   @param  FdName      FD name
+    #   @retval CapList     List of Capsule in FD
+    #
+    def __GetCapInFd (self, FdName):
+
+        CapList = []
+        if FdName.upper() in self.Profile.FdDict.keys():
+            FdObj = self.Profile.FdDict[FdName.upper()]
+            for elementRegion in FdObj.RegionList:
+                if elementRegion.RegionType == 'CAPSULE':
+                    for elementRegionData in elementRegion.RegionDataList:
+                        if elementRegionData.endswith(".cap"):
+                            continue
+                        if elementRegionData != None and elementRegionData.upper() not in CapList:
+                            CapList.append(elementRegionData.upper())
+        return CapList
+
+    ## __GetReferencedFdCapTuple() method
+    #
+    #   Get FV and FD list referenced by a capsule image
+    #
+    #   @param  self        The object pointer
+    #   @param  CapObj      Capsule section to be searched
+    #   @param  RefFdList   referenced FD by section
+    #   @param  RefFvList   referenced FV by section
+    #
+    def __GetReferencedFdCapTuple(self, CapObj, RefFdList = [], RefFvList = []):
+
+        for CapsuleDataObj in CapObj.CapsuleDataList :
+            if hasattr(CapsuleDataObj, 'FvName') and CapsuleDataObj.FvName != None and CapsuleDataObj.FvName.upper() not in RefFvList:
+                RefFvList.append (CapsuleDataObj.FvName.upper())
+            elif hasattr(CapsuleDataObj, 'FdName') and CapsuleDataObj.FdName != None and CapsuleDataObj.FdName.upper() not in RefFdList:
+                RefFdList.append (CapsuleDataObj.FdName.upper())            
+            elif CapsuleDataObj.Ffs != None:
+                if isinstance(CapsuleDataObj.Ffs, FfsFileStatement.FileStatement):
+                    if CapsuleDataObj.Ffs.FvName != None and CapsuleDataObj.Ffs.FvName.upper() not in RefFvList:
+                        RefFvList.append(CapsuleDataObj.Ffs.FvName.upper())
+                    elif CapsuleDataObj.Ffs.FdName != None and CapsuleDataObj.Ffs.FdName.upper() not in RefFdList:
+                        RefFdList.append(CapsuleDataObj.Ffs.FdName.upper())
+                    else:
+                        self.__GetReferencedFdFvTupleFromSection(CapsuleDataObj.Ffs, RefFdList, RefFvList)
+
+    ## __GetFvInFd() method
+    #
+    #   Get FV list contained in FD
+    #
+    #   @param  self        The object pointer
+    #   @param  FdName      FD name
+    #   @retval FvList      list of FV in FD
+    #
+    def __GetFvInFd (self, FdName):
+
+        FvList = []
+        if FdName.upper() in self.Profile.FdDict.keys():
+            FdObj = self.Profile.FdDict[FdName.upper()]
+            for elementRegion in FdObj.RegionList:
+                if elementRegion.RegionType == 'FV':
+                    for elementRegionData in elementRegion.RegionDataList:
+                        if elementRegionData.endswith(".fv"):
+                            continue
+                        if elementRegionData != None and elementRegionData.upper() not in FvList:
+                            FvList.append(elementRegionData.upper())
+        return FvList
+
+    ## __GetReferencedFdFvTuple() method
+    #
+    #   Get FD and FV list referenced by a FFS file
+    #
+    #   @param  self        The object pointer
+    #   @param  FfsFile     contains sections to be searched
+    #   @param  RefFdList   referenced FD by section
+    #   @param  RefFvList   referenced FV by section
+    #
+    def __GetReferencedFdFvTuple(self, FvObj, RefFdList = [], RefFvList = []):
+
+        for FfsObj in FvObj.FfsList:
+            if isinstance(FfsObj, FfsFileStatement.FileStatement):
+                if FfsObj.FvName != None and FfsObj.FvName.upper() not in RefFvList:
+                    RefFvList.append(FfsObj.FvName.upper())
+                elif FfsObj.FdName != None and FfsObj.FdName.upper() not in RefFdList:
+                    RefFdList.append(FfsObj.FdName.upper())
+                else:
+                    self.__GetReferencedFdFvTupleFromSection(FfsObj, RefFdList, RefFvList)
+
+    ## __GetReferencedFdFvTupleFromSection() method
+    #
+    #   Get FD and FV list referenced by a FFS section
+    #
+    #   @param  self        The object pointer
+    #   @param  FfsFile     contains sections to be searched
+    #   @param  FdList      referenced FD by section
+    #   @param  FvList      referenced FV by section
+    #
+    def __GetReferencedFdFvTupleFromSection(self, FfsFile, FdList = [], FvList = []):
+
+        SectionStack = []
+        SectionStack.extend(FfsFile.SectionList)
+        while SectionStack != []:
+            SectionObj = SectionStack.pop()
+            if isinstance(SectionObj, FvImageSection.FvImageSection):
+                if SectionObj.FvName != None and SectionObj.FvName.upper() not in FvList:
+                    FvList.append(SectionObj.FvName.upper())
+                if SectionObj.Fv != None and SectionObj.Fv.UiFvName != None and SectionObj.Fv.UiFvName.upper() not in FvList:
+                    FvList.append(SectionObj.Fv.UiFvName.upper())
+                    self.__GetReferencedFdFvTuple(SectionObj.Fv, FdList, FvList)
+
+            if isinstance(SectionObj, CompressSection.CompressSection) or isinstance(SectionObj, GuidSection.GuidSection):
+                SectionStack.extend(SectionObj.SectionList)
+
+    ## CycleReferenceCheck() method
+    #
+    #   Check whether cycle reference exists in FDF
+    #
+    #   @param  self        The object pointer
+    #   @retval True        cycle reference exists
+    #   @retval False       Not exists cycle reference
+    #
+    def CycleReferenceCheck(self):
+        #
+        # Check the cycle between FV and FD image
+        #
+        MaxLength = len (self.Profile.FvDict)
+        for FvName in self.Profile.FvDict.keys():
+            LogStr = "\nCycle Reference Checking for FV: %s\n" % FvName
+            RefFvStack = []
+            RefFvStack.append(FvName)
+            FdAnalyzedList = []
+            
+            Index = 0
+            while RefFvStack != [] and Index < MaxLength:
+                Index = Index + 1
+                FvNameFromStack = RefFvStack.pop()
+                if FvNameFromStack.upper() in self.Profile.FvDict.keys():
+                    FvObj = self.Profile.FvDict[FvNameFromStack.upper()]
+                else:
+                    continue
+
+                RefFdList = []
+                RefFvList = []
+                self.__GetReferencedFdFvTuple(FvObj, RefFdList, RefFvList)
+
+                for RefFdName in RefFdList:
+                    if RefFdName in FdAnalyzedList:
+                        continue
+
+                    LogStr += "FV %s contains FD %s\n" % (FvNameFromStack, RefFdName)
+                    FvInFdList = self.__GetFvInFd(RefFdName)
+                    if FvInFdList != []:
+                        for FvNameInFd in FvInFdList:
+                            LogStr += "FD %s contains FV %s\n" % (RefFdName,FvNameInFd)
+                            if FvNameInFd not in RefFvStack:
+                                RefFvStack.append(FvNameInFd)
+
+                            if FvName in RefFvStack or FvNameFromStack in RefFvStack:
+                                EdkLogger.info(LogStr)
+                                return True
+                    FdAnalyzedList.append(RefFdName)
+
+                for RefFvName in RefFvList:
+                    LogStr += "FV %s contains FV %s\n" % (FvNameFromStack, RefFvName)
+                    if RefFvName not in RefFvStack:
+                        RefFvStack.append(RefFvName)
+
+                    if FvName in RefFvStack or FvNameFromStack in RefFvStack:
+                        EdkLogger.info(LogStr)
+                        return True
+
+        #
+        # Check the cycle between Capsule and FD image
+        #
+        MaxLength = len (self.Profile.CapsuleDict)
+        for CapName in self.Profile.CapsuleDict.keys():
+            #
+            # Capsule image to be checked.
+            #
+            LogStr = "\n\n\nCycle Reference Checking for Capsule: %s\n" % CapName
+            RefCapStack = []
+            RefCapStack.append(CapName)
+            FdAnalyzedList = []
+            FvAnalyzedList = []
+            
+            Index = 0
+            while RefCapStack != [] and Index < MaxLength:
+                Index = Index + 1
+                CapNameFromStack = RefCapStack.pop()
+                if CapNameFromStack.upper() in self.Profile.CapsuleDict.keys():
+                    CapObj = self.Profile.CapsuleDict[CapNameFromStack.upper()]
+                else:
+                    continue
+
+                RefFvList = []
+                RefFdList = []
+                self.__GetReferencedFdCapTuple(CapObj, RefFdList, RefFvList)
+
+                FvListLength = 0
+                FdListLength = 0
+                while FvListLength < len (RefFvList) or FdListLength < len (RefFdList):
+                    for RefFdName in RefFdList:
+                        if RefFdName in FdAnalyzedList:
+                            continue
+
+                        LogStr += "Capsule %s contains FD %s\n" % (CapNameFromStack, RefFdName)
+                        CapInFdList = self.__GetCapInFd(RefFdName)
+                        if CapInFdList != []:
+                            for CapNameInFd in CapInFdList:
+                                LogStr += "FD %s contains Capsule %s\n" % (RefFdName,CapNameInFd)
+                                if CapNameInFd not in RefCapStack:
+                                    RefCapStack.append(CapNameInFd)
+
+                                if CapName in RefCapStack or CapNameFromStack in RefCapStack:
+                                    EdkLogger.info(LogStr)
+                                    return True
+
+                        FvInFdList = self.__GetFvInFd(RefFdName)
+                        if FvInFdList != []:
+                            for FvNameInFd in FvInFdList:
+                                LogStr += "FD %s contains FV %s\n" % (RefFdName,FvNameInFd)
+                                if FvNameInFd not in RefFvList:
+                                    RefFvList.append(FvNameInFd)
+
+                        FdAnalyzedList.append(RefFdName)
+                    #
+                    # the number of the parsed FV and FD image
+                    #
+                    FvListLength = len (RefFvList)
+                    FdListLength = len (RefFdList)
+                    for RefFvName in RefFvList:
+                        if RefFvName in FvAnalyzedList:
+                            continue
+                        LogStr += "Capsule %s contains FV %s\n" % (CapNameFromStack, RefFvName)
+                        if RefFvName.upper() in self.Profile.FvDict.keys():
+                            FvObj = self.Profile.FvDict[RefFvName.upper()]
+                        else:
+                            continue
+                        self.__GetReferencedFdFvTuple(FvObj, RefFdList, RefFvList)
+                        FvAnalyzedList.append(RefFvName)
+
+        return False
+
+if __name__ == "__main__":
+    import sys
+    try:
+        test_file = sys.argv[1]
+    except IndexError, v:
+        print "Usage: %s filename" % sys.argv[0]
+        sys.exit(1)
+
+    parser = FdfParser(test_file)
+    try:
+        parser.ParseFile()
+        parser.CycleReferenceCheck()
+    except Warning, X:
+        print str(X)
+    else:
+        print "Success!"
+