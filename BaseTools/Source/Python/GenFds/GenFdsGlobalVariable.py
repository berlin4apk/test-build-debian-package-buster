--- conflicted
+++ resolved
@@ -1,799 +1,729 @@
-## @file
-# Global variables for GenFds
-#
-#  Copyright (c) 2007 - 2014, Intel Corporation. All rights reserved.<BR>
-#
-#  This program and the accompanying materials
-#  are licensed and made available under the terms and conditions of the BSD License
-#  which accompanies this distribution.  The full text of the license may be found at
-#  http://opensource.org/licenses/bsd-license.php
-#
-#  THE PROGRAM IS DISTRIBUTED UNDER THE BSD LICENSE ON AN "AS IS" BASIS,
-#  WITHOUT WARRANTIES OR REPRESENTATIONS OF ANY KIND, EITHER EXPRESS OR IMPLIED.
-#
-
-##
-# Import Modules
-#
-import Common.LongFilePathOs as os
-import sys
-import subprocess
-import struct
-import array
-
-from Common.BuildToolError import *
-from Common import EdkLogger
-from Common.Misc import SaveFileOnChange
-
-from Common.TargetTxtClassObject import TargetTxtClassObject
-from Common.ToolDefClassObject import ToolDefClassObject
-from AutoGen.BuildEngine import BuildRule
-import Common.DataType as DataType
-from Common.Misc import PathClass
-from Common.LongFilePathSupport import OpenLongFilePath as open
-<<<<<<< HEAD
-=======
-from Common.MultipleWorkspace import MultipleWorkspace as mws
->>>>>>> c2a892d7
-
-## Global variables
-#
-#
-class GenFdsGlobalVariable:
-    FvDir = ''
-    OutputDirDict = {}
-    BinDir = ''
-    # will be FvDir + os.sep + 'Ffs'
-    FfsDir = ''
-    FdfParser = None
-    LibDir = ''
-    WorkSpace = None
-    WorkSpaceDir = ''
-    ConfDir = ''
-    EdkSourceDir = ''
-    OutputDirFromDscDict = {}
-    TargetName = ''
-    ToolChainTag = ''
-    RuleDict = {}
-    ArchList = None
-    VtfDict = {}
-    ActivePlatform = None
-    FvAddressFileName = ''
-    VerboseMode = False
-    DebugLevel = -1
-    SharpCounter = 0
-    SharpNumberPerLine = 40
-    FdfFile = ''
-    FdfFileTimeStamp = 0
-    FixedLoadAddress = False
-    PlatformName = ''
-    
-    BuildRuleFamily = "MSFT"
-    ToolChainFamily = "MSFT"
-    __BuildRuleDatabase = None
-    
-    #
-    # The list whose element are flags to indicate if large FFS or SECTION files exist in FV.
-    # At the beginning of each generation of FV, false flag is appended to the list,
-    # after the call to GenerateSection returns, check the size of the output file,
-    # if it is greater than 0xFFFFFF, the tail flag in list is set to true,
-    # and EFI_FIRMWARE_FILE_SYSTEM3_GUID is passed to C GenFv.
-    # At the end of generation of FV, pop the flag.
-    # List is used as a stack to handle nested FV generation.
-    #
-    LargeFileInFvFlags = []
-    EFI_FIRMWARE_FILE_SYSTEM3_GUID = '5473C07A-3DCB-4dca-BD6F-1E9689E7349A'
-    LARGE_FILE_SIZE = 0x1000000
-
-    SectionHeader = struct.Struct("3B 1B")
-    
-    ## LoadBuildRule
-    #
-    @staticmethod
-    def __LoadBuildRule():
-        if GenFdsGlobalVariable.__BuildRuleDatabase:
-            return GenFdsGlobalVariable.__BuildRuleDatabase
-        BuildConfigurationFile = os.path.normpath(os.path.join(GenFdsGlobalVariable.ConfDir, "target.txt"))
-        TargetTxt = TargetTxtClassObject()
-        if os.path.isfile(BuildConfigurationFile) == True:
-            TargetTxt.LoadTargetTxtFile(BuildConfigurationFile)
-            if DataType.TAB_TAT_DEFINES_BUILD_RULE_CONF in TargetTxt.TargetTxtDictionary:
-                BuildRuleFile = TargetTxt.TargetTxtDictionary[DataType.TAB_TAT_DEFINES_BUILD_RULE_CONF]
-            if BuildRuleFile in [None, '']:
-                BuildRuleFile = 'Conf/build_rule.txt'
-            GenFdsGlobalVariable.__BuildRuleDatabase = BuildRule(BuildRuleFile)
-            ToolDefinitionFile = TargetTxt.TargetTxtDictionary[DataType.TAB_TAT_DEFINES_TOOL_CHAIN_CONF]
-            if ToolDefinitionFile == '':
-                ToolDefinitionFile = "Conf/tools_def.txt"
-            if os.path.isfile(ToolDefinitionFile):
-                ToolDef = ToolDefClassObject()
-                ToolDef.LoadToolDefFile(ToolDefinitionFile)
-                ToolDefinition = ToolDef.ToolsDefTxtDatabase
-                if DataType.TAB_TOD_DEFINES_BUILDRULEFAMILY in ToolDefinition \
-                   and GenFdsGlobalVariable.ToolChainTag in ToolDefinition[DataType.TAB_TOD_DEFINES_BUILDRULEFAMILY] \
-                   and ToolDefinition[DataType.TAB_TOD_DEFINES_BUILDRULEFAMILY][GenFdsGlobalVariable.ToolChainTag]:
-                    GenFdsGlobalVariable.BuildRuleFamily = ToolDefinition[DataType.TAB_TOD_DEFINES_BUILDRULEFAMILY][GenFdsGlobalVariable.ToolChainTag]
-                    
-                if DataType.TAB_TOD_DEFINES_FAMILY in ToolDefinition \
-                   and GenFdsGlobalVariable.ToolChainTag in ToolDefinition[DataType.TAB_TOD_DEFINES_FAMILY] \
-                   and ToolDefinition[DataType.TAB_TOD_DEFINES_FAMILY][GenFdsGlobalVariable.ToolChainTag]:
-                    GenFdsGlobalVariable.ToolChainFamily = ToolDefinition[DataType.TAB_TOD_DEFINES_FAMILY][GenFdsGlobalVariable.ToolChainTag]
-        return GenFdsGlobalVariable.__BuildRuleDatabase
-
-    ## GetBuildRules
-    #    @param Inf: object of InfBuildData
-    #    @param Arch: current arch
-    #
-    @staticmethod
-    def GetBuildRules(Inf, Arch):
-        if not Arch:
-            Arch = 'COMMON'
-
-        if not Arch in GenFdsGlobalVariable.OutputDirDict:
-            return {}
-
-        BuildRuleDatabase = GenFdsGlobalVariable.__LoadBuildRule()
-        if not BuildRuleDatabase:
-            return {}
-
-        PathClassObj = PathClass(Inf.MetaFile.File,
-                                 GenFdsGlobalVariable.WorkSpaceDir)
-        Macro = {}
-        Macro["WORKSPACE"             ] = GenFdsGlobalVariable.WorkSpaceDir
-        Macro["MODULE_NAME"           ] = Inf.BaseName
-        Macro["MODULE_GUID"           ] = Inf.Guid
-        Macro["MODULE_VERSION"        ] = Inf.Version
-        Macro["MODULE_TYPE"           ] = Inf.ModuleType
-        Macro["MODULE_FILE"           ] = str(PathClassObj)
-        Macro["MODULE_FILE_BASE_NAME" ] = PathClassObj.BaseName
-        Macro["MODULE_RELATIVE_DIR"   ] = PathClassObj.SubDir
-        Macro["MODULE_DIR"            ] = PathClassObj.SubDir
-
-        Macro["BASE_NAME"             ] = Inf.BaseName
-
-        Macro["ARCH"                  ] = Arch
-        Macro["TOOLCHAIN"             ] = GenFdsGlobalVariable.ToolChainTag
-        Macro["TOOLCHAIN_TAG"         ] = GenFdsGlobalVariable.ToolChainTag
-        Macro["TOOL_CHAIN_TAG"        ] = GenFdsGlobalVariable.ToolChainTag
-        Macro["TARGET"                ] = GenFdsGlobalVariable.TargetName
-
-        Macro["BUILD_DIR"             ] = GenFdsGlobalVariable.OutputDirDict[Arch]
-        Macro["BIN_DIR"               ] = os.path.join(GenFdsGlobalVariable.OutputDirDict[Arch], Arch)
-        Macro["LIB_DIR"               ] = os.path.join(GenFdsGlobalVariable.OutputDirDict[Arch], Arch)
-        BuildDir = os.path.join(
-            GenFdsGlobalVariable.OutputDirDict[Arch],
-            Arch,
-            PathClassObj.SubDir,
-            PathClassObj.BaseName
-        )
-        Macro["MODULE_BUILD_DIR"      ] = BuildDir
-        Macro["OUTPUT_DIR"            ] = os.path.join(BuildDir, "OUTPUT")
-        Macro["DEBUG_DIR"             ] = os.path.join(BuildDir, "DEBUG")
-
-        BuildRules = {}
-        for Type in BuildRuleDatabase.FileTypeList:
-            #first try getting build rule by BuildRuleFamily
-            RuleObject = BuildRuleDatabase[Type, Inf.BuildType, Arch, GenFdsGlobalVariable.BuildRuleFamily]
-            if not RuleObject:
-                # build type is always module type, but ...
-                if Inf.ModuleType != Inf.BuildType:
-                    RuleObject = BuildRuleDatabase[Type, Inf.ModuleType, Arch, GenFdsGlobalVariable.BuildRuleFamily]
-            #second try getting build rule by ToolChainFamily
-            if not RuleObject:
-                RuleObject = BuildRuleDatabase[Type, Inf.BuildType, Arch, GenFdsGlobalVariable.ToolChainFamily]
-                if not RuleObject:
-                    # build type is always module type, but ...
-                    if Inf.ModuleType != Inf.BuildType:
-                        RuleObject = BuildRuleDatabase[Type, Inf.ModuleType, Arch, GenFdsGlobalVariable.ToolChainFamily]
-            if not RuleObject:
-                continue
-            RuleObject = RuleObject.Instantiate(Macro)
-            BuildRules[Type] = RuleObject
-            for Ext in RuleObject.SourceFileExtList:
-                BuildRules[Ext] = RuleObject
-        return BuildRules
-
-    ## GetModuleCodaTargetList
-    #
-    #    @param Inf: object of InfBuildData
-    #    @param Arch: current arch
-    #
-    @staticmethod
-    def GetModuleCodaTargetList(Inf, Arch):
-        BuildRules = GenFdsGlobalVariable.GetBuildRules(Inf, Arch)
-        if not BuildRules:
-            return []
-
-        TargetList = set()
-        FileList = []
-
-        if not Inf.IsBinaryModule:
-            for File in Inf.Sources:
-                if File.TagName in ("", "*", GenFdsGlobalVariable.ToolChainTag) and \
-                    File.ToolChainFamily in ("", "*", GenFdsGlobalVariable.ToolChainFamily):
-                    FileList.append((File, DataType.TAB_UNKNOWN_FILE))
-
-        for File in Inf.Binaries:
-            if File.Target in ['COMMON', '*', GenFdsGlobalVariable.TargetName]:
-                FileList.append((File, File.Type))
-
-        for File, FileType in FileList:
-            LastTarget = None
-            RuleChain = []
-            SourceList = [File]
-            Index = 0
-            while Index < len(SourceList):
-                Source = SourceList[Index]
-                Index = Index + 1
-    
-                if File.IsBinary and File == Source and Inf.Binaries != None and File in Inf.Binaries:
-                    # Skip all files that are not binary libraries
-                    if not Inf.LibraryClass:
-                        continue            
-                    RuleObject = BuildRules[DataType.TAB_DEFAULT_BINARY_FILE]
-                elif FileType in BuildRules:
-                    RuleObject = BuildRules[FileType]
-                elif Source.Ext in BuildRules:
-                    RuleObject = BuildRules[Source.Ext]
-                else:
-                    # stop at no more rules
-                    if LastTarget:
-                        TargetList.add(str(LastTarget))
-                    break
-    
-                FileType = RuleObject.SourceFileType
-    
-                # stop at STATIC_LIBRARY for library
-                if Inf.LibraryClass and FileType == DataType.TAB_STATIC_LIBRARY:
-                    if LastTarget:
-                        TargetList.add(str(LastTarget))
-                    break
-    
-                Target = RuleObject.Apply(Source)
-                if not Target:
-                    if LastTarget:
-                        TargetList.add(str(LastTarget))
-                    break
-                elif not Target.Outputs:
-                    # Only do build for target with outputs
-                    TargetList.add(str(Target))
-    
-                # to avoid cyclic rule
-                if FileType in RuleChain:
-                    break
-    
-                RuleChain.append(FileType)
-                SourceList.extend(Target.Outputs)
-                LastTarget = Target
-                FileType = DataType.TAB_UNKNOWN_FILE
-
-        return list(TargetList)
-
-    ## SetDir()
-    #
-    #   @param  OutputDir           Output directory
-    #   @param  FdfParser           FDF contents parser
-    #   @param  Workspace           The directory of workspace
-    #   @param  ArchList            The Arch list of platform
-    #
-    def SetDir (OutputDir, FdfParser, WorkSpace, ArchList):
-<<<<<<< HEAD
-        GenFdsGlobalVariable.VerboseLogger( "GenFdsGlobalVariable.OutputDir :%s" %OutputDir)
-=======
-        GenFdsGlobalVariable.VerboseLogger("GenFdsGlobalVariable.OutputDir :%s" % OutputDir)
->>>>>>> c2a892d7
-#        GenFdsGlobalVariable.OutputDirDict = OutputDir
-        GenFdsGlobalVariable.FdfParser = FdfParser
-        GenFdsGlobalVariable.WorkSpace = WorkSpace
-        GenFdsGlobalVariable.FvDir = os.path.join(GenFdsGlobalVariable.OutputDirDict[ArchList[0]], 'FV')
-        if not os.path.exists(GenFdsGlobalVariable.FvDir) :
-            os.makedirs(GenFdsGlobalVariable.FvDir)
-        GenFdsGlobalVariable.FfsDir = os.path.join(GenFdsGlobalVariable.FvDir, 'Ffs')
-        if not os.path.exists(GenFdsGlobalVariable.FfsDir) :
-            os.makedirs(GenFdsGlobalVariable.FfsDir)
-        if ArchList != None:
-            GenFdsGlobalVariable.ArchList = ArchList
-
-        T_CHAR_LF = '\n'
-        #
-        # Create FV Address inf file
-        #
-        GenFdsGlobalVariable.FvAddressFileName = os.path.join(GenFdsGlobalVariable.FfsDir, 'FvAddress.inf')
-<<<<<<< HEAD
-        FvAddressFile = open (GenFdsGlobalVariable.FvAddressFileName, 'w')
-=======
-        FvAddressFile = open(GenFdsGlobalVariable.FvAddressFileName, 'w')
->>>>>>> c2a892d7
-        #
-        # Add [Options]
-        #
-        FvAddressFile.writelines("[options]" + T_CHAR_LF)
-        BsAddress = '0'
-        for Arch in ArchList:
-            if GenFdsGlobalVariable.WorkSpace.BuildObject[GenFdsGlobalVariable.ActivePlatform, Arch, GenFdsGlobalVariable.TargetName, GenFdsGlobalVariable.ToolChainTag].BsBaseAddress:
-                BsAddress = GenFdsGlobalVariable.WorkSpace.BuildObject[GenFdsGlobalVariable.ActivePlatform, Arch, GenFdsGlobalVariable.TargetName, GenFdsGlobalVariable.ToolChainTag].BsBaseAddress
-                break
-
-        FvAddressFile.writelines("EFI_BOOT_DRIVER_BASE_ADDRESS = " + \
-<<<<<<< HEAD
-                                       BsAddress          + \
-=======
-                                       BsAddress + \
->>>>>>> c2a892d7
-                                       T_CHAR_LF)
-
-        RtAddress = '0'
-        for Arch in ArchList:
-            if GenFdsGlobalVariable.WorkSpace.BuildObject[GenFdsGlobalVariable.ActivePlatform, Arch, GenFdsGlobalVariable.TargetName, GenFdsGlobalVariable.ToolChainTag].RtBaseAddress:
-                RtAddress = GenFdsGlobalVariable.WorkSpace.BuildObject[GenFdsGlobalVariable.ActivePlatform, Arch, GenFdsGlobalVariable.TargetName, GenFdsGlobalVariable.ToolChainTag].RtBaseAddress
-
-        FvAddressFile.writelines("EFI_RUNTIME_DRIVER_BASE_ADDRESS = " + \
-<<<<<<< HEAD
-                                       RtAddress          + \
-=======
-                                       RtAddress + \
->>>>>>> c2a892d7
-                                       T_CHAR_LF)
-
-        FvAddressFile.close()
-
-    ## ReplaceWorkspaceMacro()
-    #
-    #   @param  String           String that may contain macro
-    #
-    def ReplaceWorkspaceMacro(String):
-<<<<<<< HEAD
-=======
-        String = mws.handleWsMacro(String)
->>>>>>> c2a892d7
-        Str = String.replace('$(WORKSPACE)', GenFdsGlobalVariable.WorkSpaceDir)
-        if os.path.exists(Str):
-            if not os.path.isabs(Str):
-                Str = os.path.abspath(Str)
-        else:
-<<<<<<< HEAD
-            Str = os.path.join(GenFdsGlobalVariable.WorkSpaceDir, String)
-=======
-            Str = mws.join(GenFdsGlobalVariable.WorkSpaceDir, String)
->>>>>>> c2a892d7
-        return os.path.normpath(Str)
-
-    ## Check if the input files are newer than output files
-    #
-    #   @param  Output          Path of output file
-    #   @param  Input           Path list of input files
-    #
-    #   @retval True            if Output doesn't exist, or any Input is newer
-    #   @retval False           if all Input is older than Output
-    #
-    @staticmethod
-    def NeedsUpdate(Output, Input):
-        if not os.path.exists(Output):
-            return True
-        # always update "Output" if no "Input" given
-        if Input == None or len(Input) == 0:
-            return True
-
-        # if fdf file is changed after the 'Output" is generated, update the 'Output'
-        OutputTime = os.path.getmtime(Output)
-        if GenFdsGlobalVariable.FdfFileTimeStamp > OutputTime:
-            return True
-
-        for F in Input:
-            # always update "Output" if any "Input" doesn't exist
-            if not os.path.exists(F):
-                return True
-            # always update "Output" if any "Input" is newer than "Output"
-            if os.path.getmtime(F) > OutputTime:
-                return True
-        return False
-
-    @staticmethod
-    def GenerateSection(Output, Input, Type=None, CompressionType=None, Guid=None,
-                        GuidHdrLen=None, GuidAttr=[], Ui=None, Ver=None, InputAlign=None, BuildNumber=None):
-        Cmd = ["GenSec"]
-        if Type not in [None, '']:
-            Cmd += ["-s", Type]
-        if CompressionType not in [None, '']:
-            Cmd += ["-c", CompressionType]
-        if Guid != None:
-            Cmd += ["-g", Guid]
-        if GuidHdrLen not in [None, '']:
-            Cmd += ["-l", GuidHdrLen]
-        if len(GuidAttr) != 0:
-            #Add each guided attribute
-            for Attr in GuidAttr:
-                Cmd += ["-r", Attr]
-        if InputAlign != None:
-            #Section Align is only for dummy section without section type
-            for SecAlign in InputAlign:
-                Cmd += ["--sectionalign", SecAlign]
-
-        CommandFile = Output + '.txt'
-        if Ui not in [None, '']:
-            #Cmd += ["-n", '"' + Ui + '"']
-<<<<<<< HEAD
-            SectionData = array.array('B', [0,0,0,0])
-=======
-            SectionData = array.array('B', [0, 0, 0, 0])
->>>>>>> c2a892d7
-            SectionData.fromstring(Ui.encode("utf_16_le"))
-            SectionData.append(0)
-            SectionData.append(0)
-            Len = len(SectionData)
-            GenFdsGlobalVariable.SectionHeader.pack_into(SectionData, 0, Len & 0xff, (Len >> 8) & 0xff, (Len >> 16) & 0xff, 0x15)
-<<<<<<< HEAD
-            SaveFileOnChange(Output,  SectionData.tostring())
-=======
-            SaveFileOnChange(Output, SectionData.tostring())
->>>>>>> c2a892d7
-        elif Ver not in [None, '']:
-            Cmd += ["-n", Ver]
-            if BuildNumber:
-                Cmd += ["-j", BuildNumber]
-            Cmd += ["-o", Output]
-
-            SaveFileOnChange(CommandFile, ' '.join(Cmd), False)
-            if not GenFdsGlobalVariable.NeedsUpdate(Output, list(Input) + [CommandFile]):
-                return
-
-            GenFdsGlobalVariable.CallExternalTool(Cmd, "Failed to generate section")
-        else:
-            Cmd += ["-o", Output]
-            Cmd += Input
-
-            SaveFileOnChange(CommandFile, ' '.join(Cmd), False)
-            if GenFdsGlobalVariable.NeedsUpdate(Output, list(Input) + [CommandFile]):
-                GenFdsGlobalVariable.DebugLogger(EdkLogger.DEBUG_5, "%s needs update because of newer %s" % (Output, Input))
-                GenFdsGlobalVariable.CallExternalTool(Cmd, "Failed to generate section")
-
-            if (os.path.getsize(Output) >= GenFdsGlobalVariable.LARGE_FILE_SIZE and
-                GenFdsGlobalVariable.LargeFileInFvFlags):
-                GenFdsGlobalVariable.LargeFileInFvFlags[-1] = True 
-
-    @staticmethod
-    def GetAlignment (AlignString):
-        if AlignString == None:
-            return 0
-        if AlignString in ("1K", "2K", "4K", "8K", "16K", "32K", "64K"):
-            return int (AlignString.rstrip('K')) * 1024
-        else:
-            return int (AlignString)
-
-    @staticmethod
-    def GenerateFfs(Output, Input, Type, Guid, Fixed=False, CheckSum=False, Align=None,
-                    SectionAlign=None):
-        Cmd = ["GenFfs", "-t", Type, "-g", Guid]
-        if Fixed == True:
-            Cmd += ["-x"]
-        if CheckSum:
-            Cmd += ["-s"]
-        if Align not in [None, '']:
-            Cmd += ["-a", Align]
-
-        Cmd += ["-o", Output]
-        for I in range(0, len(Input)):
-            Cmd += ("-i", Input[I])
-            if SectionAlign not in [None, '', []] and SectionAlign[I] not in [None, '']:
-                Cmd += ("-n", SectionAlign[I])
-
-        CommandFile = Output + '.txt'
-        SaveFileOnChange(CommandFile, ' '.join(Cmd), False)
-        if not GenFdsGlobalVariable.NeedsUpdate(Output, list(Input) + [CommandFile]):
-            return
-        GenFdsGlobalVariable.DebugLogger(EdkLogger.DEBUG_5, "%s needs update because of newer %s" % (Output, Input))
-
-        GenFdsGlobalVariable.CallExternalTool(Cmd, "Failed to generate FFS")
-
-    @staticmethod
-    def GenerateFirmwareVolume(Output, Input, BaseAddress=None, ForceRebase=None, Capsule=False, Dump=False,
-                               AddressFile=None, MapFile=None, FfsList=[], FileSystemGuid=None):
-        if not GenFdsGlobalVariable.NeedsUpdate(Output, Input+FfsList):
-            return
-        GenFdsGlobalVariable.DebugLogger(EdkLogger.DEBUG_5, "%s needs update because of newer %s" % (Output, Input))
-
-        Cmd = ["GenFv"]
-        if BaseAddress not in [None, '']:
-            Cmd += ["-r", BaseAddress]
-<<<<<<< HEAD
-        
-        if ForceRebase == False:
-            Cmd +=["-F", "FALSE"]
-        elif ForceRebase == True:
-            Cmd +=["-F", "TRUE"]
-            
-=======
-
-        if ForceRebase == False:
-            Cmd += ["-F", "FALSE"]
-        elif ForceRebase == True:
-            Cmd += ["-F", "TRUE"]
-
->>>>>>> c2a892d7
-        if Capsule:
-            Cmd += ["-c"]
-        if Dump:
-            Cmd += ["-p"]
-        if AddressFile not in [None, '']:
-            Cmd += ["-a", AddressFile]
-        if MapFile not in [None, '']:
-            Cmd += ["-m", MapFile]
-        if FileSystemGuid:
-            Cmd += ["-g", FileSystemGuid]
-        Cmd += ["-o", Output]
-        for I in Input:
-            Cmd += ["-i", I]
-
-        GenFdsGlobalVariable.CallExternalTool(Cmd, "Failed to generate FV")
-
-    @staticmethod
-    def GenerateVtf(Output, Input, BaseAddress=None, FvSize=None):
-        if not GenFdsGlobalVariable.NeedsUpdate(Output, Input):
-            return
-        GenFdsGlobalVariable.DebugLogger(EdkLogger.DEBUG_5, "%s needs update because of newer %s" % (Output, Input))
-
-        Cmd = ["GenVtf"]
-        if BaseAddress not in [None, ''] and FvSize not in [None, ''] \
-            and len(BaseAddress) == len(FvSize):
-            for I in range(0, len(BaseAddress)):
-                Cmd += ["-r", BaseAddress[I], "-s", FvSize[I]]
-        Cmd += ["-o", Output]
-        for F in Input:
-            Cmd += ["-f", F]
-
-        GenFdsGlobalVariable.CallExternalTool(Cmd, "Failed to generate VTF")
-
-    @staticmethod
-    def GenerateFirmwareImage(Output, Input, Type="efi", SubType=None, Zero=False,
-                              Strip=False, Replace=False, TimeStamp=None, Join=False,
-                              Align=None, Padding=None, Convert=False):
-        if not GenFdsGlobalVariable.NeedsUpdate(Output, Input):
-            return
-        GenFdsGlobalVariable.DebugLogger(EdkLogger.DEBUG_5, "%s needs update because of newer %s" % (Output, Input))
-
-        Cmd = ["GenFw"]
-        if Type.lower() == "te":
-            Cmd += ["-t"]
-        if SubType not in [None, '']:
-            Cmd += ["-e", SubType]
-        if TimeStamp not in [None, '']:
-            Cmd += ["-s", TimeStamp]
-        if Align not in [None, '']:
-            Cmd += ["-a", Align]
-        if Padding not in [None, '']:
-            Cmd += ["-p", Padding]
-        if Zero:
-            Cmd += ["-z"]
-        if Strip:
-            Cmd += ["-l"]
-        if Replace:
-            Cmd += ["-r"]
-        if Join:
-            Cmd += ["-j"]
-        if Convert:
-            Cmd += ["-m"]
-        Cmd += ["-o", Output]
-        Cmd += Input
-
-        GenFdsGlobalVariable.CallExternalTool(Cmd, "Failed to generate firmware image")
-
-    @staticmethod
-    def GenerateOptionRom(Output, EfiInput, BinaryInput, Compress=False, ClassCode=None,
-                        Revision=None, DeviceId=None, VendorId=None):
-        InputList = []   
-        Cmd = ["EfiRom"]
-        if len(EfiInput) > 0:
-            
-            if Compress:
-                Cmd += ["-ec"]
-            else:
-                Cmd += ["-e"]
-                
-            for EfiFile in EfiInput:
-                Cmd += [EfiFile]
-                InputList.append (EfiFile)
-        
-        if len(BinaryInput) > 0:
-            Cmd += ["-b"]
-            for BinFile in BinaryInput:
-                Cmd += [BinFile]
-                InputList.append (BinFile)
-
-        # Check List
-        if not GenFdsGlobalVariable.NeedsUpdate(Output, InputList):
-            return
-        GenFdsGlobalVariable.DebugLogger(EdkLogger.DEBUG_5, "%s needs update because of newer %s" % (Output, InputList))
-                        
-        if ClassCode != None:
-            Cmd += ["-l", ClassCode]
-        if Revision != None:
-            Cmd += ["-r", Revision]
-        if DeviceId != None:
-            Cmd += ["-i", DeviceId]
-        if VendorId != None:
-            Cmd += ["-f", VendorId]
-
-<<<<<<< HEAD
-        Cmd += ["-o", Output]    
-=======
-        Cmd += ["-o", Output]
->>>>>>> c2a892d7
-        GenFdsGlobalVariable.CallExternalTool(Cmd, "Failed to generate option rom")
-
-    @staticmethod
-    def GuidTool(Output, Input, ToolPath, Options='', returnValue=[]):
-        if not GenFdsGlobalVariable.NeedsUpdate(Output, Input):
-            return
-        GenFdsGlobalVariable.DebugLogger(EdkLogger.DEBUG_5, "%s needs update because of newer %s" % (Output, Input))
-
-        Cmd = [ToolPath, ]
-        Cmd += Options.split(' ')
-        Cmd += ["-o", Output]
-        Cmd += Input
-
-        GenFdsGlobalVariable.CallExternalTool(Cmd, "Failed to call " + ToolPath, returnValue)
-
-    def CallExternalTool (cmd, errorMess, returnValue=[]):
-
-        if type(cmd) not in (tuple, list):
-            GenFdsGlobalVariable.ErrorLogger("ToolError!  Invalid parameter type in call to CallExternalTool")
-
-        if GenFdsGlobalVariable.DebugLevel != -1:
-            cmd += ('--debug', str(GenFdsGlobalVariable.DebugLevel))
-            GenFdsGlobalVariable.InfLogger (cmd)
-
-        if GenFdsGlobalVariable.VerboseMode:
-            cmd += ('-v',)
-            GenFdsGlobalVariable.InfLogger (cmd)
-        else:
-            sys.stdout.write ('#')
-            sys.stdout.flush()
-            GenFdsGlobalVariable.SharpCounter = GenFdsGlobalVariable.SharpCounter + 1
-            if GenFdsGlobalVariable.SharpCounter % GenFdsGlobalVariable.SharpNumberPerLine == 0:
-                sys.stdout.write('\n')
-
-        try:
-<<<<<<< HEAD
-            PopenObject = subprocess.Popen(' '.join(cmd), stdout=subprocess.PIPE, stderr= subprocess.PIPE, shell=True)
-=======
-            PopenObject = subprocess.Popen(' '.join(cmd), stdout=subprocess.PIPE, stderr=subprocess.PIPE, shell=True)
->>>>>>> c2a892d7
-        except Exception, X:
-            EdkLogger.error("GenFds", COMMAND_FAILURE, ExtraData="%s: %s" % (str(X), cmd[0]))
-        (out, error) = PopenObject.communicate()
-
-        while PopenObject.returncode == None :
-            PopenObject.wait()
-        if returnValue != [] and returnValue[0] != 0:
-            #get command return value
-            returnValue[0] = PopenObject.returncode
-            return
-        if PopenObject.returncode != 0 or GenFdsGlobalVariable.VerboseMode or GenFdsGlobalVariable.DebugLevel != -1:
-<<<<<<< HEAD
-            GenFdsGlobalVariable.InfLogger ("Return Value = %d" %PopenObject.returncode)
-=======
-            GenFdsGlobalVariable.InfLogger ("Return Value = %d" % PopenObject.returncode)
->>>>>>> c2a892d7
-            GenFdsGlobalVariable.InfLogger (out)
-            GenFdsGlobalVariable.InfLogger (error)
-            if PopenObject.returncode != 0:
-                print "###", cmd
-                EdkLogger.error("GenFds", COMMAND_FAILURE, errorMess)
-
-    def VerboseLogger (msg):
-        EdkLogger.verbose(msg)
-
-    def InfLogger (msg):
-        EdkLogger.info(msg)
-
-<<<<<<< HEAD
-    def ErrorLogger (msg, File = None, Line = None, ExtraData = None):
-=======
-    def ErrorLogger (msg, File=None, Line=None, ExtraData=None):
->>>>>>> c2a892d7
-        EdkLogger.error('GenFds', GENFDS_ERROR, msg, File, Line, ExtraData)
-
-    def DebugLogger (Level, msg):
-        EdkLogger.debug(Level, msg)
-
-    ## ReplaceWorkspaceMacro()
-    #
-    #   @param  Str           String that may contain macro
-    #   @param  MacroDict     Dictionary that contains macro value pair
-    #
-<<<<<<< HEAD
-    def MacroExtend (Str, MacroDict = {}, Arch = 'COMMON'):
-=======
-    def MacroExtend (Str, MacroDict={}, Arch='COMMON'):
->>>>>>> c2a892d7
-        if Str == None :
-            return None
-
-        Dict = {'$(WORKSPACE)'   : GenFdsGlobalVariable.WorkSpaceDir,
-                '$(EDK_SOURCE)'  : GenFdsGlobalVariable.EdkSourceDir,
-#                '$(OUTPUT_DIRECTORY)': GenFdsGlobalVariable.OutputDirFromDsc,
-                '$(TARGET)' : GenFdsGlobalVariable.TargetName,
-                '$(TOOL_CHAIN_TAG)' : GenFdsGlobalVariable.ToolChainTag,
-                '$(SPACE)' : ' '
-               }
-        OutputDir = GenFdsGlobalVariable.OutputDirFromDscDict[GenFdsGlobalVariable.ArchList[0]]
-        if Arch != 'COMMON' and Arch in GenFdsGlobalVariable.ArchList:
-            OutputDir = GenFdsGlobalVariable.OutputDirFromDscDict[Arch]
-
-        Dict['$(OUTPUT_DIRECTORY)'] = OutputDir
-
-        if MacroDict != None  and len (MacroDict) != 0:
-            Dict.update(MacroDict)
-
-        for key in Dict.keys():
-            if Str.find(key) >= 0 :
-                Str = Str.replace (key, Dict[key])
-
-        if Str.find('$(ARCH)') >= 0:
-            if len(GenFdsGlobalVariable.ArchList) == 1:
-                Str = Str.replace('$(ARCH)', GenFdsGlobalVariable.ArchList[0])
-            else:
-                EdkLogger.error("GenFds", GENFDS_ERROR, "No way to determine $(ARCH) for %s" % Str)
-
-        return Str
-
-    ## GetPcdValue()
-    #
-    #   @param  PcdPattern           pattern that labels a PCD.
-    #
-    def GetPcdValue (PcdPattern):
-        if PcdPattern == None :
-            return None
-        PcdPair = PcdPattern.lstrip('PCD(').rstrip(')').strip().split('.')
-        TokenSpace = PcdPair[0]
-        TokenCName = PcdPair[1]
-
-        PcdValue = ''
-        for Arch in GenFdsGlobalVariable.ArchList:
-            Platform = GenFdsGlobalVariable.WorkSpace.BuildObject[GenFdsGlobalVariable.ActivePlatform, Arch, GenFdsGlobalVariable.TargetName, GenFdsGlobalVariable.ToolChainTag]
-            PcdDict = Platform.Pcds
-            for Key in PcdDict:
-                PcdObj = PcdDict[Key]
-                if (PcdObj.TokenCName == TokenCName) and (PcdObj.TokenSpaceGuidCName == TokenSpace):
-                    if PcdObj.Type != 'FixedAtBuild':
-                        EdkLogger.error("GenFds", GENFDS_ERROR, "%s is not FixedAtBuild type." % PcdPattern)
-                    if PcdObj.DatumType != 'VOID*':
-                        EdkLogger.error("GenFds", GENFDS_ERROR, "%s is not VOID* datum type." % PcdPattern)
-                        
-                    PcdValue = PcdObj.DefaultValue
-                    return PcdValue
-<<<<<<< HEAD
-                
-            for Package in GenFdsGlobalVariable.WorkSpace.GetPackageList(GenFdsGlobalVariable.ActivePlatform, 
-                                                                         Arch, 
-                                                                         GenFdsGlobalVariable.TargetName, 
-=======
-
-            for Package in GenFdsGlobalVariable.WorkSpace.GetPackageList(GenFdsGlobalVariable.ActivePlatform,
-                                                                         Arch,
-                                                                         GenFdsGlobalVariable.TargetName,
->>>>>>> c2a892d7
-                                                                         GenFdsGlobalVariable.ToolChainTag):
-                PcdDict = Package.Pcds
-                for Key in PcdDict:
-                    PcdObj = PcdDict[Key]
-                    if (PcdObj.TokenCName == TokenCName) and (PcdObj.TokenSpaceGuidCName == TokenSpace):
-                        if PcdObj.Type != 'FixedAtBuild':
-                            EdkLogger.error("GenFds", GENFDS_ERROR, "%s is not FixedAtBuild type." % PcdPattern)
-                        if PcdObj.DatumType != 'VOID*':
-                            EdkLogger.error("GenFds", GENFDS_ERROR, "%s is not VOID* datum type." % PcdPattern)
-                            
-                        PcdValue = PcdObj.DefaultValue
-                        return PcdValue
-
-        return PcdValue
-
-    SetDir = staticmethod(SetDir)
-    ReplaceWorkspaceMacro = staticmethod(ReplaceWorkspaceMacro)
-    CallExternalTool = staticmethod(CallExternalTool)
-    VerboseLogger = staticmethod(VerboseLogger)
-    InfLogger = staticmethod(InfLogger)
-    ErrorLogger = staticmethod(ErrorLogger)
-    DebugLogger = staticmethod(DebugLogger)
-    MacroExtend = staticmethod (MacroExtend)
-    GetPcdValue = staticmethod(GetPcdValue)
+## @file
+# Global variables for GenFds
+#
+#  Copyright (c) 2007 - 2014, Intel Corporation. All rights reserved.<BR>
+#
+#  This program and the accompanying materials
+#  are licensed and made available under the terms and conditions of the BSD License
+#  which accompanies this distribution.  The full text of the license may be found at
+#  http://opensource.org/licenses/bsd-license.php
+#
+#  THE PROGRAM IS DISTRIBUTED UNDER THE BSD LICENSE ON AN "AS IS" BASIS,
+#  WITHOUT WARRANTIES OR REPRESENTATIONS OF ANY KIND, EITHER EXPRESS OR IMPLIED.
+#
+
+##
+# Import Modules
+#
+import Common.LongFilePathOs as os
+import sys
+import subprocess
+import struct
+import array
+
+from Common.BuildToolError import *
+from Common import EdkLogger
+from Common.Misc import SaveFileOnChange
+
+from Common.TargetTxtClassObject import TargetTxtClassObject
+from Common.ToolDefClassObject import ToolDefClassObject
+from AutoGen.BuildEngine import BuildRule
+import Common.DataType as DataType
+from Common.Misc import PathClass
+from Common.LongFilePathSupport import OpenLongFilePath as open
+from Common.MultipleWorkspace import MultipleWorkspace as mws
+
+## Global variables
+#
+#
+class GenFdsGlobalVariable:
+    FvDir = ''
+    OutputDirDict = {}
+    BinDir = ''
+    # will be FvDir + os.sep + 'Ffs'
+    FfsDir = ''
+    FdfParser = None
+    LibDir = ''
+    WorkSpace = None
+    WorkSpaceDir = ''
+    ConfDir = ''
+    EdkSourceDir = ''
+    OutputDirFromDscDict = {}
+    TargetName = ''
+    ToolChainTag = ''
+    RuleDict = {}
+    ArchList = None
+    VtfDict = {}
+    ActivePlatform = None
+    FvAddressFileName = ''
+    VerboseMode = False
+    DebugLevel = -1
+    SharpCounter = 0
+    SharpNumberPerLine = 40
+    FdfFile = ''
+    FdfFileTimeStamp = 0
+    FixedLoadAddress = False
+    PlatformName = ''
+    
+    BuildRuleFamily = "MSFT"
+    ToolChainFamily = "MSFT"
+    __BuildRuleDatabase = None
+    
+    #
+    # The list whose element are flags to indicate if large FFS or SECTION files exist in FV.
+    # At the beginning of each generation of FV, false flag is appended to the list,
+    # after the call to GenerateSection returns, check the size of the output file,
+    # if it is greater than 0xFFFFFF, the tail flag in list is set to true,
+    # and EFI_FIRMWARE_FILE_SYSTEM3_GUID is passed to C GenFv.
+    # At the end of generation of FV, pop the flag.
+    # List is used as a stack to handle nested FV generation.
+    #
+    LargeFileInFvFlags = []
+    EFI_FIRMWARE_FILE_SYSTEM3_GUID = '5473C07A-3DCB-4dca-BD6F-1E9689E7349A'
+    LARGE_FILE_SIZE = 0x1000000
+
+    SectionHeader = struct.Struct("3B 1B")
+    
+    ## LoadBuildRule
+    #
+    @staticmethod
+    def __LoadBuildRule():
+        if GenFdsGlobalVariable.__BuildRuleDatabase:
+            return GenFdsGlobalVariable.__BuildRuleDatabase
+        BuildConfigurationFile = os.path.normpath(os.path.join(GenFdsGlobalVariable.ConfDir, "target.txt"))
+        TargetTxt = TargetTxtClassObject()
+        if os.path.isfile(BuildConfigurationFile) == True:
+            TargetTxt.LoadTargetTxtFile(BuildConfigurationFile)
+            if DataType.TAB_TAT_DEFINES_BUILD_RULE_CONF in TargetTxt.TargetTxtDictionary:
+                BuildRuleFile = TargetTxt.TargetTxtDictionary[DataType.TAB_TAT_DEFINES_BUILD_RULE_CONF]
+            if BuildRuleFile in [None, '']:
+                BuildRuleFile = 'Conf/build_rule.txt'
+            GenFdsGlobalVariable.__BuildRuleDatabase = BuildRule(BuildRuleFile)
+            ToolDefinitionFile = TargetTxt.TargetTxtDictionary[DataType.TAB_TAT_DEFINES_TOOL_CHAIN_CONF]
+            if ToolDefinitionFile == '':
+                ToolDefinitionFile = "Conf/tools_def.txt"
+            if os.path.isfile(ToolDefinitionFile):
+                ToolDef = ToolDefClassObject()
+                ToolDef.LoadToolDefFile(ToolDefinitionFile)
+                ToolDefinition = ToolDef.ToolsDefTxtDatabase
+                if DataType.TAB_TOD_DEFINES_BUILDRULEFAMILY in ToolDefinition \
+                   and GenFdsGlobalVariable.ToolChainTag in ToolDefinition[DataType.TAB_TOD_DEFINES_BUILDRULEFAMILY] \
+                   and ToolDefinition[DataType.TAB_TOD_DEFINES_BUILDRULEFAMILY][GenFdsGlobalVariable.ToolChainTag]:
+                    GenFdsGlobalVariable.BuildRuleFamily = ToolDefinition[DataType.TAB_TOD_DEFINES_BUILDRULEFAMILY][GenFdsGlobalVariable.ToolChainTag]
+                    
+                if DataType.TAB_TOD_DEFINES_FAMILY in ToolDefinition \
+                   and GenFdsGlobalVariable.ToolChainTag in ToolDefinition[DataType.TAB_TOD_DEFINES_FAMILY] \
+                   and ToolDefinition[DataType.TAB_TOD_DEFINES_FAMILY][GenFdsGlobalVariable.ToolChainTag]:
+                    GenFdsGlobalVariable.ToolChainFamily = ToolDefinition[DataType.TAB_TOD_DEFINES_FAMILY][GenFdsGlobalVariable.ToolChainTag]
+        return GenFdsGlobalVariable.__BuildRuleDatabase
+
+    ## GetBuildRules
+    #    @param Inf: object of InfBuildData
+    #    @param Arch: current arch
+    #
+    @staticmethod
+    def GetBuildRules(Inf, Arch):
+        if not Arch:
+            Arch = 'COMMON'
+
+        if not Arch in GenFdsGlobalVariable.OutputDirDict:
+            return {}
+
+        BuildRuleDatabase = GenFdsGlobalVariable.__LoadBuildRule()
+        if not BuildRuleDatabase:
+            return {}
+
+        PathClassObj = PathClass(Inf.MetaFile.File,
+                                 GenFdsGlobalVariable.WorkSpaceDir)
+        Macro = {}
+        Macro["WORKSPACE"             ] = GenFdsGlobalVariable.WorkSpaceDir
+        Macro["MODULE_NAME"           ] = Inf.BaseName
+        Macro["MODULE_GUID"           ] = Inf.Guid
+        Macro["MODULE_VERSION"        ] = Inf.Version
+        Macro["MODULE_TYPE"           ] = Inf.ModuleType
+        Macro["MODULE_FILE"           ] = str(PathClassObj)
+        Macro["MODULE_FILE_BASE_NAME" ] = PathClassObj.BaseName
+        Macro["MODULE_RELATIVE_DIR"   ] = PathClassObj.SubDir
+        Macro["MODULE_DIR"            ] = PathClassObj.SubDir
+
+        Macro["BASE_NAME"             ] = Inf.BaseName
+
+        Macro["ARCH"                  ] = Arch
+        Macro["TOOLCHAIN"             ] = GenFdsGlobalVariable.ToolChainTag
+        Macro["TOOLCHAIN_TAG"         ] = GenFdsGlobalVariable.ToolChainTag
+        Macro["TOOL_CHAIN_TAG"        ] = GenFdsGlobalVariable.ToolChainTag
+        Macro["TARGET"                ] = GenFdsGlobalVariable.TargetName
+
+        Macro["BUILD_DIR"             ] = GenFdsGlobalVariable.OutputDirDict[Arch]
+        Macro["BIN_DIR"               ] = os.path.join(GenFdsGlobalVariable.OutputDirDict[Arch], Arch)
+        Macro["LIB_DIR"               ] = os.path.join(GenFdsGlobalVariable.OutputDirDict[Arch], Arch)
+        BuildDir = os.path.join(
+            GenFdsGlobalVariable.OutputDirDict[Arch],
+            Arch,
+            PathClassObj.SubDir,
+            PathClassObj.BaseName
+        )
+        Macro["MODULE_BUILD_DIR"      ] = BuildDir
+        Macro["OUTPUT_DIR"            ] = os.path.join(BuildDir, "OUTPUT")
+        Macro["DEBUG_DIR"             ] = os.path.join(BuildDir, "DEBUG")
+
+        BuildRules = {}
+        for Type in BuildRuleDatabase.FileTypeList:
+            #first try getting build rule by BuildRuleFamily
+            RuleObject = BuildRuleDatabase[Type, Inf.BuildType, Arch, GenFdsGlobalVariable.BuildRuleFamily]
+            if not RuleObject:
+                # build type is always module type, but ...
+                if Inf.ModuleType != Inf.BuildType:
+                    RuleObject = BuildRuleDatabase[Type, Inf.ModuleType, Arch, GenFdsGlobalVariable.BuildRuleFamily]
+            #second try getting build rule by ToolChainFamily
+            if not RuleObject:
+                RuleObject = BuildRuleDatabase[Type, Inf.BuildType, Arch, GenFdsGlobalVariable.ToolChainFamily]
+                if not RuleObject:
+                    # build type is always module type, but ...
+                    if Inf.ModuleType != Inf.BuildType:
+                        RuleObject = BuildRuleDatabase[Type, Inf.ModuleType, Arch, GenFdsGlobalVariable.ToolChainFamily]
+            if not RuleObject:
+                continue
+            RuleObject = RuleObject.Instantiate(Macro)
+            BuildRules[Type] = RuleObject
+            for Ext in RuleObject.SourceFileExtList:
+                BuildRules[Ext] = RuleObject
+        return BuildRules
+
+    ## GetModuleCodaTargetList
+    #
+    #    @param Inf: object of InfBuildData
+    #    @param Arch: current arch
+    #
+    @staticmethod
+    def GetModuleCodaTargetList(Inf, Arch):
+        BuildRules = GenFdsGlobalVariable.GetBuildRules(Inf, Arch)
+        if not BuildRules:
+            return []
+
+        TargetList = set()
+        FileList = []
+
+        if not Inf.IsBinaryModule:
+            for File in Inf.Sources:
+                if File.TagName in ("", "*", GenFdsGlobalVariable.ToolChainTag) and \
+                    File.ToolChainFamily in ("", "*", GenFdsGlobalVariable.ToolChainFamily):
+                    FileList.append((File, DataType.TAB_UNKNOWN_FILE))
+
+        for File in Inf.Binaries:
+            if File.Target in ['COMMON', '*', GenFdsGlobalVariable.TargetName]:
+                FileList.append((File, File.Type))
+
+        for File, FileType in FileList:
+            LastTarget = None
+            RuleChain = []
+            SourceList = [File]
+            Index = 0
+            while Index < len(SourceList):
+                Source = SourceList[Index]
+                Index = Index + 1
+    
+                if File.IsBinary and File == Source and Inf.Binaries != None and File in Inf.Binaries:
+                    # Skip all files that are not binary libraries
+                    if not Inf.LibraryClass:
+                        continue            
+                    RuleObject = BuildRules[DataType.TAB_DEFAULT_BINARY_FILE]
+                elif FileType in BuildRules:
+                    RuleObject = BuildRules[FileType]
+                elif Source.Ext in BuildRules:
+                    RuleObject = BuildRules[Source.Ext]
+                else:
+                    # stop at no more rules
+                    if LastTarget:
+                        TargetList.add(str(LastTarget))
+                    break
+    
+                FileType = RuleObject.SourceFileType
+    
+                # stop at STATIC_LIBRARY for library
+                if Inf.LibraryClass and FileType == DataType.TAB_STATIC_LIBRARY:
+                    if LastTarget:
+                        TargetList.add(str(LastTarget))
+                    break
+    
+                Target = RuleObject.Apply(Source)
+                if not Target:
+                    if LastTarget:
+                        TargetList.add(str(LastTarget))
+                    break
+                elif not Target.Outputs:
+                    # Only do build for target with outputs
+                    TargetList.add(str(Target))
+    
+                # to avoid cyclic rule
+                if FileType in RuleChain:
+                    break
+    
+                RuleChain.append(FileType)
+                SourceList.extend(Target.Outputs)
+                LastTarget = Target
+                FileType = DataType.TAB_UNKNOWN_FILE
+
+        return list(TargetList)
+
+    ## SetDir()
+    #
+    #   @param  OutputDir           Output directory
+    #   @param  FdfParser           FDF contents parser
+    #   @param  Workspace           The directory of workspace
+    #   @param  ArchList            The Arch list of platform
+    #
+    def SetDir (OutputDir, FdfParser, WorkSpace, ArchList):
+        GenFdsGlobalVariable.VerboseLogger("GenFdsGlobalVariable.OutputDir :%s" % OutputDir)
+#        GenFdsGlobalVariable.OutputDirDict = OutputDir
+        GenFdsGlobalVariable.FdfParser = FdfParser
+        GenFdsGlobalVariable.WorkSpace = WorkSpace
+        GenFdsGlobalVariable.FvDir = os.path.join(GenFdsGlobalVariable.OutputDirDict[ArchList[0]], 'FV')
+        if not os.path.exists(GenFdsGlobalVariable.FvDir) :
+            os.makedirs(GenFdsGlobalVariable.FvDir)
+        GenFdsGlobalVariable.FfsDir = os.path.join(GenFdsGlobalVariable.FvDir, 'Ffs')
+        if not os.path.exists(GenFdsGlobalVariable.FfsDir) :
+            os.makedirs(GenFdsGlobalVariable.FfsDir)
+        if ArchList != None:
+            GenFdsGlobalVariable.ArchList = ArchList
+
+        T_CHAR_LF = '\n'
+        #
+        # Create FV Address inf file
+        #
+        GenFdsGlobalVariable.FvAddressFileName = os.path.join(GenFdsGlobalVariable.FfsDir, 'FvAddress.inf')
+        FvAddressFile = open(GenFdsGlobalVariable.FvAddressFileName, 'w')
+        #
+        # Add [Options]
+        #
+        FvAddressFile.writelines("[options]" + T_CHAR_LF)
+        BsAddress = '0'
+        for Arch in ArchList:
+            if GenFdsGlobalVariable.WorkSpace.BuildObject[GenFdsGlobalVariable.ActivePlatform, Arch, GenFdsGlobalVariable.TargetName, GenFdsGlobalVariable.ToolChainTag].BsBaseAddress:
+                BsAddress = GenFdsGlobalVariable.WorkSpace.BuildObject[GenFdsGlobalVariable.ActivePlatform, Arch, GenFdsGlobalVariable.TargetName, GenFdsGlobalVariable.ToolChainTag].BsBaseAddress
+                break
+
+        FvAddressFile.writelines("EFI_BOOT_DRIVER_BASE_ADDRESS = " + \
+                                       BsAddress + \
+                                       T_CHAR_LF)
+
+        RtAddress = '0'
+        for Arch in ArchList:
+            if GenFdsGlobalVariable.WorkSpace.BuildObject[GenFdsGlobalVariable.ActivePlatform, Arch, GenFdsGlobalVariable.TargetName, GenFdsGlobalVariable.ToolChainTag].RtBaseAddress:
+                RtAddress = GenFdsGlobalVariable.WorkSpace.BuildObject[GenFdsGlobalVariable.ActivePlatform, Arch, GenFdsGlobalVariable.TargetName, GenFdsGlobalVariable.ToolChainTag].RtBaseAddress
+
+        FvAddressFile.writelines("EFI_RUNTIME_DRIVER_BASE_ADDRESS = " + \
+                                       RtAddress + \
+                                       T_CHAR_LF)
+
+        FvAddressFile.close()
+
+    ## ReplaceWorkspaceMacro()
+    #
+    #   @param  String           String that may contain macro
+    #
+    def ReplaceWorkspaceMacro(String):
+        String = mws.handleWsMacro(String)
+        Str = String.replace('$(WORKSPACE)', GenFdsGlobalVariable.WorkSpaceDir)
+        if os.path.exists(Str):
+            if not os.path.isabs(Str):
+                Str = os.path.abspath(Str)
+        else:
+            Str = mws.join(GenFdsGlobalVariable.WorkSpaceDir, String)
+        return os.path.normpath(Str)
+
+    ## Check if the input files are newer than output files
+    #
+    #   @param  Output          Path of output file
+    #   @param  Input           Path list of input files
+    #
+    #   @retval True            if Output doesn't exist, or any Input is newer
+    #   @retval False           if all Input is older than Output
+    #
+    @staticmethod
+    def NeedsUpdate(Output, Input):
+        if not os.path.exists(Output):
+            return True
+        # always update "Output" if no "Input" given
+        if Input == None or len(Input) == 0:
+            return True
+
+        # if fdf file is changed after the 'Output" is generated, update the 'Output'
+        OutputTime = os.path.getmtime(Output)
+        if GenFdsGlobalVariable.FdfFileTimeStamp > OutputTime:
+            return True
+
+        for F in Input:
+            # always update "Output" if any "Input" doesn't exist
+            if not os.path.exists(F):
+                return True
+            # always update "Output" if any "Input" is newer than "Output"
+            if os.path.getmtime(F) > OutputTime:
+                return True
+        return False
+
+    @staticmethod
+    def GenerateSection(Output, Input, Type=None, CompressionType=None, Guid=None,
+                        GuidHdrLen=None, GuidAttr=[], Ui=None, Ver=None, InputAlign=None, BuildNumber=None):
+        Cmd = ["GenSec"]
+        if Type not in [None, '']:
+            Cmd += ["-s", Type]
+        if CompressionType not in [None, '']:
+            Cmd += ["-c", CompressionType]
+        if Guid != None:
+            Cmd += ["-g", Guid]
+        if GuidHdrLen not in [None, '']:
+            Cmd += ["-l", GuidHdrLen]
+        if len(GuidAttr) != 0:
+            #Add each guided attribute
+            for Attr in GuidAttr:
+                Cmd += ["-r", Attr]
+        if InputAlign != None:
+            #Section Align is only for dummy section without section type
+            for SecAlign in InputAlign:
+                Cmd += ["--sectionalign", SecAlign]
+
+        CommandFile = Output + '.txt'
+        if Ui not in [None, '']:
+            #Cmd += ["-n", '"' + Ui + '"']
+            SectionData = array.array('B', [0, 0, 0, 0])
+            SectionData.fromstring(Ui.encode("utf_16_le"))
+            SectionData.append(0)
+            SectionData.append(0)
+            Len = len(SectionData)
+            GenFdsGlobalVariable.SectionHeader.pack_into(SectionData, 0, Len & 0xff, (Len >> 8) & 0xff, (Len >> 16) & 0xff, 0x15)
+            SaveFileOnChange(Output, SectionData.tostring())
+        elif Ver not in [None, '']:
+            Cmd += ["-n", Ver]
+            if BuildNumber:
+                Cmd += ["-j", BuildNumber]
+            Cmd += ["-o", Output]
+
+            SaveFileOnChange(CommandFile, ' '.join(Cmd), False)
+            if not GenFdsGlobalVariable.NeedsUpdate(Output, list(Input) + [CommandFile]):
+                return
+
+            GenFdsGlobalVariable.CallExternalTool(Cmd, "Failed to generate section")
+        else:
+            Cmd += ["-o", Output]
+            Cmd += Input
+
+            SaveFileOnChange(CommandFile, ' '.join(Cmd), False)
+            if GenFdsGlobalVariable.NeedsUpdate(Output, list(Input) + [CommandFile]):
+                GenFdsGlobalVariable.DebugLogger(EdkLogger.DEBUG_5, "%s needs update because of newer %s" % (Output, Input))
+                GenFdsGlobalVariable.CallExternalTool(Cmd, "Failed to generate section")
+
+            if (os.path.getsize(Output) >= GenFdsGlobalVariable.LARGE_FILE_SIZE and
+                GenFdsGlobalVariable.LargeFileInFvFlags):
+                GenFdsGlobalVariable.LargeFileInFvFlags[-1] = True 
+
+    @staticmethod
+    def GetAlignment (AlignString):
+        if AlignString == None:
+            return 0
+        if AlignString in ("1K", "2K", "4K", "8K", "16K", "32K", "64K"):
+            return int (AlignString.rstrip('K')) * 1024
+        else:
+            return int (AlignString)
+
+    @staticmethod
+    def GenerateFfs(Output, Input, Type, Guid, Fixed=False, CheckSum=False, Align=None,
+                    SectionAlign=None):
+        Cmd = ["GenFfs", "-t", Type, "-g", Guid]
+        if Fixed == True:
+            Cmd += ["-x"]
+        if CheckSum:
+            Cmd += ["-s"]
+        if Align not in [None, '']:
+            Cmd += ["-a", Align]
+
+        Cmd += ["-o", Output]
+        for I in range(0, len(Input)):
+            Cmd += ("-i", Input[I])
+            if SectionAlign not in [None, '', []] and SectionAlign[I] not in [None, '']:
+                Cmd += ("-n", SectionAlign[I])
+
+        CommandFile = Output + '.txt'
+        SaveFileOnChange(CommandFile, ' '.join(Cmd), False)
+        if not GenFdsGlobalVariable.NeedsUpdate(Output, list(Input) + [CommandFile]):
+            return
+        GenFdsGlobalVariable.DebugLogger(EdkLogger.DEBUG_5, "%s needs update because of newer %s" % (Output, Input))
+
+        GenFdsGlobalVariable.CallExternalTool(Cmd, "Failed to generate FFS")
+
+    @staticmethod
+    def GenerateFirmwareVolume(Output, Input, BaseAddress=None, ForceRebase=None, Capsule=False, Dump=False,
+                               AddressFile=None, MapFile=None, FfsList=[], FileSystemGuid=None):
+        if not GenFdsGlobalVariable.NeedsUpdate(Output, Input+FfsList):
+            return
+        GenFdsGlobalVariable.DebugLogger(EdkLogger.DEBUG_5, "%s needs update because of newer %s" % (Output, Input))
+
+        Cmd = ["GenFv"]
+        if BaseAddress not in [None, '']:
+            Cmd += ["-r", BaseAddress]
+
+        if ForceRebase == False:
+            Cmd += ["-F", "FALSE"]
+        elif ForceRebase == True:
+            Cmd += ["-F", "TRUE"]
+
+        if Capsule:
+            Cmd += ["-c"]
+        if Dump:
+            Cmd += ["-p"]
+        if AddressFile not in [None, '']:
+            Cmd += ["-a", AddressFile]
+        if MapFile not in [None, '']:
+            Cmd += ["-m", MapFile]
+        if FileSystemGuid:
+            Cmd += ["-g", FileSystemGuid]
+        Cmd += ["-o", Output]
+        for I in Input:
+            Cmd += ["-i", I]
+
+        GenFdsGlobalVariable.CallExternalTool(Cmd, "Failed to generate FV")
+
+    @staticmethod
+    def GenerateVtf(Output, Input, BaseAddress=None, FvSize=None):
+        if not GenFdsGlobalVariable.NeedsUpdate(Output, Input):
+            return
+        GenFdsGlobalVariable.DebugLogger(EdkLogger.DEBUG_5, "%s needs update because of newer %s" % (Output, Input))
+
+        Cmd = ["GenVtf"]
+        if BaseAddress not in [None, ''] and FvSize not in [None, ''] \
+            and len(BaseAddress) == len(FvSize):
+            for I in range(0, len(BaseAddress)):
+                Cmd += ["-r", BaseAddress[I], "-s", FvSize[I]]
+        Cmd += ["-o", Output]
+        for F in Input:
+            Cmd += ["-f", F]
+
+        GenFdsGlobalVariable.CallExternalTool(Cmd, "Failed to generate VTF")
+
+    @staticmethod
+    def GenerateFirmwareImage(Output, Input, Type="efi", SubType=None, Zero=False,
+                              Strip=False, Replace=False, TimeStamp=None, Join=False,
+                              Align=None, Padding=None, Convert=False):
+        if not GenFdsGlobalVariable.NeedsUpdate(Output, Input):
+            return
+        GenFdsGlobalVariable.DebugLogger(EdkLogger.DEBUG_5, "%s needs update because of newer %s" % (Output, Input))
+
+        Cmd = ["GenFw"]
+        if Type.lower() == "te":
+            Cmd += ["-t"]
+        if SubType not in [None, '']:
+            Cmd += ["-e", SubType]
+        if TimeStamp not in [None, '']:
+            Cmd += ["-s", TimeStamp]
+        if Align not in [None, '']:
+            Cmd += ["-a", Align]
+        if Padding not in [None, '']:
+            Cmd += ["-p", Padding]
+        if Zero:
+            Cmd += ["-z"]
+        if Strip:
+            Cmd += ["-l"]
+        if Replace:
+            Cmd += ["-r"]
+        if Join:
+            Cmd += ["-j"]
+        if Convert:
+            Cmd += ["-m"]
+        Cmd += ["-o", Output]
+        Cmd += Input
+
+        GenFdsGlobalVariable.CallExternalTool(Cmd, "Failed to generate firmware image")
+
+    @staticmethod
+    def GenerateOptionRom(Output, EfiInput, BinaryInput, Compress=False, ClassCode=None,
+                        Revision=None, DeviceId=None, VendorId=None):
+        InputList = []   
+        Cmd = ["EfiRom"]
+        if len(EfiInput) > 0:
+            
+            if Compress:
+                Cmd += ["-ec"]
+            else:
+                Cmd += ["-e"]
+                
+            for EfiFile in EfiInput:
+                Cmd += [EfiFile]
+                InputList.append (EfiFile)
+        
+        if len(BinaryInput) > 0:
+            Cmd += ["-b"]
+            for BinFile in BinaryInput:
+                Cmd += [BinFile]
+                InputList.append (BinFile)
+
+        # Check List
+        if not GenFdsGlobalVariable.NeedsUpdate(Output, InputList):
+            return
+        GenFdsGlobalVariable.DebugLogger(EdkLogger.DEBUG_5, "%s needs update because of newer %s" % (Output, InputList))
+                        
+        if ClassCode != None:
+            Cmd += ["-l", ClassCode]
+        if Revision != None:
+            Cmd += ["-r", Revision]
+        if DeviceId != None:
+            Cmd += ["-i", DeviceId]
+        if VendorId != None:
+            Cmd += ["-f", VendorId]
+
+        Cmd += ["-o", Output]
+        GenFdsGlobalVariable.CallExternalTool(Cmd, "Failed to generate option rom")
+
+    @staticmethod
+    def GuidTool(Output, Input, ToolPath, Options='', returnValue=[]):
+        if not GenFdsGlobalVariable.NeedsUpdate(Output, Input):
+            return
+        GenFdsGlobalVariable.DebugLogger(EdkLogger.DEBUG_5, "%s needs update because of newer %s" % (Output, Input))
+
+        Cmd = [ToolPath, ]
+        Cmd += Options.split(' ')
+        Cmd += ["-o", Output]
+        Cmd += Input
+
+        GenFdsGlobalVariable.CallExternalTool(Cmd, "Failed to call " + ToolPath, returnValue)
+
+    def CallExternalTool (cmd, errorMess, returnValue=[]):
+
+        if type(cmd) not in (tuple, list):
+            GenFdsGlobalVariable.ErrorLogger("ToolError!  Invalid parameter type in call to CallExternalTool")
+
+        if GenFdsGlobalVariable.DebugLevel != -1:
+            cmd += ('--debug', str(GenFdsGlobalVariable.DebugLevel))
+            GenFdsGlobalVariable.InfLogger (cmd)
+
+        if GenFdsGlobalVariable.VerboseMode:
+            cmd += ('-v',)
+            GenFdsGlobalVariable.InfLogger (cmd)
+        else:
+            sys.stdout.write ('#')
+            sys.stdout.flush()
+            GenFdsGlobalVariable.SharpCounter = GenFdsGlobalVariable.SharpCounter + 1
+            if GenFdsGlobalVariable.SharpCounter % GenFdsGlobalVariable.SharpNumberPerLine == 0:
+                sys.stdout.write('\n')
+
+        try:
+            PopenObject = subprocess.Popen(' '.join(cmd), stdout=subprocess.PIPE, stderr=subprocess.PIPE, shell=True)
+        except Exception, X:
+            EdkLogger.error("GenFds", COMMAND_FAILURE, ExtraData="%s: %s" % (str(X), cmd[0]))
+        (out, error) = PopenObject.communicate()
+
+        while PopenObject.returncode == None :
+            PopenObject.wait()
+        if returnValue != [] and returnValue[0] != 0:
+            #get command return value
+            returnValue[0] = PopenObject.returncode
+            return
+        if PopenObject.returncode != 0 or GenFdsGlobalVariable.VerboseMode or GenFdsGlobalVariable.DebugLevel != -1:
+            GenFdsGlobalVariable.InfLogger ("Return Value = %d" % PopenObject.returncode)
+            GenFdsGlobalVariable.InfLogger (out)
+            GenFdsGlobalVariable.InfLogger (error)
+            if PopenObject.returncode != 0:
+                print "###", cmd
+                EdkLogger.error("GenFds", COMMAND_FAILURE, errorMess)
+
+    def VerboseLogger (msg):
+        EdkLogger.verbose(msg)
+
+    def InfLogger (msg):
+        EdkLogger.info(msg)
+
+    def ErrorLogger (msg, File=None, Line=None, ExtraData=None):
+        EdkLogger.error('GenFds', GENFDS_ERROR, msg, File, Line, ExtraData)
+
+    def DebugLogger (Level, msg):
+        EdkLogger.debug(Level, msg)
+
+    ## ReplaceWorkspaceMacro()
+    #
+    #   @param  Str           String that may contain macro
+    #   @param  MacroDict     Dictionary that contains macro value pair
+    #
+    def MacroExtend (Str, MacroDict={}, Arch='COMMON'):
+        if Str == None :
+            return None
+
+        Dict = {'$(WORKSPACE)'   : GenFdsGlobalVariable.WorkSpaceDir,
+                '$(EDK_SOURCE)'  : GenFdsGlobalVariable.EdkSourceDir,
+#                '$(OUTPUT_DIRECTORY)': GenFdsGlobalVariable.OutputDirFromDsc,
+                '$(TARGET)' : GenFdsGlobalVariable.TargetName,
+                '$(TOOL_CHAIN_TAG)' : GenFdsGlobalVariable.ToolChainTag,
+                '$(SPACE)' : ' '
+               }
+        OutputDir = GenFdsGlobalVariable.OutputDirFromDscDict[GenFdsGlobalVariable.ArchList[0]]
+        if Arch != 'COMMON' and Arch in GenFdsGlobalVariable.ArchList:
+            OutputDir = GenFdsGlobalVariable.OutputDirFromDscDict[Arch]
+
+        Dict['$(OUTPUT_DIRECTORY)'] = OutputDir
+
+        if MacroDict != None  and len (MacroDict) != 0:
+            Dict.update(MacroDict)
+
+        for key in Dict.keys():
+            if Str.find(key) >= 0 :
+                Str = Str.replace (key, Dict[key])
+
+        if Str.find('$(ARCH)') >= 0:
+            if len(GenFdsGlobalVariable.ArchList) == 1:
+                Str = Str.replace('$(ARCH)', GenFdsGlobalVariable.ArchList[0])
+            else:
+                EdkLogger.error("GenFds", GENFDS_ERROR, "No way to determine $(ARCH) for %s" % Str)
+
+        return Str
+
+    ## GetPcdValue()
+    #
+    #   @param  PcdPattern           pattern that labels a PCD.
+    #
+    def GetPcdValue (PcdPattern):
+        if PcdPattern == None :
+            return None
+        PcdPair = PcdPattern.lstrip('PCD(').rstrip(')').strip().split('.')
+        TokenSpace = PcdPair[0]
+        TokenCName = PcdPair[1]
+
+        PcdValue = ''
+        for Arch in GenFdsGlobalVariable.ArchList:
+            Platform = GenFdsGlobalVariable.WorkSpace.BuildObject[GenFdsGlobalVariable.ActivePlatform, Arch, GenFdsGlobalVariable.TargetName, GenFdsGlobalVariable.ToolChainTag]
+            PcdDict = Platform.Pcds
+            for Key in PcdDict:
+                PcdObj = PcdDict[Key]
+                if (PcdObj.TokenCName == TokenCName) and (PcdObj.TokenSpaceGuidCName == TokenSpace):
+                    if PcdObj.Type != 'FixedAtBuild':
+                        EdkLogger.error("GenFds", GENFDS_ERROR, "%s is not FixedAtBuild type." % PcdPattern)
+                    if PcdObj.DatumType != 'VOID*':
+                        EdkLogger.error("GenFds", GENFDS_ERROR, "%s is not VOID* datum type." % PcdPattern)
+                        
+                    PcdValue = PcdObj.DefaultValue
+                    return PcdValue
+
+            for Package in GenFdsGlobalVariable.WorkSpace.GetPackageList(GenFdsGlobalVariable.ActivePlatform,
+                                                                         Arch,
+                                                                         GenFdsGlobalVariable.TargetName,
+                                                                         GenFdsGlobalVariable.ToolChainTag):
+                PcdDict = Package.Pcds
+                for Key in PcdDict:
+                    PcdObj = PcdDict[Key]
+                    if (PcdObj.TokenCName == TokenCName) and (PcdObj.TokenSpaceGuidCName == TokenSpace):
+                        if PcdObj.Type != 'FixedAtBuild':
+                            EdkLogger.error("GenFds", GENFDS_ERROR, "%s is not FixedAtBuild type." % PcdPattern)
+                        if PcdObj.DatumType != 'VOID*':
+                            EdkLogger.error("GenFds", GENFDS_ERROR, "%s is not VOID* datum type." % PcdPattern)
+                            
+                        PcdValue = PcdObj.DefaultValue
+                        return PcdValue
+
+        return PcdValue
+
+    SetDir = staticmethod(SetDir)
+    ReplaceWorkspaceMacro = staticmethod(ReplaceWorkspaceMacro)
+    CallExternalTool = staticmethod(CallExternalTool)
+    VerboseLogger = staticmethod(VerboseLogger)
+    InfLogger = staticmethod(InfLogger)
+    ErrorLogger = staticmethod(ErrorLogger)
+    DebugLogger = staticmethod(DebugLogger)
+    MacroExtend = staticmethod (MacroExtend)
+    GetPcdValue = staticmethod(GetPcdValue)