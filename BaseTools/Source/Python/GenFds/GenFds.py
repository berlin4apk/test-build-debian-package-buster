--- conflicted
+++ resolved
@@ -1,622 +1,580 @@
-## @file
-# generate flash image
-#
-#  Copyright (c) 2007 - 2014, Intel Corporation. All rights reserved.<BR>
-#
-#  This program and the accompanying materials
-#  are licensed and made available under the terms and conditions of the BSD License
-#  which accompanies this distribution.  The full text of the license may be found at
-#  http://opensource.org/licenses/bsd-license.php
-#
-#  THE PROGRAM IS DISTRIBUTED UNDER THE BSD LICENSE ON AN "AS IS" BASIS,
-#  WITHOUT WARRANTIES OR REPRESENTATIONS OF ANY KIND, EITHER EXPRESS OR IMPLIED.
-#
-
-##
-# Import Modules
-#
-from optparse import OptionParser
-import sys
-import Common.LongFilePathOs as os
-import linecache
-import FdfParser
-import Common.BuildToolError as BuildToolError
-from GenFdsGlobalVariable import GenFdsGlobalVariable
-from Workspace.WorkspaceDatabase import WorkspaceDatabase
-from Workspace.BuildClassObject import PcdClassObject
-from Workspace.BuildClassObject import ModuleBuildClassObject
-import RuleComplexFile
-from EfiSection import EfiSection
-import StringIO
-import Common.TargetTxtClassObject as TargetTxtClassObject
-import Common.ToolDefClassObject as ToolDefClassObject
-import Common.DataType
-import Common.GlobalData as GlobalData
-from Common import EdkLogger
-from Common.String import *
-<<<<<<< HEAD
-from Common.Misc import DirCache,PathClass
-=======
-from Common.Misc import DirCache, PathClass
->>>>>>> c2a892d7
-from Common.Misc import SaveFileOnChange
-from Common.Misc import ClearDuplicatedInf
-from Common.Misc import GuidStructureStringToGuidString
-from Common.BuildVersion import gBUILD_VERSION
-<<<<<<< HEAD
-=======
-from Common.MultipleWorkspace import MultipleWorkspace as mws
->>>>>>> c2a892d7
-
-## Version and Copyright
-versionNumber = "1.0" + ' ' + gBUILD_VERSION
-__version__ = "%prog Version " + versionNumber
-__copyright__ = "Copyright (c) 2007 - 2014, Intel Corporation  All rights reserved."
-
-## Tool entrance method
-#
-# This method mainly dispatch specific methods per the command line options.
-# If no error found, return zero value so the caller of this tool can know
-# if it's executed successfully or not.
-#
-#   @retval 0     Tool was successful
-#   @retval 1     Tool failed
-#
-def main():
-    global Options
-    Options = myOptionParser()
-
-    global Workspace
-    Workspace = ""
-    ArchList = None
-    ReturnCode = 0
-
-    EdkLogger.Initialize()
-    try:
-        if Options.verbose != None:
-            EdkLogger.SetLevel(EdkLogger.VERBOSE)
-            GenFdsGlobalVariable.VerboseMode = True
-            
-        if Options.FixedAddress != None:
-            GenFdsGlobalVariable.FixedLoadAddress = True
-            
-        if Options.quiet != None:
-            EdkLogger.SetLevel(EdkLogger.QUIET)
-        if Options.debug != None:
-            EdkLogger.SetLevel(Options.debug + 1)
-            GenFdsGlobalVariable.DebugLevel = Options.debug
-        else:
-            EdkLogger.SetLevel(EdkLogger.INFO)
-
-        if (Options.Workspace == None):
-            EdkLogger.error("GenFds", OPTION_MISSING, "WORKSPACE not defined",
-                            ExtraData="Please use '-w' switch to pass it or set the WORKSPACE environment variable.")
-        elif not os.path.exists(Options.Workspace):
-            EdkLogger.error("GenFds", PARAMETER_INVALID, "WORKSPACE is invalid",
-                            ExtraData="Please use '-w' switch to pass it or set the WORKSPACE environment variable.")
-        else:
-            Workspace = os.path.normcase(Options.Workspace)
-            GenFdsGlobalVariable.WorkSpaceDir = Workspace
-            if 'EDK_SOURCE' in os.environ.keys():
-                GenFdsGlobalVariable.EdkSourceDir = os.path.normcase(os.environ['EDK_SOURCE'])
-            if (Options.debug):
-<<<<<<< HEAD
-                GenFdsGlobalVariable.VerboseLogger( "Using Workspace:" + Workspace)
-        os.chdir(GenFdsGlobalVariable.WorkSpaceDir)
-=======
-                GenFdsGlobalVariable.VerboseLogger("Using Workspace:" + Workspace)
-        os.chdir(GenFdsGlobalVariable.WorkSpaceDir)
-        
-        # set multiple workspace
-        PackagesPath = os.getenv("PACKAGES_PATH")
-        mws.setWs(GenFdsGlobalVariable.WorkSpaceDir, PackagesPath)
->>>>>>> c2a892d7
-
-        if (Options.filename):
-            FdfFilename = Options.filename
-            FdfFilename = GenFdsGlobalVariable.ReplaceWorkspaceMacro(FdfFilename)
-
-            if FdfFilename[0:2] == '..':
-                FdfFilename = os.path.realpath(FdfFilename)
-<<<<<<< HEAD
-            if not os.path.isabs (FdfFilename):
-                FdfFilename = os.path.join(GenFdsGlobalVariable.WorkSpaceDir, FdfFilename)
-=======
-            if not os.path.isabs(FdfFilename):
-                FdfFilename = mws.join(GenFdsGlobalVariable.WorkSpaceDir, FdfFilename)
->>>>>>> c2a892d7
-            if not os.path.exists(FdfFilename):
-                EdkLogger.error("GenFds", FILE_NOT_FOUND, ExtraData=FdfFilename)
-
-            GenFdsGlobalVariable.FdfFile = FdfFilename
-            GenFdsGlobalVariable.FdfFileTimeStamp = os.path.getmtime(FdfFilename)
-        else:
-            EdkLogger.error("GenFds", OPTION_MISSING, "Missing FDF filename")
-
-        if (Options.BuildTarget):
-            GenFdsGlobalVariable.TargetName = Options.BuildTarget
-        else:
-            EdkLogger.error("GenFds", OPTION_MISSING, "Missing build target")
-
-        if (Options.ToolChain):
-            GenFdsGlobalVariable.ToolChainTag = Options.ToolChain
-        else:
-            EdkLogger.error("GenFds", OPTION_MISSING, "Missing tool chain tag")
-
-        if (Options.activePlatform):
-            ActivePlatform = Options.activePlatform
-            ActivePlatform = GenFdsGlobalVariable.ReplaceWorkspaceMacro(ActivePlatform)
-
-            if ActivePlatform[0:2] == '..':
-                ActivePlatform = os.path.realpath(ActivePlatform)
-
-            if not os.path.isabs (ActivePlatform):
-<<<<<<< HEAD
-                ActivePlatform = os.path.join(GenFdsGlobalVariable.WorkSpaceDir, ActivePlatform)
-=======
-                ActivePlatform = mws.join(GenFdsGlobalVariable.WorkSpaceDir, ActivePlatform)
->>>>>>> c2a892d7
-
-            if not os.path.exists(ActivePlatform)  :
-                EdkLogger.error("GenFds", FILE_NOT_FOUND, "ActivePlatform doesn't exist!")
-
-            if os.path.normcase (ActivePlatform).find(Workspace) == 0:
-<<<<<<< HEAD
-                ActivePlatform = ActivePlatform[len(Workspace):]
-=======
-                ActivePlatform = mws.relpath(ActivePlatform, Workspace)
->>>>>>> c2a892d7
-            if len(ActivePlatform) > 0 :
-                if ActivePlatform[0] == '\\' or ActivePlatform[0] == '/':
-                    ActivePlatform = ActivePlatform[1:]
-            else:
-                EdkLogger.error("GenFds", FILE_NOT_FOUND, "ActivePlatform doesn't exist!")
-        else:
-            EdkLogger.error("GenFds", OPTION_MISSING, "Missing active platform")
-
-        GenFdsGlobalVariable.ActivePlatform = PathClass(NormPath(ActivePlatform), Workspace)
-
-        if (Options.ConfDirectory):
-            # Get alternate Conf location, if it is absolute, then just use the absolute directory name
-            ConfDirectoryPath = os.path.normpath(Options.ConfDirectory)
-            if ConfDirectoryPath.startswith('"'):
-                ConfDirectoryPath = ConfDirectoryPath[1:]
-            if ConfDirectoryPath.endswith('"'):
-                ConfDirectoryPath = ConfDirectoryPath[:-1]
-            if not os.path.isabs(ConfDirectoryPath):
-                # Since alternate directory name is not absolute, the alternate directory is located within the WORKSPACE
-                # This also handles someone specifying the Conf directory in the workspace. Using --conf=Conf
-                ConfDirectoryPath = os.path.join(GenFdsGlobalVariable.WorkSpaceDir, ConfDirectoryPath)
-        else:
-            # Get standard WORKSPACE/Conf, use the absolute path to the WORKSPACE/Conf
-<<<<<<< HEAD
-            ConfDirectoryPath = os.path.join(GenFdsGlobalVariable.WorkSpaceDir, 'Conf')
-=======
-            ConfDirectoryPath = mws.join(GenFdsGlobalVariable.WorkSpaceDir, 'Conf')
->>>>>>> c2a892d7
-        GenFdsGlobalVariable.ConfDir = ConfDirectoryPath
-        BuildConfigurationFile = os.path.normpath(os.path.join(ConfDirectoryPath, "target.txt"))
-        if os.path.isfile(BuildConfigurationFile) == True:
-            TargetTxtClassObject.TargetTxtClassObject(BuildConfigurationFile)
-        else:
-            EdkLogger.error("GenFds", FILE_NOT_FOUND, ExtraData=BuildConfigurationFile)
-
-        #Set global flag for build mode
-        GlobalData.gIgnoreSource = Options.IgnoreSources
-
-        if Options.Macros:
-            for Pair in Options.Macros:
-                if Pair.startswith('"'):
-                    Pair = Pair[1:]
-                if Pair.endswith('"'):
-                    Pair = Pair[:-1]
-                List = Pair.split('=')
-                if len(List) == 2:
-                    if List[0].strip() == "EFI_SOURCE":
-                        GlobalData.gEfiSource = List[1].strip()
-                        GlobalData.gGlobalDefines["EFI_SOURCE"] = GlobalData.gEfiSource
-                        continue
-                    elif List[0].strip() == "EDK_SOURCE":
-                        GlobalData.gEdkSource = List[1].strip()
-                        GlobalData.gGlobalDefines["EDK_SOURCE"] = GlobalData.gEdkSource
-                        continue
-                    elif List[0].strip() in ["WORKSPACE", "TARGET", "TOOLCHAIN"]:
-                        GlobalData.gGlobalDefines[List[0].strip()] = List[1].strip()
-                    else:
-                        GlobalData.gCommandLineDefines[List[0].strip()] = List[1].strip()
-                else:
-                    GlobalData.gCommandLineDefines[List[0].strip()] = "TRUE"
-        os.environ["WORKSPACE"] = Workspace
-
-        """call Workspace build create database"""
-        GlobalData.gDatabasePath = os.path.normpath(os.path.join(ConfDirectoryPath, GlobalData.gDatabasePath))
-        BuildWorkSpace = WorkspaceDatabase(GlobalData.gDatabasePath)
-        BuildWorkSpace.InitDatabase()
-        
-        #
-        # Get files real name in workspace dir
-        #
-        GlobalData.gAllFiles = DirCache(Workspace)
-        GlobalData.gWorkspace = Workspace
-
-        if (Options.archList) :
-            ArchList = Options.archList.split(',')
-        else:
-#            EdkLogger.error("GenFds", OPTION_MISSING, "Missing build ARCH")
-            ArchList = BuildWorkSpace.BuildObject[GenFdsGlobalVariable.ActivePlatform, 'COMMON', Options.BuildTarget, Options.ToolChain].SupArchList
-
-        TargetArchList = set(BuildWorkSpace.BuildObject[GenFdsGlobalVariable.ActivePlatform, 'COMMON', Options.BuildTarget, Options.ToolChain].SupArchList) & set(ArchList)
-        if len(TargetArchList) == 0:
-            EdkLogger.error("GenFds", GENFDS_ERROR, "Target ARCH %s not in platform supported ARCH %s" % (str(ArchList), str(BuildWorkSpace.BuildObject[GenFdsGlobalVariable.ActivePlatform, 'COMMON'].SupArchList)))
-        
-        for Arch in ArchList:
-            GenFdsGlobalVariable.OutputDirFromDscDict[Arch] = NormPath(BuildWorkSpace.BuildObject[GenFdsGlobalVariable.ActivePlatform, Arch, Options.BuildTarget, Options.ToolChain].OutputDirectory)
-            GenFdsGlobalVariable.PlatformName = BuildWorkSpace.BuildObject[GenFdsGlobalVariable.ActivePlatform, Arch, Options.BuildTarget, Options.ToolChain].PlatformName
-
-        if (Options.outputDir):
-            OutputDirFromCommandLine = GenFdsGlobalVariable.ReplaceWorkspaceMacro(Options.outputDir)
-            if not os.path.isabs (OutputDirFromCommandLine):
-                OutputDirFromCommandLine = os.path.join(GenFdsGlobalVariable.WorkSpaceDir, OutputDirFromCommandLine)
-            for Arch in ArchList:
-                GenFdsGlobalVariable.OutputDirDict[Arch] = OutputDirFromCommandLine
-        else:
-            for Arch in ArchList:
-                GenFdsGlobalVariable.OutputDirDict[Arch] = os.path.join(GenFdsGlobalVariable.OutputDirFromDscDict[Arch], GenFdsGlobalVariable.TargetName + '_' + GenFdsGlobalVariable.ToolChainTag)
-
-        for Key in GenFdsGlobalVariable.OutputDirDict:
-            OutputDir = GenFdsGlobalVariable.OutputDirDict[Key]
-            if OutputDir[0:2] == '..':
-                OutputDir = os.path.realpath(OutputDir)
-
-            if OutputDir[1] != ':':
-                OutputDir = os.path.join (GenFdsGlobalVariable.WorkSpaceDir, OutputDir)
-
-            if not os.path.exists(OutputDir):
-                EdkLogger.error("GenFds", FILE_NOT_FOUND, ExtraData=OutputDir)
-            GenFdsGlobalVariable.OutputDirDict[Key] = OutputDir
-
-        """ Parse Fdf file, has to place after build Workspace as FDF may contain macros from DSC file """
-        FdfParserObj = FdfParser.FdfParser(FdfFilename)
-        FdfParserObj.ParseFile()
-
-        if FdfParserObj.CycleReferenceCheck():
-            EdkLogger.error("GenFds", FORMAT_NOT_SUPPORTED, "Cycle Reference Detected in FDF file")
-
-        if (Options.uiFdName) :
-            if Options.uiFdName.upper() in FdfParserObj.Profile.FdDict.keys():
-                GenFds.OnlyGenerateThisFd = Options.uiFdName
-            else:
-                EdkLogger.error("GenFds", OPTION_VALUE_INVALID,
-                                "No such an FD in FDF file: %s" % Options.uiFdName)
-
-        if (Options.uiFvName) :
-            if Options.uiFvName.upper() in FdfParserObj.Profile.FvDict.keys():
-                GenFds.OnlyGenerateThisFv = Options.uiFvName
-            else:
-                EdkLogger.error("GenFds", OPTION_VALUE_INVALID,
-                                "No such an FV in FDF file: %s" % Options.uiFvName)
-
-        if (Options.uiCapName) :
-            if Options.uiCapName.upper() in FdfParserObj.Profile.CapsuleDict.keys():
-                GenFds.OnlyGenerateThisCap = Options.uiCapName
-            else:
-                EdkLogger.error("GenFds", OPTION_VALUE_INVALID,
-                                "No such a Capsule in FDF file: %s" % Options.uiCapName)
-
-        """Modify images from build output if the feature of loading driver at fixed address is on."""
-        if GenFdsGlobalVariable.FixedLoadAddress:
-            GenFds.PreprocessImage(BuildWorkSpace, GenFdsGlobalVariable.ActivePlatform)
-        """Call GenFds"""
-        GenFds.GenFd('', FdfParserObj, BuildWorkSpace, ArchList)
-
-        """Generate GUID cross reference file"""
-        GenFds.GenerateGuidXRefFile(BuildWorkSpace, ArchList)
-
-        """Display FV space info."""
-        GenFds.DisplayFvSpaceInfo(FdfParserObj)
-
-    except FdfParser.Warning, X:
-<<<<<<< HEAD
-        EdkLogger.error(X.ToolName, FORMAT_INVALID, File=X.FileName, Line=X.LineNumber, ExtraData=X.Message, RaiseError = False)
-=======
-        EdkLogger.error(X.ToolName, FORMAT_INVALID, File=X.FileName, Line=X.LineNumber, ExtraData=X.Message, RaiseError=False)
->>>>>>> c2a892d7
-        ReturnCode = FORMAT_INVALID
-    except FatalError, X:
-        if Options.debug != None:
-            import traceback
-            EdkLogger.quiet(traceback.format_exc())
-        ReturnCode = X.args[0]
-    except:
-        import traceback
-        EdkLogger.error(
-                    "\nPython",
-                    CODE_ERROR,
-                    "Tools code failure",
-                    ExtraData="Please send email to edk2-devel@lists.sourceforge.net for help, attaching following call stack trace!\n",
-                    RaiseError=False
-                    )
-        EdkLogger.quiet(traceback.format_exc())
-        ReturnCode = CODE_ERROR
-    finally:
-        ClearDuplicatedInf()
-    return ReturnCode
-
-gParamCheck = []
-def SingleCheckCallback(option, opt_str, value, parser):
-    if option not in gParamCheck:
-        setattr(parser.values, option.dest, value)
-        gParamCheck.append(option)
-    else:
-        parser.error("Option %s only allows one instance in command line!" % option)
-        
-## Parse command line options
-#
-# Using standard Python module optparse to parse command line option of this tool.
-#
-#   @retval Opt   A optparse.Values object containing the parsed options
-#   @retval Args  Target of build command
-#
-def myOptionParser():
-    usage = "%prog [options] -f input_file -a arch_list -b build_target -p active_platform -t tool_chain_tag -D \"MacroName [= MacroValue]\""
-<<<<<<< HEAD
-    Parser = OptionParser(usage=usage,description=__copyright__,version="%prog " + str(versionNumber))
-=======
-    Parser = OptionParser(usage=usage, description=__copyright__, version="%prog " + str(versionNumber))
->>>>>>> c2a892d7
-    Parser.add_option("-f", "--file", dest="filename", type="string", help="Name of FDF file to convert", action="callback", callback=SingleCheckCallback)
-    Parser.add_option("-a", "--arch", dest="archList", help="comma separated list containing one or more of: IA32, X64, IPF, ARM, AARCH64 or EBC which should be built, overrides target.txt?s TARGET_ARCH")
-    Parser.add_option("-q", "--quiet", action="store_true", type=None, help="Disable all messages except FATAL ERRORS.")
-    Parser.add_option("-v", "--verbose", action="store_true", type=None, help="Turn on verbose output with informational messages printed.")
-    Parser.add_option("-d", "--debug", action="store", type="int", help="Enable debug messages at specified level.")
-    Parser.add_option("-p", "--platform", type="string", dest="activePlatform", help="Set the ACTIVE_PLATFORM, overrides target.txt ACTIVE_PLATFORM setting.",
-                      action="callback", callback=SingleCheckCallback)
-    Parser.add_option("-w", "--workspace", type="string", dest="Workspace", default=os.environ.get('WORKSPACE'), help="Set the WORKSPACE",
-                      action="callback", callback=SingleCheckCallback)
-    Parser.add_option("-o", "--outputDir", type="string", dest="outputDir", help="Name of Build Output directory",
-                      action="callback", callback=SingleCheckCallback)
-    Parser.add_option("-r", "--rom_image", dest="uiFdName", help="Build the image using the [FD] section named by FdUiName.")
-    Parser.add_option("-i", "--FvImage", dest="uiFvName", help="Build the FV image using the [FV] section named by UiFvName")
-    Parser.add_option("-C", "--CapsuleImage", dest="uiCapName", help="Build the Capsule image using the [Capsule] section named by UiCapName")
-    Parser.add_option("-b", "--buildtarget", type="string", dest="BuildTarget", help="Set the build TARGET, overrides target.txt TARGET setting.",
-                      action="callback", callback=SingleCheckCallback)
-    Parser.add_option("-t", "--tagname", type="string", dest="ToolChain", help="Using the tools: TOOL_CHAIN_TAG name to build the platform.",
-                      action="callback", callback=SingleCheckCallback)
-    Parser.add_option("-D", "--define", action="append", type="string", dest="Macros", help="Macro: \"Name [= Value]\".")
-    Parser.add_option("-s", "--specifyaddress", dest="FixedAddress", action="store_true", type=None, help="Specify driver load address.")
-    Parser.add_option("--conf", action="store", type="string", dest="ConfDirectory", help="Specify the customized Conf directory.")
-    Parser.add_option("--ignore-sources", action="store_true", dest="IgnoreSources", default=False, help="Focus to a binary build and ignore all source files")
-
-    (Options, args) = Parser.parse_args()
-    return Options
-
-## The class implementing the EDK2 flash image generation process
-#
-#   This process includes:
-#       1. Collect workspace information, includes platform and module information
-#       2. Call methods of Fd class to generate FD
-#       3. Call methods of Fv class to generate FV that not belong to FD
-#
-class GenFds :
-    FdfParsef = None
-    # FvName, FdName, CapName in FDF, Image file name
-    ImageBinDict = {}
-    OnlyGenerateThisFd = None
-    OnlyGenerateThisFv = None
-    OnlyGenerateThisCap = None
-
-    ## GenFd()
-    #
-    #   @param  OutputDir           Output directory
-    #   @param  FdfParser           FDF contents parser
-    #   @param  Workspace           The directory of workspace
-    #   @param  ArchList            The Arch list of platform
-    #
-    def GenFd (OutputDir, FdfParser, WorkSpace, ArchList):
-        GenFdsGlobalVariable.SetDir ('', FdfParser, WorkSpace, ArchList)
-
-        GenFdsGlobalVariable.VerboseLogger(" Generate all Fd images and their required FV and Capsule images!")
-        if GenFds.OnlyGenerateThisCap != None and GenFds.OnlyGenerateThisCap.upper() in GenFdsGlobalVariable.FdfParser.Profile.CapsuleDict.keys():
-            CapsuleObj = GenFdsGlobalVariable.FdfParser.Profile.CapsuleDict.get(GenFds.OnlyGenerateThisCap.upper())
-            if CapsuleObj != None:
-                CapsuleObj.GenCapsule()
-                return
-
-        if GenFds.OnlyGenerateThisFd != None and GenFds.OnlyGenerateThisFd.upper() in GenFdsGlobalVariable.FdfParser.Profile.FdDict.keys():
-            FdObj = GenFdsGlobalVariable.FdfParser.Profile.FdDict.get(GenFds.OnlyGenerateThisFd.upper())
-            if FdObj != None:
-                FdObj.GenFd()
-                return
-        elif GenFds.OnlyGenerateThisFd == None and GenFds.OnlyGenerateThisFv == None:
-            for FdName in GenFdsGlobalVariable.FdfParser.Profile.FdDict.keys():
-                FdObj = GenFdsGlobalVariable.FdfParser.Profile.FdDict[FdName]
-                FdObj.GenFd()
-
-        GenFdsGlobalVariable.VerboseLogger("\n Generate other FV images! ")
-        if GenFds.OnlyGenerateThisFv != None and GenFds.OnlyGenerateThisFv.upper() in GenFdsGlobalVariable.FdfParser.Profile.FvDict.keys():
-            FvObj = GenFdsGlobalVariable.FdfParser.Profile.FvDict.get(GenFds.OnlyGenerateThisFv.upper())
-            if FvObj != None:
-                Buffer = StringIO.StringIO()
-                FvObj.AddToBuffer(Buffer)
-                Buffer.close()
-                return
-        elif GenFds.OnlyGenerateThisFv == None:
-            for FvName in GenFdsGlobalVariable.FdfParser.Profile.FvDict.keys():
-                Buffer = StringIO.StringIO('')
-                FvObj = GenFdsGlobalVariable.FdfParser.Profile.FvDict[FvName]
-                FvObj.AddToBuffer(Buffer)
-                Buffer.close()
-        
-        if GenFds.OnlyGenerateThisFv == None and GenFds.OnlyGenerateThisFd == None and GenFds.OnlyGenerateThisCap == None:
-            if GenFdsGlobalVariable.FdfParser.Profile.CapsuleDict != {}:
-                GenFdsGlobalVariable.VerboseLogger("\n Generate other Capsule images!")
-                for CapsuleName in GenFdsGlobalVariable.FdfParser.Profile.CapsuleDict.keys():
-                    CapsuleObj = GenFdsGlobalVariable.FdfParser.Profile.CapsuleDict[CapsuleName]
-                    CapsuleObj.GenCapsule()
-
-            if GenFdsGlobalVariable.FdfParser.Profile.OptRomDict != {}:
-                GenFdsGlobalVariable.VerboseLogger("\n Generate all Option ROM!")
-                for DriverName in GenFdsGlobalVariable.FdfParser.Profile.OptRomDict.keys():
-                    OptRomObj = GenFdsGlobalVariable.FdfParser.Profile.OptRomDict[DriverName]
-                    OptRomObj.AddToBuffer(None)
-
-    ## GetFvBlockSize()
-    #
-    #   @param  FvObj           Whose block size to get
-    #   @retval int             Block size value
-    #
-    def GetFvBlockSize(FvObj):
-        DefaultBlockSize = 0x1
-        FdObj = None
-        if GenFds.OnlyGenerateThisFd != None and GenFds.OnlyGenerateThisFd.upper() in GenFdsGlobalVariable.FdfParser.Profile.FdDict.keys():
-            FdObj = GenFdsGlobalVariable.FdfParser.Profile.FdDict[GenFds.OnlyGenerateThisFd.upper()]
-        if FdObj == None:
-            for ElementFd in GenFdsGlobalVariable.FdfParser.Profile.FdDict.values():
-                for ElementRegion in ElementFd.RegionList:
-                    if ElementRegion.RegionType == 'FV':
-                        for ElementRegionData in ElementRegion.RegionDataList:
-                            if ElementRegionData != None and ElementRegionData.upper() == FvObj.UiFvName:
-                                if FvObj.BlockSizeList != []:
-                                    return FvObj.BlockSizeList[0][0]
-                                else:
-                                    return ElementRegion.BlockSizeOfRegion(ElementFd.BlockSizeList)
-            if FvObj.BlockSizeList != []:
-                return FvObj.BlockSizeList[0][0]
-            return DefaultBlockSize
-        else:
-            for ElementRegion in FdObj.RegionList:
-                    if ElementRegion.RegionType == 'FV':
-                        for ElementRegionData in ElementRegion.RegionDataList:
-                            if ElementRegionData != None and ElementRegionData.upper() == FvObj.UiFvName:
-                                if FvObj.BlockSizeList != []:
-                                    return FvObj.BlockSizeList[0][0]
-                                else:
-                                    return ElementRegion.BlockSizeOfRegion(ElementFd.BlockSizeList)
-            return DefaultBlockSize
-
-    ## DisplayFvSpaceInfo()
-    #
-    #   @param  FvObj           Whose block size to get
-    #   @retval None
-    #
-    def DisplayFvSpaceInfo(FdfParser):
-        
-        FvSpaceInfoList = []
-        MaxFvNameLength = 0
-        for FvName in FdfParser.Profile.FvDict:
-            if len(FvName) > MaxFvNameLength:
-                MaxFvNameLength = len(FvName)
-            FvSpaceInfoFileName = os.path.join(GenFdsGlobalVariable.FvDir, FvName.upper() + '.Fv.map')
-            if os.path.exists(FvSpaceInfoFileName):
-                FileLinesList = linecache.getlines(FvSpaceInfoFileName)
-                TotalFound = False
-                Total = ''
-                UsedFound = False
-                Used = ''
-                FreeFound = False
-                Free = ''
-                for Line in FileLinesList:
-                    NameValue = Line.split('=')
-                    if len(NameValue) == 2:
-                        if NameValue[0].strip() == 'EFI_FV_TOTAL_SIZE':
-                            TotalFound = True
-                            Total = NameValue[1].strip()
-                        if NameValue[0].strip() == 'EFI_FV_TAKEN_SIZE':
-                            UsedFound = True
-                            Used = NameValue[1].strip()
-                        if NameValue[0].strip() == 'EFI_FV_SPACE_SIZE':
-                            FreeFound = True
-                            Free = NameValue[1].strip()
-                
-                if TotalFound and UsedFound and FreeFound:
-                    FvSpaceInfoList.append((FvName, Total, Used, Free))
-                
-        GenFdsGlobalVariable.InfLogger('\nFV Space Information')
-        for FvSpaceInfo in FvSpaceInfoList:
-            Name = FvSpaceInfo[0]
-            TotalSizeValue = long(FvSpaceInfo[1], 0)
-            UsedSizeValue = long(FvSpaceInfo[2], 0)
-            FreeSizeValue = long(FvSpaceInfo[3], 0)
-            if UsedSizeValue == TotalSizeValue:
-                Percentage = '100'
-            else:
-<<<<<<< HEAD
-                Percentage = str((UsedSizeValue+0.0)/TotalSizeValue)[0:4].lstrip('0.') 
-            
-=======
-                Percentage = str((UsedSizeValue + 0.0) / TotalSizeValue)[0:4].lstrip('0.')
-
->>>>>>> c2a892d7
-            GenFdsGlobalVariable.InfLogger(Name + ' ' + '[' + Percentage + '%Full] ' + str(TotalSizeValue) + ' total, ' + str(UsedSizeValue) + ' used, ' + str(FreeSizeValue) + ' free')
-
-    ## PreprocessImage()
-    #
-    #   @param  BuildDb         Database from build meta data files
-    #   @param  DscFile         modules from dsc file will be preprocessed
-    #   @retval None
-    #
-    def PreprocessImage(BuildDb, DscFile):
-        PcdDict = BuildDb.BuildObject[DscFile, 'COMMON', GenFdsGlobalVariable.TargetName, GenFdsGlobalVariable.ToolChainTag].Pcds
-        PcdValue = ''
-        for Key in PcdDict:
-            PcdObj = PcdDict[Key]
-            if PcdObj.TokenCName == 'PcdBsBaseAddress':
-                PcdValue = PcdObj.DefaultValue
-                break
-        
-        if PcdValue == '':
-            return
-        
-        Int64PcdValue = long(PcdValue, 0)
-        if Int64PcdValue == 0 or Int64PcdValue < -1:    
-            return
-                
-        TopAddress = 0
-        if Int64PcdValue > 0:
-            TopAddress = Int64PcdValue
-            
-        ModuleDict = BuildDb.BuildObject[DscFile, 'COMMON', GenFdsGlobalVariable.TargetName, GenFdsGlobalVariable.ToolChainTag].Modules
-        for Key in ModuleDict:
-            ModuleObj = BuildDb.BuildObject[Key, 'COMMON', GenFdsGlobalVariable.TargetName, GenFdsGlobalVariable.ToolChainTag]
-            print ModuleObj.BaseName + ' ' + ModuleObj.ModuleType
-
-    def GenerateGuidXRefFile(BuildDb, ArchList):
-        GuidXRefFileName = os.path.join(GenFdsGlobalVariable.FvDir, "Guid.xref")
-        GuidXRefFile = StringIO.StringIO('')
-        GuidDict = {}
-        for Arch in ArchList:
-            PlatformDataBase = BuildDb.BuildObject[GenFdsGlobalVariable.ActivePlatform, Arch, GenFdsGlobalVariable.TargetName, GenFdsGlobalVariable.ToolChainTag]
-            for ModuleFile in PlatformDataBase.Modules:
-                Module = BuildDb.BuildObject[ModuleFile, Arch, GenFdsGlobalVariable.TargetName, GenFdsGlobalVariable.ToolChainTag]
-                GuidXRefFile.write("%s %s\n" % (Module.Guid, Module.BaseName))
-                for key, item in Module.Protocols.items():
-                    GuidDict[key] = item
-                for key, item in Module.Guids.items():
-                    GuidDict[key] = item
-                for key, item in Module.Ppis.items():
-                    GuidDict[key] = item
-       # Append GUIDs, Protocols, and PPIs to the Xref file
-        GuidXRefFile.write("\n")
-        for key, item in GuidDict.items():
-            GuidXRefFile.write("%s %s\n" % (GuidStructureStringToGuidString(item).upper(), key))
-
-        if GuidXRefFile.getvalue():
-            SaveFileOnChange(GuidXRefFileName, GuidXRefFile.getvalue(), False)
-            GenFdsGlobalVariable.InfLogger("\nGUID cross reference file can be found at %s" % GuidXRefFileName)
-        elif os.path.exists(GuidXRefFileName):
-            os.remove(GuidXRefFileName)
-        GuidXRefFile.close()
-
-    ##Define GenFd as static function
-    GenFd = staticmethod(GenFd)
-    GetFvBlockSize = staticmethod(GetFvBlockSize)
-    DisplayFvSpaceInfo = staticmethod(DisplayFvSpaceInfo)
-    PreprocessImage = staticmethod(PreprocessImage)
-    GenerateGuidXRefFile = staticmethod(GenerateGuidXRefFile)
-
-if __name__ == '__main__':
-    r = main()
-    ## 0-127 is a safe return range, and 1 is a standard default error
-    if r < 0 or r > 127: r = 1
-    sys.exit(r)
-
+## @file
+# generate flash image
+#
+#  Copyright (c) 2007 - 2014, Intel Corporation. All rights reserved.<BR>
+#
+#  This program and the accompanying materials
+#  are licensed and made available under the terms and conditions of the BSD License
+#  which accompanies this distribution.  The full text of the license may be found at
+#  http://opensource.org/licenses/bsd-license.php
+#
+#  THE PROGRAM IS DISTRIBUTED UNDER THE BSD LICENSE ON AN "AS IS" BASIS,
+#  WITHOUT WARRANTIES OR REPRESENTATIONS OF ANY KIND, EITHER EXPRESS OR IMPLIED.
+#
+
+##
+# Import Modules
+#
+from optparse import OptionParser
+import sys
+import Common.LongFilePathOs as os
+import linecache
+import FdfParser
+import Common.BuildToolError as BuildToolError
+from GenFdsGlobalVariable import GenFdsGlobalVariable
+from Workspace.WorkspaceDatabase import WorkspaceDatabase
+from Workspace.BuildClassObject import PcdClassObject
+from Workspace.BuildClassObject import ModuleBuildClassObject
+import RuleComplexFile
+from EfiSection import EfiSection
+import StringIO
+import Common.TargetTxtClassObject as TargetTxtClassObject
+import Common.ToolDefClassObject as ToolDefClassObject
+import Common.DataType
+import Common.GlobalData as GlobalData
+from Common import EdkLogger
+from Common.String import *
+from Common.Misc import DirCache, PathClass
+from Common.Misc import SaveFileOnChange
+from Common.Misc import ClearDuplicatedInf
+from Common.Misc import GuidStructureStringToGuidString
+from Common.BuildVersion import gBUILD_VERSION
+from Common.MultipleWorkspace import MultipleWorkspace as mws
+
+## Version and Copyright
+versionNumber = "1.0" + ' ' + gBUILD_VERSION
+__version__ = "%prog Version " + versionNumber
+__copyright__ = "Copyright (c) 2007 - 2014, Intel Corporation  All rights reserved."
+
+## Tool entrance method
+#
+# This method mainly dispatch specific methods per the command line options.
+# If no error found, return zero value so the caller of this tool can know
+# if it's executed successfully or not.
+#
+#   @retval 0     Tool was successful
+#   @retval 1     Tool failed
+#
+def main():
+    global Options
+    Options = myOptionParser()
+
+    global Workspace
+    Workspace = ""
+    ArchList = None
+    ReturnCode = 0
+
+    EdkLogger.Initialize()
+    try:
+        if Options.verbose != None:
+            EdkLogger.SetLevel(EdkLogger.VERBOSE)
+            GenFdsGlobalVariable.VerboseMode = True
+            
+        if Options.FixedAddress != None:
+            GenFdsGlobalVariable.FixedLoadAddress = True
+            
+        if Options.quiet != None:
+            EdkLogger.SetLevel(EdkLogger.QUIET)
+        if Options.debug != None:
+            EdkLogger.SetLevel(Options.debug + 1)
+            GenFdsGlobalVariable.DebugLevel = Options.debug
+        else:
+            EdkLogger.SetLevel(EdkLogger.INFO)
+
+        if (Options.Workspace == None):
+            EdkLogger.error("GenFds", OPTION_MISSING, "WORKSPACE not defined",
+                            ExtraData="Please use '-w' switch to pass it or set the WORKSPACE environment variable.")
+        elif not os.path.exists(Options.Workspace):
+            EdkLogger.error("GenFds", PARAMETER_INVALID, "WORKSPACE is invalid",
+                            ExtraData="Please use '-w' switch to pass it or set the WORKSPACE environment variable.")
+        else:
+            Workspace = os.path.normcase(Options.Workspace)
+            GenFdsGlobalVariable.WorkSpaceDir = Workspace
+            if 'EDK_SOURCE' in os.environ.keys():
+                GenFdsGlobalVariable.EdkSourceDir = os.path.normcase(os.environ['EDK_SOURCE'])
+            if (Options.debug):
+                GenFdsGlobalVariable.VerboseLogger("Using Workspace:" + Workspace)
+        os.chdir(GenFdsGlobalVariable.WorkSpaceDir)
+        
+        # set multiple workspace
+        PackagesPath = os.getenv("PACKAGES_PATH")
+        mws.setWs(GenFdsGlobalVariable.WorkSpaceDir, PackagesPath)
+
+        if (Options.filename):
+            FdfFilename = Options.filename
+            FdfFilename = GenFdsGlobalVariable.ReplaceWorkspaceMacro(FdfFilename)
+
+            if FdfFilename[0:2] == '..':
+                FdfFilename = os.path.realpath(FdfFilename)
+            if not os.path.isabs(FdfFilename):
+                FdfFilename = mws.join(GenFdsGlobalVariable.WorkSpaceDir, FdfFilename)
+            if not os.path.exists(FdfFilename):
+                EdkLogger.error("GenFds", FILE_NOT_FOUND, ExtraData=FdfFilename)
+
+            GenFdsGlobalVariable.FdfFile = FdfFilename
+            GenFdsGlobalVariable.FdfFileTimeStamp = os.path.getmtime(FdfFilename)
+        else:
+            EdkLogger.error("GenFds", OPTION_MISSING, "Missing FDF filename")
+
+        if (Options.BuildTarget):
+            GenFdsGlobalVariable.TargetName = Options.BuildTarget
+        else:
+            EdkLogger.error("GenFds", OPTION_MISSING, "Missing build target")
+
+        if (Options.ToolChain):
+            GenFdsGlobalVariable.ToolChainTag = Options.ToolChain
+        else:
+            EdkLogger.error("GenFds", OPTION_MISSING, "Missing tool chain tag")
+
+        if (Options.activePlatform):
+            ActivePlatform = Options.activePlatform
+            ActivePlatform = GenFdsGlobalVariable.ReplaceWorkspaceMacro(ActivePlatform)
+
+            if ActivePlatform[0:2] == '..':
+                ActivePlatform = os.path.realpath(ActivePlatform)
+
+            if not os.path.isabs (ActivePlatform):
+                ActivePlatform = mws.join(GenFdsGlobalVariable.WorkSpaceDir, ActivePlatform)
+
+            if not os.path.exists(ActivePlatform)  :
+                EdkLogger.error("GenFds", FILE_NOT_FOUND, "ActivePlatform doesn't exist!")
+
+            if os.path.normcase (ActivePlatform).find(Workspace) == 0:
+                ActivePlatform = mws.relpath(ActivePlatform, Workspace)
+            if len(ActivePlatform) > 0 :
+                if ActivePlatform[0] == '\\' or ActivePlatform[0] == '/':
+                    ActivePlatform = ActivePlatform[1:]
+            else:
+                EdkLogger.error("GenFds", FILE_NOT_FOUND, "ActivePlatform doesn't exist!")
+        else:
+            EdkLogger.error("GenFds", OPTION_MISSING, "Missing active platform")
+
+        GenFdsGlobalVariable.ActivePlatform = PathClass(NormPath(ActivePlatform), Workspace)
+
+        if (Options.ConfDirectory):
+            # Get alternate Conf location, if it is absolute, then just use the absolute directory name
+            ConfDirectoryPath = os.path.normpath(Options.ConfDirectory)
+            if ConfDirectoryPath.startswith('"'):
+                ConfDirectoryPath = ConfDirectoryPath[1:]
+            if ConfDirectoryPath.endswith('"'):
+                ConfDirectoryPath = ConfDirectoryPath[:-1]
+            if not os.path.isabs(ConfDirectoryPath):
+                # Since alternate directory name is not absolute, the alternate directory is located within the WORKSPACE
+                # This also handles someone specifying the Conf directory in the workspace. Using --conf=Conf
+                ConfDirectoryPath = os.path.join(GenFdsGlobalVariable.WorkSpaceDir, ConfDirectoryPath)
+        else:
+            # Get standard WORKSPACE/Conf, use the absolute path to the WORKSPACE/Conf
+            ConfDirectoryPath = mws.join(GenFdsGlobalVariable.WorkSpaceDir, 'Conf')
+        GenFdsGlobalVariable.ConfDir = ConfDirectoryPath
+        BuildConfigurationFile = os.path.normpath(os.path.join(ConfDirectoryPath, "target.txt"))
+        if os.path.isfile(BuildConfigurationFile) == True:
+            TargetTxtClassObject.TargetTxtClassObject(BuildConfigurationFile)
+        else:
+            EdkLogger.error("GenFds", FILE_NOT_FOUND, ExtraData=BuildConfigurationFile)
+
+        #Set global flag for build mode
+        GlobalData.gIgnoreSource = Options.IgnoreSources
+
+        if Options.Macros:
+            for Pair in Options.Macros:
+                if Pair.startswith('"'):
+                    Pair = Pair[1:]
+                if Pair.endswith('"'):
+                    Pair = Pair[:-1]
+                List = Pair.split('=')
+                if len(List) == 2:
+                    if List[0].strip() == "EFI_SOURCE":
+                        GlobalData.gEfiSource = List[1].strip()
+                        GlobalData.gGlobalDefines["EFI_SOURCE"] = GlobalData.gEfiSource
+                        continue
+                    elif List[0].strip() == "EDK_SOURCE":
+                        GlobalData.gEdkSource = List[1].strip()
+                        GlobalData.gGlobalDefines["EDK_SOURCE"] = GlobalData.gEdkSource
+                        continue
+                    elif List[0].strip() in ["WORKSPACE", "TARGET", "TOOLCHAIN"]:
+                        GlobalData.gGlobalDefines[List[0].strip()] = List[1].strip()
+                    else:
+                        GlobalData.gCommandLineDefines[List[0].strip()] = List[1].strip()
+                else:
+                    GlobalData.gCommandLineDefines[List[0].strip()] = "TRUE"
+        os.environ["WORKSPACE"] = Workspace
+
+        """call Workspace build create database"""
+        GlobalData.gDatabasePath = os.path.normpath(os.path.join(ConfDirectoryPath, GlobalData.gDatabasePath))
+        BuildWorkSpace = WorkspaceDatabase(GlobalData.gDatabasePath)
+        BuildWorkSpace.InitDatabase()
+        
+        #
+        # Get files real name in workspace dir
+        #
+        GlobalData.gAllFiles = DirCache(Workspace)
+        GlobalData.gWorkspace = Workspace
+
+        if (Options.archList) :
+            ArchList = Options.archList.split(',')
+        else:
+#            EdkLogger.error("GenFds", OPTION_MISSING, "Missing build ARCH")
+            ArchList = BuildWorkSpace.BuildObject[GenFdsGlobalVariable.ActivePlatform, 'COMMON', Options.BuildTarget, Options.ToolChain].SupArchList
+
+        TargetArchList = set(BuildWorkSpace.BuildObject[GenFdsGlobalVariable.ActivePlatform, 'COMMON', Options.BuildTarget, Options.ToolChain].SupArchList) & set(ArchList)
+        if len(TargetArchList) == 0:
+            EdkLogger.error("GenFds", GENFDS_ERROR, "Target ARCH %s not in platform supported ARCH %s" % (str(ArchList), str(BuildWorkSpace.BuildObject[GenFdsGlobalVariable.ActivePlatform, 'COMMON'].SupArchList)))
+        
+        for Arch in ArchList:
+            GenFdsGlobalVariable.OutputDirFromDscDict[Arch] = NormPath(BuildWorkSpace.BuildObject[GenFdsGlobalVariable.ActivePlatform, Arch, Options.BuildTarget, Options.ToolChain].OutputDirectory)
+            GenFdsGlobalVariable.PlatformName = BuildWorkSpace.BuildObject[GenFdsGlobalVariable.ActivePlatform, Arch, Options.BuildTarget, Options.ToolChain].PlatformName
+
+        if (Options.outputDir):
+            OutputDirFromCommandLine = GenFdsGlobalVariable.ReplaceWorkspaceMacro(Options.outputDir)
+            if not os.path.isabs (OutputDirFromCommandLine):
+                OutputDirFromCommandLine = os.path.join(GenFdsGlobalVariable.WorkSpaceDir, OutputDirFromCommandLine)
+            for Arch in ArchList:
+                GenFdsGlobalVariable.OutputDirDict[Arch] = OutputDirFromCommandLine
+        else:
+            for Arch in ArchList:
+                GenFdsGlobalVariable.OutputDirDict[Arch] = os.path.join(GenFdsGlobalVariable.OutputDirFromDscDict[Arch], GenFdsGlobalVariable.TargetName + '_' + GenFdsGlobalVariable.ToolChainTag)
+
+        for Key in GenFdsGlobalVariable.OutputDirDict:
+            OutputDir = GenFdsGlobalVariable.OutputDirDict[Key]
+            if OutputDir[0:2] == '..':
+                OutputDir = os.path.realpath(OutputDir)
+
+            if OutputDir[1] != ':':
+                OutputDir = os.path.join (GenFdsGlobalVariable.WorkSpaceDir, OutputDir)
+
+            if not os.path.exists(OutputDir):
+                EdkLogger.error("GenFds", FILE_NOT_FOUND, ExtraData=OutputDir)
+            GenFdsGlobalVariable.OutputDirDict[Key] = OutputDir
+
+        """ Parse Fdf file, has to place after build Workspace as FDF may contain macros from DSC file """
+        FdfParserObj = FdfParser.FdfParser(FdfFilename)
+        FdfParserObj.ParseFile()
+
+        if FdfParserObj.CycleReferenceCheck():
+            EdkLogger.error("GenFds", FORMAT_NOT_SUPPORTED, "Cycle Reference Detected in FDF file")
+
+        if (Options.uiFdName) :
+            if Options.uiFdName.upper() in FdfParserObj.Profile.FdDict.keys():
+                GenFds.OnlyGenerateThisFd = Options.uiFdName
+            else:
+                EdkLogger.error("GenFds", OPTION_VALUE_INVALID,
+                                "No such an FD in FDF file: %s" % Options.uiFdName)
+
+        if (Options.uiFvName) :
+            if Options.uiFvName.upper() in FdfParserObj.Profile.FvDict.keys():
+                GenFds.OnlyGenerateThisFv = Options.uiFvName
+            else:
+                EdkLogger.error("GenFds", OPTION_VALUE_INVALID,
+                                "No such an FV in FDF file: %s" % Options.uiFvName)
+
+        if (Options.uiCapName) :
+            if Options.uiCapName.upper() in FdfParserObj.Profile.CapsuleDict.keys():
+                GenFds.OnlyGenerateThisCap = Options.uiCapName
+            else:
+                EdkLogger.error("GenFds", OPTION_VALUE_INVALID,
+                                "No such a Capsule in FDF file: %s" % Options.uiCapName)
+
+        """Modify images from build output if the feature of loading driver at fixed address is on."""
+        if GenFdsGlobalVariable.FixedLoadAddress:
+            GenFds.PreprocessImage(BuildWorkSpace, GenFdsGlobalVariable.ActivePlatform)
+        """Call GenFds"""
+        GenFds.GenFd('', FdfParserObj, BuildWorkSpace, ArchList)
+
+        """Generate GUID cross reference file"""
+        GenFds.GenerateGuidXRefFile(BuildWorkSpace, ArchList)
+
+        """Display FV space info."""
+        GenFds.DisplayFvSpaceInfo(FdfParserObj)
+
+    except FdfParser.Warning, X:
+        EdkLogger.error(X.ToolName, FORMAT_INVALID, File=X.FileName, Line=X.LineNumber, ExtraData=X.Message, RaiseError=False)
+        ReturnCode = FORMAT_INVALID
+    except FatalError, X:
+        if Options.debug != None:
+            import traceback
+            EdkLogger.quiet(traceback.format_exc())
+        ReturnCode = X.args[0]
+    except:
+        import traceback
+        EdkLogger.error(
+                    "\nPython",
+                    CODE_ERROR,
+                    "Tools code failure",
+                    ExtraData="Please send email to edk2-devel@lists.sourceforge.net for help, attaching following call stack trace!\n",
+                    RaiseError=False
+                    )
+        EdkLogger.quiet(traceback.format_exc())
+        ReturnCode = CODE_ERROR
+    finally:
+        ClearDuplicatedInf()
+    return ReturnCode
+
+gParamCheck = []
+def SingleCheckCallback(option, opt_str, value, parser):
+    if option not in gParamCheck:
+        setattr(parser.values, option.dest, value)
+        gParamCheck.append(option)
+    else:
+        parser.error("Option %s only allows one instance in command line!" % option)
+        
+## Parse command line options
+#
+# Using standard Python module optparse to parse command line option of this tool.
+#
+#   @retval Opt   A optparse.Values object containing the parsed options
+#   @retval Args  Target of build command
+#
+def myOptionParser():
+    usage = "%prog [options] -f input_file -a arch_list -b build_target -p active_platform -t tool_chain_tag -D \"MacroName [= MacroValue]\""
+    Parser = OptionParser(usage=usage, description=__copyright__, version="%prog " + str(versionNumber))
+    Parser.add_option("-f", "--file", dest="filename", type="string", help="Name of FDF file to convert", action="callback", callback=SingleCheckCallback)
+    Parser.add_option("-a", "--arch", dest="archList", help="comma separated list containing one or more of: IA32, X64, IPF, ARM, AARCH64 or EBC which should be built, overrides target.txt?s TARGET_ARCH")
+    Parser.add_option("-q", "--quiet", action="store_true", type=None, help="Disable all messages except FATAL ERRORS.")
+    Parser.add_option("-v", "--verbose", action="store_true", type=None, help="Turn on verbose output with informational messages printed.")
+    Parser.add_option("-d", "--debug", action="store", type="int", help="Enable debug messages at specified level.")
+    Parser.add_option("-p", "--platform", type="string", dest="activePlatform", help="Set the ACTIVE_PLATFORM, overrides target.txt ACTIVE_PLATFORM setting.",
+                      action="callback", callback=SingleCheckCallback)
+    Parser.add_option("-w", "--workspace", type="string", dest="Workspace", default=os.environ.get('WORKSPACE'), help="Set the WORKSPACE",
+                      action="callback", callback=SingleCheckCallback)
+    Parser.add_option("-o", "--outputDir", type="string", dest="outputDir", help="Name of Build Output directory",
+                      action="callback", callback=SingleCheckCallback)
+    Parser.add_option("-r", "--rom_image", dest="uiFdName", help="Build the image using the [FD] section named by FdUiName.")
+    Parser.add_option("-i", "--FvImage", dest="uiFvName", help="Build the FV image using the [FV] section named by UiFvName")
+    Parser.add_option("-C", "--CapsuleImage", dest="uiCapName", help="Build the Capsule image using the [Capsule] section named by UiCapName")
+    Parser.add_option("-b", "--buildtarget", type="string", dest="BuildTarget", help="Set the build TARGET, overrides target.txt TARGET setting.",
+                      action="callback", callback=SingleCheckCallback)
+    Parser.add_option("-t", "--tagname", type="string", dest="ToolChain", help="Using the tools: TOOL_CHAIN_TAG name to build the platform.",
+                      action="callback", callback=SingleCheckCallback)
+    Parser.add_option("-D", "--define", action="append", type="string", dest="Macros", help="Macro: \"Name [= Value]\".")
+    Parser.add_option("-s", "--specifyaddress", dest="FixedAddress", action="store_true", type=None, help="Specify driver load address.")
+    Parser.add_option("--conf", action="store", type="string", dest="ConfDirectory", help="Specify the customized Conf directory.")
+    Parser.add_option("--ignore-sources", action="store_true", dest="IgnoreSources", default=False, help="Focus to a binary build and ignore all source files")
+
+    (Options, args) = Parser.parse_args()
+    return Options
+
+## The class implementing the EDK2 flash image generation process
+#
+#   This process includes:
+#       1. Collect workspace information, includes platform and module information
+#       2. Call methods of Fd class to generate FD
+#       3. Call methods of Fv class to generate FV that not belong to FD
+#
+class GenFds :
+    FdfParsef = None
+    # FvName, FdName, CapName in FDF, Image file name
+    ImageBinDict = {}
+    OnlyGenerateThisFd = None
+    OnlyGenerateThisFv = None
+    OnlyGenerateThisCap = None
+
+    ## GenFd()
+    #
+    #   @param  OutputDir           Output directory
+    #   @param  FdfParser           FDF contents parser
+    #   @param  Workspace           The directory of workspace
+    #   @param  ArchList            The Arch list of platform
+    #
+    def GenFd (OutputDir, FdfParser, WorkSpace, ArchList):
+        GenFdsGlobalVariable.SetDir ('', FdfParser, WorkSpace, ArchList)
+
+        GenFdsGlobalVariable.VerboseLogger(" Generate all Fd images and their required FV and Capsule images!")
+        if GenFds.OnlyGenerateThisCap != None and GenFds.OnlyGenerateThisCap.upper() in GenFdsGlobalVariable.FdfParser.Profile.CapsuleDict.keys():
+            CapsuleObj = GenFdsGlobalVariable.FdfParser.Profile.CapsuleDict.get(GenFds.OnlyGenerateThisCap.upper())
+            if CapsuleObj != None:
+                CapsuleObj.GenCapsule()
+                return
+
+        if GenFds.OnlyGenerateThisFd != None and GenFds.OnlyGenerateThisFd.upper() in GenFdsGlobalVariable.FdfParser.Profile.FdDict.keys():
+            FdObj = GenFdsGlobalVariable.FdfParser.Profile.FdDict.get(GenFds.OnlyGenerateThisFd.upper())
+            if FdObj != None:
+                FdObj.GenFd()
+                return
+        elif GenFds.OnlyGenerateThisFd == None and GenFds.OnlyGenerateThisFv == None:
+            for FdName in GenFdsGlobalVariable.FdfParser.Profile.FdDict.keys():
+                FdObj = GenFdsGlobalVariable.FdfParser.Profile.FdDict[FdName]
+                FdObj.GenFd()
+
+        GenFdsGlobalVariable.VerboseLogger("\n Generate other FV images! ")
+        if GenFds.OnlyGenerateThisFv != None and GenFds.OnlyGenerateThisFv.upper() in GenFdsGlobalVariable.FdfParser.Profile.FvDict.keys():
+            FvObj = GenFdsGlobalVariable.FdfParser.Profile.FvDict.get(GenFds.OnlyGenerateThisFv.upper())
+            if FvObj != None:
+                Buffer = StringIO.StringIO()
+                FvObj.AddToBuffer(Buffer)
+                Buffer.close()
+                return
+        elif GenFds.OnlyGenerateThisFv == None:
+            for FvName in GenFdsGlobalVariable.FdfParser.Profile.FvDict.keys():
+                Buffer = StringIO.StringIO('')
+                FvObj = GenFdsGlobalVariable.FdfParser.Profile.FvDict[FvName]
+                FvObj.AddToBuffer(Buffer)
+                Buffer.close()
+        
+        if GenFds.OnlyGenerateThisFv == None and GenFds.OnlyGenerateThisFd == None and GenFds.OnlyGenerateThisCap == None:
+            if GenFdsGlobalVariable.FdfParser.Profile.CapsuleDict != {}:
+                GenFdsGlobalVariable.VerboseLogger("\n Generate other Capsule images!")
+                for CapsuleName in GenFdsGlobalVariable.FdfParser.Profile.CapsuleDict.keys():
+                    CapsuleObj = GenFdsGlobalVariable.FdfParser.Profile.CapsuleDict[CapsuleName]
+                    CapsuleObj.GenCapsule()
+
+            if GenFdsGlobalVariable.FdfParser.Profile.OptRomDict != {}:
+                GenFdsGlobalVariable.VerboseLogger("\n Generate all Option ROM!")
+                for DriverName in GenFdsGlobalVariable.FdfParser.Profile.OptRomDict.keys():
+                    OptRomObj = GenFdsGlobalVariable.FdfParser.Profile.OptRomDict[DriverName]
+                    OptRomObj.AddToBuffer(None)
+
+    ## GetFvBlockSize()
+    #
+    #   @param  FvObj           Whose block size to get
+    #   @retval int             Block size value
+    #
+    def GetFvBlockSize(FvObj):
+        DefaultBlockSize = 0x1
+        FdObj = None
+        if GenFds.OnlyGenerateThisFd != None and GenFds.OnlyGenerateThisFd.upper() in GenFdsGlobalVariable.FdfParser.Profile.FdDict.keys():
+            FdObj = GenFdsGlobalVariable.FdfParser.Profile.FdDict[GenFds.OnlyGenerateThisFd.upper()]
+        if FdObj == None:
+            for ElementFd in GenFdsGlobalVariable.FdfParser.Profile.FdDict.values():
+                for ElementRegion in ElementFd.RegionList:
+                    if ElementRegion.RegionType == 'FV':
+                        for ElementRegionData in ElementRegion.RegionDataList:
+                            if ElementRegionData != None and ElementRegionData.upper() == FvObj.UiFvName:
+                                if FvObj.BlockSizeList != []:
+                                    return FvObj.BlockSizeList[0][0]
+                                else:
+                                    return ElementRegion.BlockSizeOfRegion(ElementFd.BlockSizeList)
+            if FvObj.BlockSizeList != []:
+                return FvObj.BlockSizeList[0][0]
+            return DefaultBlockSize
+        else:
+            for ElementRegion in FdObj.RegionList:
+                    if ElementRegion.RegionType == 'FV':
+                        for ElementRegionData in ElementRegion.RegionDataList:
+                            if ElementRegionData != None and ElementRegionData.upper() == FvObj.UiFvName:
+                                if FvObj.BlockSizeList != []:
+                                    return FvObj.BlockSizeList[0][0]
+                                else:
+                                    return ElementRegion.BlockSizeOfRegion(ElementFd.BlockSizeList)
+            return DefaultBlockSize
+
+    ## DisplayFvSpaceInfo()
+    #
+    #   @param  FvObj           Whose block size to get
+    #   @retval None
+    #
+    def DisplayFvSpaceInfo(FdfParser):
+        
+        FvSpaceInfoList = []
+        MaxFvNameLength = 0
+        for FvName in FdfParser.Profile.FvDict:
+            if len(FvName) > MaxFvNameLength:
+                MaxFvNameLength = len(FvName)
+            FvSpaceInfoFileName = os.path.join(GenFdsGlobalVariable.FvDir, FvName.upper() + '.Fv.map')
+            if os.path.exists(FvSpaceInfoFileName):
+                FileLinesList = linecache.getlines(FvSpaceInfoFileName)
+                TotalFound = False
+                Total = ''
+                UsedFound = False
+                Used = ''
+                FreeFound = False
+                Free = ''
+                for Line in FileLinesList:
+                    NameValue = Line.split('=')
+                    if len(NameValue) == 2:
+                        if NameValue[0].strip() == 'EFI_FV_TOTAL_SIZE':
+                            TotalFound = True
+                            Total = NameValue[1].strip()
+                        if NameValue[0].strip() == 'EFI_FV_TAKEN_SIZE':
+                            UsedFound = True
+                            Used = NameValue[1].strip()
+                        if NameValue[0].strip() == 'EFI_FV_SPACE_SIZE':
+                            FreeFound = True
+                            Free = NameValue[1].strip()
+                
+                if TotalFound and UsedFound and FreeFound:
+                    FvSpaceInfoList.append((FvName, Total, Used, Free))
+                
+        GenFdsGlobalVariable.InfLogger('\nFV Space Information')
+        for FvSpaceInfo in FvSpaceInfoList:
+            Name = FvSpaceInfo[0]
+            TotalSizeValue = long(FvSpaceInfo[1], 0)
+            UsedSizeValue = long(FvSpaceInfo[2], 0)
+            FreeSizeValue = long(FvSpaceInfo[3], 0)
+            if UsedSizeValue == TotalSizeValue:
+                Percentage = '100'
+            else:
+                Percentage = str((UsedSizeValue + 0.0) / TotalSizeValue)[0:4].lstrip('0.')
+
+            GenFdsGlobalVariable.InfLogger(Name + ' ' + '[' + Percentage + '%Full] ' + str(TotalSizeValue) + ' total, ' + str(UsedSizeValue) + ' used, ' + str(FreeSizeValue) + ' free')
+
+    ## PreprocessImage()
+    #
+    #   @param  BuildDb         Database from build meta data files
+    #   @param  DscFile         modules from dsc file will be preprocessed
+    #   @retval None
+    #
+    def PreprocessImage(BuildDb, DscFile):
+        PcdDict = BuildDb.BuildObject[DscFile, 'COMMON', GenFdsGlobalVariable.TargetName, GenFdsGlobalVariable.ToolChainTag].Pcds
+        PcdValue = ''
+        for Key in PcdDict:
+            PcdObj = PcdDict[Key]
+            if PcdObj.TokenCName == 'PcdBsBaseAddress':
+                PcdValue = PcdObj.DefaultValue
+                break
+        
+        if PcdValue == '':
+            return
+        
+        Int64PcdValue = long(PcdValue, 0)
+        if Int64PcdValue == 0 or Int64PcdValue < -1:    
+            return
+                
+        TopAddress = 0
+        if Int64PcdValue > 0:
+            TopAddress = Int64PcdValue
+            
+        ModuleDict = BuildDb.BuildObject[DscFile, 'COMMON', GenFdsGlobalVariable.TargetName, GenFdsGlobalVariable.ToolChainTag].Modules
+        for Key in ModuleDict:
+            ModuleObj = BuildDb.BuildObject[Key, 'COMMON', GenFdsGlobalVariable.TargetName, GenFdsGlobalVariable.ToolChainTag]
+            print ModuleObj.BaseName + ' ' + ModuleObj.ModuleType
+
+    def GenerateGuidXRefFile(BuildDb, ArchList):
+        GuidXRefFileName = os.path.join(GenFdsGlobalVariable.FvDir, "Guid.xref")
+        GuidXRefFile = StringIO.StringIO('')
+        GuidDict = {}
+        for Arch in ArchList:
+            PlatformDataBase = BuildDb.BuildObject[GenFdsGlobalVariable.ActivePlatform, Arch, GenFdsGlobalVariable.TargetName, GenFdsGlobalVariable.ToolChainTag]
+            for ModuleFile in PlatformDataBase.Modules:
+                Module = BuildDb.BuildObject[ModuleFile, Arch, GenFdsGlobalVariable.TargetName, GenFdsGlobalVariable.ToolChainTag]
+                GuidXRefFile.write("%s %s\n" % (Module.Guid, Module.BaseName))
+                for key, item in Module.Protocols.items():
+                    GuidDict[key] = item
+                for key, item in Module.Guids.items():
+                    GuidDict[key] = item
+                for key, item in Module.Ppis.items():
+                    GuidDict[key] = item
+       # Append GUIDs, Protocols, and PPIs to the Xref file
+        GuidXRefFile.write("\n")
+        for key, item in GuidDict.items():
+            GuidXRefFile.write("%s %s\n" % (GuidStructureStringToGuidString(item).upper(), key))
+
+        if GuidXRefFile.getvalue():
+            SaveFileOnChange(GuidXRefFileName, GuidXRefFile.getvalue(), False)
+            GenFdsGlobalVariable.InfLogger("\nGUID cross reference file can be found at %s" % GuidXRefFileName)
+        elif os.path.exists(GuidXRefFileName):
+            os.remove(GuidXRefFileName)
+        GuidXRefFile.close()
+
+    ##Define GenFd as static function
+    GenFd = staticmethod(GenFd)
+    GetFvBlockSize = staticmethod(GetFvBlockSize)
+    DisplayFvSpaceInfo = staticmethod(DisplayFvSpaceInfo)
+    PreprocessImage = staticmethod(PreprocessImage)
+    GenerateGuidXRefFile = staticmethod(GenerateGuidXRefFile)
+
+if __name__ == '__main__':
+    r = main()
+    ## 0-127 is a safe return range, and 1 is a standard default error
+    if r < 0 or r > 127: r = 1
+    sys.exit(r)
+