--- conflicted
+++ resolved
@@ -1,175 +1,171 @@
-## @file
-# section base class
-#
-<<<<<<< HEAD
-#  Copyright (c) 2007-2014, Intel Corporation. All rights reserved.<BR>
-=======
-#  Copyright (c) 2007-2015, Intel Corporation. All rights reserved.<BR>
->>>>>>> c2a892d7
-#
-#  This program and the accompanying materials
-#  are licensed and made available under the terms and conditions of the BSD License
-#  which accompanies this distribution.  The full text of the license may be found at
-#  http://opensource.org/licenses/bsd-license.php
-#
-#  THE PROGRAM IS DISTRIBUTED UNDER THE BSD LICENSE ON AN "AS IS" BASIS,
-#  WITHOUT WARRANTIES OR REPRESENTATIONS OF ANY KIND, EITHER EXPRESS OR IMPLIED.
-#
-
-##
-# Import Modules
-#
-from CommonDataClass.FdfClass import SectionClassObject
-from GenFdsGlobalVariable import GenFdsGlobalVariable
-import Common.LongFilePathOs as os, glob
-from Common import EdkLogger
-from Common.BuildToolError import *
-
-## section base class
-#
-#
-class Section (SectionClassObject):
-    SectionType = {
-        'RAW'       : 'EFI_SECTION_RAW',
-        'FREEFORM'  : 'EFI_SECTION_FREEFORM_SUBTYPE_GUID',
-        'PE32'      : 'EFI_SECTION_PE32',
-        'PIC'       : 'EFI_SECTION_PIC',
-        'TE'        : 'EFI_SECTION_TE',
-        'FV_IMAGE'  : 'EFI_SECTION_FIRMWARE_VOLUME_IMAGE',
-        'DXE_DEPEX' : 'EFI_SECTION_DXE_DEPEX',
-        'PEI_DEPEX' : 'EFI_SECTION_PEI_DEPEX',
-        'GUIDED'    : 'EFI_SECTION_GUID_DEFINED',
-        'COMPRESS'  : 'EFI_SECTION_COMPRESSION',
-        'UI'        : 'EFI_SECTION_USER_INTERFACE',
-        'SMM_DEPEX' : 'EFI_SECTION_SMM_DEPEX'
-    }
-
-    BinFileType = {
-        'GUID'          : '.guid',
-        'ACPI'          : '.acpi',
-        'ASL'           : '.asl' ,
-        'UEFI_APP'      : '.app',
-        'LIB'           : '.lib',
-        'PE32'          : '.pe32',
-        'PIC'           : '.pic',
-        'PEI_DEPEX'     : '.depex',
-        'SEC_PEI_DEPEX' : '.depex',
-        'TE'            : '.te',
-        'UNI_VER'       : '.ver',
-        'VER'           : '.ver',
-        'UNI_UI'        : '.ui',
-        'UI'            : '.ui',
-        'BIN'           : '.bin',
-        'RAW'           : '.raw',
-        'COMPAT16'      : '.comp16',
-        'FV'            : '.fv'
-    }
-
-    SectFileType = {
-        'SEC_GUID'      : '.sec' ,
-        'SEC_PE32'      : '.sec' ,
-        'SEC_PIC'       : '.sec',
-        'SEC_TE'        : '.sec',
-        'SEC_VER'       : '.sec',
-        'SEC_UI'        : '.sec',
-        'SEC_COMPAT16'  : '.sec',
-        'SEC_BIN'       : '.sec'
-    }
-
-    ToolGuid = {
-        '0xa31280ad-0x481e-0x41b6-0x95e8-0x127f-0x4c984779' : 'TianoCompress',
-        '0xee4e5898-0x3914-0x4259-0x9d6e-0xdc7b-0xd79403cf' : 'LzmaCompress'
-    }
-
-    ## The constructor
-    #
-    #   @param  self        The object pointer
-    #
-    def __init__(self):
-        SectionClassObject.__init__(self)
-
-    ## GenSection() method
-    #
-    #   virtual function
-    #
-    #   @param  self        The object pointer
-    #   @param  OutputPath  Where to place output file
-    #   @param  ModuleName  Which module this section belongs to
-    #   @param  SecNum      Index of section
-    #   @param  KeyStringList  Filter for inputs of section generation
-    #   @param  FfsInf      FfsInfStatement object that contains this section data
-    #   @param  Dict        dictionary contains macro and its value
-    #
-    def GenSection(self, OutputPath, GuidName, SecNum, keyStringList, FfsInf = None, Dict = {}):
-        pass
-
-    ## GetFileList() method
-    #
-    #   Generate compressed section
-    #
-    #   @param  self        The object pointer
-    #   @param  FfsInf      FfsInfStatement object that contains file list
-    #   @param  FileType    File type to get
-    #   @param  FileExtension  File extension to get
-    #   @param  Dict        dictionary contains macro and its value
-    #   @retval tuple       (File list, boolean)
-    #
-    def GetFileList(FfsInf, FileType, FileExtension, Dict = {}):
-        if FileType in Section.SectFileType.keys() :
-            IsSect = True
-        else :
-            IsSect = False
-
-        if FileExtension != None:
-            Suffix = FileExtension
-        elif IsSect :
-            Suffix = Section.SectionType.get(FileType)
-        else:
-            Suffix = Section.BinFileType.get(FileType)
-        if FfsInf == None:
-            EdkLogger.error("GenFds", GENFDS_ERROR, 'Inf File does not exist!')
-
-        FileList = []
-        if FileType != None:
-            for File in FfsInf.BinFileList:
-                if File.Arch == "COMMON" or FfsInf.CurrentArch == File.Arch:
-                    if File.Type == FileType or (int(FfsInf.PiSpecVersion, 16) >= 0x0001000A \
-                                                 and FileType == 'DXE_DPEX'and File.Type == 'SMM_DEPEX') \
-                                                 or (FileType == 'TE'and File.Type == 'PE32'):
-                        if '*' in FfsInf.TargetOverrideList or File.Target == '*' or File.Target in FfsInf.TargetOverrideList or FfsInf.TargetOverrideList == []:
-                            FileList.append(FfsInf.PatchEfiFile(File.Path, File.Type))
-                        else:
-                            GenFdsGlobalVariable.InfLogger ("\nBuild Target \'%s\' of File %s is not in the Scope of %s specified by INF %s in FDF" %(File.Target, File.File, FfsInf.TargetOverrideList, FfsInf.InfFileName))
-                    else:
-                        GenFdsGlobalVariable.VerboseLogger ("\nFile Type \'%s\' of File %s in %s is not same with file type \'%s\' from Rule in FDF" %(File.Type, File.File, FfsInf.InfFileName, FileType))
-                else:
-                    GenFdsGlobalVariable.InfLogger ("\nCurrent ARCH \'%s\' of File %s is not in the Support Arch Scope of %s specified by INF %s in FDF" %(FfsInf.CurrentArch, File.File, File.Arch, FfsInf.InfFileName))
-
-        if Suffix != None and os.path.exists(FfsInf.EfiOutputPath):
-            #
-            # Get Makefile path and time stamp
-            #
-            MakefileDir = FfsInf.EfiOutputPath[:-len('OUTPUT')]
-            Makefile = os.path.join(MakefileDir, 'Makefile')
-            if not os.path.exists(Makefile):
-                Makefile = os.path.join(MakefileDir, 'GNUmakefile')
-            if os.path.exists(Makefile):
-                # Update to search files with suffix in all sub-dirs.
-                Tuple = os.walk(FfsInf.EfiOutputPath)
-                for Dirpath, Dirnames, Filenames in Tuple:
-                    for F in Filenames:
-                        if os.path.splitext(F)[1] in (Suffix):
-                            FullName = os.path.join(Dirpath, F)
-                            if os.path.getmtime(FullName) > os.path.getmtime(Makefile):
-                                FileList.append(FullName)
-            if not FileList:
-                SuffixMap = FfsInf.GetFinalTargetSuffixMap()
-                if Suffix in SuffixMap:
-                    FileList.extend(SuffixMap[Suffix])
-                
-        #Process the file lists is alphabetical for a same section type
-        if len (FileList) > 1:
-            FileList.sort()
-
-        return FileList, IsSect
-    GetFileList = staticmethod(GetFileList)
+## @file
+# section base class
+#
+#  Copyright (c) 2007-2015, Intel Corporation. All rights reserved.<BR>
+#
+#  This program and the accompanying materials
+#  are licensed and made available under the terms and conditions of the BSD License
+#  which accompanies this distribution.  The full text of the license may be found at
+#  http://opensource.org/licenses/bsd-license.php
+#
+#  THE PROGRAM IS DISTRIBUTED UNDER THE BSD LICENSE ON AN "AS IS" BASIS,
+#  WITHOUT WARRANTIES OR REPRESENTATIONS OF ANY KIND, EITHER EXPRESS OR IMPLIED.
+#
+
+##
+# Import Modules
+#
+from CommonDataClass.FdfClass import SectionClassObject
+from GenFdsGlobalVariable import GenFdsGlobalVariable
+import Common.LongFilePathOs as os, glob
+from Common import EdkLogger
+from Common.BuildToolError import *
+
+## section base class
+#
+#
+class Section (SectionClassObject):
+    SectionType = {
+        'RAW'       : 'EFI_SECTION_RAW',
+        'FREEFORM'  : 'EFI_SECTION_FREEFORM_SUBTYPE_GUID',
+        'PE32'      : 'EFI_SECTION_PE32',
+        'PIC'       : 'EFI_SECTION_PIC',
+        'TE'        : 'EFI_SECTION_TE',
+        'FV_IMAGE'  : 'EFI_SECTION_FIRMWARE_VOLUME_IMAGE',
+        'DXE_DEPEX' : 'EFI_SECTION_DXE_DEPEX',
+        'PEI_DEPEX' : 'EFI_SECTION_PEI_DEPEX',
+        'GUIDED'    : 'EFI_SECTION_GUID_DEFINED',
+        'COMPRESS'  : 'EFI_SECTION_COMPRESSION',
+        'UI'        : 'EFI_SECTION_USER_INTERFACE',
+        'SMM_DEPEX' : 'EFI_SECTION_SMM_DEPEX'
+    }
+
+    BinFileType = {
+        'GUID'          : '.guid',
+        'ACPI'          : '.acpi',
+        'ASL'           : '.asl' ,
+        'UEFI_APP'      : '.app',
+        'LIB'           : '.lib',
+        'PE32'          : '.pe32',
+        'PIC'           : '.pic',
+        'PEI_DEPEX'     : '.depex',
+        'SEC_PEI_DEPEX' : '.depex',
+        'TE'            : '.te',
+        'UNI_VER'       : '.ver',
+        'VER'           : '.ver',
+        'UNI_UI'        : '.ui',
+        'UI'            : '.ui',
+        'BIN'           : '.bin',
+        'RAW'           : '.raw',
+        'COMPAT16'      : '.comp16',
+        'FV'            : '.fv'
+    }
+
+    SectFileType = {
+        'SEC_GUID'      : '.sec' ,
+        'SEC_PE32'      : '.sec' ,
+        'SEC_PIC'       : '.sec',
+        'SEC_TE'        : '.sec',
+        'SEC_VER'       : '.sec',
+        'SEC_UI'        : '.sec',
+        'SEC_COMPAT16'  : '.sec',
+        'SEC_BIN'       : '.sec'
+    }
+
+    ToolGuid = {
+        '0xa31280ad-0x481e-0x41b6-0x95e8-0x127f-0x4c984779' : 'TianoCompress',
+        '0xee4e5898-0x3914-0x4259-0x9d6e-0xdc7b-0xd79403cf' : 'LzmaCompress'
+    }
+
+    ## The constructor
+    #
+    #   @param  self        The object pointer
+    #
+    def __init__(self):
+        SectionClassObject.__init__(self)
+
+    ## GenSection() method
+    #
+    #   virtual function
+    #
+    #   @param  self        The object pointer
+    #   @param  OutputPath  Where to place output file
+    #   @param  ModuleName  Which module this section belongs to
+    #   @param  SecNum      Index of section
+    #   @param  KeyStringList  Filter for inputs of section generation
+    #   @param  FfsInf      FfsInfStatement object that contains this section data
+    #   @param  Dict        dictionary contains macro and its value
+    #
+    def GenSection(self, OutputPath, GuidName, SecNum, keyStringList, FfsInf = None, Dict = {}):
+        pass
+
+    ## GetFileList() method
+    #
+    #   Generate compressed section
+    #
+    #   @param  self        The object pointer
+    #   @param  FfsInf      FfsInfStatement object that contains file list
+    #   @param  FileType    File type to get
+    #   @param  FileExtension  File extension to get
+    #   @param  Dict        dictionary contains macro and its value
+    #   @retval tuple       (File list, boolean)
+    #
+    def GetFileList(FfsInf, FileType, FileExtension, Dict = {}):
+        if FileType in Section.SectFileType.keys() :
+            IsSect = True
+        else :
+            IsSect = False
+
+        if FileExtension != None:
+            Suffix = FileExtension
+        elif IsSect :
+            Suffix = Section.SectionType.get(FileType)
+        else:
+            Suffix = Section.BinFileType.get(FileType)
+        if FfsInf == None:
+            EdkLogger.error("GenFds", GENFDS_ERROR, 'Inf File does not exist!')
+
+        FileList = []
+        if FileType != None:
+            for File in FfsInf.BinFileList:
+                if File.Arch == "COMMON" or FfsInf.CurrentArch == File.Arch:
+                    if File.Type == FileType or (int(FfsInf.PiSpecVersion, 16) >= 0x0001000A \
+                                                 and FileType == 'DXE_DPEX'and File.Type == 'SMM_DEPEX') \
+                                                 or (FileType == 'TE'and File.Type == 'PE32'):
+                        if '*' in FfsInf.TargetOverrideList or File.Target == '*' or File.Target in FfsInf.TargetOverrideList or FfsInf.TargetOverrideList == []:
+                            FileList.append(FfsInf.PatchEfiFile(File.Path, File.Type))
+                        else:
+                            GenFdsGlobalVariable.InfLogger ("\nBuild Target \'%s\' of File %s is not in the Scope of %s specified by INF %s in FDF" %(File.Target, File.File, FfsInf.TargetOverrideList, FfsInf.InfFileName))
+                    else:
+                        GenFdsGlobalVariable.VerboseLogger ("\nFile Type \'%s\' of File %s in %s is not same with file type \'%s\' from Rule in FDF" %(File.Type, File.File, FfsInf.InfFileName, FileType))
+                else:
+                    GenFdsGlobalVariable.InfLogger ("\nCurrent ARCH \'%s\' of File %s is not in the Support Arch Scope of %s specified by INF %s in FDF" %(FfsInf.CurrentArch, File.File, File.Arch, FfsInf.InfFileName))
+
+        if Suffix != None and os.path.exists(FfsInf.EfiOutputPath):
+            #
+            # Get Makefile path and time stamp
+            #
+            MakefileDir = FfsInf.EfiOutputPath[:-len('OUTPUT')]
+            Makefile = os.path.join(MakefileDir, 'Makefile')
+            if not os.path.exists(Makefile):
+                Makefile = os.path.join(MakefileDir, 'GNUmakefile')
+            if os.path.exists(Makefile):
+                # Update to search files with suffix in all sub-dirs.
+                Tuple = os.walk(FfsInf.EfiOutputPath)
+                for Dirpath, Dirnames, Filenames in Tuple:
+                    for F in Filenames:
+                        if os.path.splitext(F)[1] in (Suffix):
+                            FullName = os.path.join(Dirpath, F)
+                            if os.path.getmtime(FullName) > os.path.getmtime(Makefile):
+                                FileList.append(FullName)
+            if not FileList:
+                SuffixMap = FfsInf.GetFinalTargetSuffixMap()
+                if Suffix in SuffixMap:
+                    FileList.extend(SuffixMap[Suffix])
+                
+        #Process the file lists is alphabetical for a same section type
+        if len (FileList) > 1:
+            FileList.sort()
+
+        return FileList, IsSect
+    GetFileList = staticmethod(GetFileList)