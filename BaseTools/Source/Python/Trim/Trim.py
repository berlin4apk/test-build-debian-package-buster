## @file
# Trim files preprocessed by compiler
#
# Copyright (c) 2007 - 2014, Intel Corporation. All rights reserved.<BR>
# This program and the accompanying materials
# are licensed and made available under the terms and conditions of the BSD License
# which accompanies this distribution.  The full text of the license may be found at
# http://opensource.org/licenses/bsd-license.php
#
# THE PROGRAM IS DISTRIBUTED UNDER THE BSD LICENSE ON AN "AS IS" BASIS,
# WITHOUT WARRANTIES OR REPRESENTATIONS OF ANY KIND, EITHER EXPRESS OR IMPLIED.
#

##
# Import Modules
#
import Common.LongFilePathOs as os
import sys
import re

from optparse import OptionParser
from optparse import make_option
from Common.BuildToolError import *
from Common.Misc import *
from Common.BuildVersion import gBUILD_VERSION
import Common.EdkLogger as EdkLogger
from Common.LongFilePathSupport import OpenLongFilePath as open

# Version and Copyright
__version_number__ = ("0.10" + " " + gBUILD_VERSION)
__version__ = "%prog Version " + __version_number__
__copyright__ = "Copyright (c) 2007-2010, Intel Corporation. All rights reserved."

## Regular expression for matching Line Control directive like "#line xxx"
gLineControlDirective = re.compile('^\s*#(?:line)?\s+([0-9]+)\s+"*([^"]*)"')
## Regular expression for matching "typedef struct"
gTypedefPattern = re.compile("^\s*typedef\s+struct(\s+\w+)?\s*[{]*$", re.MULTILINE)
## Regular expression for matching "#pragma pack"
gPragmaPattern = re.compile("^\s*#pragma\s+pack", re.MULTILINE)

#
# The following number pattern match will only match if following criteria is met:
# There is leading non-(alphanumeric or _) character, and no following alphanumeric or _
# as the pattern is greedily match, so it is ok for the gDecNumberPattern or gHexNumberPattern to grab the maximum match
#
## Regular expression for matching HEX number
gHexNumberPattern = re.compile("(?<=[^a-zA-Z0-9_])(0[xX])([0-9a-fA-F]+)(U(?=$|[^a-zA-Z0-9_]))?")
## Regular expression for matching decimal number with 'U' postfix
gDecNumberPattern = re.compile("(?<=[^a-zA-Z0-9_])([0-9]+)U(?=$|[^a-zA-Z0-9_])")
## Regular expression for matching constant with 'ULL' 'LL' postfix
gLongNumberPattern = re.compile("(?<=[^a-zA-Z0-9_])(0[xX][0-9a-fA-F]+|[0-9]+)U?LL(?=$|[^a-zA-Z0-9_])")

## Regular expression for matching "Include ()" in asl file
gAslIncludePattern = re.compile("^(\s*)[iI]nclude\s*\(\"?([^\"\(\)]+)\"\)", re.MULTILINE)
## Regular expression for matching C style #include "XXX.asl" in asl file
gAslCIncludePattern = re.compile(r'^(\s*)#include\s*[<"]\s*([-\\/\w.]+)\s*([>"])', re.MULTILINE)
## Patterns used to convert EDK conventions to EDK2 ECP conventions
gImportCodePatterns = [
    [
        re.compile('^(\s*)\(\*\*PeiServices\)\.PciCfg\s*=\s*([^;\s]+);', re.MULTILINE),
        '''\\1{
\\1  STATIC EFI_PEI_PPI_DESCRIPTOR gEcpPeiPciCfgPpiList = {
\\1    (EFI_PEI_PPI_DESCRIPTOR_PPI | EFI_PEI_PPI_DESCRIPTOR_TERMINATE_LIST),
\\1    &gEcpPeiPciCfgPpiGuid,
\\1    \\2
\\1  };
\\1  (**PeiServices).InstallPpi (PeiServices, &gEcpPeiPciCfgPpiList);
\\1}'''
    ],

    [
        re.compile('^(\s*)\(\*PeiServices\)->PciCfg\s*=\s*([^;\s]+);', re.MULTILINE),
        '''\\1{
\\1  STATIC EFI_PEI_PPI_DESCRIPTOR gEcpPeiPciCfgPpiList = {
\\1    (EFI_PEI_PPI_DESCRIPTOR_PPI | EFI_PEI_PPI_DESCRIPTOR_TERMINATE_LIST),
\\1    &gEcpPeiPciCfgPpiGuid,
\\1    \\2
\\1  };
\\1  (**PeiServices).InstallPpi (PeiServices, &gEcpPeiPciCfgPpiList);
\\1}'''
    ],

    [
        re.compile("(\s*).+->Modify[\s\n]*\(", re.MULTILINE),
        '\\1PeiLibPciCfgModify ('
    ],

    [
        re.compile("(\W*)gRT->ReportStatusCode[\s\n]*\(", re.MULTILINE),
        '\\1EfiLibReportStatusCode ('
    ],

    [
        re.compile('#include\s+EFI_GUID_DEFINITION\s*\(FirmwareFileSystem\)', re.MULTILINE),
        '#include EFI_GUID_DEFINITION (FirmwareFileSystem)\n#include EFI_GUID_DEFINITION (FirmwareFileSystem2)'
    ],

    [
        re.compile('gEfiFirmwareFileSystemGuid', re.MULTILINE),
        'gEfiFirmwareFileSystem2Guid'
    ],

    [
        re.compile('EFI_FVH_REVISION', re.MULTILINE),
        'EFI_FVH_PI_REVISION'
    ],

    [
        re.compile("(\s*)\S*CreateEvent\s*\([\s\n]*EFI_EVENT_SIGNAL_READY_TO_BOOT[^,]*,((?:[^;]+\n)+)(\s*\));", re.MULTILINE),
        '\\1EfiCreateEventReadyToBoot (\\2\\3;'
    ],

    [
        re.compile("(\s*)\S*CreateEvent\s*\([\s\n]*EFI_EVENT_SIGNAL_LEGACY_BOOT[^,]*,((?:[^;]+\n)+)(\s*\));", re.MULTILINE),
        '\\1EfiCreateEventLegacyBoot (\\2\\3;'
    ],
#    [
#        re.compile("(\W)(PEI_PCI_CFG_PPI)(\W)", re.MULTILINE),
#        '\\1ECP_\\2\\3'
#    ]
]

## file cache to avoid circular include in ASL file
gIncludedAslFile = []

## Trim preprocessed source code
#
# Remove extra content made by preprocessor. The preprocessor must enable the
# line number generation option when preprocessing.
#
# @param  Source    File to be trimmed
# @param  Target    File to store the trimmed content
# @param  Convert   If True, convert standard HEX format to MASM format
#
def TrimPreprocessedFile(Source, Target, ConvertHex, TrimLong):
    CreateDirectory(os.path.dirname(Target))
    try:
        f = open (Source, 'r')
    except:
        EdkLogger.error("Trim", FILE_OPEN_FAILURE, ExtraData=Source)

    # read whole file
    Lines = f.readlines()
    f.close()

    PreprocessedFile = ""
    InjectedFile = ""
    LineIndexOfOriginalFile = None
    NewLines = []
    LineControlDirectiveFound = False
    for Index in range(len(Lines)):
        Line = Lines[Index]
        #
        # Find out the name of files injected by preprocessor from the lines
        # with Line Control directive
        #
        MatchList = gLineControlDirective.findall(Line)
        if MatchList != []:
            MatchList = MatchList[0]
            if len(MatchList) == 2:
                LineNumber = int(MatchList[0], 0)
                InjectedFile = MatchList[1]
                # The first injetcted file must be the preprocessed file itself
                if PreprocessedFile == "":
                    PreprocessedFile = InjectedFile
            LineControlDirectiveFound = True
            continue
        elif PreprocessedFile == "" or InjectedFile != PreprocessedFile:
            continue

        if LineIndexOfOriginalFile == None:
            #
            # Any non-empty lines must be from original preprocessed file.
            # And this must be the first one.
            #
            LineIndexOfOriginalFile = Index
            EdkLogger.verbose("Found original file content starting from line %d"
                              % (LineIndexOfOriginalFile + 1))

<<<<<<< HEAD
=======
        if TrimLong:
            Line = gLongNumberPattern.sub(r"\1", Line)
>>>>>>> c2a892d7
        # convert HEX number format if indicated
        if ConvertHex:
            Line = gHexNumberPattern.sub(r"0\2h", Line)
        else:
            Line = gHexNumberPattern.sub(r"\1\2", Line)
<<<<<<< HEAD
        if TrimLong:
            Line = gLongNumberPattern.sub(r"\1", Line)
=======
>>>>>>> c2a892d7

        # convert Decimal number format
        Line = gDecNumberPattern.sub(r"\1", Line)

        if LineNumber != None:
            EdkLogger.verbose("Got line directive: line=%d" % LineNumber)
            # in case preprocessor removed some lines, like blank or comment lines
            if LineNumber <= len(NewLines):
                # possible?
                NewLines[LineNumber - 1] = Line
            else:
                if LineNumber > (len(NewLines) + 1):
                    for LineIndex in range(len(NewLines), LineNumber-1):
                        NewLines.append(os.linesep)
                NewLines.append(Line)
            LineNumber = None
            EdkLogger.verbose("Now we have lines: %d" % len(NewLines))
        else:
            NewLines.append(Line)

    # in case there's no line directive or linemarker found
    if (not LineControlDirectiveFound) and NewLines == []:
        NewLines = Lines

    # save to file
    try:
        f = open (Target, 'wb')
    except:
        EdkLogger.error("Trim", FILE_OPEN_FAILURE, ExtraData=Target)
    f.writelines(NewLines)
    f.close()

## Trim preprocessed VFR file
#
# Remove extra content made by preprocessor. The preprocessor doesn't need to
# enable line number generation option when preprocessing.
#
# @param  Source    File to be trimmed
# @param  Target    File to store the trimmed content
#
def TrimPreprocessedVfr(Source, Target):
    CreateDirectory(os.path.dirname(Target))
    
    try:
        f = open (Source,'r')
    except:
        EdkLogger.error("Trim", FILE_OPEN_FAILURE, ExtraData=Source)
    # read whole file
    Lines = f.readlines()
    f.close()

    FoundTypedef = False
    Brace = 0
    TypedefStart = 0
    TypedefEnd = 0
    for Index in range(len(Lines)):
        Line = Lines[Index]
        # don't trim the lines from "formset" definition to the end of file
        if Line.strip() == 'formset':
            break

        if FoundTypedef == False and (Line.find('#line') == 0 or Line.find('# ') == 0):
            # empty the line number directive if it's not aomong "typedef struct"
            Lines[Index] = "\n"
            continue

        if FoundTypedef == False and gTypedefPattern.search(Line) == None:
            # keep "#pragram pack" directive
            if gPragmaPattern.search(Line) == None:
                Lines[Index] = "\n"
            continue
        elif FoundTypedef == False:
            # found "typedef struct", keept its position and set a flag
            FoundTypedef = True
            TypedefStart = Index

        # match { and } to find the end of typedef definition
        if Line.find("{") >= 0:
            Brace += 1
        elif Line.find("}") >= 0:
            Brace -= 1

        # "typedef struct" must end with a ";"
        if Brace == 0 and Line.find(";") >= 0:
            FoundTypedef = False
            TypedefEnd = Index
            # keep all "typedef struct" except to GUID, EFI_PLABEL and PAL_CALL_RETURN
            if Line.strip("} ;\r\n") in ["GUID", "EFI_PLABEL", "PAL_CALL_RETURN"]:
                for i in range(TypedefStart, TypedefEnd+1):
                    Lines[i] = "\n"

    # save all lines trimmed
    try:
        f = open (Target,'w')
    except:
        EdkLogger.error("Trim", FILE_OPEN_FAILURE, ExtraData=Target)
    f.writelines(Lines)
    f.close()

## Read the content  ASL file, including ASL included, recursively
#
# @param  Source            File to be read
# @param  Indent            Spaces before the Include() statement
# @param  IncludePathList   The list of external include file
# @param  LocalSearchPath   If LocalSearchPath is specified, this path will be searched
#                           first for the included file; otherwise, only the path specified
#                           in the IncludePathList will be searched.
#
def DoInclude(Source, Indent='', IncludePathList=[], LocalSearchPath=None):
    NewFileContent = []

    try:
        #
        # Search LocalSearchPath first if it is specified.
        #
        if LocalSearchPath:
            SearchPathList = [LocalSearchPath] + IncludePathList
        else:
            SearchPathList = IncludePathList
  
        for IncludePath in SearchPathList:
            IncludeFile = os.path.join(IncludePath, Source)
            if os.path.isfile(IncludeFile):
                F = open(IncludeFile, "r")
                break
        else:
            EdkLogger.error("Trim", "Failed to find include file %s" % Source)
    except:
        EdkLogger.error("Trim", FILE_OPEN_FAILURE, ExtraData=Source)

    
    # avoid A "include" B and B "include" A
    IncludeFile = os.path.abspath(os.path.normpath(IncludeFile))
    if IncludeFile in gIncludedAslFile:
        EdkLogger.warn("Trim", "Circular include",
                       ExtraData= "%s -> %s" % (" -> ".join(gIncludedAslFile), IncludeFile))
        return []
    gIncludedAslFile.append(IncludeFile)
    
    for Line in F:
        LocalSearchPath = None
        Result = gAslIncludePattern.findall(Line)
        if len(Result) == 0:
            Result = gAslCIncludePattern.findall(Line)
            if len(Result) == 0 or os.path.splitext(Result[0][1])[1].lower() not in [".asl", ".asi"]:
                NewFileContent.append("%s%s" % (Indent, Line))
                continue
            #
            # We should first search the local directory if current file are using pattern #include "XXX" 
            #
            if Result[0][2] == '"':
                LocalSearchPath = os.path.dirname(IncludeFile)
        CurrentIndent = Indent + Result[0][0]
        IncludedFile = Result[0][1]
        NewFileContent.extend(DoInclude(IncludedFile, CurrentIndent, IncludePathList, LocalSearchPath))
        NewFileContent.append("\n")

    gIncludedAslFile.pop()
    F.close()

    return NewFileContent


## Trim ASL file
#
# Replace ASL include statement with the content the included file
#
# @param  Source          File to be trimmed
# @param  Target          File to store the trimmed content
# @param  IncludePathFile The file to log the external include path 
#
def TrimAslFile(Source, Target, IncludePathFile):
    CreateDirectory(os.path.dirname(Target))
    
    SourceDir = os.path.dirname(Source)
    if SourceDir == '':
        SourceDir = '.'
    
    #
    # Add source directory as the first search directory
    #
    IncludePathList = [SourceDir]
    
    #
    # If additional include path file is specified, append them all
    # to the search directory list.
    #
    if IncludePathFile:
        try:
            LineNum = 0
            for Line in open(IncludePathFile,'r'):
                LineNum += 1
                if Line.startswith("/I") or Line.startswith ("-I"):
                    IncludePathList.append(Line[2:].strip())
                else:
                    EdkLogger.warn("Trim", "Invalid include line in include list file.", IncludePathFile, LineNum)
        except:
            EdkLogger.error("Trim", FILE_OPEN_FAILURE, ExtraData=IncludePathFile)

    Lines = DoInclude(Source, '', IncludePathList)

    #
    # Undef MIN and MAX to avoid collision in ASL source code
    #
    Lines.insert(0, "#undef MIN\n#undef MAX\n")

    # save all lines trimmed
    try:
        f = open (Target,'w')
    except:
        EdkLogger.error("Trim", FILE_OPEN_FAILURE, ExtraData=Target)

    f.writelines(Lines)
    f.close()

## Trim EDK source code file(s)
#
#
# @param  Source    File or directory to be trimmed
# @param  Target    File or directory to store the trimmed content
#
def TrimEdkSources(Source, Target):
    if os.path.isdir(Source):
        for CurrentDir, Dirs, Files in os.walk(Source):
            if '.svn' in Dirs:
                Dirs.remove('.svn')
            elif "CVS" in Dirs:
                Dirs.remove("CVS")

            for FileName in Files:
                Dummy, Ext = os.path.splitext(FileName)
                if Ext.upper() not in ['.C', '.H']: continue
                if Target == None or Target == '':
                    TrimEdkSourceCode(
                        os.path.join(CurrentDir, FileName),
                        os.path.join(CurrentDir, FileName)
                        )
                else:
                    TrimEdkSourceCode(
                        os.path.join(CurrentDir, FileName),
                        os.path.join(Target, CurrentDir[len(Source)+1:], FileName)
                        )
    else:
        TrimEdkSourceCode(Source, Target)

## Trim one EDK source code file
#
# Do following replacement:
#
#   (**PeiServices\).PciCfg = <*>;
#   =>  {
#         STATIC EFI_PEI_PPI_DESCRIPTOR gEcpPeiPciCfgPpiList = {
#         (EFI_PEI_PPI_DESCRIPTOR_PPI | EFI_PEI_PPI_DESCRIPTOR_TERMINATE_LIST),
#         &gEcpPeiPciCfgPpiGuid,
#         <*>
#       };
#       (**PeiServices).InstallPpi (PeiServices, &gEcpPeiPciCfgPpiList);
#
#   <*>Modify(<*>)
#   =>  PeiLibPciCfgModify (<*>)
#
#   gRT->ReportStatusCode (<*>)
#   => EfiLibReportStatusCode (<*>)
#
#   #include <LoadFile\.h>
#   =>  #include <FvLoadFile.h>
#
#   CreateEvent (EFI_EVENT_SIGNAL_READY_TO_BOOT, <*>)
#   => EfiCreateEventReadyToBoot (<*>)
#
#   CreateEvent (EFI_EVENT_SIGNAL_LEGACY_BOOT, <*>)
#   =>  EfiCreateEventLegacyBoot (<*>)
#
# @param  Source    File to be trimmed
# @param  Target    File to store the trimmed content
#
def TrimEdkSourceCode(Source, Target):
    EdkLogger.verbose("\t%s -> %s" % (Source, Target))
    CreateDirectory(os.path.dirname(Target))

    try:
        f = open (Source,'rb')
    except:
        EdkLogger.error("Trim", FILE_OPEN_FAILURE, ExtraData=Source)
    # read whole file
    Lines = f.read()
    f.close()

    NewLines = None
    for Re,Repl in gImportCodePatterns:
        if NewLines == None:
            NewLines = Re.sub(Repl, Lines)
        else:
            NewLines = Re.sub(Repl, NewLines)

    # save all lines if trimmed
    if Source == Target and NewLines == Lines:
        return

    try:
        f = open (Target,'wb')
    except:
        EdkLogger.error("Trim", FILE_OPEN_FAILURE, ExtraData=Target)
    f.write(NewLines)
    f.close()


## Parse command line options
#
# Using standard Python module optparse to parse command line option of this tool.
#
# @retval Options   A optparse.Values object containing the parsed options
# @retval InputFile Path of file to be trimmed
#
def Options():
    OptionList = [
        make_option("-s", "--source-code", dest="FileType", const="SourceCode", action="store_const",
                          help="The input file is preprocessed source code, including C or assembly code"),
        make_option("-r", "--vfr-file", dest="FileType", const="Vfr", action="store_const",
                          help="The input file is preprocessed VFR file"),
        make_option("-a", "--asl-file", dest="FileType", const="Asl", action="store_const",
                          help="The input file is ASL file"),
        make_option("-8", "--Edk-source-code", dest="FileType", const="EdkSourceCode", action="store_const",
                          help="The input file is source code for Edk to be trimmed for ECP"),

        make_option("-c", "--convert-hex", dest="ConvertHex", action="store_true",
                          help="Convert standard hex format (0xabcd) to MASM format (abcdh)"),

        make_option("-l", "--trim-long", dest="TrimLong", action="store_true",
                          help="Remove postfix of long number"),
        make_option("-i", "--include-path-file", dest="IncludePathFile",
                          help="The input file is include path list to search for ASL include file"),
        make_option("-o", "--output", dest="OutputFile",
                          help="File to store the trimmed content"),
        make_option("-v", "--verbose", dest="LogLevel", action="store_const", const=EdkLogger.VERBOSE,
                          help="Run verbosely"),
        make_option("-d", "--debug", dest="LogLevel", type="int",
                          help="Run with debug information"),
        make_option("-q", "--quiet", dest="LogLevel", action="store_const", const=EdkLogger.QUIET,
                          help="Run quietly"),
        make_option("-?", action="help", help="show this help message and exit"),
    ]

    # use clearer usage to override default usage message
    UsageString = "%prog [-s|-r|-a] [-c] [-v|-d <debug_level>|-q] [-i <include_path_file>] [-o <output_file>] <input_file>"

    Parser = OptionParser(description=__copyright__, version=__version__, option_list=OptionList, usage=UsageString)
    Parser.set_defaults(FileType="Vfr")
    Parser.set_defaults(ConvertHex=False)
    Parser.set_defaults(LogLevel=EdkLogger.INFO)

    Options, Args = Parser.parse_args()

    # error check
    if len(Args) == 0:
        EdkLogger.error("Trim", OPTION_MISSING, ExtraData=Parser.get_usage())
    if len(Args) > 1:
        EdkLogger.error("Trim", OPTION_NOT_SUPPORTED, ExtraData=Parser.get_usage())

    InputFile = Args[0]
    return Options, InputFile

## Entrance method
#
# This method mainly dispatch specific methods per the command line options.
# If no error found, return zero value so the caller of this tool can know
# if it's executed successfully or not.
#
# @retval 0     Tool was successful
# @retval 1     Tool failed
#
def Main():
    try:
        EdkLogger.Initialize()
        CommandOptions, InputFile = Options()
        if CommandOptions.LogLevel < EdkLogger.DEBUG_9:
            EdkLogger.SetLevel(CommandOptions.LogLevel + 1)
        else:
            EdkLogger.SetLevel(CommandOptions.LogLevel)
    except FatalError, X:
        return 1
    
    try:
        if CommandOptions.FileType == "Vfr":
            if CommandOptions.OutputFile == None:
                CommandOptions.OutputFile = os.path.splitext(InputFile)[0] + '.iii'
            TrimPreprocessedVfr(InputFile, CommandOptions.OutputFile)
        elif CommandOptions.FileType == "Asl":
            if CommandOptions.OutputFile == None:
                CommandOptions.OutputFile = os.path.splitext(InputFile)[0] + '.iii'
            TrimAslFile(InputFile, CommandOptions.OutputFile, CommandOptions.IncludePathFile)
        elif CommandOptions.FileType == "EdkSourceCode":
            TrimEdkSources(InputFile, CommandOptions.OutputFile)
        else :
            if CommandOptions.OutputFile == None:
                CommandOptions.OutputFile = os.path.splitext(InputFile)[0] + '.iii'
            TrimPreprocessedFile(InputFile, CommandOptions.OutputFile, CommandOptions.ConvertHex, CommandOptions.TrimLong)
    except FatalError, X:
        import platform
        import traceback
        if CommandOptions != None and CommandOptions.LogLevel <= EdkLogger.DEBUG_9:
            EdkLogger.quiet("(Python %s on %s) " % (platform.python_version(), sys.platform) + traceback.format_exc())
        return 1
    except:
        import traceback
        import platform
        EdkLogger.error(
                    "\nTrim",
                    CODE_ERROR,
                    "Unknown fatal error when trimming [%s]" % InputFile,
                    ExtraData="\n(Please send email to edk2-devel@lists.sourceforge.net for help, attaching following call stack trace!)\n",
                    RaiseError=False
                    )
        EdkLogger.quiet("(Python %s on %s) " % (platform.python_version(), sys.platform) + traceback.format_exc())
        return 1

    return 0

if __name__ == '__main__':
    r = Main()
    ## 0-127 is a safe return range, and 1 is a standard default error
    if r < 0 or r > 127: r = 1
    sys.exit(r)

<|MERGE_RESOLUTION|>--- conflicted
+++ resolved
@@ -1,618 +1,610 @@
-## @file
-# Trim files preprocessed by compiler
-#
-# Copyright (c) 2007 - 2014, Intel Corporation. All rights reserved.<BR>
-# This program and the accompanying materials
-# are licensed and made available under the terms and conditions of the BSD License
-# which accompanies this distribution.  The full text of the license may be found at
-# http://opensource.org/licenses/bsd-license.php
-#
-# THE PROGRAM IS DISTRIBUTED UNDER THE BSD LICENSE ON AN "AS IS" BASIS,
-# WITHOUT WARRANTIES OR REPRESENTATIONS OF ANY KIND, EITHER EXPRESS OR IMPLIED.
-#
-
-##
-# Import Modules
-#
-import Common.LongFilePathOs as os
-import sys
-import re
-
-from optparse import OptionParser
-from optparse import make_option
-from Common.BuildToolError import *
-from Common.Misc import *
-from Common.BuildVersion import gBUILD_VERSION
-import Common.EdkLogger as EdkLogger
-from Common.LongFilePathSupport import OpenLongFilePath as open
-
-# Version and Copyright
-__version_number__ = ("0.10" + " " + gBUILD_VERSION)
-__version__ = "%prog Version " + __version_number__
-__copyright__ = "Copyright (c) 2007-2010, Intel Corporation. All rights reserved."
-
-## Regular expression for matching Line Control directive like "#line xxx"
-gLineControlDirective = re.compile('^\s*#(?:line)?\s+([0-9]+)\s+"*([^"]*)"')
-## Regular expression for matching "typedef struct"
-gTypedefPattern = re.compile("^\s*typedef\s+struct(\s+\w+)?\s*[{]*$", re.MULTILINE)
-## Regular expression for matching "#pragma pack"
-gPragmaPattern = re.compile("^\s*#pragma\s+pack", re.MULTILINE)
-
-#
-# The following number pattern match will only match if following criteria is met:
-# There is leading non-(alphanumeric or _) character, and no following alphanumeric or _
-# as the pattern is greedily match, so it is ok for the gDecNumberPattern or gHexNumberPattern to grab the maximum match
-#
-## Regular expression for matching HEX number
-gHexNumberPattern = re.compile("(?<=[^a-zA-Z0-9_])(0[xX])([0-9a-fA-F]+)(U(?=$|[^a-zA-Z0-9_]))?")
-## Regular expression for matching decimal number with 'U' postfix
-gDecNumberPattern = re.compile("(?<=[^a-zA-Z0-9_])([0-9]+)U(?=$|[^a-zA-Z0-9_])")
-## Regular expression for matching constant with 'ULL' 'LL' postfix
-gLongNumberPattern = re.compile("(?<=[^a-zA-Z0-9_])(0[xX][0-9a-fA-F]+|[0-9]+)U?LL(?=$|[^a-zA-Z0-9_])")
-
-## Regular expression for matching "Include ()" in asl file
-gAslIncludePattern = re.compile("^(\s*)[iI]nclude\s*\(\"?([^\"\(\)]+)\"\)", re.MULTILINE)
-## Regular expression for matching C style #include "XXX.asl" in asl file
-gAslCIncludePattern = re.compile(r'^(\s*)#include\s*[<"]\s*([-\\/\w.]+)\s*([>"])', re.MULTILINE)
-## Patterns used to convert EDK conventions to EDK2 ECP conventions
-gImportCodePatterns = [
-    [
-        re.compile('^(\s*)\(\*\*PeiServices\)\.PciCfg\s*=\s*([^;\s]+);', re.MULTILINE),
-        '''\\1{
-\\1  STATIC EFI_PEI_PPI_DESCRIPTOR gEcpPeiPciCfgPpiList = {
-\\1    (EFI_PEI_PPI_DESCRIPTOR_PPI | EFI_PEI_PPI_DESCRIPTOR_TERMINATE_LIST),
-\\1    &gEcpPeiPciCfgPpiGuid,
-\\1    \\2
-\\1  };
-\\1  (**PeiServices).InstallPpi (PeiServices, &gEcpPeiPciCfgPpiList);
-\\1}'''
-    ],
-
-    [
-        re.compile('^(\s*)\(\*PeiServices\)->PciCfg\s*=\s*([^;\s]+);', re.MULTILINE),
-        '''\\1{
-\\1  STATIC EFI_PEI_PPI_DESCRIPTOR gEcpPeiPciCfgPpiList = {
-\\1    (EFI_PEI_PPI_DESCRIPTOR_PPI | EFI_PEI_PPI_DESCRIPTOR_TERMINATE_LIST),
-\\1    &gEcpPeiPciCfgPpiGuid,
-\\1    \\2
-\\1  };
-\\1  (**PeiServices).InstallPpi (PeiServices, &gEcpPeiPciCfgPpiList);
-\\1}'''
-    ],
-
-    [
-        re.compile("(\s*).+->Modify[\s\n]*\(", re.MULTILINE),
-        '\\1PeiLibPciCfgModify ('
-    ],
-
-    [
-        re.compile("(\W*)gRT->ReportStatusCode[\s\n]*\(", re.MULTILINE),
-        '\\1EfiLibReportStatusCode ('
-    ],
-
-    [
-        re.compile('#include\s+EFI_GUID_DEFINITION\s*\(FirmwareFileSystem\)', re.MULTILINE),
-        '#include EFI_GUID_DEFINITION (FirmwareFileSystem)\n#include EFI_GUID_DEFINITION (FirmwareFileSystem2)'
-    ],
-
-    [
-        re.compile('gEfiFirmwareFileSystemGuid', re.MULTILINE),
-        'gEfiFirmwareFileSystem2Guid'
-    ],
-
-    [
-        re.compile('EFI_FVH_REVISION', re.MULTILINE),
-        'EFI_FVH_PI_REVISION'
-    ],
-
-    [
-        re.compile("(\s*)\S*CreateEvent\s*\([\s\n]*EFI_EVENT_SIGNAL_READY_TO_BOOT[^,]*,((?:[^;]+\n)+)(\s*\));", re.MULTILINE),
-        '\\1EfiCreateEventReadyToBoot (\\2\\3;'
-    ],
-
-    [
-        re.compile("(\s*)\S*CreateEvent\s*\([\s\n]*EFI_EVENT_SIGNAL_LEGACY_BOOT[^,]*,((?:[^;]+\n)+)(\s*\));", re.MULTILINE),
-        '\\1EfiCreateEventLegacyBoot (\\2\\3;'
-    ],
-#    [
-#        re.compile("(\W)(PEI_PCI_CFG_PPI)(\W)", re.MULTILINE),
-#        '\\1ECP_\\2\\3'
-#    ]
-]
-
-## file cache to avoid circular include in ASL file
-gIncludedAslFile = []
-
-## Trim preprocessed source code
-#
-# Remove extra content made by preprocessor. The preprocessor must enable the
-# line number generation option when preprocessing.
-#
-# @param  Source    File to be trimmed
-# @param  Target    File to store the trimmed content
-# @param  Convert   If True, convert standard HEX format to MASM format
-#
-def TrimPreprocessedFile(Source, Target, ConvertHex, TrimLong):
-    CreateDirectory(os.path.dirname(Target))
-    try:
-        f = open (Source, 'r')
-    except:
-        EdkLogger.error("Trim", FILE_OPEN_FAILURE, ExtraData=Source)
-
-    # read whole file
-    Lines = f.readlines()
-    f.close()
-
-    PreprocessedFile = ""
-    InjectedFile = ""
-    LineIndexOfOriginalFile = None
-    NewLines = []
-    LineControlDirectiveFound = False
-    for Index in range(len(Lines)):
-        Line = Lines[Index]
-        #
-        # Find out the name of files injected by preprocessor from the lines
-        # with Line Control directive
-        #
-        MatchList = gLineControlDirective.findall(Line)
-        if MatchList != []:
-            MatchList = MatchList[0]
-            if len(MatchList) == 2:
-                LineNumber = int(MatchList[0], 0)
-                InjectedFile = MatchList[1]
-                # The first injetcted file must be the preprocessed file itself
-                if PreprocessedFile == "":
-                    PreprocessedFile = InjectedFile
-            LineControlDirectiveFound = True
-            continue
-        elif PreprocessedFile == "" or InjectedFile != PreprocessedFile:
-            continue
-
-        if LineIndexOfOriginalFile == None:
-            #
-            # Any non-empty lines must be from original preprocessed file.
-            # And this must be the first one.
-            #
-            LineIndexOfOriginalFile = Index
-            EdkLogger.verbose("Found original file content starting from line %d"
-                              % (LineIndexOfOriginalFile + 1))
-
-<<<<<<< HEAD
-=======
-        if TrimLong:
-            Line = gLongNumberPattern.sub(r"\1", Line)
->>>>>>> c2a892d7
-        # convert HEX number format if indicated
-        if ConvertHex:
-            Line = gHexNumberPattern.sub(r"0\2h", Line)
-        else:
-            Line = gHexNumberPattern.sub(r"\1\2", Line)
-<<<<<<< HEAD
-        if TrimLong:
-            Line = gLongNumberPattern.sub(r"\1", Line)
-=======
->>>>>>> c2a892d7
-
-        # convert Decimal number format
-        Line = gDecNumberPattern.sub(r"\1", Line)
-
-        if LineNumber != None:
-            EdkLogger.verbose("Got line directive: line=%d" % LineNumber)
-            # in case preprocessor removed some lines, like blank or comment lines
-            if LineNumber <= len(NewLines):
-                # possible?
-                NewLines[LineNumber - 1] = Line
-            else:
-                if LineNumber > (len(NewLines) + 1):
-                    for LineIndex in range(len(NewLines), LineNumber-1):
-                        NewLines.append(os.linesep)
-                NewLines.append(Line)
-            LineNumber = None
-            EdkLogger.verbose("Now we have lines: %d" % len(NewLines))
-        else:
-            NewLines.append(Line)
-
-    # in case there's no line directive or linemarker found
-    if (not LineControlDirectiveFound) and NewLines == []:
-        NewLines = Lines
-
-    # save to file
-    try:
-        f = open (Target, 'wb')
-    except:
-        EdkLogger.error("Trim", FILE_OPEN_FAILURE, ExtraData=Target)
-    f.writelines(NewLines)
-    f.close()
-
-## Trim preprocessed VFR file
-#
-# Remove extra content made by preprocessor. The preprocessor doesn't need to
-# enable line number generation option when preprocessing.
-#
-# @param  Source    File to be trimmed
-# @param  Target    File to store the trimmed content
-#
-def TrimPreprocessedVfr(Source, Target):
-    CreateDirectory(os.path.dirname(Target))
-    
-    try:
-        f = open (Source,'r')
-    except:
-        EdkLogger.error("Trim", FILE_OPEN_FAILURE, ExtraData=Source)
-    # read whole file
-    Lines = f.readlines()
-    f.close()
-
-    FoundTypedef = False
-    Brace = 0
-    TypedefStart = 0
-    TypedefEnd = 0
-    for Index in range(len(Lines)):
-        Line = Lines[Index]
-        # don't trim the lines from "formset" definition to the end of file
-        if Line.strip() == 'formset':
-            break
-
-        if FoundTypedef == False and (Line.find('#line') == 0 or Line.find('# ') == 0):
-            # empty the line number directive if it's not aomong "typedef struct"
-            Lines[Index] = "\n"
-            continue
-
-        if FoundTypedef == False and gTypedefPattern.search(Line) == None:
-            # keep "#pragram pack" directive
-            if gPragmaPattern.search(Line) == None:
-                Lines[Index] = "\n"
-            continue
-        elif FoundTypedef == False:
-            # found "typedef struct", keept its position and set a flag
-            FoundTypedef = True
-            TypedefStart = Index
-
-        # match { and } to find the end of typedef definition
-        if Line.find("{") >= 0:
-            Brace += 1
-        elif Line.find("}") >= 0:
-            Brace -= 1
-
-        # "typedef struct" must end with a ";"
-        if Brace == 0 and Line.find(";") >= 0:
-            FoundTypedef = False
-            TypedefEnd = Index
-            # keep all "typedef struct" except to GUID, EFI_PLABEL and PAL_CALL_RETURN
-            if Line.strip("} ;\r\n") in ["GUID", "EFI_PLABEL", "PAL_CALL_RETURN"]:
-                for i in range(TypedefStart, TypedefEnd+1):
-                    Lines[i] = "\n"
-
-    # save all lines trimmed
-    try:
-        f = open (Target,'w')
-    except:
-        EdkLogger.error("Trim", FILE_OPEN_FAILURE, ExtraData=Target)
-    f.writelines(Lines)
-    f.close()
-
-## Read the content  ASL file, including ASL included, recursively
-#
-# @param  Source            File to be read
-# @param  Indent            Spaces before the Include() statement
-# @param  IncludePathList   The list of external include file
-# @param  LocalSearchPath   If LocalSearchPath is specified, this path will be searched
-#                           first for the included file; otherwise, only the path specified
-#                           in the IncludePathList will be searched.
-#
-def DoInclude(Source, Indent='', IncludePathList=[], LocalSearchPath=None):
-    NewFileContent = []
-
-    try:
-        #
-        # Search LocalSearchPath first if it is specified.
-        #
-        if LocalSearchPath:
-            SearchPathList = [LocalSearchPath] + IncludePathList
-        else:
-            SearchPathList = IncludePathList
-  
-        for IncludePath in SearchPathList:
-            IncludeFile = os.path.join(IncludePath, Source)
-            if os.path.isfile(IncludeFile):
-                F = open(IncludeFile, "r")
-                break
-        else:
-            EdkLogger.error("Trim", "Failed to find include file %s" % Source)
-    except:
-        EdkLogger.error("Trim", FILE_OPEN_FAILURE, ExtraData=Source)
-
-    
-    # avoid A "include" B and B "include" A
-    IncludeFile = os.path.abspath(os.path.normpath(IncludeFile))
-    if IncludeFile in gIncludedAslFile:
-        EdkLogger.warn("Trim", "Circular include",
-                       ExtraData= "%s -> %s" % (" -> ".join(gIncludedAslFile), IncludeFile))
-        return []
-    gIncludedAslFile.append(IncludeFile)
-    
-    for Line in F:
-        LocalSearchPath = None
-        Result = gAslIncludePattern.findall(Line)
-        if len(Result) == 0:
-            Result = gAslCIncludePattern.findall(Line)
-            if len(Result) == 0 or os.path.splitext(Result[0][1])[1].lower() not in [".asl", ".asi"]:
-                NewFileContent.append("%s%s" % (Indent, Line))
-                continue
-            #
-            # We should first search the local directory if current file are using pattern #include "XXX" 
-            #
-            if Result[0][2] == '"':
-                LocalSearchPath = os.path.dirname(IncludeFile)
-        CurrentIndent = Indent + Result[0][0]
-        IncludedFile = Result[0][1]
-        NewFileContent.extend(DoInclude(IncludedFile, CurrentIndent, IncludePathList, LocalSearchPath))
-        NewFileContent.append("\n")
-
-    gIncludedAslFile.pop()
-    F.close()
-
-    return NewFileContent
-
-
-## Trim ASL file
-#
-# Replace ASL include statement with the content the included file
-#
-# @param  Source          File to be trimmed
-# @param  Target          File to store the trimmed content
-# @param  IncludePathFile The file to log the external include path 
-#
-def TrimAslFile(Source, Target, IncludePathFile):
-    CreateDirectory(os.path.dirname(Target))
-    
-    SourceDir = os.path.dirname(Source)
-    if SourceDir == '':
-        SourceDir = '.'
-    
-    #
-    # Add source directory as the first search directory
-    #
-    IncludePathList = [SourceDir]
-    
-    #
-    # If additional include path file is specified, append them all
-    # to the search directory list.
-    #
-    if IncludePathFile:
-        try:
-            LineNum = 0
-            for Line in open(IncludePathFile,'r'):
-                LineNum += 1
-                if Line.startswith("/I") or Line.startswith ("-I"):
-                    IncludePathList.append(Line[2:].strip())
-                else:
-                    EdkLogger.warn("Trim", "Invalid include line in include list file.", IncludePathFile, LineNum)
-        except:
-            EdkLogger.error("Trim", FILE_OPEN_FAILURE, ExtraData=IncludePathFile)
-
-    Lines = DoInclude(Source, '', IncludePathList)
-
-    #
-    # Undef MIN and MAX to avoid collision in ASL source code
-    #
-    Lines.insert(0, "#undef MIN\n#undef MAX\n")
-
-    # save all lines trimmed
-    try:
-        f = open (Target,'w')
-    except:
-        EdkLogger.error("Trim", FILE_OPEN_FAILURE, ExtraData=Target)
-
-    f.writelines(Lines)
-    f.close()
-
-## Trim EDK source code file(s)
-#
-#
-# @param  Source    File or directory to be trimmed
-# @param  Target    File or directory to store the trimmed content
-#
-def TrimEdkSources(Source, Target):
-    if os.path.isdir(Source):
-        for CurrentDir, Dirs, Files in os.walk(Source):
-            if '.svn' in Dirs:
-                Dirs.remove('.svn')
-            elif "CVS" in Dirs:
-                Dirs.remove("CVS")
-
-            for FileName in Files:
-                Dummy, Ext = os.path.splitext(FileName)
-                if Ext.upper() not in ['.C', '.H']: continue
-                if Target == None or Target == '':
-                    TrimEdkSourceCode(
-                        os.path.join(CurrentDir, FileName),
-                        os.path.join(CurrentDir, FileName)
-                        )
-                else:
-                    TrimEdkSourceCode(
-                        os.path.join(CurrentDir, FileName),
-                        os.path.join(Target, CurrentDir[len(Source)+1:], FileName)
-                        )
-    else:
-        TrimEdkSourceCode(Source, Target)
-
-## Trim one EDK source code file
-#
-# Do following replacement:
-#
-#   (**PeiServices\).PciCfg = <*>;
-#   =>  {
-#         STATIC EFI_PEI_PPI_DESCRIPTOR gEcpPeiPciCfgPpiList = {
-#         (EFI_PEI_PPI_DESCRIPTOR_PPI | EFI_PEI_PPI_DESCRIPTOR_TERMINATE_LIST),
-#         &gEcpPeiPciCfgPpiGuid,
-#         <*>
-#       };
-#       (**PeiServices).InstallPpi (PeiServices, &gEcpPeiPciCfgPpiList);
-#
-#   <*>Modify(<*>)
-#   =>  PeiLibPciCfgModify (<*>)
-#
-#   gRT->ReportStatusCode (<*>)
-#   => EfiLibReportStatusCode (<*>)
-#
-#   #include <LoadFile\.h>
-#   =>  #include <FvLoadFile.h>
-#
-#   CreateEvent (EFI_EVENT_SIGNAL_READY_TO_BOOT, <*>)
-#   => EfiCreateEventReadyToBoot (<*>)
-#
-#   CreateEvent (EFI_EVENT_SIGNAL_LEGACY_BOOT, <*>)
-#   =>  EfiCreateEventLegacyBoot (<*>)
-#
-# @param  Source    File to be trimmed
-# @param  Target    File to store the trimmed content
-#
-def TrimEdkSourceCode(Source, Target):
-    EdkLogger.verbose("\t%s -> %s" % (Source, Target))
-    CreateDirectory(os.path.dirname(Target))
-
-    try:
-        f = open (Source,'rb')
-    except:
-        EdkLogger.error("Trim", FILE_OPEN_FAILURE, ExtraData=Source)
-    # read whole file
-    Lines = f.read()
-    f.close()
-
-    NewLines = None
-    for Re,Repl in gImportCodePatterns:
-        if NewLines == None:
-            NewLines = Re.sub(Repl, Lines)
-        else:
-            NewLines = Re.sub(Repl, NewLines)
-
-    # save all lines if trimmed
-    if Source == Target and NewLines == Lines:
-        return
-
-    try:
-        f = open (Target,'wb')
-    except:
-        EdkLogger.error("Trim", FILE_OPEN_FAILURE, ExtraData=Target)
-    f.write(NewLines)
-    f.close()
-
-
-## Parse command line options
-#
-# Using standard Python module optparse to parse command line option of this tool.
-#
-# @retval Options   A optparse.Values object containing the parsed options
-# @retval InputFile Path of file to be trimmed
-#
-def Options():
-    OptionList = [
-        make_option("-s", "--source-code", dest="FileType", const="SourceCode", action="store_const",
-                          help="The input file is preprocessed source code, including C or assembly code"),
-        make_option("-r", "--vfr-file", dest="FileType", const="Vfr", action="store_const",
-                          help="The input file is preprocessed VFR file"),
-        make_option("-a", "--asl-file", dest="FileType", const="Asl", action="store_const",
-                          help="The input file is ASL file"),
-        make_option("-8", "--Edk-source-code", dest="FileType", const="EdkSourceCode", action="store_const",
-                          help="The input file is source code for Edk to be trimmed for ECP"),
-
-        make_option("-c", "--convert-hex", dest="ConvertHex", action="store_true",
-                          help="Convert standard hex format (0xabcd) to MASM format (abcdh)"),
-
-        make_option("-l", "--trim-long", dest="TrimLong", action="store_true",
-                          help="Remove postfix of long number"),
-        make_option("-i", "--include-path-file", dest="IncludePathFile",
-                          help="The input file is include path list to search for ASL include file"),
-        make_option("-o", "--output", dest="OutputFile",
-                          help="File to store the trimmed content"),
-        make_option("-v", "--verbose", dest="LogLevel", action="store_const", const=EdkLogger.VERBOSE,
-                          help="Run verbosely"),
-        make_option("-d", "--debug", dest="LogLevel", type="int",
-                          help="Run with debug information"),
-        make_option("-q", "--quiet", dest="LogLevel", action="store_const", const=EdkLogger.QUIET,
-                          help="Run quietly"),
-        make_option("-?", action="help", help="show this help message and exit"),
-    ]
-
-    # use clearer usage to override default usage message
-    UsageString = "%prog [-s|-r|-a] [-c] [-v|-d <debug_level>|-q] [-i <include_path_file>] [-o <output_file>] <input_file>"
-
-    Parser = OptionParser(description=__copyright__, version=__version__, option_list=OptionList, usage=UsageString)
-    Parser.set_defaults(FileType="Vfr")
-    Parser.set_defaults(ConvertHex=False)
-    Parser.set_defaults(LogLevel=EdkLogger.INFO)
-
-    Options, Args = Parser.parse_args()
-
-    # error check
-    if len(Args) == 0:
-        EdkLogger.error("Trim", OPTION_MISSING, ExtraData=Parser.get_usage())
-    if len(Args) > 1:
-        EdkLogger.error("Trim", OPTION_NOT_SUPPORTED, ExtraData=Parser.get_usage())
-
-    InputFile = Args[0]
-    return Options, InputFile
-
-## Entrance method
-#
-# This method mainly dispatch specific methods per the command line options.
-# If no error found, return zero value so the caller of this tool can know
-# if it's executed successfully or not.
-#
-# @retval 0     Tool was successful
-# @retval 1     Tool failed
-#
-def Main():
-    try:
-        EdkLogger.Initialize()
-        CommandOptions, InputFile = Options()
-        if CommandOptions.LogLevel < EdkLogger.DEBUG_9:
-            EdkLogger.SetLevel(CommandOptions.LogLevel + 1)
-        else:
-            EdkLogger.SetLevel(CommandOptions.LogLevel)
-    except FatalError, X:
-        return 1
-    
-    try:
-        if CommandOptions.FileType == "Vfr":
-            if CommandOptions.OutputFile == None:
-                CommandOptions.OutputFile = os.path.splitext(InputFile)[0] + '.iii'
-            TrimPreprocessedVfr(InputFile, CommandOptions.OutputFile)
-        elif CommandOptions.FileType == "Asl":
-            if CommandOptions.OutputFile == None:
-                CommandOptions.OutputFile = os.path.splitext(InputFile)[0] + '.iii'
-            TrimAslFile(InputFile, CommandOptions.OutputFile, CommandOptions.IncludePathFile)
-        elif CommandOptions.FileType == "EdkSourceCode":
-            TrimEdkSources(InputFile, CommandOptions.OutputFile)
-        else :
-            if CommandOptions.OutputFile == None:
-                CommandOptions.OutputFile = os.path.splitext(InputFile)[0] + '.iii'
-            TrimPreprocessedFile(InputFile, CommandOptions.OutputFile, CommandOptions.ConvertHex, CommandOptions.TrimLong)
-    except FatalError, X:
-        import platform
-        import traceback
-        if CommandOptions != None and CommandOptions.LogLevel <= EdkLogger.DEBUG_9:
-            EdkLogger.quiet("(Python %s on %s) " % (platform.python_version(), sys.platform) + traceback.format_exc())
-        return 1
-    except:
-        import traceback
-        import platform
-        EdkLogger.error(
-                    "\nTrim",
-                    CODE_ERROR,
-                    "Unknown fatal error when trimming [%s]" % InputFile,
-                    ExtraData="\n(Please send email to edk2-devel@lists.sourceforge.net for help, attaching following call stack trace!)\n",
-                    RaiseError=False
-                    )
-        EdkLogger.quiet("(Python %s on %s) " % (platform.python_version(), sys.platform) + traceback.format_exc())
-        return 1
-
-    return 0
-
-if __name__ == '__main__':
-    r = Main()
-    ## 0-127 is a safe return range, and 1 is a standard default error
-    if r < 0 or r > 127: r = 1
-    sys.exit(r)
-
+## @file
+# Trim files preprocessed by compiler
+#
+# Copyright (c) 2007 - 2014, Intel Corporation. All rights reserved.<BR>
+# This program and the accompanying materials
+# are licensed and made available under the terms and conditions of the BSD License
+# which accompanies this distribution.  The full text of the license may be found at
+# http://opensource.org/licenses/bsd-license.php
+#
+# THE PROGRAM IS DISTRIBUTED UNDER THE BSD LICENSE ON AN "AS IS" BASIS,
+# WITHOUT WARRANTIES OR REPRESENTATIONS OF ANY KIND, EITHER EXPRESS OR IMPLIED.
+#
+
+##
+# Import Modules
+#
+import Common.LongFilePathOs as os
+import sys
+import re
+
+from optparse import OptionParser
+from optparse import make_option
+from Common.BuildToolError import *
+from Common.Misc import *
+from Common.BuildVersion import gBUILD_VERSION
+import Common.EdkLogger as EdkLogger
+from Common.LongFilePathSupport import OpenLongFilePath as open
+
+# Version and Copyright
+__version_number__ = ("0.10" + " " + gBUILD_VERSION)
+__version__ = "%prog Version " + __version_number__
+__copyright__ = "Copyright (c) 2007-2010, Intel Corporation. All rights reserved."
+
+## Regular expression for matching Line Control directive like "#line xxx"
+gLineControlDirective = re.compile('^\s*#(?:line)?\s+([0-9]+)\s+"*([^"]*)"')
+## Regular expression for matching "typedef struct"
+gTypedefPattern = re.compile("^\s*typedef\s+struct(\s+\w+)?\s*[{]*$", re.MULTILINE)
+## Regular expression for matching "#pragma pack"
+gPragmaPattern = re.compile("^\s*#pragma\s+pack", re.MULTILINE)
+
+#
+# The following number pattern match will only match if following criteria is met:
+# There is leading non-(alphanumeric or _) character, and no following alphanumeric or _
+# as the pattern is greedily match, so it is ok for the gDecNumberPattern or gHexNumberPattern to grab the maximum match
+#
+## Regular expression for matching HEX number
+gHexNumberPattern = re.compile("(?<=[^a-zA-Z0-9_])(0[xX])([0-9a-fA-F]+)(U(?=$|[^a-zA-Z0-9_]))?")
+## Regular expression for matching decimal number with 'U' postfix
+gDecNumberPattern = re.compile("(?<=[^a-zA-Z0-9_])([0-9]+)U(?=$|[^a-zA-Z0-9_])")
+## Regular expression for matching constant with 'ULL' 'LL' postfix
+gLongNumberPattern = re.compile("(?<=[^a-zA-Z0-9_])(0[xX][0-9a-fA-F]+|[0-9]+)U?LL(?=$|[^a-zA-Z0-9_])")
+
+## Regular expression for matching "Include ()" in asl file
+gAslIncludePattern = re.compile("^(\s*)[iI]nclude\s*\(\"?([^\"\(\)]+)\"\)", re.MULTILINE)
+## Regular expression for matching C style #include "XXX.asl" in asl file
+gAslCIncludePattern = re.compile(r'^(\s*)#include\s*[<"]\s*([-\\/\w.]+)\s*([>"])', re.MULTILINE)
+## Patterns used to convert EDK conventions to EDK2 ECP conventions
+gImportCodePatterns = [
+    [
+        re.compile('^(\s*)\(\*\*PeiServices\)\.PciCfg\s*=\s*([^;\s]+);', re.MULTILINE),
+        '''\\1{
+\\1  STATIC EFI_PEI_PPI_DESCRIPTOR gEcpPeiPciCfgPpiList = {
+\\1    (EFI_PEI_PPI_DESCRIPTOR_PPI | EFI_PEI_PPI_DESCRIPTOR_TERMINATE_LIST),
+\\1    &gEcpPeiPciCfgPpiGuid,
+\\1    \\2
+\\1  };
+\\1  (**PeiServices).InstallPpi (PeiServices, &gEcpPeiPciCfgPpiList);
+\\1}'''
+    ],
+
+    [
+        re.compile('^(\s*)\(\*PeiServices\)->PciCfg\s*=\s*([^;\s]+);', re.MULTILINE),
+        '''\\1{
+\\1  STATIC EFI_PEI_PPI_DESCRIPTOR gEcpPeiPciCfgPpiList = {
+\\1    (EFI_PEI_PPI_DESCRIPTOR_PPI | EFI_PEI_PPI_DESCRIPTOR_TERMINATE_LIST),
+\\1    &gEcpPeiPciCfgPpiGuid,
+\\1    \\2
+\\1  };
+\\1  (**PeiServices).InstallPpi (PeiServices, &gEcpPeiPciCfgPpiList);
+\\1}'''
+    ],
+
+    [
+        re.compile("(\s*).+->Modify[\s\n]*\(", re.MULTILINE),
+        '\\1PeiLibPciCfgModify ('
+    ],
+
+    [
+        re.compile("(\W*)gRT->ReportStatusCode[\s\n]*\(", re.MULTILINE),
+        '\\1EfiLibReportStatusCode ('
+    ],
+
+    [
+        re.compile('#include\s+EFI_GUID_DEFINITION\s*\(FirmwareFileSystem\)', re.MULTILINE),
+        '#include EFI_GUID_DEFINITION (FirmwareFileSystem)\n#include EFI_GUID_DEFINITION (FirmwareFileSystem2)'
+    ],
+
+    [
+        re.compile('gEfiFirmwareFileSystemGuid', re.MULTILINE),
+        'gEfiFirmwareFileSystem2Guid'
+    ],
+
+    [
+        re.compile('EFI_FVH_REVISION', re.MULTILINE),
+        'EFI_FVH_PI_REVISION'
+    ],
+
+    [
+        re.compile("(\s*)\S*CreateEvent\s*\([\s\n]*EFI_EVENT_SIGNAL_READY_TO_BOOT[^,]*,((?:[^;]+\n)+)(\s*\));", re.MULTILINE),
+        '\\1EfiCreateEventReadyToBoot (\\2\\3;'
+    ],
+
+    [
+        re.compile("(\s*)\S*CreateEvent\s*\([\s\n]*EFI_EVENT_SIGNAL_LEGACY_BOOT[^,]*,((?:[^;]+\n)+)(\s*\));", re.MULTILINE),
+        '\\1EfiCreateEventLegacyBoot (\\2\\3;'
+    ],
+#    [
+#        re.compile("(\W)(PEI_PCI_CFG_PPI)(\W)", re.MULTILINE),
+#        '\\1ECP_\\2\\3'
+#    ]
+]
+
+## file cache to avoid circular include in ASL file
+gIncludedAslFile = []
+
+## Trim preprocessed source code
+#
+# Remove extra content made by preprocessor. The preprocessor must enable the
+# line number generation option when preprocessing.
+#
+# @param  Source    File to be trimmed
+# @param  Target    File to store the trimmed content
+# @param  Convert   If True, convert standard HEX format to MASM format
+#
+def TrimPreprocessedFile(Source, Target, ConvertHex, TrimLong):
+    CreateDirectory(os.path.dirname(Target))
+    try:
+        f = open (Source, 'r')
+    except:
+        EdkLogger.error("Trim", FILE_OPEN_FAILURE, ExtraData=Source)
+
+    # read whole file
+    Lines = f.readlines()
+    f.close()
+
+    PreprocessedFile = ""
+    InjectedFile = ""
+    LineIndexOfOriginalFile = None
+    NewLines = []
+    LineControlDirectiveFound = False
+    for Index in range(len(Lines)):
+        Line = Lines[Index]
+        #
+        # Find out the name of files injected by preprocessor from the lines
+        # with Line Control directive
+        #
+        MatchList = gLineControlDirective.findall(Line)
+        if MatchList != []:
+            MatchList = MatchList[0]
+            if len(MatchList) == 2:
+                LineNumber = int(MatchList[0], 0)
+                InjectedFile = MatchList[1]
+                # The first injetcted file must be the preprocessed file itself
+                if PreprocessedFile == "":
+                    PreprocessedFile = InjectedFile
+            LineControlDirectiveFound = True
+            continue
+        elif PreprocessedFile == "" or InjectedFile != PreprocessedFile:
+            continue
+
+        if LineIndexOfOriginalFile == None:
+            #
+            # Any non-empty lines must be from original preprocessed file.
+            # And this must be the first one.
+            #
+            LineIndexOfOriginalFile = Index
+            EdkLogger.verbose("Found original file content starting from line %d"
+                              % (LineIndexOfOriginalFile + 1))
+
+        if TrimLong:
+            Line = gLongNumberPattern.sub(r"\1", Line)
+        # convert HEX number format if indicated
+        if ConvertHex:
+            Line = gHexNumberPattern.sub(r"0\2h", Line)
+        else:
+            Line = gHexNumberPattern.sub(r"\1\2", Line)
+
+        # convert Decimal number format
+        Line = gDecNumberPattern.sub(r"\1", Line)
+
+        if LineNumber != None:
+            EdkLogger.verbose("Got line directive: line=%d" % LineNumber)
+            # in case preprocessor removed some lines, like blank or comment lines
+            if LineNumber <= len(NewLines):
+                # possible?
+                NewLines[LineNumber - 1] = Line
+            else:
+                if LineNumber > (len(NewLines) + 1):
+                    for LineIndex in range(len(NewLines), LineNumber-1):
+                        NewLines.append(os.linesep)
+                NewLines.append(Line)
+            LineNumber = None
+            EdkLogger.verbose("Now we have lines: %d" % len(NewLines))
+        else:
+            NewLines.append(Line)
+
+    # in case there's no line directive or linemarker found
+    if (not LineControlDirectiveFound) and NewLines == []:
+        NewLines = Lines
+
+    # save to file
+    try:
+        f = open (Target, 'wb')
+    except:
+        EdkLogger.error("Trim", FILE_OPEN_FAILURE, ExtraData=Target)
+    f.writelines(NewLines)
+    f.close()
+
+## Trim preprocessed VFR file
+#
+# Remove extra content made by preprocessor. The preprocessor doesn't need to
+# enable line number generation option when preprocessing.
+#
+# @param  Source    File to be trimmed
+# @param  Target    File to store the trimmed content
+#
+def TrimPreprocessedVfr(Source, Target):
+    CreateDirectory(os.path.dirname(Target))
+    
+    try:
+        f = open (Source,'r')
+    except:
+        EdkLogger.error("Trim", FILE_OPEN_FAILURE, ExtraData=Source)
+    # read whole file
+    Lines = f.readlines()
+    f.close()
+
+    FoundTypedef = False
+    Brace = 0
+    TypedefStart = 0
+    TypedefEnd = 0
+    for Index in range(len(Lines)):
+        Line = Lines[Index]
+        # don't trim the lines from "formset" definition to the end of file
+        if Line.strip() == 'formset':
+            break
+
+        if FoundTypedef == False and (Line.find('#line') == 0 or Line.find('# ') == 0):
+            # empty the line number directive if it's not aomong "typedef struct"
+            Lines[Index] = "\n"
+            continue
+
+        if FoundTypedef == False and gTypedefPattern.search(Line) == None:
+            # keep "#pragram pack" directive
+            if gPragmaPattern.search(Line) == None:
+                Lines[Index] = "\n"
+            continue
+        elif FoundTypedef == False:
+            # found "typedef struct", keept its position and set a flag
+            FoundTypedef = True
+            TypedefStart = Index
+
+        # match { and } to find the end of typedef definition
+        if Line.find("{") >= 0:
+            Brace += 1
+        elif Line.find("}") >= 0:
+            Brace -= 1
+
+        # "typedef struct" must end with a ";"
+        if Brace == 0 and Line.find(";") >= 0:
+            FoundTypedef = False
+            TypedefEnd = Index
+            # keep all "typedef struct" except to GUID, EFI_PLABEL and PAL_CALL_RETURN
+            if Line.strip("} ;\r\n") in ["GUID", "EFI_PLABEL", "PAL_CALL_RETURN"]:
+                for i in range(TypedefStart, TypedefEnd+1):
+                    Lines[i] = "\n"
+
+    # save all lines trimmed
+    try:
+        f = open (Target,'w')
+    except:
+        EdkLogger.error("Trim", FILE_OPEN_FAILURE, ExtraData=Target)
+    f.writelines(Lines)
+    f.close()
+
+## Read the content  ASL file, including ASL included, recursively
+#
+# @param  Source            File to be read
+# @param  Indent            Spaces before the Include() statement
+# @param  IncludePathList   The list of external include file
+# @param  LocalSearchPath   If LocalSearchPath is specified, this path will be searched
+#                           first for the included file; otherwise, only the path specified
+#                           in the IncludePathList will be searched.
+#
+def DoInclude(Source, Indent='', IncludePathList=[], LocalSearchPath=None):
+    NewFileContent = []
+
+    try:
+        #
+        # Search LocalSearchPath first if it is specified.
+        #
+        if LocalSearchPath:
+            SearchPathList = [LocalSearchPath] + IncludePathList
+        else:
+            SearchPathList = IncludePathList
+  
+        for IncludePath in SearchPathList:
+            IncludeFile = os.path.join(IncludePath, Source)
+            if os.path.isfile(IncludeFile):
+                F = open(IncludeFile, "r")
+                break
+        else:
+            EdkLogger.error("Trim", "Failed to find include file %s" % Source)
+    except:
+        EdkLogger.error("Trim", FILE_OPEN_FAILURE, ExtraData=Source)
+
+    
+    # avoid A "include" B and B "include" A
+    IncludeFile = os.path.abspath(os.path.normpath(IncludeFile))
+    if IncludeFile in gIncludedAslFile:
+        EdkLogger.warn("Trim", "Circular include",
+                       ExtraData= "%s -> %s" % (" -> ".join(gIncludedAslFile), IncludeFile))
+        return []
+    gIncludedAslFile.append(IncludeFile)
+    
+    for Line in F:
+        LocalSearchPath = None
+        Result = gAslIncludePattern.findall(Line)
+        if len(Result) == 0:
+            Result = gAslCIncludePattern.findall(Line)
+            if len(Result) == 0 or os.path.splitext(Result[0][1])[1].lower() not in [".asl", ".asi"]:
+                NewFileContent.append("%s%s" % (Indent, Line))
+                continue
+            #
+            # We should first search the local directory if current file are using pattern #include "XXX" 
+            #
+            if Result[0][2] == '"':
+                LocalSearchPath = os.path.dirname(IncludeFile)
+        CurrentIndent = Indent + Result[0][0]
+        IncludedFile = Result[0][1]
+        NewFileContent.extend(DoInclude(IncludedFile, CurrentIndent, IncludePathList, LocalSearchPath))
+        NewFileContent.append("\n")
+
+    gIncludedAslFile.pop()
+    F.close()
+
+    return NewFileContent
+
+
+## Trim ASL file
+#
+# Replace ASL include statement with the content the included file
+#
+# @param  Source          File to be trimmed
+# @param  Target          File to store the trimmed content
+# @param  IncludePathFile The file to log the external include path 
+#
+def TrimAslFile(Source, Target, IncludePathFile):
+    CreateDirectory(os.path.dirname(Target))
+    
+    SourceDir = os.path.dirname(Source)
+    if SourceDir == '':
+        SourceDir = '.'
+    
+    #
+    # Add source directory as the first search directory
+    #
+    IncludePathList = [SourceDir]
+    
+    #
+    # If additional include path file is specified, append them all
+    # to the search directory list.
+    #
+    if IncludePathFile:
+        try:
+            LineNum = 0
+            for Line in open(IncludePathFile,'r'):
+                LineNum += 1
+                if Line.startswith("/I") or Line.startswith ("-I"):
+                    IncludePathList.append(Line[2:].strip())
+                else:
+                    EdkLogger.warn("Trim", "Invalid include line in include list file.", IncludePathFile, LineNum)
+        except:
+            EdkLogger.error("Trim", FILE_OPEN_FAILURE, ExtraData=IncludePathFile)
+
+    Lines = DoInclude(Source, '', IncludePathList)
+
+    #
+    # Undef MIN and MAX to avoid collision in ASL source code
+    #
+    Lines.insert(0, "#undef MIN\n#undef MAX\n")
+
+    # save all lines trimmed
+    try:
+        f = open (Target,'w')
+    except:
+        EdkLogger.error("Trim", FILE_OPEN_FAILURE, ExtraData=Target)
+
+    f.writelines(Lines)
+    f.close()
+
+## Trim EDK source code file(s)
+#
+#
+# @param  Source    File or directory to be trimmed
+# @param  Target    File or directory to store the trimmed content
+#
+def TrimEdkSources(Source, Target):
+    if os.path.isdir(Source):
+        for CurrentDir, Dirs, Files in os.walk(Source):
+            if '.svn' in Dirs:
+                Dirs.remove('.svn')
+            elif "CVS" in Dirs:
+                Dirs.remove("CVS")
+
+            for FileName in Files:
+                Dummy, Ext = os.path.splitext(FileName)
+                if Ext.upper() not in ['.C', '.H']: continue
+                if Target == None or Target == '':
+                    TrimEdkSourceCode(
+                        os.path.join(CurrentDir, FileName),
+                        os.path.join(CurrentDir, FileName)
+                        )
+                else:
+                    TrimEdkSourceCode(
+                        os.path.join(CurrentDir, FileName),
+                        os.path.join(Target, CurrentDir[len(Source)+1:], FileName)
+                        )
+    else:
+        TrimEdkSourceCode(Source, Target)
+
+## Trim one EDK source code file
+#
+# Do following replacement:
+#
+#   (**PeiServices\).PciCfg = <*>;
+#   =>  {
+#         STATIC EFI_PEI_PPI_DESCRIPTOR gEcpPeiPciCfgPpiList = {
+#         (EFI_PEI_PPI_DESCRIPTOR_PPI | EFI_PEI_PPI_DESCRIPTOR_TERMINATE_LIST),
+#         &gEcpPeiPciCfgPpiGuid,
+#         <*>
+#       };
+#       (**PeiServices).InstallPpi (PeiServices, &gEcpPeiPciCfgPpiList);
+#
+#   <*>Modify(<*>)
+#   =>  PeiLibPciCfgModify (<*>)
+#
+#   gRT->ReportStatusCode (<*>)
+#   => EfiLibReportStatusCode (<*>)
+#
+#   #include <LoadFile\.h>
+#   =>  #include <FvLoadFile.h>
+#
+#   CreateEvent (EFI_EVENT_SIGNAL_READY_TO_BOOT, <*>)
+#   => EfiCreateEventReadyToBoot (<*>)
+#
+#   CreateEvent (EFI_EVENT_SIGNAL_LEGACY_BOOT, <*>)
+#   =>  EfiCreateEventLegacyBoot (<*>)
+#
+# @param  Source    File to be trimmed
+# @param  Target    File to store the trimmed content
+#
+def TrimEdkSourceCode(Source, Target):
+    EdkLogger.verbose("\t%s -> %s" % (Source, Target))
+    CreateDirectory(os.path.dirname(Target))
+
+    try:
+        f = open (Source,'rb')
+    except:
+        EdkLogger.error("Trim", FILE_OPEN_FAILURE, ExtraData=Source)
+    # read whole file
+    Lines = f.read()
+    f.close()
+
+    NewLines = None
+    for Re,Repl in gImportCodePatterns:
+        if NewLines == None:
+            NewLines = Re.sub(Repl, Lines)
+        else:
+            NewLines = Re.sub(Repl, NewLines)
+
+    # save all lines if trimmed
+    if Source == Target and NewLines == Lines:
+        return
+
+    try:
+        f = open (Target,'wb')
+    except:
+        EdkLogger.error("Trim", FILE_OPEN_FAILURE, ExtraData=Target)
+    f.write(NewLines)
+    f.close()
+
+
+## Parse command line options
+#
+# Using standard Python module optparse to parse command line option of this tool.
+#
+# @retval Options   A optparse.Values object containing the parsed options
+# @retval InputFile Path of file to be trimmed
+#
+def Options():
+    OptionList = [
+        make_option("-s", "--source-code", dest="FileType", const="SourceCode", action="store_const",
+                          help="The input file is preprocessed source code, including C or assembly code"),
+        make_option("-r", "--vfr-file", dest="FileType", const="Vfr", action="store_const",
+                          help="The input file is preprocessed VFR file"),
+        make_option("-a", "--asl-file", dest="FileType", const="Asl", action="store_const",
+                          help="The input file is ASL file"),
+        make_option("-8", "--Edk-source-code", dest="FileType", const="EdkSourceCode", action="store_const",
+                          help="The input file is source code for Edk to be trimmed for ECP"),
+
+        make_option("-c", "--convert-hex", dest="ConvertHex", action="store_true",
+                          help="Convert standard hex format (0xabcd) to MASM format (abcdh)"),
+
+        make_option("-l", "--trim-long", dest="TrimLong", action="store_true",
+                          help="Remove postfix of long number"),
+        make_option("-i", "--include-path-file", dest="IncludePathFile",
+                          help="The input file is include path list to search for ASL include file"),
+        make_option("-o", "--output", dest="OutputFile",
+                          help="File to store the trimmed content"),
+        make_option("-v", "--verbose", dest="LogLevel", action="store_const", const=EdkLogger.VERBOSE,
+                          help="Run verbosely"),
+        make_option("-d", "--debug", dest="LogLevel", type="int",
+                          help="Run with debug information"),
+        make_option("-q", "--quiet", dest="LogLevel", action="store_const", const=EdkLogger.QUIET,
+                          help="Run quietly"),
+        make_option("-?", action="help", help="show this help message and exit"),
+    ]
+
+    # use clearer usage to override default usage message
+    UsageString = "%prog [-s|-r|-a] [-c] [-v|-d <debug_level>|-q] [-i <include_path_file>] [-o <output_file>] <input_file>"
+
+    Parser = OptionParser(description=__copyright__, version=__version__, option_list=OptionList, usage=UsageString)
+    Parser.set_defaults(FileType="Vfr")
+    Parser.set_defaults(ConvertHex=False)
+    Parser.set_defaults(LogLevel=EdkLogger.INFO)
+
+    Options, Args = Parser.parse_args()
+
+    # error check
+    if len(Args) == 0:
+        EdkLogger.error("Trim", OPTION_MISSING, ExtraData=Parser.get_usage())
+    if len(Args) > 1:
+        EdkLogger.error("Trim", OPTION_NOT_SUPPORTED, ExtraData=Parser.get_usage())
+
+    InputFile = Args[0]
+    return Options, InputFile
+
+## Entrance method
+#
+# This method mainly dispatch specific methods per the command line options.
+# If no error found, return zero value so the caller of this tool can know
+# if it's executed successfully or not.
+#
+# @retval 0     Tool was successful
+# @retval 1     Tool failed
+#
+def Main():
+    try:
+        EdkLogger.Initialize()
+        CommandOptions, InputFile = Options()
+        if CommandOptions.LogLevel < EdkLogger.DEBUG_9:
+            EdkLogger.SetLevel(CommandOptions.LogLevel + 1)
+        else:
+            EdkLogger.SetLevel(CommandOptions.LogLevel)
+    except FatalError, X:
+        return 1
+    
+    try:
+        if CommandOptions.FileType == "Vfr":
+            if CommandOptions.OutputFile == None:
+                CommandOptions.OutputFile = os.path.splitext(InputFile)[0] + '.iii'
+            TrimPreprocessedVfr(InputFile, CommandOptions.OutputFile)
+        elif CommandOptions.FileType == "Asl":
+            if CommandOptions.OutputFile == None:
+                CommandOptions.OutputFile = os.path.splitext(InputFile)[0] + '.iii'
+            TrimAslFile(InputFile, CommandOptions.OutputFile, CommandOptions.IncludePathFile)
+        elif CommandOptions.FileType == "EdkSourceCode":
+            TrimEdkSources(InputFile, CommandOptions.OutputFile)
+        else :
+            if CommandOptions.OutputFile == None:
+                CommandOptions.OutputFile = os.path.splitext(InputFile)[0] + '.iii'
+            TrimPreprocessedFile(InputFile, CommandOptions.OutputFile, CommandOptions.ConvertHex, CommandOptions.TrimLong)
+    except FatalError, X:
+        import platform
+        import traceback
+        if CommandOptions != None and CommandOptions.LogLevel <= EdkLogger.DEBUG_9:
+            EdkLogger.quiet("(Python %s on %s) " % (platform.python_version(), sys.platform) + traceback.format_exc())
+        return 1
+    except:
+        import traceback
+        import platform
+        EdkLogger.error(
+                    "\nTrim",
+                    CODE_ERROR,
+                    "Unknown fatal error when trimming [%s]" % InputFile,
+                    ExtraData="\n(Please send email to edk2-devel@lists.sourceforge.net for help, attaching following call stack trace!)\n",
+                    RaiseError=False
+                    )
+        EdkLogger.quiet("(Python %s on %s) " % (platform.python_version(), sys.platform) + traceback.format_exc())
+        return 1
+
+    return 0
+
+if __name__ == '__main__':
+    r = Main()
+    ## 0-127 is a safe return range, and 1 is a standard default error
+    if r < 0 or r > 127: r = 1
+    sys.exit(r)
+