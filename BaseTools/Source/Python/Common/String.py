## @file
# This file is used to define common string related functions used in parsing process
#
<<<<<<< HEAD
# Copyright (c) 2007 - 2014, Intel Corporation. All rights reserved.<BR>
=======
# Copyright (c) 2007 - 2015, Intel Corporation. All rights reserved.<BR>
>>>>>>> c2a892d7
# This program and the accompanying materials
# are licensed and made available under the terms and conditions of the BSD License
# which accompanies this distribution.  The full text of the license may be found at
# http://opensource.org/licenses/bsd-license.php
#
# THE PROGRAM IS DISTRIBUTED UNDER THE BSD LICENSE ON AN "AS IS" BASIS,
# WITHOUT WARRANTIES OR REPRESENTATIONS OF ANY KIND, EITHER EXPRESS OR IMPLIED.
#

##
# Import Modules
#
import re
import DataType
import Common.LongFilePathOs as os
import string
import EdkLogger as EdkLogger

import GlobalData
from BuildToolError import *
from CommonDataClass.Exceptions import *
from Common.LongFilePathSupport import OpenLongFilePath as open
<<<<<<< HEAD
=======
from Common.MultipleWorkspace import MultipleWorkspace as mws
>>>>>>> c2a892d7

gHexVerPatt = re.compile('0x[a-f0-9]{4}[a-f0-9]{4}$', re.IGNORECASE)
gHumanReadableVerPatt = re.compile(r'([1-9][0-9]*|0)\.[0-9]{1,2}$')

## GetSplitValueList
#
# Get a value list from a string with multiple values splited with SplitTag
# The default SplitTag is DataType.TAB_VALUE_SPLIT
# 'AAA|BBB|CCC' -> ['AAA', 'BBB', 'CCC']
#
# @param String:    The input string to be splitted
# @param SplitTag:  The split key, default is DataType.TAB_VALUE_SPLIT
# @param MaxSplit:  The max number of split values, default is -1
#
# @retval list() A list for splitted string
#
def GetSplitValueList(String, SplitTag=DataType.TAB_VALUE_SPLIT, MaxSplit= -1):
    ValueList = []
    Last = 0
    Escaped = False
    InString = False
    for Index in range(0, len(String)):
        Char = String[Index]

        if not Escaped:
            # Found a splitter not in a string, split it
            if not InString and Char == SplitTag:
                ValueList.append(String[Last:Index].strip())
                Last = Index + 1
                if MaxSplit > 0 and len(ValueList) >= MaxSplit:
                    break

            if Char == '\\' and InString:
                Escaped = True
            elif Char == '"':
                if not InString:
                    InString = True
                else:
                    InString = False
        else:
            Escaped = False

    if Last < len(String):
        ValueList.append(String[Last:].strip())
    elif Last == len(String):
        ValueList.append('')

    return ValueList

## GetSplitList
#
# Get a value list from a string with multiple values splited with SplitString
# The default SplitTag is DataType.TAB_VALUE_SPLIT
# 'AAA|BBB|CCC' -> ['AAA', 'BBB', 'CCC']
#
# @param String:    The input string to be splitted
# @param SplitStr:  The split key, default is DataType.TAB_VALUE_SPLIT
# @param MaxSplit:  The max number of split values, default is -1
#
# @retval list() A list for splitted string
#
def GetSplitList(String, SplitStr=DataType.TAB_VALUE_SPLIT, MaxSplit= -1):
    return map(lambda l: l.strip(), String.split(SplitStr, MaxSplit))

## MergeArches
#
# Find a key's all arches in dict, add the new arch to the list
# If not exist any arch, set the arch directly
#
# @param Dict:  The input value for Dict
# @param Key:   The input value for Key
# @param Arch:  The Arch to be added or merged
#
def MergeArches(Dict, Key, Arch):
    if Key in Dict.keys():
        Dict[Key].append(Arch)
    else:
        Dict[Key] = Arch.split()

## GenDefines
#
# Parse a string with format "DEFINE <VarName> = <PATH>"
# Generate a map Defines[VarName] = PATH
# Return False if invalid format
#
# @param String:   String with DEFINE statement
# @param Arch:     Supportted Arch
# @param Defines:  DEFINE statement to be parsed
#
# @retval 0   DEFINE statement found, and valid
# @retval 1   DEFINE statement found, but not valid
# @retval -1  DEFINE statement not found
#
def GenDefines(String, Arch, Defines):
    if String.find(DataType.TAB_DEFINE + ' ') > -1:
        List = String.replace(DataType.TAB_DEFINE + ' ', '').split(DataType.TAB_EQUAL_SPLIT)
        if len(List) == 2:
            Defines[(CleanString(List[0]), Arch)] = CleanString(List[1])
            return 0
        else:
            return -1

    return 1

## GenInclude
#
# Parse a string with format "!include <Filename>"
# Return the file path
# Return False if invalid format or NOT FOUND
#
# @param String:        String with INCLUDE statement
# @param IncludeFiles:  INCLUDE statement to be parsed
# @param Arch:          Supportted Arch
#
# @retval True
# @retval False
#
def GenInclude(String, IncludeFiles, Arch):
    if String.upper().find(DataType.TAB_INCLUDE.upper() + ' ') > -1:
        IncludeFile = CleanString(String[String.upper().find(DataType.TAB_INCLUDE.upper() + ' ') + len(DataType.TAB_INCLUDE + ' ') : ])
        MergeArches(IncludeFiles, IncludeFile, Arch)
        return True
    else:
        return False

## GetLibraryClassesWithModuleType
#
# Get Library Class definition when no module type defined
#
# @param Lines:             The content to be parsed
# @param Key:               Reserved
# @param KeyValues:         To store data after parsing
# @param CommentCharacter:  Comment char, used to ignore comment content
#
# @retval True Get library classes successfully
#
def GetLibraryClassesWithModuleType(Lines, Key, KeyValues, CommentCharacter):
    newKey = SplitModuleType(Key)
    Lines = Lines.split(DataType.TAB_SECTION_END, 1)[1]
    LineList = Lines.splitlines()
    for Line in LineList:
        Line = CleanString(Line, CommentCharacter)
        if Line != '' and Line[0] != CommentCharacter:
            KeyValues.append([CleanString(Line, CommentCharacter), newKey[1]])

    return True

## GetDynamics
#
# Get Dynamic Pcds
#
# @param Lines:             The content to be parsed
# @param Key:               Reserved
# @param KeyValues:         To store data after parsing
# @param CommentCharacter:  Comment char, used to ignore comment content
#
# @retval True Get Dynamic Pcds successfully
#
def GetDynamics(Lines, Key, KeyValues, CommentCharacter):
    #
    # Get SkuId Name List
    #
    SkuIdNameList = SplitModuleType(Key)

    Lines = Lines.split(DataType.TAB_SECTION_END, 1)[1]
    LineList = Lines.splitlines()
    for Line in LineList:
        Line = CleanString(Line, CommentCharacter)
        if Line != '' and Line[0] != CommentCharacter:
            KeyValues.append([CleanString(Line, CommentCharacter), SkuIdNameList[1]])

    return True

## SplitModuleType
#
# Split ModuleType out of section defien to get key
# [LibraryClass.Arch.ModuleType|ModuleType|ModuleType] -> [ 'LibraryClass.Arch', ['ModuleType', 'ModuleType', 'ModuleType'] ]
#
# @param Key:  String to be parsed
#
# @retval ReturnValue A list for module types
#
def SplitModuleType(Key):
    KeyList = Key.split(DataType.TAB_SPLIT)
    #
    # Fill in for arch
    #
    KeyList.append('')
    #
    # Fill in for moduletype
    #
    KeyList.append('')
    ReturnValue = []
    KeyValue = KeyList[0]
    if KeyList[1] != '':
        KeyValue = KeyValue + DataType.TAB_SPLIT + KeyList[1]
    ReturnValue.append(KeyValue)
    ReturnValue.append(GetSplitValueList(KeyList[2]))

    return ReturnValue

## Replace macro in strings list
#
# This method replace macros used in a given string list. The macros are
# given in a dictionary.
#
# @param StringList         StringList to be processed
# @param MacroDefinitions   The macro definitions in the form of dictionary
# @param SelfReplacement    To decide whether replace un-defined macro to ''
#
# @retval NewList           A new string list whose macros are replaced
#
def ReplaceMacros(StringList, MacroDefinitions={}, SelfReplacement=False):
    NewList = []
    for String in StringList:
        if type(String) == type(''):
            NewList.append(ReplaceMacro(String, MacroDefinitions, SelfReplacement))
        else:
            NewList.append(String)

    return NewList

## Replace macro in string
#
# This method replace macros used in given string. The macros are given in a
# dictionary.
#
# @param String             String to be processed
# @param MacroDefinitions   The macro definitions in the form of dictionary
# @param SelfReplacement    To decide whether replace un-defined macro to ''
#
# @retval string            The string whose macros are replaced
#
def ReplaceMacro(String, MacroDefinitions={}, SelfReplacement=False, RaiseError=False):
    LastString = String
    while String and MacroDefinitions:
        MacroUsed = GlobalData.gMacroRefPattern.findall(String)
        # no macro found in String, stop replacing
        if len(MacroUsed) == 0:
            break

        for Macro in MacroUsed:
            if Macro not in MacroDefinitions:
                if RaiseError:
                    raise SymbolNotFound("%s not defined" % Macro)
                if SelfReplacement:
                    String = String.replace("$(%s)" % Macro, '')
                continue
            if "$(%s)" % Macro not in MacroDefinitions[Macro]:
                String = String.replace("$(%s)" % Macro, MacroDefinitions[Macro])
        # in case there's macro not defined
        if String == LastString:
            break
        LastString = String

    return String

## NormPath
#
# Create a normal path
# And replace DFEINE in the path
#
# @param Path:     The input value for Path to be converted
# @param Defines:  A set for DEFINE statement
#
# @retval Path Formatted path
#
def NormPath(Path, Defines={}):
    IsRelativePath = False
    if Path:
        if Path[0] == '.':
            IsRelativePath = True
        #
        # Replace with Define
        #
        if Defines:
            Path = ReplaceMacro(Path, Defines)
        #
        # To local path format
        #
        Path = os.path.normpath(Path)
        if Path.startswith(GlobalData.gWorkspace) and not os.path.exists(Path):
            Path = Path[len (GlobalData.gWorkspace):]
            if Path[0] == os.path.sep:
                Path = Path[1:]
            Path = mws.join(GlobalData.gWorkspace, Path)

    if IsRelativePath and Path[0] != '.':
        Path = os.path.join('.', Path)

    return Path

## CleanString
#
# Remove comments in a string
# Remove spaces
#
# @param Line:              The string to be cleaned
# @param CommentCharacter:  Comment char, used to ignore comment content, default is DataType.TAB_COMMENT_SPLIT
#
# @retval Path Formatted path
#
def CleanString(Line, CommentCharacter=DataType.TAB_COMMENT_SPLIT, AllowCppStyleComment=False, BuildOption=False):
    #
    # remove whitespace
    #
    Line = Line.strip();
    #
    # Replace Edk's comment character
    #
    if AllowCppStyleComment:
        Line = Line.replace(DataType.TAB_COMMENT_EDK_SPLIT, CommentCharacter)
    #
    # remove comments, but we should escape comment character in string
    #
    InString = False
    CommentInString = False
    for Index in range(0, len(Line)):
        if Line[Index] == '"':
            InString = not InString
        elif Line[Index] == CommentCharacter and InString :
            CommentInString = True
        elif Line[Index] == CommentCharacter and not InString :
            Line = Line[0: Index]
            break

    if CommentInString and BuildOption:
        Line = Line.replace('"', '')
        ChIndex = Line.find('#')
        while ChIndex >= 0:
            if GlobalData.gIsWindows:
                if ChIndex == 0 or Line[ChIndex - 1] != '^':
                    Line = Line[0:ChIndex] + '^' + Line[ChIndex:]
                    ChIndex = Line.find('#', ChIndex + 2)
                else:
                    ChIndex = Line.find('#', ChIndex + 1)
            else:
                if ChIndex == 0 or Line[ChIndex - 1] != '\\':
                    Line = Line[0:ChIndex] + '\\' + Line[ChIndex:]
                    ChIndex = Line.find('#', ChIndex + 2)
                else:
                    ChIndex = Line.find('#', ChIndex + 1)
    #
    # remove whitespace again
    #
    Line = Line.strip();

    return Line

## CleanString2
#
# Split statement with comments in a string
# Remove spaces
#
# @param Line:              The string to be cleaned
# @param CommentCharacter:  Comment char, used to ignore comment content, default is DataType.TAB_COMMENT_SPLIT
#
# @retval Path Formatted path
#
def CleanString2(Line, CommentCharacter=DataType.TAB_COMMENT_SPLIT, AllowCppStyleComment=False):
    #
    # remove whitespace
    #
    Line = Line.strip();
    #
    # Replace Edk's comment character
    #
    if AllowCppStyleComment:
        Line = Line.replace(DataType.TAB_COMMENT_EDK_SPLIT, CommentCharacter)
    #
    # separate comments and statements, but we should escape comment character in string
    #
    InString = False
    CommentInString = False
    Comment = ''
    for Index in range(0, len(Line)):
        if Line[Index] == '"':
            InString = not InString
        elif Line[Index] == CommentCharacter and InString:
            CommentInString = True
        elif Line[Index] == CommentCharacter and not InString:
            Comment = Line[Index:].strip()
            Line = Line[0:Index].strip()
            break

    return Line, Comment

## GetMultipleValuesOfKeyFromLines
#
# Parse multiple strings to clean comment and spaces
# The result is saved to KeyValues
#
# @param Lines:             The content to be parsed
# @param Key:               Reserved
# @param KeyValues:         To store data after parsing
# @param CommentCharacter:  Comment char, used to ignore comment content
#
# @retval True Successfully executed
#
def GetMultipleValuesOfKeyFromLines(Lines, Key, KeyValues, CommentCharacter):
    Lines = Lines.split(DataType.TAB_SECTION_END, 1)[1]
    LineList = Lines.split('\n')
    for Line in LineList:
        Line = CleanString(Line, CommentCharacter)
        if Line != '' and Line[0] != CommentCharacter:
            KeyValues += [Line]

    return True

## GetDefineValue
#
# Parse a DEFINE statement to get defined value
# DEFINE Key Value
#
# @param String:            The content to be parsed
# @param Key:               The key of DEFINE statement
# @param CommentCharacter:  Comment char, used to ignore comment content
#
# @retval string The defined value
#
def GetDefineValue(String, Key, CommentCharacter):
    String = CleanString(String)
    return String[String.find(Key + ' ') + len(Key + ' ') : ]

## GetHexVerValue
#
# Get a Hex Version Value
#
# @param VerString:         The version string to be parsed
#
#
# @retval:      If VerString is incorrectly formatted, return "None" which will break the build.
#               If VerString is correctly formatted, return a Hex value of the Version Number (0xmmmmnnnn)
#                   where mmmm is the major number and nnnn is the adjusted minor number.
#
def GetHexVerValue(VerString):
    VerString = CleanString(VerString)

    if gHumanReadableVerPatt.match(VerString):
        ValueList = VerString.split('.')
        Major = ValueList[0]
        Minor = ValueList[1]
        if len(Minor) == 1:
            Minor += '0'
        DeciValue = (int(Major) << 16) + int(Minor);
        return "0x%08x" % DeciValue
    elif gHexVerPatt.match(VerString):
        return VerString
    else:
        return None


## GetSingleValueOfKeyFromLines
#
# Parse multiple strings as below to get value of each definition line
# Key1 = Value1
# Key2 = Value2
# The result is saved to Dictionary
#
# @param Lines:                The content to be parsed
# @param Dictionary:           To store data after parsing
# @param CommentCharacter:     Comment char, be used to ignore comment content
# @param KeySplitCharacter:    Key split char, between key name and key value. Key1 = Value1, '=' is the key split char
# @param ValueSplitFlag:       Value split flag, be used to decide if has multiple values
# @param ValueSplitCharacter:  Value split char, be used to split multiple values. Key1 = Value1|Value2, '|' is the value split char
#
# @retval True Successfully executed
#
def GetSingleValueOfKeyFromLines(Lines, Dictionary, CommentCharacter, KeySplitCharacter, ValueSplitFlag, ValueSplitCharacter):
    Lines = Lines.split('\n')
    Keys = []
    Value = ''
    DefineValues = ['']
    SpecValues = ['']

    for Line in Lines:
        #
        # Handle DEFINE and SPEC
        #
        if Line.find(DataType.TAB_INF_DEFINES_DEFINE + ' ') > -1:
            if '' in DefineValues:
                DefineValues.remove('')
            DefineValues.append(GetDefineValue(Line, DataType.TAB_INF_DEFINES_DEFINE, CommentCharacter))
            continue
        if Line.find(DataType.TAB_INF_DEFINES_SPEC + ' ') > -1:
            if '' in SpecValues:
                SpecValues.remove('')
            SpecValues.append(GetDefineValue(Line, DataType.TAB_INF_DEFINES_SPEC, CommentCharacter))
            continue

        #
        # Handle Others
        #
        LineList = Line.split(KeySplitCharacter, 1)
        if len(LineList) >= 2:
            Key = LineList[0].split()
            if len(Key) == 1 and Key[0][0] != CommentCharacter:
                #
                # Remove comments and white spaces
                #
                LineList[1] = CleanString(LineList[1], CommentCharacter)
                if ValueSplitFlag:
                    Value = map(string.strip, LineList[1].split(ValueSplitCharacter))
                else:
                    Value = CleanString(LineList[1], CommentCharacter).splitlines()

                if Key[0] in Dictionary:
                    if Key[0] not in Keys:
                        Dictionary[Key[0]] = Value
                        Keys.append(Key[0])
                    else:
                        Dictionary[Key[0]].extend(Value)
                else:
                    Dictionary[DataType.TAB_INF_DEFINES_MACRO][Key[0]] = Value[0]

    if DefineValues == []:
        DefineValues = ['']
    if SpecValues == []:
        SpecValues = ['']
    Dictionary[DataType.TAB_INF_DEFINES_DEFINE] = DefineValues
    Dictionary[DataType.TAB_INF_DEFINES_SPEC] = SpecValues

    return True

## The content to be parsed
#
# Do pre-check for a file before it is parsed
# Check $()
# Check []
#
# @param FileName:       Used for error report
# @param FileContent:    File content to be parsed
# @param SupSectionTag:  Used for error report
#
def PreCheck(FileName, FileContent, SupSectionTag):
    LineNo = 0
    IsFailed = False
    NewFileContent = ''
    for Line in FileContent.splitlines():
        LineNo = LineNo + 1
        #
        # Clean current line
        #
        Line = CleanString(Line)

        #
        # Remove commented line
        #
        if Line.find(DataType.TAB_COMMA_SPLIT) == 0:
            Line = ''
        #
        # Check $()
        #
        if Line.find('$') > -1:
            if Line.find('$(') < 0 or Line.find(')') < 0:
                EdkLogger.error("Parser", FORMAT_INVALID, Line=LineNo, File=FileName, RaiseError=EdkLogger.IsRaiseError)

        #
        # Check []
        #
        if Line.find('[') > -1 or Line.find(']') > -1:
            #
            # Only get one '[' or one ']'
            #
            if not (Line.find('[') > -1 and Line.find(']') > -1):
                EdkLogger.error("Parser", FORMAT_INVALID, Line=LineNo, File=FileName, RaiseError=EdkLogger.IsRaiseError)

        #
        # Regenerate FileContent
        #
        NewFileContent = NewFileContent + Line + '\r\n'

    if IsFailed:
       EdkLogger.error("Parser", FORMAT_INVALID, Line=LineNo, File=FileName, RaiseError=EdkLogger.IsRaiseError)

    return NewFileContent

## CheckFileType
#
# Check if the Filename is including ExtName
# Return True if it exists
# Raise a error message if it not exists
#
# @param CheckFilename:      Name of the file to be checked
# @param ExtName:            Ext name of the file to be checked
# @param ContainerFilename:  The container file which describes the file to be checked, used for error report
# @param SectionName:        Used for error report
# @param Line:               The line in container file which defines the file to be checked
#
# @retval True The file type is correct
#
def CheckFileType(CheckFilename, ExtName, ContainerFilename, SectionName, Line, LineNo= -1):
    if CheckFilename != '' and CheckFilename != None:
        (Root, Ext) = os.path.splitext(CheckFilename)
        if Ext.upper() != ExtName.upper():
            ContainerFile = open(ContainerFilename, 'r').read()
            if LineNo == -1:
                LineNo = GetLineNo(ContainerFile, Line)
            ErrorMsg = "Invalid %s. '%s' is found, but '%s' file is needed" % (SectionName, CheckFilename, ExtName)
            EdkLogger.error("Parser", PARSER_ERROR, ErrorMsg, Line=LineNo,
                            File=ContainerFilename, RaiseError=EdkLogger.IsRaiseError)

    return True

## CheckFileExist
#
# Check if the file exists
# Return True if it exists
# Raise a error message if it not exists
#
# @param CheckFilename:      Name of the file to be checked
# @param WorkspaceDir:       Current workspace dir
# @param ContainerFilename:  The container file which describes the file to be checked, used for error report
# @param SectionName:        Used for error report
# @param Line:               The line in container file which defines the file to be checked
#
# @retval The file full path if the file exists
#
def CheckFileExist(WorkspaceDir, CheckFilename, ContainerFilename, SectionName, Line, LineNo= -1):
    CheckFile = ''
    if CheckFilename != '' and CheckFilename != None:
        CheckFile = WorkspaceFile(WorkspaceDir, CheckFilename)
        if not os.path.isfile(CheckFile):
            ContainerFile = open(ContainerFilename, 'r').read()
            if LineNo == -1:
                LineNo = GetLineNo(ContainerFile, Line)
            ErrorMsg = "Can't find file '%s' defined in section '%s'" % (CheckFile, SectionName)
            EdkLogger.error("Parser", PARSER_ERROR, ErrorMsg,
                            File=ContainerFilename, Line=LineNo, RaiseError=EdkLogger.IsRaiseError)

    return CheckFile

## GetLineNo
#
# Find the index of a line in a file
#
# @param FileContent:  Search scope
# @param Line:         Search key
#
# @retval int  Index of the line
# @retval -1     The line is not found
#
def GetLineNo(FileContent, Line, IsIgnoreComment=True):
    LineList = FileContent.splitlines()
    for Index in range(len(LineList)):
        if LineList[Index].find(Line) > -1:
            #
            # Ignore statement in comment
            #
            if IsIgnoreComment:
                if LineList[Index].strip()[0] == DataType.TAB_COMMENT_SPLIT:
                    continue
            return Index + 1

    return -1

## RaiseParserError
#
# Raise a parser error
#
# @param Line:     String which has error
# @param Section:  Used for error report
# @param File:     File which has the string
# @param Format:   Correct format
#
def RaiseParserError(Line, Section, File, Format='', LineNo= -1):
    if LineNo == -1:
        LineNo = GetLineNo(open(os.path.normpath(File), 'r').read(), Line)
    ErrorMsg = "Invalid statement '%s' is found in section '%s'" % (Line, Section)
    if Format != '':
        Format = "Correct format is " + Format
    EdkLogger.error("Parser", PARSER_ERROR, ErrorMsg, File=File, Line=LineNo, ExtraData=Format, RaiseError=EdkLogger.IsRaiseError)

## WorkspaceFile
#
# Return a full path with workspace dir
#
# @param WorkspaceDir:  Workspace dir
# @param Filename:      Relative file name
#
# @retval string A full path
#
def WorkspaceFile(WorkspaceDir, Filename):
    return mws.join(NormPath(WorkspaceDir), NormPath(Filename))

## Split string
#
# Revmove '"' which startswith and endswith string
#
# @param String:  The string need to be splited
#
# @retval String: The string after removed '""'
#
def SplitString(String):
    if String.startswith('\"'):
        String = String[1:]
    if String.endswith('\"'):
        String = String[:-1]

    return String

## Convert To Sql String
#
# 1. Replace "'" with "''" in each item of StringList
#
# @param StringList:  A list for strings to be converted
#
def ConvertToSqlString(StringList):
    return map(lambda s: s.replace("'", "''") , StringList)

## Convert To Sql String
#
# 1. Replace "'" with "''" in the String
#
# @param String:  A String to be converted
#
def ConvertToSqlString2(String):
    return String.replace("'", "''")

#
# Remove comment block
#
def RemoveBlockComment(Lines):
    IsFindBlockComment = False
    IsFindBlockCode = False
    ReservedLine = ''
    NewLines = []

    for Line in Lines:
        Line = Line.strip()
        #
        # Remove comment block
        #
        if Line.find(DataType.TAB_COMMENT_EDK_START) > -1:
            ReservedLine = GetSplitList(Line, DataType.TAB_COMMENT_EDK_START, 1)[0]
            IsFindBlockComment = True
        if Line.find(DataType.TAB_COMMENT_EDK_END) > -1:
            Line = ReservedLine + GetSplitList(Line, DataType.TAB_COMMENT_EDK_END, 1)[1]
            ReservedLine = ''
            IsFindBlockComment = False
        if IsFindBlockComment:
            NewLines.append('')
            continue

        NewLines.append(Line)
    return NewLines

#
# Get String of a List
#
def GetStringOfList(List, Split=' '):
    if type(List) != type([]):
        return List
    Str = ''
    for Item in List:
        Str = Str + Item + Split

    return Str.strip()

#
# Get HelpTextList from HelpTextClassList
#
def GetHelpTextList(HelpTextClassList):
    List = []
    if HelpTextClassList:
        for HelpText in HelpTextClassList:
            if HelpText.String.endswith('\n'):
                HelpText.String = HelpText.String[0: len(HelpText.String) - len('\n')]
                List.extend(HelpText.String.split('\n'))

    return List

def StringToArray(String):
    if isinstance(String, unicode):
        if len(unicode) == 0:
            return "{0x00, 0x00}"
        return "{%s, 0x00, 0x00}" % ", ".join(["0x%02x, 0x00" % ord(C) for C in String])
    elif String.startswith('L"'):
        if String == "L\"\"":
            return "{0x00, 0x00}"
        else:
            return "{%s, 0x00, 0x00}" % ", ".join(["0x%02x, 0x00" % ord(C) for C in String[2:-1]])
    elif String.startswith('"'):
        if String == "\"\"":
            return "{0x00,0x00}"
        else:
            StringLen = len(String[1:-1])
            if StringLen % 2:
                return "{%s, 0x00}" % ", ".join(["0x%02x" % ord(C) for C in String[1:-1]])
            else:
                return "{%s, 0x00,0x00}" % ", ".join(["0x%02x" % ord(C) for C in String[1:-1]])
    elif String.startswith('{'):
        StringLen = len(String.split(","))
        if StringLen % 2:
            return "{%s, 0x00}" % ", ".join([ C for C in String[1:-1].split(',')])
        else:
            return "{%s}" % ", ".join([ C for C in String[1:-1].split(',')])
        
    else:
        if len(String.split()) % 2:
            return '{%s, 0}' % ', '.join(String.split())
        else:
            return '{%s, 0,0}' % ', '.join(String.split())

def StringArrayLength(String):
    if isinstance(String, unicode):
        return (len(String) + 1) * 2 + 1;
    elif String.startswith('L"'):
        return (len(String) - 3 + 1) * 2
    elif String.startswith('"'):
        return (len(String) - 2 + 1)
    else:
        return len(String.split()) + 1

def RemoveDupOption(OptionString, Which="/I", Against=None):
    OptionList = OptionString.split()
    ValueList = []
    if Against:
        ValueList += Against
    for Index in range(len(OptionList)):
        Opt = OptionList[Index]
        if not Opt.startswith(Which):
            continue
        if len(Opt) > len(Which):
            Val = Opt[len(Which):]
        else:
            Val = ""
        if Val in ValueList:
            OptionList[Index] = ""
        else:
            ValueList.append(Val)
    return " ".join(OptionList)

##
#
# This acts like the main() function for the script, unless it is 'import'ed into another
# script.
#
if __name__ == '__main__':
    pass

<|MERGE_RESOLUTION|>--- conflicted
+++ resolved
@@ -1,875 +1,868 @@
-## @file
-# This file is used to define common string related functions used in parsing process
-#
-<<<<<<< HEAD
-# Copyright (c) 2007 - 2014, Intel Corporation. All rights reserved.<BR>
-=======
-# Copyright (c) 2007 - 2015, Intel Corporation. All rights reserved.<BR>
->>>>>>> c2a892d7
-# This program and the accompanying materials
-# are licensed and made available under the terms and conditions of the BSD License
-# which accompanies this distribution.  The full text of the license may be found at
-# http://opensource.org/licenses/bsd-license.php
-#
-# THE PROGRAM IS DISTRIBUTED UNDER THE BSD LICENSE ON AN "AS IS" BASIS,
-# WITHOUT WARRANTIES OR REPRESENTATIONS OF ANY KIND, EITHER EXPRESS OR IMPLIED.
-#
-
-##
-# Import Modules
-#
-import re
-import DataType
-import Common.LongFilePathOs as os
-import string
-import EdkLogger as EdkLogger
-
-import GlobalData
-from BuildToolError import *
-from CommonDataClass.Exceptions import *
-from Common.LongFilePathSupport import OpenLongFilePath as open
-<<<<<<< HEAD
-=======
-from Common.MultipleWorkspace import MultipleWorkspace as mws
->>>>>>> c2a892d7
-
-gHexVerPatt = re.compile('0x[a-f0-9]{4}[a-f0-9]{4}$', re.IGNORECASE)
-gHumanReadableVerPatt = re.compile(r'([1-9][0-9]*|0)\.[0-9]{1,2}$')
-
-## GetSplitValueList
-#
-# Get a value list from a string with multiple values splited with SplitTag
-# The default SplitTag is DataType.TAB_VALUE_SPLIT
-# 'AAA|BBB|CCC' -> ['AAA', 'BBB', 'CCC']
-#
-# @param String:    The input string to be splitted
-# @param SplitTag:  The split key, default is DataType.TAB_VALUE_SPLIT
-# @param MaxSplit:  The max number of split values, default is -1
-#
-# @retval list() A list for splitted string
-#
-def GetSplitValueList(String, SplitTag=DataType.TAB_VALUE_SPLIT, MaxSplit= -1):
-    ValueList = []
-    Last = 0
-    Escaped = False
-    InString = False
-    for Index in range(0, len(String)):
-        Char = String[Index]
-
-        if not Escaped:
-            # Found a splitter not in a string, split it
-            if not InString and Char == SplitTag:
-                ValueList.append(String[Last:Index].strip())
-                Last = Index + 1
-                if MaxSplit > 0 and len(ValueList) >= MaxSplit:
-                    break
-
-            if Char == '\\' and InString:
-                Escaped = True
-            elif Char == '"':
-                if not InString:
-                    InString = True
-                else:
-                    InString = False
-        else:
-            Escaped = False
-
-    if Last < len(String):
-        ValueList.append(String[Last:].strip())
-    elif Last == len(String):
-        ValueList.append('')
-
-    return ValueList
-
-## GetSplitList
-#
-# Get a value list from a string with multiple values splited with SplitString
-# The default SplitTag is DataType.TAB_VALUE_SPLIT
-# 'AAA|BBB|CCC' -> ['AAA', 'BBB', 'CCC']
-#
-# @param String:    The input string to be splitted
-# @param SplitStr:  The split key, default is DataType.TAB_VALUE_SPLIT
-# @param MaxSplit:  The max number of split values, default is -1
-#
-# @retval list() A list for splitted string
-#
-def GetSplitList(String, SplitStr=DataType.TAB_VALUE_SPLIT, MaxSplit= -1):
-    return map(lambda l: l.strip(), String.split(SplitStr, MaxSplit))
-
-## MergeArches
-#
-# Find a key's all arches in dict, add the new arch to the list
-# If not exist any arch, set the arch directly
-#
-# @param Dict:  The input value for Dict
-# @param Key:   The input value for Key
-# @param Arch:  The Arch to be added or merged
-#
-def MergeArches(Dict, Key, Arch):
-    if Key in Dict.keys():
-        Dict[Key].append(Arch)
-    else:
-        Dict[Key] = Arch.split()
-
-## GenDefines
-#
-# Parse a string with format "DEFINE <VarName> = <PATH>"
-# Generate a map Defines[VarName] = PATH
-# Return False if invalid format
-#
-# @param String:   String with DEFINE statement
-# @param Arch:     Supportted Arch
-# @param Defines:  DEFINE statement to be parsed
-#
-# @retval 0   DEFINE statement found, and valid
-# @retval 1   DEFINE statement found, but not valid
-# @retval -1  DEFINE statement not found
-#
-def GenDefines(String, Arch, Defines):
-    if String.find(DataType.TAB_DEFINE + ' ') > -1:
-        List = String.replace(DataType.TAB_DEFINE + ' ', '').split(DataType.TAB_EQUAL_SPLIT)
-        if len(List) == 2:
-            Defines[(CleanString(List[0]), Arch)] = CleanString(List[1])
-            return 0
-        else:
-            return -1
-
-    return 1
-
-## GenInclude
-#
-# Parse a string with format "!include <Filename>"
-# Return the file path
-# Return False if invalid format or NOT FOUND
-#
-# @param String:        String with INCLUDE statement
-# @param IncludeFiles:  INCLUDE statement to be parsed
-# @param Arch:          Supportted Arch
-#
-# @retval True
-# @retval False
-#
-def GenInclude(String, IncludeFiles, Arch):
-    if String.upper().find(DataType.TAB_INCLUDE.upper() + ' ') > -1:
-        IncludeFile = CleanString(String[String.upper().find(DataType.TAB_INCLUDE.upper() + ' ') + len(DataType.TAB_INCLUDE + ' ') : ])
-        MergeArches(IncludeFiles, IncludeFile, Arch)
-        return True
-    else:
-        return False
-
-## GetLibraryClassesWithModuleType
-#
-# Get Library Class definition when no module type defined
-#
-# @param Lines:             The content to be parsed
-# @param Key:               Reserved
-# @param KeyValues:         To store data after parsing
-# @param CommentCharacter:  Comment char, used to ignore comment content
-#
-# @retval True Get library classes successfully
-#
-def GetLibraryClassesWithModuleType(Lines, Key, KeyValues, CommentCharacter):
-    newKey = SplitModuleType(Key)
-    Lines = Lines.split(DataType.TAB_SECTION_END, 1)[1]
-    LineList = Lines.splitlines()
-    for Line in LineList:
-        Line = CleanString(Line, CommentCharacter)
-        if Line != '' and Line[0] != CommentCharacter:
-            KeyValues.append([CleanString(Line, CommentCharacter), newKey[1]])
-
-    return True
-
-## GetDynamics
-#
-# Get Dynamic Pcds
-#
-# @param Lines:             The content to be parsed
-# @param Key:               Reserved
-# @param KeyValues:         To store data after parsing
-# @param CommentCharacter:  Comment char, used to ignore comment content
-#
-# @retval True Get Dynamic Pcds successfully
-#
-def GetDynamics(Lines, Key, KeyValues, CommentCharacter):
-    #
-    # Get SkuId Name List
-    #
-    SkuIdNameList = SplitModuleType(Key)
-
-    Lines = Lines.split(DataType.TAB_SECTION_END, 1)[1]
-    LineList = Lines.splitlines()
-    for Line in LineList:
-        Line = CleanString(Line, CommentCharacter)
-        if Line != '' and Line[0] != CommentCharacter:
-            KeyValues.append([CleanString(Line, CommentCharacter), SkuIdNameList[1]])
-
-    return True
-
-## SplitModuleType
-#
-# Split ModuleType out of section defien to get key
-# [LibraryClass.Arch.ModuleType|ModuleType|ModuleType] -> [ 'LibraryClass.Arch', ['ModuleType', 'ModuleType', 'ModuleType'] ]
-#
-# @param Key:  String to be parsed
-#
-# @retval ReturnValue A list for module types
-#
-def SplitModuleType(Key):
-    KeyList = Key.split(DataType.TAB_SPLIT)
-    #
-    # Fill in for arch
-    #
-    KeyList.append('')
-    #
-    # Fill in for moduletype
-    #
-    KeyList.append('')
-    ReturnValue = []
-    KeyValue = KeyList[0]
-    if KeyList[1] != '':
-        KeyValue = KeyValue + DataType.TAB_SPLIT + KeyList[1]
-    ReturnValue.append(KeyValue)
-    ReturnValue.append(GetSplitValueList(KeyList[2]))
-
-    return ReturnValue
-
-## Replace macro in strings list
-#
-# This method replace macros used in a given string list. The macros are
-# given in a dictionary.
-#
-# @param StringList         StringList to be processed
-# @param MacroDefinitions   The macro definitions in the form of dictionary
-# @param SelfReplacement    To decide whether replace un-defined macro to ''
-#
-# @retval NewList           A new string list whose macros are replaced
-#
-def ReplaceMacros(StringList, MacroDefinitions={}, SelfReplacement=False):
-    NewList = []
-    for String in StringList:
-        if type(String) == type(''):
-            NewList.append(ReplaceMacro(String, MacroDefinitions, SelfReplacement))
-        else:
-            NewList.append(String)
-
-    return NewList
-
-## Replace macro in string
-#
-# This method replace macros used in given string. The macros are given in a
-# dictionary.
-#
-# @param String             String to be processed
-# @param MacroDefinitions   The macro definitions in the form of dictionary
-# @param SelfReplacement    To decide whether replace un-defined macro to ''
-#
-# @retval string            The string whose macros are replaced
-#
-def ReplaceMacro(String, MacroDefinitions={}, SelfReplacement=False, RaiseError=False):
-    LastString = String
-    while String and MacroDefinitions:
-        MacroUsed = GlobalData.gMacroRefPattern.findall(String)
-        # no macro found in String, stop replacing
-        if len(MacroUsed) == 0:
-            break
-
-        for Macro in MacroUsed:
-            if Macro not in MacroDefinitions:
-                if RaiseError:
-                    raise SymbolNotFound("%s not defined" % Macro)
-                if SelfReplacement:
-                    String = String.replace("$(%s)" % Macro, '')
-                continue
-            if "$(%s)" % Macro not in MacroDefinitions[Macro]:
-                String = String.replace("$(%s)" % Macro, MacroDefinitions[Macro])
-        # in case there's macro not defined
-        if String == LastString:
-            break
-        LastString = String
-
-    return String
-
-## NormPath
-#
-# Create a normal path
-# And replace DFEINE in the path
-#
-# @param Path:     The input value for Path to be converted
-# @param Defines:  A set for DEFINE statement
-#
-# @retval Path Formatted path
-#
-def NormPath(Path, Defines={}):
-    IsRelativePath = False
-    if Path:
-        if Path[0] == '.':
-            IsRelativePath = True
-        #
-        # Replace with Define
-        #
-        if Defines:
-            Path = ReplaceMacro(Path, Defines)
-        #
-        # To local path format
-        #
-        Path = os.path.normpath(Path)
-        if Path.startswith(GlobalData.gWorkspace) and not os.path.exists(Path):
-            Path = Path[len (GlobalData.gWorkspace):]
-            if Path[0] == os.path.sep:
-                Path = Path[1:]
-            Path = mws.join(GlobalData.gWorkspace, Path)
-
-    if IsRelativePath and Path[0] != '.':
-        Path = os.path.join('.', Path)
-
-    return Path
-
-## CleanString
-#
-# Remove comments in a string
-# Remove spaces
-#
-# @param Line:              The string to be cleaned
-# @param CommentCharacter:  Comment char, used to ignore comment content, default is DataType.TAB_COMMENT_SPLIT
-#
-# @retval Path Formatted path
-#
-def CleanString(Line, CommentCharacter=DataType.TAB_COMMENT_SPLIT, AllowCppStyleComment=False, BuildOption=False):
-    #
-    # remove whitespace
-    #
-    Line = Line.strip();
-    #
-    # Replace Edk's comment character
-    #
-    if AllowCppStyleComment:
-        Line = Line.replace(DataType.TAB_COMMENT_EDK_SPLIT, CommentCharacter)
-    #
-    # remove comments, but we should escape comment character in string
-    #
-    InString = False
-    CommentInString = False
-    for Index in range(0, len(Line)):
-        if Line[Index] == '"':
-            InString = not InString
-        elif Line[Index] == CommentCharacter and InString :
-            CommentInString = True
-        elif Line[Index] == CommentCharacter and not InString :
-            Line = Line[0: Index]
-            break
-
-    if CommentInString and BuildOption:
-        Line = Line.replace('"', '')
-        ChIndex = Line.find('#')
-        while ChIndex >= 0:
-            if GlobalData.gIsWindows:
-                if ChIndex == 0 or Line[ChIndex - 1] != '^':
-                    Line = Line[0:ChIndex] + '^' + Line[ChIndex:]
-                    ChIndex = Line.find('#', ChIndex + 2)
-                else:
-                    ChIndex = Line.find('#', ChIndex + 1)
-            else:
-                if ChIndex == 0 or Line[ChIndex - 1] != '\\':
-                    Line = Line[0:ChIndex] + '\\' + Line[ChIndex:]
-                    ChIndex = Line.find('#', ChIndex + 2)
-                else:
-                    ChIndex = Line.find('#', ChIndex + 1)
-    #
-    # remove whitespace again
-    #
-    Line = Line.strip();
-
-    return Line
-
-## CleanString2
-#
-# Split statement with comments in a string
-# Remove spaces
-#
-# @param Line:              The string to be cleaned
-# @param CommentCharacter:  Comment char, used to ignore comment content, default is DataType.TAB_COMMENT_SPLIT
-#
-# @retval Path Formatted path
-#
-def CleanString2(Line, CommentCharacter=DataType.TAB_COMMENT_SPLIT, AllowCppStyleComment=False):
-    #
-    # remove whitespace
-    #
-    Line = Line.strip();
-    #
-    # Replace Edk's comment character
-    #
-    if AllowCppStyleComment:
-        Line = Line.replace(DataType.TAB_COMMENT_EDK_SPLIT, CommentCharacter)
-    #
-    # separate comments and statements, but we should escape comment character in string
-    #
-    InString = False
-    CommentInString = False
-    Comment = ''
-    for Index in range(0, len(Line)):
-        if Line[Index] == '"':
-            InString = not InString
-        elif Line[Index] == CommentCharacter and InString:
-            CommentInString = True
-        elif Line[Index] == CommentCharacter and not InString:
-            Comment = Line[Index:].strip()
-            Line = Line[0:Index].strip()
-            break
-
-    return Line, Comment
-
-## GetMultipleValuesOfKeyFromLines
-#
-# Parse multiple strings to clean comment and spaces
-# The result is saved to KeyValues
-#
-# @param Lines:             The content to be parsed
-# @param Key:               Reserved
-# @param KeyValues:         To store data after parsing
-# @param CommentCharacter:  Comment char, used to ignore comment content
-#
-# @retval True Successfully executed
-#
-def GetMultipleValuesOfKeyFromLines(Lines, Key, KeyValues, CommentCharacter):
-    Lines = Lines.split(DataType.TAB_SECTION_END, 1)[1]
-    LineList = Lines.split('\n')
-    for Line in LineList:
-        Line = CleanString(Line, CommentCharacter)
-        if Line != '' and Line[0] != CommentCharacter:
-            KeyValues += [Line]
-
-    return True
-
-## GetDefineValue
-#
-# Parse a DEFINE statement to get defined value
-# DEFINE Key Value
-#
-# @param String:            The content to be parsed
-# @param Key:               The key of DEFINE statement
-# @param CommentCharacter:  Comment char, used to ignore comment content
-#
-# @retval string The defined value
-#
-def GetDefineValue(String, Key, CommentCharacter):
-    String = CleanString(String)
-    return String[String.find(Key + ' ') + len(Key + ' ') : ]
-
-## GetHexVerValue
-#
-# Get a Hex Version Value
-#
-# @param VerString:         The version string to be parsed
-#
-#
-# @retval:      If VerString is incorrectly formatted, return "None" which will break the build.
-#               If VerString is correctly formatted, return a Hex value of the Version Number (0xmmmmnnnn)
-#                   where mmmm is the major number and nnnn is the adjusted minor number.
-#
-def GetHexVerValue(VerString):
-    VerString = CleanString(VerString)
-
-    if gHumanReadableVerPatt.match(VerString):
-        ValueList = VerString.split('.')
-        Major = ValueList[0]
-        Minor = ValueList[1]
-        if len(Minor) == 1:
-            Minor += '0'
-        DeciValue = (int(Major) << 16) + int(Minor);
-        return "0x%08x" % DeciValue
-    elif gHexVerPatt.match(VerString):
-        return VerString
-    else:
-        return None
-
-
-## GetSingleValueOfKeyFromLines
-#
-# Parse multiple strings as below to get value of each definition line
-# Key1 = Value1
-# Key2 = Value2
-# The result is saved to Dictionary
-#
-# @param Lines:                The content to be parsed
-# @param Dictionary:           To store data after parsing
-# @param CommentCharacter:     Comment char, be used to ignore comment content
-# @param KeySplitCharacter:    Key split char, between key name and key value. Key1 = Value1, '=' is the key split char
-# @param ValueSplitFlag:       Value split flag, be used to decide if has multiple values
-# @param ValueSplitCharacter:  Value split char, be used to split multiple values. Key1 = Value1|Value2, '|' is the value split char
-#
-# @retval True Successfully executed
-#
-def GetSingleValueOfKeyFromLines(Lines, Dictionary, CommentCharacter, KeySplitCharacter, ValueSplitFlag, ValueSplitCharacter):
-    Lines = Lines.split('\n')
-    Keys = []
-    Value = ''
-    DefineValues = ['']
-    SpecValues = ['']
-
-    for Line in Lines:
-        #
-        # Handle DEFINE and SPEC
-        #
-        if Line.find(DataType.TAB_INF_DEFINES_DEFINE + ' ') > -1:
-            if '' in DefineValues:
-                DefineValues.remove('')
-            DefineValues.append(GetDefineValue(Line, DataType.TAB_INF_DEFINES_DEFINE, CommentCharacter))
-            continue
-        if Line.find(DataType.TAB_INF_DEFINES_SPEC + ' ') > -1:
-            if '' in SpecValues:
-                SpecValues.remove('')
-            SpecValues.append(GetDefineValue(Line, DataType.TAB_INF_DEFINES_SPEC, CommentCharacter))
-            continue
-
-        #
-        # Handle Others
-        #
-        LineList = Line.split(KeySplitCharacter, 1)
-        if len(LineList) >= 2:
-            Key = LineList[0].split()
-            if len(Key) == 1 and Key[0][0] != CommentCharacter:
-                #
-                # Remove comments and white spaces
-                #
-                LineList[1] = CleanString(LineList[1], CommentCharacter)
-                if ValueSplitFlag:
-                    Value = map(string.strip, LineList[1].split(ValueSplitCharacter))
-                else:
-                    Value = CleanString(LineList[1], CommentCharacter).splitlines()
-
-                if Key[0] in Dictionary:
-                    if Key[0] not in Keys:
-                        Dictionary[Key[0]] = Value
-                        Keys.append(Key[0])
-                    else:
-                        Dictionary[Key[0]].extend(Value)
-                else:
-                    Dictionary[DataType.TAB_INF_DEFINES_MACRO][Key[0]] = Value[0]
-
-    if DefineValues == []:
-        DefineValues = ['']
-    if SpecValues == []:
-        SpecValues = ['']
-    Dictionary[DataType.TAB_INF_DEFINES_DEFINE] = DefineValues
-    Dictionary[DataType.TAB_INF_DEFINES_SPEC] = SpecValues
-
-    return True
-
-## The content to be parsed
-#
-# Do pre-check for a file before it is parsed
-# Check $()
-# Check []
-#
-# @param FileName:       Used for error report
-# @param FileContent:    File content to be parsed
-# @param SupSectionTag:  Used for error report
-#
-def PreCheck(FileName, FileContent, SupSectionTag):
-    LineNo = 0
-    IsFailed = False
-    NewFileContent = ''
-    for Line in FileContent.splitlines():
-        LineNo = LineNo + 1
-        #
-        # Clean current line
-        #
-        Line = CleanString(Line)
-
-        #
-        # Remove commented line
-        #
-        if Line.find(DataType.TAB_COMMA_SPLIT) == 0:
-            Line = ''
-        #
-        # Check $()
-        #
-        if Line.find('$') > -1:
-            if Line.find('$(') < 0 or Line.find(')') < 0:
-                EdkLogger.error("Parser", FORMAT_INVALID, Line=LineNo, File=FileName, RaiseError=EdkLogger.IsRaiseError)
-
-        #
-        # Check []
-        #
-        if Line.find('[') > -1 or Line.find(']') > -1:
-            #
-            # Only get one '[' or one ']'
-            #
-            if not (Line.find('[') > -1 and Line.find(']') > -1):
-                EdkLogger.error("Parser", FORMAT_INVALID, Line=LineNo, File=FileName, RaiseError=EdkLogger.IsRaiseError)
-
-        #
-        # Regenerate FileContent
-        #
-        NewFileContent = NewFileContent + Line + '\r\n'
-
-    if IsFailed:
-       EdkLogger.error("Parser", FORMAT_INVALID, Line=LineNo, File=FileName, RaiseError=EdkLogger.IsRaiseError)
-
-    return NewFileContent
-
-## CheckFileType
-#
-# Check if the Filename is including ExtName
-# Return True if it exists
-# Raise a error message if it not exists
-#
-# @param CheckFilename:      Name of the file to be checked
-# @param ExtName:            Ext name of the file to be checked
-# @param ContainerFilename:  The container file which describes the file to be checked, used for error report
-# @param SectionName:        Used for error report
-# @param Line:               The line in container file which defines the file to be checked
-#
-# @retval True The file type is correct
-#
-def CheckFileType(CheckFilename, ExtName, ContainerFilename, SectionName, Line, LineNo= -1):
-    if CheckFilename != '' and CheckFilename != None:
-        (Root, Ext) = os.path.splitext(CheckFilename)
-        if Ext.upper() != ExtName.upper():
-            ContainerFile = open(ContainerFilename, 'r').read()
-            if LineNo == -1:
-                LineNo = GetLineNo(ContainerFile, Line)
-            ErrorMsg = "Invalid %s. '%s' is found, but '%s' file is needed" % (SectionName, CheckFilename, ExtName)
-            EdkLogger.error("Parser", PARSER_ERROR, ErrorMsg, Line=LineNo,
-                            File=ContainerFilename, RaiseError=EdkLogger.IsRaiseError)
-
-    return True
-
-## CheckFileExist
-#
-# Check if the file exists
-# Return True if it exists
-# Raise a error message if it not exists
-#
-# @param CheckFilename:      Name of the file to be checked
-# @param WorkspaceDir:       Current workspace dir
-# @param ContainerFilename:  The container file which describes the file to be checked, used for error report
-# @param SectionName:        Used for error report
-# @param Line:               The line in container file which defines the file to be checked
-#
-# @retval The file full path if the file exists
-#
-def CheckFileExist(WorkspaceDir, CheckFilename, ContainerFilename, SectionName, Line, LineNo= -1):
-    CheckFile = ''
-    if CheckFilename != '' and CheckFilename != None:
-        CheckFile = WorkspaceFile(WorkspaceDir, CheckFilename)
-        if not os.path.isfile(CheckFile):
-            ContainerFile = open(ContainerFilename, 'r').read()
-            if LineNo == -1:
-                LineNo = GetLineNo(ContainerFile, Line)
-            ErrorMsg = "Can't find file '%s' defined in section '%s'" % (CheckFile, SectionName)
-            EdkLogger.error("Parser", PARSER_ERROR, ErrorMsg,
-                            File=ContainerFilename, Line=LineNo, RaiseError=EdkLogger.IsRaiseError)
-
-    return CheckFile
-
-## GetLineNo
-#
-# Find the index of a line in a file
-#
-# @param FileContent:  Search scope
-# @param Line:         Search key
-#
-# @retval int  Index of the line
-# @retval -1     The line is not found
-#
-def GetLineNo(FileContent, Line, IsIgnoreComment=True):
-    LineList = FileContent.splitlines()
-    for Index in range(len(LineList)):
-        if LineList[Index].find(Line) > -1:
-            #
-            # Ignore statement in comment
-            #
-            if IsIgnoreComment:
-                if LineList[Index].strip()[0] == DataType.TAB_COMMENT_SPLIT:
-                    continue
-            return Index + 1
-
-    return -1
-
-## RaiseParserError
-#
-# Raise a parser error
-#
-# @param Line:     String which has error
-# @param Section:  Used for error report
-# @param File:     File which has the string
-# @param Format:   Correct format
-#
-def RaiseParserError(Line, Section, File, Format='', LineNo= -1):
-    if LineNo == -1:
-        LineNo = GetLineNo(open(os.path.normpath(File), 'r').read(), Line)
-    ErrorMsg = "Invalid statement '%s' is found in section '%s'" % (Line, Section)
-    if Format != '':
-        Format = "Correct format is " + Format
-    EdkLogger.error("Parser", PARSER_ERROR, ErrorMsg, File=File, Line=LineNo, ExtraData=Format, RaiseError=EdkLogger.IsRaiseError)
-
-## WorkspaceFile
-#
-# Return a full path with workspace dir
-#
-# @param WorkspaceDir:  Workspace dir
-# @param Filename:      Relative file name
-#
-# @retval string A full path
-#
-def WorkspaceFile(WorkspaceDir, Filename):
-    return mws.join(NormPath(WorkspaceDir), NormPath(Filename))
-
-## Split string
-#
-# Revmove '"' which startswith and endswith string
-#
-# @param String:  The string need to be splited
-#
-# @retval String: The string after removed '""'
-#
-def SplitString(String):
-    if String.startswith('\"'):
-        String = String[1:]
-    if String.endswith('\"'):
-        String = String[:-1]
-
-    return String
-
-## Convert To Sql String
-#
-# 1. Replace "'" with "''" in each item of StringList
-#
-# @param StringList:  A list for strings to be converted
-#
-def ConvertToSqlString(StringList):
-    return map(lambda s: s.replace("'", "''") , StringList)
-
-## Convert To Sql String
-#
-# 1. Replace "'" with "''" in the String
-#
-# @param String:  A String to be converted
-#
-def ConvertToSqlString2(String):
-    return String.replace("'", "''")
-
-#
-# Remove comment block
-#
-def RemoveBlockComment(Lines):
-    IsFindBlockComment = False
-    IsFindBlockCode = False
-    ReservedLine = ''
-    NewLines = []
-
-    for Line in Lines:
-        Line = Line.strip()
-        #
-        # Remove comment block
-        #
-        if Line.find(DataType.TAB_COMMENT_EDK_START) > -1:
-            ReservedLine = GetSplitList(Line, DataType.TAB_COMMENT_EDK_START, 1)[0]
-            IsFindBlockComment = True
-        if Line.find(DataType.TAB_COMMENT_EDK_END) > -1:
-            Line = ReservedLine + GetSplitList(Line, DataType.TAB_COMMENT_EDK_END, 1)[1]
-            ReservedLine = ''
-            IsFindBlockComment = False
-        if IsFindBlockComment:
-            NewLines.append('')
-            continue
-
-        NewLines.append(Line)
-    return NewLines
-
-#
-# Get String of a List
-#
-def GetStringOfList(List, Split=' '):
-    if type(List) != type([]):
-        return List
-    Str = ''
-    for Item in List:
-        Str = Str + Item + Split
-
-    return Str.strip()
-
-#
-# Get HelpTextList from HelpTextClassList
-#
-def GetHelpTextList(HelpTextClassList):
-    List = []
-    if HelpTextClassList:
-        for HelpText in HelpTextClassList:
-            if HelpText.String.endswith('\n'):
-                HelpText.String = HelpText.String[0: len(HelpText.String) - len('\n')]
-                List.extend(HelpText.String.split('\n'))
-
-    return List
-
-def StringToArray(String):
-    if isinstance(String, unicode):
-        if len(unicode) == 0:
-            return "{0x00, 0x00}"
-        return "{%s, 0x00, 0x00}" % ", ".join(["0x%02x, 0x00" % ord(C) for C in String])
-    elif String.startswith('L"'):
-        if String == "L\"\"":
-            return "{0x00, 0x00}"
-        else:
-            return "{%s, 0x00, 0x00}" % ", ".join(["0x%02x, 0x00" % ord(C) for C in String[2:-1]])
-    elif String.startswith('"'):
-        if String == "\"\"":
-            return "{0x00,0x00}"
-        else:
-            StringLen = len(String[1:-1])
-            if StringLen % 2:
-                return "{%s, 0x00}" % ", ".join(["0x%02x" % ord(C) for C in String[1:-1]])
-            else:
-                return "{%s, 0x00,0x00}" % ", ".join(["0x%02x" % ord(C) for C in String[1:-1]])
-    elif String.startswith('{'):
-        StringLen = len(String.split(","))
-        if StringLen % 2:
-            return "{%s, 0x00}" % ", ".join([ C for C in String[1:-1].split(',')])
-        else:
-            return "{%s}" % ", ".join([ C for C in String[1:-1].split(',')])
-        
-    else:
-        if len(String.split()) % 2:
-            return '{%s, 0}' % ', '.join(String.split())
-        else:
-            return '{%s, 0,0}' % ', '.join(String.split())
-
-def StringArrayLength(String):
-    if isinstance(String, unicode):
-        return (len(String) + 1) * 2 + 1;
-    elif String.startswith('L"'):
-        return (len(String) - 3 + 1) * 2
-    elif String.startswith('"'):
-        return (len(String) - 2 + 1)
-    else:
-        return len(String.split()) + 1
-
-def RemoveDupOption(OptionString, Which="/I", Against=None):
-    OptionList = OptionString.split()
-    ValueList = []
-    if Against:
-        ValueList += Against
-    for Index in range(len(OptionList)):
-        Opt = OptionList[Index]
-        if not Opt.startswith(Which):
-            continue
-        if len(Opt) > len(Which):
-            Val = Opt[len(Which):]
-        else:
-            Val = ""
-        if Val in ValueList:
-            OptionList[Index] = ""
-        else:
-            ValueList.append(Val)
-    return " ".join(OptionList)
-
-##
-#
-# This acts like the main() function for the script, unless it is 'import'ed into another
-# script.
-#
-if __name__ == '__main__':
-    pass
-
+## @file
+# This file is used to define common string related functions used in parsing process
+#
+# Copyright (c) 2007 - 2015, Intel Corporation. All rights reserved.<BR>
+# This program and the accompanying materials
+# are licensed and made available under the terms and conditions of the BSD License
+# which accompanies this distribution.  The full text of the license may be found at
+# http://opensource.org/licenses/bsd-license.php
+#
+# THE PROGRAM IS DISTRIBUTED UNDER THE BSD LICENSE ON AN "AS IS" BASIS,
+# WITHOUT WARRANTIES OR REPRESENTATIONS OF ANY KIND, EITHER EXPRESS OR IMPLIED.
+#
+
+##
+# Import Modules
+#
+import re
+import DataType
+import Common.LongFilePathOs as os
+import string
+import EdkLogger as EdkLogger
+
+import GlobalData
+from BuildToolError import *
+from CommonDataClass.Exceptions import *
+from Common.LongFilePathSupport import OpenLongFilePath as open
+from Common.MultipleWorkspace import MultipleWorkspace as mws
+
+gHexVerPatt = re.compile('0x[a-f0-9]{4}[a-f0-9]{4}$', re.IGNORECASE)
+gHumanReadableVerPatt = re.compile(r'([1-9][0-9]*|0)\.[0-9]{1,2}$')
+
+## GetSplitValueList
+#
+# Get a value list from a string with multiple values splited with SplitTag
+# The default SplitTag is DataType.TAB_VALUE_SPLIT
+# 'AAA|BBB|CCC' -> ['AAA', 'BBB', 'CCC']
+#
+# @param String:    The input string to be splitted
+# @param SplitTag:  The split key, default is DataType.TAB_VALUE_SPLIT
+# @param MaxSplit:  The max number of split values, default is -1
+#
+# @retval list() A list for splitted string
+#
+def GetSplitValueList(String, SplitTag=DataType.TAB_VALUE_SPLIT, MaxSplit= -1):
+    ValueList = []
+    Last = 0
+    Escaped = False
+    InString = False
+    for Index in range(0, len(String)):
+        Char = String[Index]
+
+        if not Escaped:
+            # Found a splitter not in a string, split it
+            if not InString and Char == SplitTag:
+                ValueList.append(String[Last:Index].strip())
+                Last = Index + 1
+                if MaxSplit > 0 and len(ValueList) >= MaxSplit:
+                    break
+
+            if Char == '\\' and InString:
+                Escaped = True
+            elif Char == '"':
+                if not InString:
+                    InString = True
+                else:
+                    InString = False
+        else:
+            Escaped = False
+
+    if Last < len(String):
+        ValueList.append(String[Last:].strip())
+    elif Last == len(String):
+        ValueList.append('')
+
+    return ValueList
+
+## GetSplitList
+#
+# Get a value list from a string with multiple values splited with SplitString
+# The default SplitTag is DataType.TAB_VALUE_SPLIT
+# 'AAA|BBB|CCC' -> ['AAA', 'BBB', 'CCC']
+#
+# @param String:    The input string to be splitted
+# @param SplitStr:  The split key, default is DataType.TAB_VALUE_SPLIT
+# @param MaxSplit:  The max number of split values, default is -1
+#
+# @retval list() A list for splitted string
+#
+def GetSplitList(String, SplitStr=DataType.TAB_VALUE_SPLIT, MaxSplit= -1):
+    return map(lambda l: l.strip(), String.split(SplitStr, MaxSplit))
+
+## MergeArches
+#
+# Find a key's all arches in dict, add the new arch to the list
+# If not exist any arch, set the arch directly
+#
+# @param Dict:  The input value for Dict
+# @param Key:   The input value for Key
+# @param Arch:  The Arch to be added or merged
+#
+def MergeArches(Dict, Key, Arch):
+    if Key in Dict.keys():
+        Dict[Key].append(Arch)
+    else:
+        Dict[Key] = Arch.split()
+
+## GenDefines
+#
+# Parse a string with format "DEFINE <VarName> = <PATH>"
+# Generate a map Defines[VarName] = PATH
+# Return False if invalid format
+#
+# @param String:   String with DEFINE statement
+# @param Arch:     Supportted Arch
+# @param Defines:  DEFINE statement to be parsed
+#
+# @retval 0   DEFINE statement found, and valid
+# @retval 1   DEFINE statement found, but not valid
+# @retval -1  DEFINE statement not found
+#
+def GenDefines(String, Arch, Defines):
+    if String.find(DataType.TAB_DEFINE + ' ') > -1:
+        List = String.replace(DataType.TAB_DEFINE + ' ', '').split(DataType.TAB_EQUAL_SPLIT)
+        if len(List) == 2:
+            Defines[(CleanString(List[0]), Arch)] = CleanString(List[1])
+            return 0
+        else:
+            return -1
+
+    return 1
+
+## GenInclude
+#
+# Parse a string with format "!include <Filename>"
+# Return the file path
+# Return False if invalid format or NOT FOUND
+#
+# @param String:        String with INCLUDE statement
+# @param IncludeFiles:  INCLUDE statement to be parsed
+# @param Arch:          Supportted Arch
+#
+# @retval True
+# @retval False
+#
+def GenInclude(String, IncludeFiles, Arch):
+    if String.upper().find(DataType.TAB_INCLUDE.upper() + ' ') > -1:
+        IncludeFile = CleanString(String[String.upper().find(DataType.TAB_INCLUDE.upper() + ' ') + len(DataType.TAB_INCLUDE + ' ') : ])
+        MergeArches(IncludeFiles, IncludeFile, Arch)
+        return True
+    else:
+        return False
+
+## GetLibraryClassesWithModuleType
+#
+# Get Library Class definition when no module type defined
+#
+# @param Lines:             The content to be parsed
+# @param Key:               Reserved
+# @param KeyValues:         To store data after parsing
+# @param CommentCharacter:  Comment char, used to ignore comment content
+#
+# @retval True Get library classes successfully
+#
+def GetLibraryClassesWithModuleType(Lines, Key, KeyValues, CommentCharacter):
+    newKey = SplitModuleType(Key)
+    Lines = Lines.split(DataType.TAB_SECTION_END, 1)[1]
+    LineList = Lines.splitlines()
+    for Line in LineList:
+        Line = CleanString(Line, CommentCharacter)
+        if Line != '' and Line[0] != CommentCharacter:
+            KeyValues.append([CleanString(Line, CommentCharacter), newKey[1]])
+
+    return True
+
+## GetDynamics
+#
+# Get Dynamic Pcds
+#
+# @param Lines:             The content to be parsed
+# @param Key:               Reserved
+# @param KeyValues:         To store data after parsing
+# @param CommentCharacter:  Comment char, used to ignore comment content
+#
+# @retval True Get Dynamic Pcds successfully
+#
+def GetDynamics(Lines, Key, KeyValues, CommentCharacter):
+    #
+    # Get SkuId Name List
+    #
+    SkuIdNameList = SplitModuleType(Key)
+
+    Lines = Lines.split(DataType.TAB_SECTION_END, 1)[1]
+    LineList = Lines.splitlines()
+    for Line in LineList:
+        Line = CleanString(Line, CommentCharacter)
+        if Line != '' and Line[0] != CommentCharacter:
+            KeyValues.append([CleanString(Line, CommentCharacter), SkuIdNameList[1]])
+
+    return True
+
+## SplitModuleType
+#
+# Split ModuleType out of section defien to get key
+# [LibraryClass.Arch.ModuleType|ModuleType|ModuleType] -> [ 'LibraryClass.Arch', ['ModuleType', 'ModuleType', 'ModuleType'] ]
+#
+# @param Key:  String to be parsed
+#
+# @retval ReturnValue A list for module types
+#
+def SplitModuleType(Key):
+    KeyList = Key.split(DataType.TAB_SPLIT)
+    #
+    # Fill in for arch
+    #
+    KeyList.append('')
+    #
+    # Fill in for moduletype
+    #
+    KeyList.append('')
+    ReturnValue = []
+    KeyValue = KeyList[0]
+    if KeyList[1] != '':
+        KeyValue = KeyValue + DataType.TAB_SPLIT + KeyList[1]
+    ReturnValue.append(KeyValue)
+    ReturnValue.append(GetSplitValueList(KeyList[2]))
+
+    return ReturnValue
+
+## Replace macro in strings list
+#
+# This method replace macros used in a given string list. The macros are
+# given in a dictionary.
+#
+# @param StringList         StringList to be processed
+# @param MacroDefinitions   The macro definitions in the form of dictionary
+# @param SelfReplacement    To decide whether replace un-defined macro to ''
+#
+# @retval NewList           A new string list whose macros are replaced
+#
+def ReplaceMacros(StringList, MacroDefinitions={}, SelfReplacement=False):
+    NewList = []
+    for String in StringList:
+        if type(String) == type(''):
+            NewList.append(ReplaceMacro(String, MacroDefinitions, SelfReplacement))
+        else:
+            NewList.append(String)
+
+    return NewList
+
+## Replace macro in string
+#
+# This method replace macros used in given string. The macros are given in a
+# dictionary.
+#
+# @param String             String to be processed
+# @param MacroDefinitions   The macro definitions in the form of dictionary
+# @param SelfReplacement    To decide whether replace un-defined macro to ''
+#
+# @retval string            The string whose macros are replaced
+#
+def ReplaceMacro(String, MacroDefinitions={}, SelfReplacement=False, RaiseError=False):
+    LastString = String
+    while String and MacroDefinitions:
+        MacroUsed = GlobalData.gMacroRefPattern.findall(String)
+        # no macro found in String, stop replacing
+        if len(MacroUsed) == 0:
+            break
+
+        for Macro in MacroUsed:
+            if Macro not in MacroDefinitions:
+                if RaiseError:
+                    raise SymbolNotFound("%s not defined" % Macro)
+                if SelfReplacement:
+                    String = String.replace("$(%s)" % Macro, '')
+                continue
+            if "$(%s)" % Macro not in MacroDefinitions[Macro]:
+                String = String.replace("$(%s)" % Macro, MacroDefinitions[Macro])
+        # in case there's macro not defined
+        if String == LastString:
+            break
+        LastString = String
+
+    return String
+
+## NormPath
+#
+# Create a normal path
+# And replace DFEINE in the path
+#
+# @param Path:     The input value for Path to be converted
+# @param Defines:  A set for DEFINE statement
+#
+# @retval Path Formatted path
+#
+def NormPath(Path, Defines={}):
+    IsRelativePath = False
+    if Path:
+        if Path[0] == '.':
+            IsRelativePath = True
+        #
+        # Replace with Define
+        #
+        if Defines:
+            Path = ReplaceMacro(Path, Defines)
+        #
+        # To local path format
+        #
+        Path = os.path.normpath(Path)
+        if Path.startswith(GlobalData.gWorkspace) and not os.path.exists(Path):
+            Path = Path[len (GlobalData.gWorkspace):]
+            if Path[0] == os.path.sep:
+                Path = Path[1:]
+            Path = mws.join(GlobalData.gWorkspace, Path)
+
+    if IsRelativePath and Path[0] != '.':
+        Path = os.path.join('.', Path)
+
+    return Path
+
+## CleanString
+#
+# Remove comments in a string
+# Remove spaces
+#
+# @param Line:              The string to be cleaned
+# @param CommentCharacter:  Comment char, used to ignore comment content, default is DataType.TAB_COMMENT_SPLIT
+#
+# @retval Path Formatted path
+#
+def CleanString(Line, CommentCharacter=DataType.TAB_COMMENT_SPLIT, AllowCppStyleComment=False, BuildOption=False):
+    #
+    # remove whitespace
+    #
+    Line = Line.strip();
+    #
+    # Replace Edk's comment character
+    #
+    if AllowCppStyleComment:
+        Line = Line.replace(DataType.TAB_COMMENT_EDK_SPLIT, CommentCharacter)
+    #
+    # remove comments, but we should escape comment character in string
+    #
+    InString = False
+    CommentInString = False
+    for Index in range(0, len(Line)):
+        if Line[Index] == '"':
+            InString = not InString
+        elif Line[Index] == CommentCharacter and InString :
+            CommentInString = True
+        elif Line[Index] == CommentCharacter and not InString :
+            Line = Line[0: Index]
+            break
+
+    if CommentInString and BuildOption:
+        Line = Line.replace('"', '')
+        ChIndex = Line.find('#')
+        while ChIndex >= 0:
+            if GlobalData.gIsWindows:
+                if ChIndex == 0 or Line[ChIndex - 1] != '^':
+                    Line = Line[0:ChIndex] + '^' + Line[ChIndex:]
+                    ChIndex = Line.find('#', ChIndex + 2)
+                else:
+                    ChIndex = Line.find('#', ChIndex + 1)
+            else:
+                if ChIndex == 0 or Line[ChIndex - 1] != '\\':
+                    Line = Line[0:ChIndex] + '\\' + Line[ChIndex:]
+                    ChIndex = Line.find('#', ChIndex + 2)
+                else:
+                    ChIndex = Line.find('#', ChIndex + 1)
+    #
+    # remove whitespace again
+    #
+    Line = Line.strip();
+
+    return Line
+
+## CleanString2
+#
+# Split statement with comments in a string
+# Remove spaces
+#
+# @param Line:              The string to be cleaned
+# @param CommentCharacter:  Comment char, used to ignore comment content, default is DataType.TAB_COMMENT_SPLIT
+#
+# @retval Path Formatted path
+#
+def CleanString2(Line, CommentCharacter=DataType.TAB_COMMENT_SPLIT, AllowCppStyleComment=False):
+    #
+    # remove whitespace
+    #
+    Line = Line.strip();
+    #
+    # Replace Edk's comment character
+    #
+    if AllowCppStyleComment:
+        Line = Line.replace(DataType.TAB_COMMENT_EDK_SPLIT, CommentCharacter)
+    #
+    # separate comments and statements, but we should escape comment character in string
+    #
+    InString = False
+    CommentInString = False
+    Comment = ''
+    for Index in range(0, len(Line)):
+        if Line[Index] == '"':
+            InString = not InString
+        elif Line[Index] == CommentCharacter and InString:
+            CommentInString = True
+        elif Line[Index] == CommentCharacter and not InString:
+            Comment = Line[Index:].strip()
+            Line = Line[0:Index].strip()
+            break
+
+    return Line, Comment
+
+## GetMultipleValuesOfKeyFromLines
+#
+# Parse multiple strings to clean comment and spaces
+# The result is saved to KeyValues
+#
+# @param Lines:             The content to be parsed
+# @param Key:               Reserved
+# @param KeyValues:         To store data after parsing
+# @param CommentCharacter:  Comment char, used to ignore comment content
+#
+# @retval True Successfully executed
+#
+def GetMultipleValuesOfKeyFromLines(Lines, Key, KeyValues, CommentCharacter):
+    Lines = Lines.split(DataType.TAB_SECTION_END, 1)[1]
+    LineList = Lines.split('\n')
+    for Line in LineList:
+        Line = CleanString(Line, CommentCharacter)
+        if Line != '' and Line[0] != CommentCharacter:
+            KeyValues += [Line]
+
+    return True
+
+## GetDefineValue
+#
+# Parse a DEFINE statement to get defined value
+# DEFINE Key Value
+#
+# @param String:            The content to be parsed
+# @param Key:               The key of DEFINE statement
+# @param CommentCharacter:  Comment char, used to ignore comment content
+#
+# @retval string The defined value
+#
+def GetDefineValue(String, Key, CommentCharacter):
+    String = CleanString(String)
+    return String[String.find(Key + ' ') + len(Key + ' ') : ]
+
+## GetHexVerValue
+#
+# Get a Hex Version Value
+#
+# @param VerString:         The version string to be parsed
+#
+#
+# @retval:      If VerString is incorrectly formatted, return "None" which will break the build.
+#               If VerString is correctly formatted, return a Hex value of the Version Number (0xmmmmnnnn)
+#                   where mmmm is the major number and nnnn is the adjusted minor number.
+#
+def GetHexVerValue(VerString):
+    VerString = CleanString(VerString)
+
+    if gHumanReadableVerPatt.match(VerString):
+        ValueList = VerString.split('.')
+        Major = ValueList[0]
+        Minor = ValueList[1]
+        if len(Minor) == 1:
+            Minor += '0'
+        DeciValue = (int(Major) << 16) + int(Minor);
+        return "0x%08x" % DeciValue
+    elif gHexVerPatt.match(VerString):
+        return VerString
+    else:
+        return None
+
+
+## GetSingleValueOfKeyFromLines
+#
+# Parse multiple strings as below to get value of each definition line
+# Key1 = Value1
+# Key2 = Value2
+# The result is saved to Dictionary
+#
+# @param Lines:                The content to be parsed
+# @param Dictionary:           To store data after parsing
+# @param CommentCharacter:     Comment char, be used to ignore comment content
+# @param KeySplitCharacter:    Key split char, between key name and key value. Key1 = Value1, '=' is the key split char
+# @param ValueSplitFlag:       Value split flag, be used to decide if has multiple values
+# @param ValueSplitCharacter:  Value split char, be used to split multiple values. Key1 = Value1|Value2, '|' is the value split char
+#
+# @retval True Successfully executed
+#
+def GetSingleValueOfKeyFromLines(Lines, Dictionary, CommentCharacter, KeySplitCharacter, ValueSplitFlag, ValueSplitCharacter):
+    Lines = Lines.split('\n')
+    Keys = []
+    Value = ''
+    DefineValues = ['']
+    SpecValues = ['']
+
+    for Line in Lines:
+        #
+        # Handle DEFINE and SPEC
+        #
+        if Line.find(DataType.TAB_INF_DEFINES_DEFINE + ' ') > -1:
+            if '' in DefineValues:
+                DefineValues.remove('')
+            DefineValues.append(GetDefineValue(Line, DataType.TAB_INF_DEFINES_DEFINE, CommentCharacter))
+            continue
+        if Line.find(DataType.TAB_INF_DEFINES_SPEC + ' ') > -1:
+            if '' in SpecValues:
+                SpecValues.remove('')
+            SpecValues.append(GetDefineValue(Line, DataType.TAB_INF_DEFINES_SPEC, CommentCharacter))
+            continue
+
+        #
+        # Handle Others
+        #
+        LineList = Line.split(KeySplitCharacter, 1)
+        if len(LineList) >= 2:
+            Key = LineList[0].split()
+            if len(Key) == 1 and Key[0][0] != CommentCharacter:
+                #
+                # Remove comments and white spaces
+                #
+                LineList[1] = CleanString(LineList[1], CommentCharacter)
+                if ValueSplitFlag:
+                    Value = map(string.strip, LineList[1].split(ValueSplitCharacter))
+                else:
+                    Value = CleanString(LineList[1], CommentCharacter).splitlines()
+
+                if Key[0] in Dictionary:
+                    if Key[0] not in Keys:
+                        Dictionary[Key[0]] = Value
+                        Keys.append(Key[0])
+                    else:
+                        Dictionary[Key[0]].extend(Value)
+                else:
+                    Dictionary[DataType.TAB_INF_DEFINES_MACRO][Key[0]] = Value[0]
+
+    if DefineValues == []:
+        DefineValues = ['']
+    if SpecValues == []:
+        SpecValues = ['']
+    Dictionary[DataType.TAB_INF_DEFINES_DEFINE] = DefineValues
+    Dictionary[DataType.TAB_INF_DEFINES_SPEC] = SpecValues
+
+    return True
+
+## The content to be parsed
+#
+# Do pre-check for a file before it is parsed
+# Check $()
+# Check []
+#
+# @param FileName:       Used for error report
+# @param FileContent:    File content to be parsed
+# @param SupSectionTag:  Used for error report
+#
+def PreCheck(FileName, FileContent, SupSectionTag):
+    LineNo = 0
+    IsFailed = False
+    NewFileContent = ''
+    for Line in FileContent.splitlines():
+        LineNo = LineNo + 1
+        #
+        # Clean current line
+        #
+        Line = CleanString(Line)
+
+        #
+        # Remove commented line
+        #
+        if Line.find(DataType.TAB_COMMA_SPLIT) == 0:
+            Line = ''
+        #
+        # Check $()
+        #
+        if Line.find('$') > -1:
+            if Line.find('$(') < 0 or Line.find(')') < 0:
+                EdkLogger.error("Parser", FORMAT_INVALID, Line=LineNo, File=FileName, RaiseError=EdkLogger.IsRaiseError)
+
+        #
+        # Check []
+        #
+        if Line.find('[') > -1 or Line.find(']') > -1:
+            #
+            # Only get one '[' or one ']'
+            #
+            if not (Line.find('[') > -1 and Line.find(']') > -1):
+                EdkLogger.error("Parser", FORMAT_INVALID, Line=LineNo, File=FileName, RaiseError=EdkLogger.IsRaiseError)
+
+        #
+        # Regenerate FileContent
+        #
+        NewFileContent = NewFileContent + Line + '\r\n'
+
+    if IsFailed:
+       EdkLogger.error("Parser", FORMAT_INVALID, Line=LineNo, File=FileName, RaiseError=EdkLogger.IsRaiseError)
+
+    return NewFileContent
+
+## CheckFileType
+#
+# Check if the Filename is including ExtName
+# Return True if it exists
+# Raise a error message if it not exists
+#
+# @param CheckFilename:      Name of the file to be checked
+# @param ExtName:            Ext name of the file to be checked
+# @param ContainerFilename:  The container file which describes the file to be checked, used for error report
+# @param SectionName:        Used for error report
+# @param Line:               The line in container file which defines the file to be checked
+#
+# @retval True The file type is correct
+#
+def CheckFileType(CheckFilename, ExtName, ContainerFilename, SectionName, Line, LineNo= -1):
+    if CheckFilename != '' and CheckFilename != None:
+        (Root, Ext) = os.path.splitext(CheckFilename)
+        if Ext.upper() != ExtName.upper():
+            ContainerFile = open(ContainerFilename, 'r').read()
+            if LineNo == -1:
+                LineNo = GetLineNo(ContainerFile, Line)
+            ErrorMsg = "Invalid %s. '%s' is found, but '%s' file is needed" % (SectionName, CheckFilename, ExtName)
+            EdkLogger.error("Parser", PARSER_ERROR, ErrorMsg, Line=LineNo,
+                            File=ContainerFilename, RaiseError=EdkLogger.IsRaiseError)
+
+    return True
+
+## CheckFileExist
+#
+# Check if the file exists
+# Return True if it exists
+# Raise a error message if it not exists
+#
+# @param CheckFilename:      Name of the file to be checked
+# @param WorkspaceDir:       Current workspace dir
+# @param ContainerFilename:  The container file which describes the file to be checked, used for error report
+# @param SectionName:        Used for error report
+# @param Line:               The line in container file which defines the file to be checked
+#
+# @retval The file full path if the file exists
+#
+def CheckFileExist(WorkspaceDir, CheckFilename, ContainerFilename, SectionName, Line, LineNo= -1):
+    CheckFile = ''
+    if CheckFilename != '' and CheckFilename != None:
+        CheckFile = WorkspaceFile(WorkspaceDir, CheckFilename)
+        if not os.path.isfile(CheckFile):
+            ContainerFile = open(ContainerFilename, 'r').read()
+            if LineNo == -1:
+                LineNo = GetLineNo(ContainerFile, Line)
+            ErrorMsg = "Can't find file '%s' defined in section '%s'" % (CheckFile, SectionName)
+            EdkLogger.error("Parser", PARSER_ERROR, ErrorMsg,
+                            File=ContainerFilename, Line=LineNo, RaiseError=EdkLogger.IsRaiseError)
+
+    return CheckFile
+
+## GetLineNo
+#
+# Find the index of a line in a file
+#
+# @param FileContent:  Search scope
+# @param Line:         Search key
+#
+# @retval int  Index of the line
+# @retval -1     The line is not found
+#
+def GetLineNo(FileContent, Line, IsIgnoreComment=True):
+    LineList = FileContent.splitlines()
+    for Index in range(len(LineList)):
+        if LineList[Index].find(Line) > -1:
+            #
+            # Ignore statement in comment
+            #
+            if IsIgnoreComment:
+                if LineList[Index].strip()[0] == DataType.TAB_COMMENT_SPLIT:
+                    continue
+            return Index + 1
+
+    return -1
+
+## RaiseParserError
+#
+# Raise a parser error
+#
+# @param Line:     String which has error
+# @param Section:  Used for error report
+# @param File:     File which has the string
+# @param Format:   Correct format
+#
+def RaiseParserError(Line, Section, File, Format='', LineNo= -1):
+    if LineNo == -1:
+        LineNo = GetLineNo(open(os.path.normpath(File), 'r').read(), Line)
+    ErrorMsg = "Invalid statement '%s' is found in section '%s'" % (Line, Section)
+    if Format != '':
+        Format = "Correct format is " + Format
+    EdkLogger.error("Parser", PARSER_ERROR, ErrorMsg, File=File, Line=LineNo, ExtraData=Format, RaiseError=EdkLogger.IsRaiseError)
+
+## WorkspaceFile
+#
+# Return a full path with workspace dir
+#
+# @param WorkspaceDir:  Workspace dir
+# @param Filename:      Relative file name
+#
+# @retval string A full path
+#
+def WorkspaceFile(WorkspaceDir, Filename):
+    return mws.join(NormPath(WorkspaceDir), NormPath(Filename))
+
+## Split string
+#
+# Revmove '"' which startswith and endswith string
+#
+# @param String:  The string need to be splited
+#
+# @retval String: The string after removed '""'
+#
+def SplitString(String):
+    if String.startswith('\"'):
+        String = String[1:]
+    if String.endswith('\"'):
+        String = String[:-1]
+
+    return String
+
+## Convert To Sql String
+#
+# 1. Replace "'" with "''" in each item of StringList
+#
+# @param StringList:  A list for strings to be converted
+#
+def ConvertToSqlString(StringList):
+    return map(lambda s: s.replace("'", "''") , StringList)
+
+## Convert To Sql String
+#
+# 1. Replace "'" with "''" in the String
+#
+# @param String:  A String to be converted
+#
+def ConvertToSqlString2(String):
+    return String.replace("'", "''")
+
+#
+# Remove comment block
+#
+def RemoveBlockComment(Lines):
+    IsFindBlockComment = False
+    IsFindBlockCode = False
+    ReservedLine = ''
+    NewLines = []
+
+    for Line in Lines:
+        Line = Line.strip()
+        #
+        # Remove comment block
+        #
+        if Line.find(DataType.TAB_COMMENT_EDK_START) > -1:
+            ReservedLine = GetSplitList(Line, DataType.TAB_COMMENT_EDK_START, 1)[0]
+            IsFindBlockComment = True
+        if Line.find(DataType.TAB_COMMENT_EDK_END) > -1:
+            Line = ReservedLine + GetSplitList(Line, DataType.TAB_COMMENT_EDK_END, 1)[1]
+            ReservedLine = ''
+            IsFindBlockComment = False
+        if IsFindBlockComment:
+            NewLines.append('')
+            continue
+
+        NewLines.append(Line)
+    return NewLines
+
+#
+# Get String of a List
+#
+def GetStringOfList(List, Split=' '):
+    if type(List) != type([]):
+        return List
+    Str = ''
+    for Item in List:
+        Str = Str + Item + Split
+
+    return Str.strip()
+
+#
+# Get HelpTextList from HelpTextClassList
+#
+def GetHelpTextList(HelpTextClassList):
+    List = []
+    if HelpTextClassList:
+        for HelpText in HelpTextClassList:
+            if HelpText.String.endswith('\n'):
+                HelpText.String = HelpText.String[0: len(HelpText.String) - len('\n')]
+                List.extend(HelpText.String.split('\n'))
+
+    return List
+
+def StringToArray(String):
+    if isinstance(String, unicode):
+        if len(unicode) == 0:
+            return "{0x00, 0x00}"
+        return "{%s, 0x00, 0x00}" % ", ".join(["0x%02x, 0x00" % ord(C) for C in String])
+    elif String.startswith('L"'):
+        if String == "L\"\"":
+            return "{0x00, 0x00}"
+        else:
+            return "{%s, 0x00, 0x00}" % ", ".join(["0x%02x, 0x00" % ord(C) for C in String[2:-1]])
+    elif String.startswith('"'):
+        if String == "\"\"":
+            return "{0x00,0x00}"
+        else:
+            StringLen = len(String[1:-1])
+            if StringLen % 2:
+                return "{%s, 0x00}" % ", ".join(["0x%02x" % ord(C) for C in String[1:-1]])
+            else:
+                return "{%s, 0x00,0x00}" % ", ".join(["0x%02x" % ord(C) for C in String[1:-1]])
+    elif String.startswith('{'):
+        StringLen = len(String.split(","))
+        if StringLen % 2:
+            return "{%s, 0x00}" % ", ".join([ C for C in String[1:-1].split(',')])
+        else:
+            return "{%s}" % ", ".join([ C for C in String[1:-1].split(',')])
+        
+    else:
+        if len(String.split()) % 2:
+            return '{%s, 0}' % ', '.join(String.split())
+        else:
+            return '{%s, 0,0}' % ', '.join(String.split())
+
+def StringArrayLength(String):
+    if isinstance(String, unicode):
+        return (len(String) + 1) * 2 + 1;
+    elif String.startswith('L"'):
+        return (len(String) - 3 + 1) * 2
+    elif String.startswith('"'):
+        return (len(String) - 2 + 1)
+    else:
+        return len(String.split()) + 1
+
+def RemoveDupOption(OptionString, Which="/I", Against=None):
+    OptionList = OptionString.split()
+    ValueList = []
+    if Against:
+        ValueList += Against
+    for Index in range(len(OptionList)):
+        Opt = OptionList[Index]
+        if not Opt.startswith(Which):
+            continue
+        if len(Opt) > len(Which):
+            Val = Opt[len(Which):]
+        else:
+            Val = ""
+        if Val in ValueList:
+            OptionList[Index] = ""
+        else:
+            ValueList.append(Val)
+    return " ".join(OptionList)
+
+##
+#
+# This acts like the main() function for the script, unless it is 'import'ed into another
+# script.
+#
+if __name__ == '__main__':
+    pass
+