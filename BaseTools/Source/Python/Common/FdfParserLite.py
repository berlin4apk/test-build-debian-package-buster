## @file
# parse FDF file
#
#  Copyright (c) 2007 - 2014, Intel Corporation. All rights reserved.<BR>
#
#  This program and the accompanying materials
#  are licensed and made available under the terms and conditions of the BSD License
#  which accompanies this distribution.  The full text of the license may be found at
#  http://opensource.org/licenses/bsd-license.php
#
#  THE PROGRAM IS DISTRIBUTED UNDER THE BSD LICENSE ON AN "AS IS" BASIS,
#  WITHOUT WARRANTIES OR REPRESENTATIONS OF ANY KIND, EITHER EXPRESS OR IMPLIED.
#

##
# Import Modules
#
import re
import Common.LongFilePathOs as os

import CommonDataClass.FdfClass
from Common.LongFilePathSupport import OpenLongFilePath as open
<<<<<<< HEAD
=======
from Common.MultipleWorkspace import MultipleWorkspace as mws
>>>>>>> c2a892d7

##define T_CHAR_SPACE                ' '
##define T_CHAR_NULL                 '\0'
##define T_CHAR_CR                   '\r'
##define T_CHAR_TAB                  '\t'
##define T_CHAR_LF                   '\n'
##define T_CHAR_SLASH                '/'
##define T_CHAR_BACKSLASH            '\\'
##define T_CHAR_DOUBLE_QUOTE         '\"'
##define T_CHAR_SINGLE_QUOTE         '\''
##define T_CHAR_STAR                 '*'
##define T_CHAR_HASH                 '#'

(T_CHAR_SPACE, T_CHAR_NULL, T_CHAR_CR, T_CHAR_TAB, T_CHAR_LF, T_CHAR_SLASH, \
T_CHAR_BACKSLASH, T_CHAR_DOUBLE_QUOTE, T_CHAR_SINGLE_QUOTE, T_CHAR_STAR, T_CHAR_HASH) = \
(' ', '\0', '\r', '\t', '\n', '/', '\\', '\"', '\'', '*', '#')

SEPERATOR_TUPLE = ('=', '|', ',', '{', '}') 

IncludeFileList = []
# Macro passed from command line, which has greatest priority and can NOT be overridden by those in FDF
InputMacroDict = {}
# All Macro values when parsing file, not replace existing Macro
AllMacroList = []

def GetRealFileLine (File, Line):
    
    InsertedLines = 0
    for Profile in IncludeFileList:
        if Line >= Profile.InsertStartLineNumber and Line < Profile.InsertStartLineNumber + Profile.InsertAdjust + len(Profile.FileLinesList):
            return (Profile.FileName, Line - Profile.InsertStartLineNumber + 1)
        if Line >= Profile.InsertStartLineNumber + Profile.InsertAdjust + len(Profile.FileLinesList):
            InsertedLines += Profile.InsertAdjust + len(Profile.FileLinesList)
    
    return (File, Line - InsertedLines)

## The exception class that used to report error messages when parsing FDF
#
# Currently the "ToolName" is set to be "FDF Parser".
#
class Warning (Exception):
    ## The constructor
    #
    #   @param  self        The object pointer
    #   @param  Str         The message to record
    #   @param  File        The FDF name
    #   @param  Line        The Line number that error occurs
    #
    def __init__(self, Str, File=None, Line=None):

        FileLineTuple = GetRealFileLine(File, Line)
        self.FileName = FileLineTuple[0]
        self.LineNumber = FileLineTuple[1]
        self.message = Str + str(self.LineNumber)
        self.ToolName = 'FDF Parser'
        
## The MACRO class that used to record macro value data when parsing include file
#
#
class MacroProfile :
    ## The constructor
    #
    #   @param  self        The object pointer
    #   @param  FileName    The file that to be parsed
    #
    def __init__(self, FileName, Line):
        self.FileName = FileName        
        self.DefinedAtLine  = Line
        self.MacroName = None
        self.MacroValue = None

## The Include file content class that used to record file data when parsing include file
#
# May raise Exception when opening file.
#
class IncludeFileProfile :
    ## The constructor
    #
    #   @param  self        The object pointer
    #   @param  FileName    The file that to be parsed
    #
    def __init__(self, FileName):
        self.FileName = FileName
        self.FileLinesList = []
        try:
            fsock = open(FileName, "rb", 0)
            try:
                self.FileLinesList = fsock.readlines()
            finally:
                fsock.close()

        except IOError:
            raise Warning("Error when opening file %s" % FileName)
        
        self.InsertStartLineNumber = None
        self.InsertAdjust = 0

## The FDF content class that used to record file data when parsing FDF
#
# May raise Exception when opening file.
#
class FileProfile :
    ## The constructor
    #
    #   @param  self        The object pointer
    #   @param  FileName    The file that to be parsed
    #
    def __init__(self, FileName):
        self.FileLinesList = []
        try:
            fsock = open(FileName, "rb", 0)
            try:
                self.FileLinesList = fsock.readlines()
            finally:
                fsock.close()

        except IOError:
            raise Warning("Error when opening file %s" % FileName)
        
        self.PcdDict = {}
        self.InfList = []
        
        self.PcdFileLineDict = {}
        self.InfFileLineList = []
        
        self.FdDict = {}
        self.FvDict = {}
        self.CapsuleList = []
#        self.VtfList = []
#        self.RuleDict = {}

## The syntax parser for FDF
#
# PreprocessFile method should be called prior to ParseFile
# CycleReferenceCheck method can detect cycles in FDF contents
#
# GetNext*** procedures mean these procedures will get next token first, then make judgement.
# Get*** procedures mean these procedures will make judgement on current token only.
#        
class FdfParser(object):
    ## The constructor
    #
    #   @param  self        The object pointer
    #   @param  FileName    The file that to be parsed
    #
    def __init__(self, FileName):
        self.Profile = FileProfile(FileName)
        self.FileName = FileName
        self.CurrentLineNumber = 1
        self.CurrentOffsetWithinLine = 0
        self.CurrentFdName = None
        self.CurrentFvName = None
        self.__Token = ""
        self.__SkippedChars = ""
        
        self.__WipeOffArea = []

    ## __IsWhiteSpace() method
    #
    #   Whether char at current FileBufferPos is whitespace
    #
    #   @param  self        The object pointer
    #   @param  Char        The char to test
    #   @retval True        The char is a kind of white space
    #   @retval False       The char is NOT a kind of white space
    #
    def __IsWhiteSpace(self, Char):
        if Char in (T_CHAR_NULL, T_CHAR_CR, T_CHAR_SPACE, T_CHAR_TAB, T_CHAR_LF):
            return True
        else:
            return False

    ## __SkipWhiteSpace() method
    #
    #   Skip white spaces from current char, return number of chars skipped
    #
    #   @param  self        The object pointer
    #   @retval Count       The number of chars skipped
    #
    def __SkipWhiteSpace(self):
        Count = 0
        while not self.__EndOfFile():
            Count += 1
            if self.__CurrentChar() in (T_CHAR_NULL, T_CHAR_CR, T_CHAR_LF, T_CHAR_SPACE, T_CHAR_TAB):
                self.__SkippedChars += str(self.__CurrentChar())
                self.__GetOneChar()

            else:
                Count = Count - 1
                return Count

    ## __EndOfFile() method
    #
    #   Judge current buffer pos is at file end
    #
    #   @param  self        The object pointer
    #   @retval True        Current File buffer position is at file end
    #   @retval False       Current File buffer position is NOT at file end
    #
    def __EndOfFile(self):
        NumberOfLines = len(self.Profile.FileLinesList)
        SizeOfLastLine = len(self.Profile.FileLinesList[-1])
        if self.CurrentLineNumber == NumberOfLines and self.CurrentOffsetWithinLine >= SizeOfLastLine - 1:
            return True
        elif self.CurrentLineNumber > NumberOfLines:
            return True
        else:
            return False

    ## __EndOfLine() method
    #
    #   Judge current buffer pos is at line end
    #
    #   @param  self        The object pointer
    #   @retval True        Current File buffer position is at line end
    #   @retval False       Current File buffer position is NOT at line end
    #
    def __EndOfLine(self):
        if self.CurrentLineNumber > len(self.Profile.FileLinesList):
            return True
        SizeOfCurrentLine = len(self.Profile.FileLinesList[self.CurrentLineNumber - 1])
        if self.CurrentOffsetWithinLine >= SizeOfCurrentLine:
            return True
        else:
            return False
    
    ## Rewind() method
    #
    #   Reset file data buffer to the initial state
    #
    #   @param  self        The object pointer
    #
    def Rewind(self):
        self.CurrentLineNumber = 1
        self.CurrentOffsetWithinLine = 0
    
    ## __UndoOneChar() method
    #
    #   Go back one char in the file buffer
    #
    #   @param  self        The object pointer
    #   @retval True        Successfully go back one char
    #   @retval False       Not able to go back one char as file beginning reached
    #    
    def __UndoOneChar(self):
        
        if self.CurrentLineNumber == 1 and self.CurrentOffsetWithinLine == 0:
            return False
        elif self.CurrentOffsetWithinLine == 0:
            self.CurrentLineNumber -= 1
            self.CurrentOffsetWithinLine = len(self.__CurrentLine()) - 1
        else:
            self.CurrentOffsetWithinLine -= 1
        return True
        
    ## __GetOneChar() method
    #
    #   Move forward one char in the file buffer
    #
    #   @param  self        The object pointer
    #  
    def __GetOneChar(self):
        if self.CurrentOffsetWithinLine == len(self.Profile.FileLinesList[self.CurrentLineNumber - 1]) - 1:
            self.CurrentLineNumber += 1
            self.CurrentOffsetWithinLine = 0
        else:
            self.CurrentOffsetWithinLine += 1

    ## __CurrentChar() method
    #
    #   Get the char pointed to by the file buffer pointer
    #
    #   @param  self        The object pointer
    #   @retval Char        Current char
    #  
    def __CurrentChar(self):
        return self.Profile.FileLinesList[self.CurrentLineNumber - 1][self.CurrentOffsetWithinLine]
    
    ## __NextChar() method
    #
    #   Get the one char pass the char pointed to by the file buffer pointer
    #
    #   @param  self        The object pointer
    #   @retval Char        Next char
    #
    def __NextChar(self):
        if self.CurrentOffsetWithinLine == len(self.Profile.FileLinesList[self.CurrentLineNumber - 1]) - 1:
            return self.Profile.FileLinesList[self.CurrentLineNumber][0]
        else:
            return self.Profile.FileLinesList[self.CurrentLineNumber - 1][self.CurrentOffsetWithinLine + 1]
        
    ## __SetCurrentCharValue() method
    #
    #   Modify the value of current char
    #
    #   @param  self        The object pointer
    #   @param  Value       The new value of current char
    #
    def __SetCurrentCharValue(self, Value):
        self.Profile.FileLinesList[self.CurrentLineNumber - 1][self.CurrentOffsetWithinLine] = Value
        
    ## __CurrentLine() method
    #
    #   Get the list that contains current line contents
    #
    #   @param  self        The object pointer
    #   @retval List        current line contents
    #
    def __CurrentLine(self):
        return self.Profile.FileLinesList[self.CurrentLineNumber - 1]
        
    def __StringToList(self):
        self.Profile.FileLinesList = [list(s) for s in self.Profile.FileLinesList]
        self.Profile.FileLinesList[-1].append(' ')

    def __ReplaceMacros(self, Str, File, Line):
        MacroEnd = 0
        while Str.find('$(', MacroEnd) >= 0:
            MacroStart = Str.find('$(', MacroEnd)
            if Str.find(')', MacroStart) > 0:
                MacroEnd = Str.find(')', MacroStart)
                Name = Str[MacroStart + 2 : MacroEnd]
                Value = None
                if Name in InputMacroDict:
                    Value = InputMacroDict[Name]
                   
                else:
                    for Profile in AllMacroList:
                        if Profile.FileName == File and Profile.MacroName == Name and Profile.DefinedAtLine <= Line:
                            Value = Profile.MacroValue
                            
                if Value != None:
                    Str = Str.replace('$(' + Name + ')', Value)
                    MacroEnd = MacroStart + len(Value) 
                
            else:
                raise Warning("Macro not complete At Line ", self.FileName, self.CurrentLineNumber)
        return Str

    def __ReplaceFragment(self, StartPos, EndPos, Value=' '):
        if StartPos[0] == EndPos[0]:
            Offset = StartPos[1]
            while Offset <= EndPos[1]:
                self.Profile.FileLinesList[StartPos[0]][Offset] = Value
                Offset += 1
            return
        
        Offset = StartPos[1]
        while self.Profile.FileLinesList[StartPos[0]][Offset] not in ('\r', '\n'):
            self.Profile.FileLinesList[StartPos[0]][Offset] = Value
            Offset += 1
        
        Line = StartPos[0]
        while Line < EndPos[0]:
            Offset = 0
            while self.Profile.FileLinesList[Line][Offset] not in ('\r', '\n'):
                self.Profile.FileLinesList[Line][Offset] = Value
                Offset += 1
            Line += 1
            
        Offset = 0
        while Offset <= EndPos[1]:
            self.Profile.FileLinesList[EndPos[0]][Offset] = Value
            Offset += 1


    def __GetMacroName(self):
        if not self.__GetNextToken():
            raise Warning("expected Macro name", self.FileName, self.CurrentLineNumber)
        MacroName = self.__Token
        NotFlag = False
        if MacroName.startswith('!'):
            NotFlag = True
            MacroName = MacroName[1:].strip()
         
        if not MacroName.startswith('$(') or not MacroName.endswith(')'):
            raise Warning("Macro name expected(Please use '$(%(Token)s)' if '%(Token)s' is a macro.)" % {"Token" : MacroName},
                          self.FileName, self.CurrentLineNumber)
        MacroName = MacroName[2:-1]
        return MacroName, NotFlag
    
    ## PreprocessFile() method
    #
    #   Preprocess file contents, replace comments with spaces.
    #   In the end, rewind the file buffer pointer to the beginning
    #   BUGBUG: No !include statement processing contained in this procedure
    #   !include statement should be expanded at the same FileLinesList[CurrentLineNumber - 1]
    #
    #   @param  self        The object pointer
    #   
    def PreprocessFile(self):
        
        self.Rewind()
        InComment = False
        DoubleSlashComment = False
        HashComment = False
        # HashComment in quoted string " " is ignored.
        InString = False    
        
        while not self.__EndOfFile():
            
            if self.__CurrentChar() == T_CHAR_DOUBLE_QUOTE and not InComment:
                InString = not InString
            # meet new line, then no longer in a comment for // and '#'
            if self.__CurrentChar() == T_CHAR_LF:
                self.CurrentLineNumber += 1
                self.CurrentOffsetWithinLine = 0
                if InComment and DoubleSlashComment:
                    InComment = False
                    DoubleSlashComment = False
                if InComment and HashComment:
                    InComment = False
                    HashComment = False
            # check for */ comment end
            elif InComment and not DoubleSlashComment and not HashComment and self.__CurrentChar() == T_CHAR_STAR and self.__NextChar() == T_CHAR_SLASH:
                self.__SetCurrentCharValue(T_CHAR_SPACE)
                self.__GetOneChar()
                self.__SetCurrentCharValue(T_CHAR_SPACE)
                self.__GetOneChar()
                InComment = False
            # set comments to spaces
            elif InComment:
                self.__SetCurrentCharValue(T_CHAR_SPACE)
                self.__GetOneChar()
            # check for // comment
            elif self.__CurrentChar() == T_CHAR_SLASH and self.__NextChar() == T_CHAR_SLASH and not self.__EndOfLine():
                InComment = True
                DoubleSlashComment = True
            # check for '#' comment
            elif self.__CurrentChar() == T_CHAR_HASH and not self.__EndOfLine() and not InString:
                InComment = True
                HashComment = True
            # check for /* comment start
            elif self.__CurrentChar() == T_CHAR_SLASH and self.__NextChar() == T_CHAR_STAR:
                self.__SetCurrentCharValue( T_CHAR_SPACE)
                self.__GetOneChar()
                self.__SetCurrentCharValue( T_CHAR_SPACE)
                self.__GetOneChar()
                InComment = True
            else:
                self.__GetOneChar()
        
        # restore from ListOfList to ListOfString
        self.Profile.FileLinesList = ["".join(list) for list in self.Profile.FileLinesList]
        self.Rewind()

    ## PreprocessIncludeFile() method
    #
    #   Preprocess file contents, replace !include statements with file contents.
    #   In the end, rewind the file buffer pointer to the beginning
    #
    #   @param  self        The object pointer
    #   
    def PreprocessIncludeFile(self):
        
        while self.__GetNextToken():
            
            if self.__Token == '!include':
                IncludeLine = self.CurrentLineNumber
                IncludeOffset = self.CurrentOffsetWithinLine - len('!include')
                if not self.__GetNextToken():
                    raise Warning("expected include file name At Line ", self.FileName, self.CurrentLineNumber)
                IncFileName = self.__Token
                if not os.path.isabs(IncFileName):
                    if IncFileName.startswith('$(WORKSPACE)'):
                        Str = mws.handleWsMacro(IncFileName)
                        Str = Str.replace('$(WORKSPACE)', os.environ.get('WORKSPACE'))
                        if os.path.exists(Str):
                            if not os.path.isabs(Str):
                                Str = os.path.abspath(Str)
                        IncFileName = Str
                    else:
                        # file is in the same dir with FDF file
                        FullFdf = self.FileName
                        if not os.path.isabs(self.FileName):
                            FullFdf = mws.join(os.environ.get('WORKSPACE'), self.FileName)
                
                        IncFileName = os.path.join(os.path.dirname(FullFdf), IncFileName)
                    
                if not os.path.exists(os.path.normpath(IncFileName)):
                    raise Warning("Include file not exists At Line ", self.FileName, self.CurrentLineNumber)
                
                IncFileProfile = IncludeFileProfile(os.path.normpath(IncFileName))
                
                CurrentLine = self.CurrentLineNumber
                CurrentOffset = self.CurrentOffsetWithinLine
                # list index of the insertion, note that line number is 'CurrentLine + 1'
                InsertAtLine = CurrentLine
                IncFileProfile.InsertStartLineNumber = InsertAtLine + 1
                # deal with remaining portions after "!include filename", if exists.
                if self.__GetNextToken():
                    if self.CurrentLineNumber == CurrentLine:
                        RemainingLine = self.__CurrentLine()[CurrentOffset:]
                        self.Profile.FileLinesList.insert(self.CurrentLineNumber, RemainingLine)
                        IncFileProfile.InsertAdjust += 1
                        self.CurrentLineNumber += 1
                        self.CurrentOffsetWithinLine = 0
                
                for Line in IncFileProfile.FileLinesList:
                    self.Profile.FileLinesList.insert(InsertAtLine, Line)
                    self.CurrentLineNumber += 1
                    InsertAtLine += 1    
                
                IncludeFileList.append(IncFileProfile)
                
                # comment out the processed include file statement
                TempList = list(self.Profile.FileLinesList[IncludeLine - 1])
                TempList.insert(IncludeOffset, '#')
                self.Profile.FileLinesList[IncludeLine - 1] = ''.join(TempList)
                
        self.Rewind()

    ## PreprocessIncludeFile() method
    #
    #   Preprocess file contents, replace !include statements with file contents.
    #   In the end, rewind the file buffer pointer to the beginning
    #
    #   @param  self        The object pointer
    #   
    def PreprocessConditionalStatement(self):
        # IfList is a stack of if branches with elements of list [Pos, CondSatisfied, BranchDetermined]
        IfList = []
        while self.__GetNextToken():
            if self.__Token == 'DEFINE':
                DefineLine = self.CurrentLineNumber - 1
                DefineOffset = self.CurrentOffsetWithinLine - len('DEFINE')
                if not self.__GetNextToken():
                    raise Warning("expected Macro name At Line ", self.FileName, self.CurrentLineNumber)
                Macro = self.__Token
                if not self.__IsToken( "="):
                    raise Warning("expected '=' At Line ", self.FileName, self.CurrentLineNumber)
                
                if not self.__GetNextToken():
                    raise Warning("expected value At Line ", self.FileName, self.CurrentLineNumber)
                
                if self.__GetStringData():
                    pass
                Value = self.__Token
                if not Macro in InputMacroDict:
                    FileLineTuple = GetRealFileLine(self.FileName, DefineLine + 1)
                    MacProfile = MacroProfile(FileLineTuple[0], FileLineTuple[1])
                    MacProfile.MacroName = Macro
                    MacProfile.MacroValue = Value
                    AllMacroList.append(MacProfile)
                self.__WipeOffArea.append(((DefineLine, DefineOffset), (self.CurrentLineNumber - 1, self.CurrentOffsetWithinLine - 1)))
            
            elif self.__Token in ('!ifdef', '!ifndef', '!if'):
                IfStartPos = (self.CurrentLineNumber - 1, self.CurrentOffsetWithinLine - len(self.__Token))
                IfList.append([IfStartPos, None, None])
                CondLabel = self.__Token
                
                MacroName, NotFlag = self.__GetMacroName() 
                NotDefineFlag = False
                if CondLabel == '!ifndef':
                    NotDefineFlag = True
                if CondLabel == '!ifdef' or CondLabel == '!ifndef':
                    if NotFlag:
                        raise Warning("'NOT' operation not allowed for Macro name At Line ", self.FileName, self.CurrentLineNumber)
                    
                if CondLabel == '!if':
                        
                    if not self.__GetNextOp():
                        raise Warning("expected !endif At Line ", self.FileName, self.CurrentLineNumber)
                    
                    if self.__Token in ('!=', '==', '>', '<', '>=', '<='):
                        Op = self.__Token
                        if not self.__GetNextToken():
                            raise Warning("expected value At Line ", self.FileName, self.CurrentLineNumber)
                        if self.__GetStringData():
                            pass
                        MacroValue = self.__Token
                        ConditionSatisfied = self.__EvaluateConditional(MacroName, IfList[-1][0][0] + 1, Op, MacroValue)
                        if NotFlag:
                            ConditionSatisfied = not ConditionSatisfied
                        BranchDetermined = ConditionSatisfied
                    else:
                        self.CurrentOffsetWithinLine -= len(self.__Token)                        
                        ConditionSatisfied = self.__EvaluateConditional(MacroName, IfList[-1][0][0] + 1, None, 'Bool')
                        if NotFlag:
                            ConditionSatisfied = not ConditionSatisfied
                        BranchDetermined = ConditionSatisfied
                    IfList[-1] = [IfList[-1][0], ConditionSatisfied, BranchDetermined]
                    if ConditionSatisfied:
                        self.__WipeOffArea.append((IfList[-1][0], (self.CurrentLineNumber - 1, self.CurrentOffsetWithinLine - 1)))
                        
                else:
                    ConditionSatisfied = self.__EvaluateConditional(MacroName, IfList[-1][0][0] + 1)
                    if NotDefineFlag:
                        ConditionSatisfied = not ConditionSatisfied
                    BranchDetermined = ConditionSatisfied
                    IfList[-1] = [IfList[-1][0], ConditionSatisfied, BranchDetermined]
                    if ConditionSatisfied:
                        self.__WipeOffArea.append((IfStartPos, (self.CurrentLineNumber - 1, self.CurrentOffsetWithinLine - 1)))
                    
            elif self.__Token in ('!elseif', '!else'):
                ElseStartPos = (self.CurrentLineNumber - 1, self.CurrentOffsetWithinLine - len(self.__Token))
                if len(IfList) <= 0:
                    raise Warning("Missing !if statement At Line ", self.FileName, self.CurrentLineNumber)
                if IfList[-1][1]:
                    IfList[-1] = [ElseStartPos, False, True]
                    self.__WipeOffArea.append((ElseStartPos, (self.CurrentLineNumber - 1, self.CurrentOffsetWithinLine - 1)))
                else:
                    self.__WipeOffArea.append((IfList[-1][0], ElseStartPos))
                    IfList[-1] = [ElseStartPos, True, IfList[-1][2]]
                    if self.__Token == '!elseif':
                        MacroName, NotFlag = self.__GetMacroName() 
                        if not self.__GetNextOp():
                            raise Warning("expected !endif At Line ", self.FileName, self.CurrentLineNumber)
                    
                        if self.__Token in ('!=', '==', '>', '<', '>=', '<='):
                            Op = self.__Token
                            if not self.__GetNextToken():
                                raise Warning("expected value At Line ", self.FileName, self.CurrentLineNumber)
                            if self.__GetStringData():
                                pass
                            MacroValue = self.__Token
                            ConditionSatisfied = self.__EvaluateConditional(MacroName, IfList[-1][0][0] + 1, Op, MacroValue)
                            if NotFlag:
                                ConditionSatisfied = not ConditionSatisfied

                        else:
                            self.CurrentOffsetWithinLine -= len(self.__Token)                        
                            ConditionSatisfied = self.__EvaluateConditional(MacroName, IfList[-1][0][0] + 1, None, 'Bool')
                            if NotFlag:
                                ConditionSatisfied = not ConditionSatisfied

                        IfList[-1] = [IfList[-1][0], ConditionSatisfied, IfList[-1][2]]
                    
                    if IfList[-1][1]:
                        if IfList[-1][2]:
                            IfList[-1][1] = False
                        else:
                            IfList[-1][2] = True
                            self.__WipeOffArea.append((IfList[-1][0], (self.CurrentLineNumber - 1, self.CurrentOffsetWithinLine - 1)))

                
            elif self.__Token == '!endif':
                if IfList[-1][1]:
                    self.__WipeOffArea.append(((self.CurrentLineNumber - 1, self.CurrentOffsetWithinLine - len('!endif')), (self.CurrentLineNumber - 1, self.CurrentOffsetWithinLine - 1)))
                else:
                    self.__WipeOffArea.append((IfList[-1][0], (self.CurrentLineNumber - 1, self.CurrentOffsetWithinLine - 1)))
                
                IfList.pop()
                
                    
        if len(IfList) > 0:
            raise Warning("Missing !endif At Line ", self.FileName, self.CurrentLineNumber)
        self.Rewind()

    def __EvaluateConditional(self, Name, Line, Op = None, Value = None):
        
        FileLineTuple = GetRealFileLine(self.FileName, Line)
        if Name in InputMacroDict:
            MacroValue = InputMacroDict[Name]
            if Op == None:
                if Value == 'Bool' and MacroValue == None or MacroValue.upper() == 'FALSE':
                    return False
                return True
            elif Op == '!=':
                if Value != MacroValue:
                    return True
                else:
                    return False
            elif Op == '==':
                if Value == MacroValue:
                    return True
                else:
                    return False
            else:
                if (self.__IsHex(Value) or Value.isdigit()) and (self.__IsHex(MacroValue) or (MacroValue != None and MacroValue.isdigit())):
                    InputVal = long(Value, 0)
                    MacroVal = long(MacroValue, 0)
                    if Op == '>':
                        if MacroVal > InputVal:
                            return True
                        else:
                            return False
                    elif Op == '>=':
                        if MacroVal >= InputVal:
                            return True
                        else:
                            return False
                    elif Op == '<':
                        if MacroVal < InputVal:
                            return True
                        else:
                            return False
                    elif Op == '<=':
                        if MacroVal <= InputVal:
                            return True
                        else:
                            return False
                    else:
                        return False
                else:
                    raise Warning("Value %s is not a number At Line ", self.FileName, Line)
                
        for Profile in AllMacroList:
            if Profile.FileName == FileLineTuple[0] and Profile.MacroName == Name and Profile.DefinedAtLine <= FileLineTuple[1]:
                if Op == None:
                    if Value == 'Bool' and Profile.MacroValue == None or Profile.MacroValue.upper() == 'FALSE':
                        return False
                    return True
                elif Op == '!=':
                    if Value != Profile.MacroValue:
                        return True
                    else:
                        return False
                elif Op == '==':
                    if Value == Profile.MacroValue:
                        return True
                    else:
                        return False
                else:
                    if (self.__IsHex(Value) or Value.isdigit()) and (self.__IsHex(Profile.MacroValue) or (Profile.MacroValue != None and Profile.MacroValue.isdigit())):
                        InputVal = long(Value, 0)
                        MacroVal = long(Profile.MacroValue, 0)
                        if Op == '>':
                            if MacroVal > InputVal:
                                return True
                            else:
                                return False
                        elif Op == '>=':
                            if MacroVal >= InputVal:
                                return True
                            else:
                                return False
                        elif Op == '<':
                            if MacroVal < InputVal:
                                return True
                            else:
                                return False
                        elif Op == '<=':
                            if MacroVal <= InputVal:
                                return True
                            else:
                                return False
                        else:
                            return False
                    else:
                        raise Warning("Value %s is not a number At Line ", self.FileName, Line)
        
        return False

    ## __IsToken() method
    #
    #   Check whether input string is found from current char position along
    #   If found, the string value is put into self.__Token
    #
    #   @param  self        The object pointer
    #   @param  String      The string to search
    #   @param  IgnoreCase  Indicate case sensitive/non-sensitive search, default is case sensitive
    #   @retval True        Successfully find string, file buffer pointer moved forward
    #   @retval False       Not able to find string, file buffer pointer not changed
    #
    def __IsToken(self, String, IgnoreCase = False):
        self.__SkipWhiteSpace()

        # Only consider the same line, no multi-line token allowed
        StartPos = self.CurrentOffsetWithinLine
        index = -1
        if IgnoreCase:
            index = self.__CurrentLine()[self.CurrentOffsetWithinLine : ].upper().find(String.upper()) 
        else:
            index = self.__CurrentLine()[self.CurrentOffsetWithinLine : ].find(String)
        if index == 0:
            self.CurrentOffsetWithinLine += len(String)
            self.__Token = self.__CurrentLine()[StartPos : self.CurrentOffsetWithinLine]
            return True
        return False

    ## __IsKeyword() method
    #
    #   Check whether input keyword is found from current char position along, whole word only!
    #   If found, the string value is put into self.__Token
    #
    #   @param  self        The object pointer
    #   @param  Keyword     The string to search
    #   @param  IgnoreCase  Indicate case sensitive/non-sensitive search, default is case sensitive
    #   @retval True        Successfully find string, file buffer pointer moved forward
    #   @retval False       Not able to find string, file buffer pointer not changed
    #
    def __IsKeyword(self, KeyWord, IgnoreCase = False):
        self.__SkipWhiteSpace()

        # Only consider the same line, no multi-line token allowed
        StartPos = self.CurrentOffsetWithinLine
        index = -1
        if IgnoreCase:
            index = self.__CurrentLine()[self.CurrentOffsetWithinLine : ].upper().find(KeyWord.upper()) 
        else:
            index = self.__CurrentLine()[self.CurrentOffsetWithinLine : ].find(KeyWord)
        if index == 0:
            followingChar = self.__CurrentLine()[self.CurrentOffsetWithinLine + len(KeyWord)]
            if not str(followingChar).isspace() and followingChar not in SEPERATOR_TUPLE:
                return False
            self.CurrentOffsetWithinLine += len(KeyWord)
            self.__Token = self.__CurrentLine()[StartPos : self.CurrentOffsetWithinLine]
            return True
        return False

    ## __GetNextWord() method
    #
    #   Get next C name from file lines
    #   If found, the string value is put into self.__Token
    #
    #   @param  self        The object pointer
    #   @retval True        Successfully find a C name string, file buffer pointer moved forward
    #   @retval False       Not able to find a C name string, file buffer pointer not changed
    #
    def __GetNextWord(self):
        self.__SkipWhiteSpace()
        if self.__EndOfFile():
            return False
        
        TempChar = self.__CurrentChar()
        StartPos = self.CurrentOffsetWithinLine
        if (TempChar >= 'a' and TempChar <= 'z') or (TempChar >= 'A' and TempChar <= 'Z') or TempChar == '_':
            self.__GetOneChar()
            while not self.__EndOfLine():
                TempChar = self.__CurrentChar()
                if (TempChar >= 'a' and TempChar <= 'z') or (TempChar >= 'A' and TempChar <= 'Z') \
                or (TempChar >= '0' and TempChar <= '9') or TempChar == '_' or TempChar == '-':
                    self.__GetOneChar()
                    
                else:
                    break

            self.__Token = self.__CurrentLine()[StartPos : self.CurrentOffsetWithinLine]
            return True
            
        return False
    
    ## __GetNextToken() method
    #
    #   Get next token unit before a seperator
    #   If found, the string value is put into self.__Token
    #
    #   @param  self        The object pointer
    #   @retval True        Successfully find a token unit, file buffer pointer moved forward
    #   @retval False       Not able to find a token unit, file buffer pointer not changed
    #
    def __GetNextToken(self):
        # Skip leading spaces, if exist.
        self.__SkipWhiteSpace()
        if self.__EndOfFile():
            return False
        # Record the token start position, the position of the first non-space char.
        StartPos = self.CurrentOffsetWithinLine
        StartLine = self.CurrentLineNumber
        while not self.__EndOfLine():
            TempChar = self.__CurrentChar()
            # Try to find the end char that is not a space and not in seperator tuple.
            # That is, when we got a space or any char in the tuple, we got the end of token.
            if not str(TempChar).isspace() and TempChar not in SEPERATOR_TUPLE:
                self.__GetOneChar()
            # if we happen to meet a seperator as the first char, we must proceed to get it.
            # That is, we get a token that is a seperator char. nomally it is the boundary of other tokens.
            elif StartPos == self.CurrentOffsetWithinLine and TempChar in SEPERATOR_TUPLE:
                self.__GetOneChar()
                break
            else:
                break
#        else:
#            return False

        EndPos = self.CurrentOffsetWithinLine
        if self.CurrentLineNumber != StartLine:
            EndPos = len(self.Profile.FileLinesList[StartLine-1])
        self.__Token = self.Profile.FileLinesList[StartLine-1][StartPos : EndPos]
        if StartPos != self.CurrentOffsetWithinLine:
            return True
        else:
            return False
    
    def __GetNextOp(self):
        # Skip leading spaces, if exist.
        self.__SkipWhiteSpace()
        if self.__EndOfFile():
            return False
        # Record the token start position, the position of the first non-space char.
        StartPos = self.CurrentOffsetWithinLine
        while not self.__EndOfLine():
            TempChar = self.__CurrentChar()
            # Try to find the end char that is not a space
            if not str(TempChar).isspace():
                self.__GetOneChar()
            else:
                break
        else:
            return False
        
        if StartPos != self.CurrentOffsetWithinLine:
            self.__Token = self.__CurrentLine()[StartPos : self.CurrentOffsetWithinLine]
            return True
        else:
            return False
    ## __GetNextGuid() method
    #
    #   Get next token unit before a seperator
    #   If found, the GUID string is put into self.__Token
    #
    #   @param  self        The object pointer
    #   @retval True        Successfully find a registry format GUID, file buffer pointer moved forward
    #   @retval False       Not able to find a registry format GUID, file buffer pointer not changed
    #
    def __GetNextGuid(self):
        
        if not self.__GetNextToken():
            return False
        p = re.compile('[a-fA-F0-9]{8}-[a-fA-F0-9]{4}-[a-fA-F0-9]{4}-[a-fA-F0-9]{4}-[a-fA-F0-9]{12}')
        if p.match(self.__Token) != None:
            return True
        else:
            self.__UndoToken()
            return False

    ## __UndoToken() method
    #
    #   Go back one token unit in file buffer
    #
    #   @param  self        The object pointer
    #
    def __UndoToken(self):
        self.__UndoOneChar()
        while self.__CurrentChar().isspace():
            if not self.__UndoOneChar():
                self.__GetOneChar()
                return
        
        
        StartPos = self.CurrentOffsetWithinLine
        CurrentLine = self.CurrentLineNumber
        while CurrentLine == self.CurrentLineNumber:
            
            TempChar = self.__CurrentChar()
            # Try to find the end char that is not a space and not in seperator tuple.
            # That is, when we got a space or any char in the tuple, we got the end of token.
            if not str(TempChar).isspace() and not TempChar in SEPERATOR_TUPLE:
                if not self.__UndoOneChar():
                    break
            # if we happen to meet a seperator as the first char, we must proceed to get it.
            # That is, we get a token that is a seperator char. nomally it is the boundary of other tokens.
            elif StartPos == self.CurrentOffsetWithinLine and TempChar in SEPERATOR_TUPLE:
                return
            else:
                break
            
        self.__GetOneChar()
    
    ## __HexDigit() method
    #
    #   Whether char input is a Hex data bit
    #
    #   @param  self        The object pointer
    #   @param  TempChar    The char to test
    #   @retval True        The char is a Hex data bit
    #   @retval False       The char is NOT a Hex data bit
    #
    def __HexDigit(self, TempChar):
        if (TempChar >= 'a' and TempChar <= 'f') or (TempChar >= 'A' and TempChar <= 'F') \
                or (TempChar >= '0' and TempChar <= '9'):
                    return True
        else:
            return False
    
    def __IsHex(self, HexStr):
        if not HexStr.upper().startswith("0X"):
            return False
        if len(self.__Token) <= 2:
            return False
        charList = [c for c in HexStr[2 : ] if not self.__HexDigit( c)]
        if len(charList) == 0:
            return True
        else:
            return False    
    ## __GetNextHexNumber() method
    #
    #   Get next HEX data before a seperator
    #   If found, the HEX data is put into self.__Token
    #
    #   @param  self        The object pointer
    #   @retval True        Successfully find a HEX data, file buffer pointer moved forward
    #   @retval False       Not able to find a HEX data, file buffer pointer not changed
    #
    def __GetNextHexNumber(self):
        if not self.__GetNextToken():
            return False
        if self.__IsHex(self.__Token):
            return True
        else:
            self.__UndoToken()
            return False
        
    ## __GetNextDecimalNumber() method
    #
    #   Get next decimal data before a seperator
    #   If found, the decimal data is put into self.__Token
    #
    #   @param  self        The object pointer
    #   @retval True        Successfully find a decimal data, file buffer pointer moved forward
    #   @retval False       Not able to find a decimal data, file buffer pointer not changed
    #
    def __GetNextDecimalNumber(self):
        if not self.__GetNextToken():
            return False
        if self.__Token.isdigit():
            return True
        else:
            self.__UndoToken()
            return False
    
    ## __GetNextPcdName() method
    #
    #   Get next PCD token space C name and PCD C name pair before a seperator
    #   If found, the decimal data is put into self.__Token
    #
    #   @param  self        The object pointer
    #   @retval Tuple       PCD C name and PCD token space C name pair 
    #
    def __GetNextPcdName(self):
        if not self.__GetNextWord():
            raise Warning("expected PcdTokenSpaceCName.PcdCName At Line ", self.FileName, self.CurrentLineNumber)
        pcdTokenSpaceCName = self.__Token
        
        if not self.__IsToken( "."):
            raise Warning("expected PcdTokenSpaceCName.PcdCName At Line ", self.FileName, self.CurrentLineNumber)
        
        if not self.__GetNextWord():
            raise Warning("expected PcdTokenSpaceCName.PcdCName At Line ", self.FileName, self.CurrentLineNumber)
        pcdCName = self.__Token
        
        return (pcdCName, pcdTokenSpaceCName) 
            
    ## __GetStringData() method
    #
    #   Get string contents quoted in ""
    #   If found, the decimal data is put into self.__Token
    #
    #   @param  self        The object pointer
    #   @retval True        Successfully find a string data, file buffer pointer moved forward
    #   @retval False       Not able to find a string data, file buffer pointer not changed
    #    
    def __GetStringData(self):
        if self.__Token.startswith("\"") or self.__Token.startswith("L\""):
            self.__UndoToken()
            self.__SkipToToken("\"")
            currentLineNumber = self.CurrentLineNumber
            
            if not self.__SkipToToken("\""):
                raise Warning("Missing Quote \" for String At Line ", self.FileName, self.CurrentLineNumber)
            if currentLineNumber != self.CurrentLineNumber:
                raise Warning("Missing Quote \" for String At Line ", self.FileName, self.CurrentLineNumber)
            self.__Token = self.__SkippedChars.rstrip('\"')
            return True
        
        elif self.__Token.startswith("\'") or self.__Token.startswith("L\'"):
            self.__UndoToken()
            self.__SkipToToken("\'")
            currentLineNumber = self.CurrentLineNumber
            
            if not self.__SkipToToken("\'"):
                raise Warning("Missing Quote \' for String At Line ", self.FileName, self.CurrentLineNumber)
            if currentLineNumber != self.CurrentLineNumber:
                raise Warning("Missing Quote \' for String At Line ", self.FileName, self.CurrentLineNumber)
            self.__Token = self.__SkippedChars.rstrip('\'')
            return True
        
        else:
            return False
            
    ## __SkipToToken() method
    #
    #   Search forward in file buffer for the string
    #   The skipped chars are put into self.__SkippedChars
    #
    #   @param  self        The object pointer
    #   @param  String      The string to search
    #   @param  IgnoreCase  Indicate case sensitive/non-sensitive search, default is case sensitive
    #   @retval True        Successfully find the string, file buffer pointer moved forward
    #   @retval False       Not able to find the string, file buffer pointer not changed
    #
    def __SkipToToken(self, String, IgnoreCase = False):
        StartPos = self.GetFileBufferPos()
        
        self.__SkippedChars = ""
        while not self.__EndOfFile():
            index = -1
            if IgnoreCase:
                index = self.__CurrentLine()[self.CurrentOffsetWithinLine : ].upper().find(String.upper()) 
            else:
                index = self.__CurrentLine()[self.CurrentOffsetWithinLine : ].find(String)
            if index == 0:
                self.CurrentOffsetWithinLine += len(String)
                self.__SkippedChars += String
                return True
            self.__SkippedChars += str(self.__CurrentChar())
            self.__GetOneChar()
            
        self.SetFileBufferPos( StartPos)
        self.__SkippedChars = ""
        return False

    ## GetFileBufferPos() method
    #
    #   Return the tuple of current line and offset within the line
    #
    #   @param  self        The object pointer
    #   @retval Tuple       Line number and offset pair 
    #
    def GetFileBufferPos(self):
        return (self.CurrentLineNumber, self.CurrentOffsetWithinLine)
    
    ## SetFileBufferPos() method
    #
    #   Restore the file buffer position
    #
    #   @param  self        The object pointer
    #   @param  Pos         The new file buffer position
    #
    def SetFileBufferPos(self, Pos):
        (self.CurrentLineNumber, self.CurrentOffsetWithinLine) = Pos
            
    ## ParseFile() method
    #
    #   Parse the file profile buffer to extract fd, fv ... information
    #   Exception will be raised if syntax error found
    #
    #   @param  self        The object pointer
    #
    def ParseFile(self):

        try:
            self.__StringToList()
            self.PreprocessFile()
            self.PreprocessIncludeFile()
            self.__StringToList()
            self.PreprocessFile()
            self.PreprocessConditionalStatement()
            self.__StringToList()
            for Pos in self.__WipeOffArea:
                self.__ReplaceFragment(Pos[0], Pos[1])
            self.Profile.FileLinesList = ["".join(list) for list in self.Profile.FileLinesList]
            
            while self.__GetDefines():
                pass
            
            Index = 0
            while Index < len(self.Profile.FileLinesList):
                FileLineTuple = GetRealFileLine(self.FileName, Index + 1)
                self.Profile.FileLinesList[Index] = self.__ReplaceMacros(self.Profile.FileLinesList[Index], FileLineTuple[0], FileLineTuple[1])
                Index += 1
                
            while self.__GetFd():
                pass

            while self.__GetFv():
                pass

            while self.__GetCapsule():
                pass

#            while self.__GetVtf():
#                pass
#
#            while self.__GetRule():
#                pass
            

        except Warning, X:
            self.__UndoToken()
            FileLineTuple = GetRealFileLine(self.FileName, self.CurrentLineNumber)
            X.message += '\nGot Token: \"%s\" from File %s\n' % (self.__Token, FileLineTuple[0]) + \
                'Previous Token: \"%s\" At line: %d, Offset Within Line: %d\n' \
                    % (self.Profile.FileLinesList[self.CurrentLineNumber - 1][self.CurrentOffsetWithinLine :].rstrip('\n').rstrip('\r'), FileLineTuple[1], self.CurrentOffsetWithinLine)
            raise

    ## __GetDefines() method
    #
    #   Get Defines section contents and store its data into AllMacrosList
    #
    #   @param  self        The object pointer
    #   @retval True        Successfully find a Defines
    #   @retval False       Not able to find a Defines
    #
    def __GetDefines(self):

        if not self.__GetNextToken():
            return False

        S = self.__Token.upper()
        if S.startswith("[") and not S.startswith("[DEFINES"):
            if not S.startswith("[FD.") and not S.startswith("[FV.") and not S.startswith("[CAPSULE.") \
                and not S.startswith("[VTF.") and not S.startswith("[RULE.") and not S.startswith("[OPTIONROM."):
                raise Warning("Unknown section or section appear sequence error (The correct sequence should be [DEFINES], [FD.], [FV.], [Capsule.], [VTF.], [Rule.], [OptionRom.])", self.FileName, self.CurrentLineNumber)
            self.__UndoToken()
            return False

        self.__UndoToken()
        if not self.__IsToken("[DEFINES", True):
            FileLineTuple = GetRealFileLine(self.FileName, self.CurrentLineNumber)
            #print 'Parsing String: %s in File %s, At line: %d, Offset Within Line: %d' \
            #        % (self.Profile.FileLinesList[self.CurrentLineNumber - 1][self.CurrentOffsetWithinLine :], FileLineTuple[0], FileLineTuple[1], self.CurrentOffsetWithinLine)
            raise Warning("expected [DEFINES", self.FileName, self.CurrentLineNumber)

        if not self.__IsToken( "]"):
            raise Warning("expected ']'", self.FileName, self.CurrentLineNumber)

        while self.__GetNextWord():
            Macro = self.__Token
            
            if not self.__IsToken("="):
                raise Warning("expected '='", self.FileName, self.CurrentLineNumber)
            if not self.__GetNextToken() or self.__Token.startswith('['):
                raise Warning("expected MACRO value", self.FileName, self.CurrentLineNumber)
            Value = self.__Token
            FileLineTuple = GetRealFileLine(self.FileName, self.CurrentLineNumber)
            MacProfile = MacroProfile(FileLineTuple[0], FileLineTuple[1])
            MacProfile.MacroName = Macro
            MacProfile.MacroValue = Value
            AllMacroList.append(MacProfile)

        return False

    ## __GetFd() method
    #
    #   Get FD section contents and store its data into FD dictionary of self.Profile
    #
    #   @param  self        The object pointer
    #   @retval True        Successfully find a FD
    #   @retval False       Not able to find a FD
    #
    def __GetFd(self):

        if not self.__GetNextToken():
            return False
        
        S = self.__Token.upper()
        if S.startswith("[") and not S.startswith("[FD."):
            if not S.startswith("[FV.") and not S.startswith("[CAPSULE.") \
                and not S.startswith("[VTF.") and not S.startswith("[RULE."):
                raise Warning("Unknown section At Line ", self.FileName, self.CurrentLineNumber)
            self.__UndoToken()
            return False
        
        self.__UndoToken()
        if not self.__IsToken("[FD.", True):
            FileLineTuple = GetRealFileLine(self.FileName, self.CurrentLineNumber)
            print 'Parsing String: %s in File %s, At line: %d, Offset Within Line: %d' \
                    % (self.Profile.FileLinesList[self.CurrentLineNumber - 1][self.CurrentOffsetWithinLine :], FileLineTuple[0], FileLineTuple[1], self.CurrentOffsetWithinLine)
            raise Warning("expected [FD.] At Line ", self.FileName, self.CurrentLineNumber)
        
        FdName = self.__GetUiName()
        self.CurrentFdName = FdName.upper()
        
        if not self.__IsToken( "]"):
            raise Warning("expected ']' At Line ", self.FileName, self.CurrentLineNumber)
        
        FdObj = CommonDataClass.FdfClass.FDClassObject()
        FdObj.FdUiName = self.CurrentFdName
        self.Profile.FdDict[self.CurrentFdName] = FdObj
        Status = self.__GetCreateFile(FdObj)
        if not Status:
            raise Warning("FD name error At Line ", self.FileName, self.CurrentLineNumber)
        
        if not self.__GetTokenStatements(FdObj):
            return False
        
        self.__GetDefineStatements(FdObj)

        self.__GetSetStatements(FdObj)

        if not self.__GetRegionLayout(FdObj):
            raise Warning("expected region layout At Line ", self.FileName, self.CurrentLineNumber)
            
        while self.__GetRegionLayout(FdObj):
            pass
        return True
    
    ## __GetUiName() method
    #
    #   Return the UI name of a section
    #
    #   @param  self        The object pointer
    #   @retval FdName      UI name
    #
    def __GetUiName(self):
        FdName = ""
        if self.__GetNextWord():
            FdName = self.__Token
            
        return FdName

    ## __GetCreateFile() method
    #
    #   Return the output file name of object
    #
    #   @param  self        The object pointer
    #   @param  Obj         object whose data will be stored in file
    #   @retval FdName      UI name
    #
    def __GetCreateFile(self, Obj):

        if self.__IsKeyword( "CREATE_FILE"):
            if not self.__IsToken( "="):
                raise Warning("expected '=' At Line ", self.FileName, self.CurrentLineNumber)
                
            if not self.__GetNextToken():
                raise Warning("expected file name At Line ", self.FileName, self.CurrentLineNumber)
                
            FileName = self.__Token
            Obj.CreateFileName = FileName

        return True

    ## __GetTokenStatements() method
    #
    #   Get token statements
    #
    #   @param  self        The object pointer
    #   @param  Obj         for whom token statement is got
    #   @retval True        Successfully find a token statement
    #   @retval False       Not able to find a token statement
    #
    def __GetTokenStatements(self, Obj):
        if not self.__IsKeyword( "BaseAddress"):
            raise Warning("BaseAddress missing At Line ", self.FileName, self.CurrentLineNumber)
           
        if not self.__IsToken( "="):
            raise Warning("expected '=' At Line ", self.FileName, self.CurrentLineNumber)
            
        if not self.__GetNextHexNumber():
            raise Warning("expected Hex base address At Line ", self.FileName, self.CurrentLineNumber)
            
        Obj.BaseAddress = self.__Token
        
        if self.__IsToken( "|"):
            pcdPair = self.__GetNextPcdName()
            Obj.BaseAddressPcd = pcdPair
            self.Profile.PcdDict[pcdPair] = long(Obj.BaseAddress, 0)
            FileLineTuple = GetRealFileLine(self.FileName, self.CurrentLineNumber)
            self.Profile.PcdFileLineDict[pcdPair] = FileLineTuple
            
        if not self.__IsKeyword( "Size"):
            raise Warning("Size missing At Line ", self.FileName, self.CurrentLineNumber)
            
        if not self.__IsToken( "="):
            raise Warning("expected '=' At Line ", self.FileName, self.CurrentLineNumber)
            
        if not self.__GetNextHexNumber():
            raise Warning("expected Hex size At Line ", self.FileName, self.CurrentLineNumber)
            
      
        Obj.Size = long(self.__Token, 0)

        if self.__IsToken( "|"):
            pcdPair = self.__GetNextPcdName()
            Obj.SizePcd = pcdPair
            self.Profile.PcdDict[pcdPair] = Obj.Size
            FileLineTuple = GetRealFileLine(self.FileName, self.CurrentLineNumber)
            self.Profile.PcdFileLineDict[pcdPair] = FileLineTuple
                    
        if not self.__IsKeyword( "ErasePolarity"):
            raise Warning("ErasePolarity missing At Line ", self.FileName, self.CurrentLineNumber)
           
        if not self.__IsToken( "="):
            raise Warning("expected '=' At Line ", self.FileName, self.CurrentLineNumber)
            
        if not self.__GetNextToken():
            raise Warning("expected Erase Polarity At Line ", self.FileName, self.CurrentLineNumber)
            
        if self.__Token != "1" and self.__Token != "0":
            raise Warning("expected 1 or 0 Erase Polarity At Line ", self.FileName, self.CurrentLineNumber)
            
        Obj.ErasePolarity = self.__Token

        Status = self.__GetBlockStatements(Obj)
        return Status
    
    ## __GetAddressStatements() method
    #
    #   Get address statements
    #
    #   @param  self        The object pointer
    #   @param  Obj         for whom address statement is got
    #   @retval True        Successfully find
    #   @retval False       Not able to find
    #
    def __GetAddressStatements(self, Obj):
        
        if self.__IsKeyword("BsBaseAddress"):
            if not self.__IsToken( "="):
                raise Warning("expected '=' At Line ", self.FileName, self.CurrentLineNumber)
            
            if not self.__GetNextDecimalNumber() and not self.__GetNextHexNumber():
                raise Warning("expected address At Line ", self.FileName, self.CurrentLineNumber)
                
            BsAddress = long(self.__Token, 0)
            Obj.BsBaseAddress = BsAddress
            
        if self.__IsKeyword("RtBaseAddress"):
            if not self.__IsToken( "="):
                raise Warning("expected '=' At Line ", self.FileName, self.CurrentLineNumber)
            
            if not self.__GetNextDecimalNumber() and not self.__GetNextHexNumber():
                raise Warning("expected address At Line ", self.FileName, self.CurrentLineNumber)
                
            RtAddress = long(self.__Token, 0)
            Obj.RtBaseAddress = RtAddress
    
    ## __GetBlockStatements() method
    #
    #   Get block statements
    #
    #   @param  self        The object pointer
    #   @param  Obj         for whom block statement is got
    #   @retval True        Successfully find
    #   @retval False       Not able to find
    #
    def __GetBlockStatements(self, Obj):
        
        if not self.__GetBlockStatement(Obj):
            #set default block size is 1
            Obj.BlockSizeList.append((1, Obj.Size, None))
            return True

        while self.__GetBlockStatement(Obj):
            pass
        
        for Item in Obj.BlockSizeList:
            if Item[0] == None or Item[1] == None:
                raise Warning("expected block statement for Fd Section", self.FileName, self.CurrentLineNumber)

        return True
    
    ## __GetBlockStatement() method
    #
    #   Get block statement
    #
    #   @param  self        The object pointer
    #   @param  Obj         for whom block statement is got
    #   @retval True        Successfully find
    #   @retval False       Not able to find
    #
    def __GetBlockStatement(self, Obj):
        if not self.__IsKeyword( "BlockSize"):
            return False
        
        if not self.__IsToken( "="):
            raise Warning("expected '=' At Line ", self.FileName, self.CurrentLineNumber)
            
        if not self.__GetNextHexNumber() and not self.__GetNextDecimalNumber():
            raise Warning("expected Hex block size At Line ", self.FileName, self.CurrentLineNumber)

        BlockSize = long(self.__Token, 0)
        BlockSizePcd = None
        if self.__IsToken( "|"):
            PcdPair = self.__GetNextPcdName()
            BlockSizePcd = PcdPair
            self.Profile.PcdDict[PcdPair] = BlockSize
            FileLineTuple = GetRealFileLine(self.FileName, self.CurrentLineNumber)
            self.Profile.PcdFileLineDict[pcdPair] = FileLineTuple
            
        BlockNumber = None
        if self.__IsKeyword( "NumBlocks"):
            if not self.__IsToken( "="):
                raise Warning("expected '=' At Line ", self.FileName, self.CurrentLineNumber)
                
            if not self.__GetNextDecimalNumber() and not self.__GetNextHexNumber():
                raise Warning("expected block numbers At Line ", self.FileName, self.CurrentLineNumber)
                
            BlockNumber = long(self.__Token, 0)
        
        Obj.BlockSizeList.append((BlockSize, BlockNumber, BlockSizePcd))
        return True

    ## __GetDefineStatements() method
    #
    #   Get define statements
    #
    #   @param  self        The object pointer
    #   @param  Obj         for whom define statement is got
    #   @retval True        Successfully find
    #   @retval False       Not able to find
    #
    def __GetDefineStatements(self, Obj):
        while self.__GetDefineStatement( Obj):
            pass
    
    ## __GetDefineStatement() method
    #
    #   Get define statement
    #
    #   @param  self        The object pointer
    #   @param  Obj         for whom define statement is got
    #   @retval True        Successfully find
    #   @retval False       Not able to find
    #
    def __GetDefineStatement(self, Obj):
        if self.__IsKeyword("DEFINE"):
            self.__GetNextToken()
            Macro = self.__Token
            if not self.__IsToken( "="):
                raise Warning("expected '=' At Line ", self.FileName, self.CurrentLineNumber)
                
            if not self.__GetNextToken():
                raise Warning("expected value At Line ", self.FileName, self.CurrentLineNumber)

            Value = self.__Token
            Macro = '$(' + Macro + ')'
            Obj.DefineVarDict[Macro] = Value
            return True
        
        return False
    
    ## __GetSetStatements() method
    #
    #   Get set statements
    #
    #   @param  self        The object pointer
    #   @param  Obj         for whom set statement is got
    #   @retval True        Successfully find
    #   @retval False       Not able to find
    #
    def __GetSetStatements(self, Obj):
        while self.__GetSetStatement(Obj):
            pass

    ## __GetSetStatement() method
    #
    #   Get set statement
    #
    #   @param  self        The object pointer
    #   @param  Obj         for whom set statement is got
    #   @retval True        Successfully find
    #   @retval False       Not able to find
    #
    def __GetSetStatement(self, Obj):
        if self.__IsKeyword("SET"):
            PcdPair = self.__GetNextPcdName()
            
            if not self.__IsToken( "="):
                raise Warning("expected '=' At Line ", self.FileName, self.CurrentLineNumber)
                
            if not self.__GetNextToken():
                raise Warning("expected value At Line ", self.FileName, self.CurrentLineNumber)
                
            Value = self.__Token
            if Value.startswith("{"):
                # deal with value with {}
                if not self.__SkipToToken( "}"):
                    raise Warning("expected '}' At Line ", self.FileName, self.CurrentLineNumber)
                Value += self.__SkippedChars
                
            Obj.SetVarDict[PcdPair] = Value
            self.Profile.PcdDict[PcdPair] = Value
            FileLineTuple = GetRealFileLine(self.FileName, self.CurrentLineNumber)
            self.Profile.PcdFileLineDict[PcdPair] = FileLineTuple
            return True

        return False

    ## __GetRegionLayout() method
    #
    #   Get region layout for FD
    #
    #   @param  self        The object pointer
    #   @param  Fd          for whom region is got
    #   @retval True        Successfully find
    #   @retval False       Not able to find
    #
    def __GetRegionLayout(self, Fd):
        if not self.__GetNextHexNumber():
            return False
        
        RegionObj = CommonDataClass.FdfClass.RegionClassObject()
        RegionObj.Offset = long(self.__Token, 0)
        Fd.RegionList.append(RegionObj)
        
        if not self.__IsToken( "|"):
            raise Warning("expected '|' At Line ", self.FileName, self.CurrentLineNumber)
        
        if not self.__GetNextHexNumber():
            raise Warning("expected Region Size At Line ", self.FileName, self.CurrentLineNumber)
        RegionObj.Size = long(self.__Token, 0)
        
        if not self.__GetNextWord():
            return True
        
        if not self.__Token in ("SET", "FV", "FILE", "DATA", "CAPSULE"):
            self.__UndoToken()
            RegionObj.PcdOffset = self.__GetNextPcdName()
            self.Profile.PcdDict[RegionObj.PcdOffset] = RegionObj.Offset + long(Fd.BaseAddress, 0)
            FileLineTuple = GetRealFileLine(self.FileName, self.CurrentLineNumber)
            self.Profile.PcdFileLineDict[RegionObj.PcdOffset] = FileLineTuple
            if self.__IsToken( "|"):
                RegionObj.PcdSize = self.__GetNextPcdName()
                self.Profile.PcdDict[RegionObj.PcdSize] = RegionObj.Size
                FileLineTuple = GetRealFileLine(self.FileName, self.CurrentLineNumber)
                self.Profile.PcdFileLineDict[RegionObj.PcdSize] = FileLineTuple
            
            if not self.__GetNextWord():
                return True

        if self.__Token == "SET":
            self.__UndoToken()
            self.__GetSetStatements( RegionObj)
            if not self.__GetNextWord():
                return True
            
        elif self.__Token == "FV":
            self.__UndoToken()
            self.__GetRegionFvType( RegionObj)

        elif self.__Token == "CAPSULE":
            self.__UndoToken()
            self.__GetRegionCapType( RegionObj)

        elif self.__Token == "FILE":
            self.__UndoToken()
            self.__GetRegionFileType( RegionObj)

        else:
            self.__UndoToken()
            self.__GetRegionDataType( RegionObj)
            
        return True
            
    ## __GetRegionFvType() method
    #
    #   Get region fv data for region
    #
    #   @param  self        The object pointer
    #   @param  RegionObj   for whom region data is got
    #
    def __GetRegionFvType(self, RegionObj):

        if not self.__IsKeyword( "FV"):
            raise Warning("expected Keyword 'FV' At Line ", self.FileName, self.CurrentLineNumber)
        
        if not self.__IsToken( "="):
            raise Warning("expected '=' At Line ", self.FileName, self.CurrentLineNumber)
        
        if not self.__GetNextToken():
            raise Warning("expected FV name At Line ", self.FileName, self.CurrentLineNumber)
        
        RegionObj.RegionType = "FV"
        RegionObj.RegionDataList.append(self.__Token)
        
        while self.__IsKeyword( "FV"):
        
            if not self.__IsToken( "="):
                raise Warning("expected '=' At Line ", self.FileName, self.CurrentLineNumber)
        
            if not self.__GetNextToken():
                raise Warning("expected FV name At Line ", self.FileName, self.CurrentLineNumber)
        
            RegionObj.RegionDataList.append(self.__Token)

    ## __GetRegionCapType() method
    #
    #   Get region capsule data for region
    #
    #   @param  self        The object pointer
    #   @param  RegionObj   for whom region data is got
    #
    def __GetRegionCapType(self, RegionObj):

        if not self.__IsKeyword("CAPSULE"):
            raise Warning("expected Keyword 'CAPSULE' at line", self.FileName, self.CurrentLineNumber)

        if not self.__IsToken("="):
            raise Warning("expected '=' at line", self.FileName, self.CurrentLineNumber)

        if not self.__GetNextToken():
            raise Warning("expected CAPSULE name at line", self.FileName, self.CurrentLineNumber)

        RegionObj.RegionType = "CAPSULE"
        RegionObj.RegionDataList.append(self.__Token)

        while self.__IsKeyword("CAPSULE"):

            if not self.__IsToken("="):
                raise Warning("expected '=' at line", self.FileName, self.CurrentLineNumber)

            if not self.__GetNextToken():
                raise Warning("expected CAPSULE name at line", self.FileName, self.CurrentLineNumber)

            RegionObj.RegionDataList.append(self.__Token)

    ## __GetRegionFileType() method
    #
    #   Get region file data for region
    #
    #   @param  self        The object pointer
    #   @param  RegionObj   for whom region data is got
    #
    def __GetRegionFileType(self, RegionObj):

        if not self.__IsKeyword( "FILE"):
            raise Warning("expected Keyword 'FILE' At Line ", self.FileName, self.CurrentLineNumber)

        if not self.__IsToken( "="):
            raise Warning("expected '=' At Line ", self.FileName, self.CurrentLineNumber)

        if not self.__GetNextToken():
            raise Warning("expected File name At Line ", self.FileName, self.CurrentLineNumber)

        RegionObj.RegionType = "FILE"
        RegionObj.RegionDataList.append( self.__Token)
        
        while self.__IsKeyword( "FILE"):
        
            if not self.__IsToken( "="):
                raise Warning("expected '=' At Line ", self.FileName, self.CurrentLineNumber)
        
            if not self.__GetNextToken():
                raise Warning("expected FILE name At Line ", self.FileName, self.CurrentLineNumber)
        
            RegionObj.RegionDataList.append(self.__Token)

    ## __GetRegionDataType() method
    #
    #   Get region array data for region
    #
    #   @param  self        The object pointer
    #   @param  RegionObj   for whom region data is got
    #
    def __GetRegionDataType(self, RegionObj):
        
        if not self.__IsKeyword( "DATA"):
            raise Warning("expected Region Data type At Line ", self.FileName, self.CurrentLineNumber)

        if not self.__IsToken( "="):
            raise Warning("expected '=' At Line ", self.FileName, self.CurrentLineNumber)
        
        if not self.__IsToken( "{"):
            raise Warning("expected '{' At Line ", self.FileName, self.CurrentLineNumber)
        
        if not self.__GetNextHexNumber():
            raise Warning("expected Hex byte At Line ", self.FileName, self.CurrentLineNumber)
        
        if len(self.__Token) > 18:
            raise Warning("Hex string can't be converted to a valid UINT64 value", self.FileName, self.CurrentLineNumber)
        
        DataString = self.__Token
        DataString += ","
        
        while self.__IsToken(","):
            if not self.__GetNextHexNumber():
                raise Warning("Invalid Hex number At Line ", self.FileName, self.CurrentLineNumber)
            if len(self.__Token) > 4:
                raise Warning("Hex byte(must be 2 digits) too long At Line ", self.FileName, self.CurrentLineNumber)
            DataString += self.__Token
            DataString += ","
            
        if not self.__IsToken( "}"):
            raise Warning("expected '}' At Line ", self.FileName, self.CurrentLineNumber)
        
        DataString = DataString.rstrip(",")
        RegionObj.RegionType = "DATA"
        RegionObj.RegionDataList.append( DataString)
        
        while self.__IsKeyword( "DATA"):

            if not self.__IsToken( "="):
                raise Warning("expected '=' At Line ", self.FileName, self.CurrentLineNumber)
        
            if not self.__IsToken( "{"):
                raise Warning("expected '{' At Line ", self.FileName, self.CurrentLineNumber)
        
            if not self.__GetNextHexNumber():
                raise Warning("expected Hex byte At Line ", self.FileName, self.CurrentLineNumber)
        
            if len(self.__Token) > 18:
                raise Warning("Hex string can't be converted to a valid UINT64 value", self.FileName, self.CurrentLineNumber)
        
            DataString = self.__Token
            DataString += ","
        
            while self.__IsToken(","):
                self.__GetNextHexNumber()
                if len(self.__Token) > 4:
                    raise Warning("Hex byte(must be 2 digits) too long At Line ", self.FileName, self.CurrentLineNumber)
                DataString += self.__Token
                DataString += ","
            
            if not self.__IsToken( "}"):
                raise Warning("expected '}' At Line ", self.FileName, self.CurrentLineNumber)
        
            DataString = DataString.rstrip(",")
            RegionObj.RegionDataList.append( DataString)
    
    ## __GetFv() method
    #
    #   Get FV section contents and store its data into FV dictionary of self.Profile
    #
    #   @param  self        The object pointer
    #   @retval True        Successfully find a FV
    #   @retval False       Not able to find a FV
    #    
    def __GetFv(self):
        if not self.__GetNextToken():
            return False

        S = self.__Token.upper()
        if S.startswith("[") and not S.startswith("[FV."):
            if not S.startswith("[CAPSULE.") \
                and not S.startswith("[VTF.") and not S.startswith("[RULE."):
                raise Warning("Unknown section or section appear sequence error \n(The correct sequence should be [FD.], [FV.], [Capsule.], [VTF.], [Rule.]) At Line ", self.FileName, self.CurrentLineNumber)
            self.__UndoToken()
            return False

        self.__UndoToken()
        if not self.__IsToken("[FV.", True):
            FileLineTuple = GetRealFileLine(self.FileName, self.CurrentLineNumber)
            print 'Parsing String: %s in File %s, At line: %d, Offset Within Line: %d' \
                    % (self.Profile.FileLinesList[self.CurrentLineNumber - 1][self.CurrentOffsetWithinLine :], FileLineTuple[0], FileLineTuple[1], self.CurrentOffsetWithinLine)
            raise Warning("Unknown Keyword At Line ", self.FileName, self.CurrentLineNumber)
        
        FvName = self.__GetUiName()
        self.CurrentFvName = FvName.upper()
        
        if not self.__IsToken( "]"):
            raise Warning("expected ']' At Line ", self.FileName, self.CurrentLineNumber)
        
        FvObj = CommonDataClass.FdfClass.FvClassObject()
        FvObj.UiFvName = self.CurrentFvName
        self.Profile.FvDict[self.CurrentFvName] = FvObj
        
        Status = self.__GetCreateFile(FvObj)
        if not Status:
            raise Warning("FV name error At Line ", self.FileName, self.CurrentLineNumber)

        self.__GetDefineStatements(FvObj)

        self.__GetAddressStatements(FvObj)
        
        self.__GetBlockStatement(FvObj)

        self.__GetSetStatements(FvObj)

        self.__GetFvAlignment(FvObj)

        self.__GetFvAttributes(FvObj)
        
        self.__GetFvNameGuid(FvObj)

        self.__GetAprioriSection(FvObj, FvObj.DefineVarDict.copy())
        self.__GetAprioriSection(FvObj, FvObj.DefineVarDict.copy())
        
        while True:
            isInf = self.__GetInfStatement(FvObj, MacroDict = FvObj.DefineVarDict.copy())
            isFile = self.__GetFileStatement(FvObj, MacroDict = FvObj.DefineVarDict.copy())
            if not isInf and not isFile:
                break
        
        return True

    ## __GetFvAlignment() method
    #
    #   Get alignment for FV
    #
    #   @param  self        The object pointer
    #   @param  Obj         for whom alignment is got
    #   @retval True        Successfully find a alignment statement
    #   @retval False       Not able to find a alignment statement
    #
    def __GetFvAlignment(self, Obj):
        
        if not self.__IsKeyword( "FvAlignment"):
            return False
        
        if not self.__IsToken( "="):
            raise Warning("expected '=' At Line ", self.FileName, self.CurrentLineNumber)
        
        if not self.__GetNextToken():
            raise Warning("expected alignment value At Line ", self.FileName, self.CurrentLineNumber)
        
        if self.__Token.upper() not in ("1", "2", "4", "8", "16", "32", "64", "128", "256", "512", \
                                        "1K", "2K", "4K", "8K", "16K", "32K", "64K", "128K", "256K", "512K", \
                                        "1M", "2M", "4M", "8M", "16M", "32M", "64M", "128M", "256M", "512M", \
                                        "1G", "2G"):
            raise Warning("Unknown alignment value At Line ", self.FileName, self.CurrentLineNumber)
        Obj.FvAlignment = self.__Token
        return True
    
    ## __GetFvAttributes() method
    #
    #   Get attributes for FV
    #
    #   @param  self        The object pointer
    #   @param  Obj         for whom attribute is got
    #   @retval None
    #
    def __GetFvAttributes(self, FvObj):
        
        while self.__GetNextWord():
            name = self.__Token
            if name not in ("ERASE_POLARITY", "MEMORY_MAPPED", \
                           "STICKY_WRITE", "LOCK_CAP", "LOCK_STATUS", "WRITE_ENABLED_CAP", \
                           "WRITE_DISABLED_CAP", "WRITE_STATUS", "READ_ENABLED_CAP", \
                           "READ_DISABLED_CAP", "READ_STATUS", "READ_LOCK_CAP", \
                           "READ_LOCK_STATUS", "WRITE_LOCK_CAP", "WRITE_LOCK_STATUS", \
                           "WRITE_POLICY_RELIABLE"):
                self.__UndoToken()
                return

            if not self.__IsToken( "="):
                raise Warning("expected '=' At Line ", self.FileName, self.CurrentLineNumber)
            
            if not self.__GetNextToken() or self.__Token.upper() not in ("TRUE", "FALSE", "1", "0"):
                raise Warning("expected TRUE/FALSE (1/0) At Line ", self.FileName, self.CurrentLineNumber)
            
            FvObj.FvAttributeDict[name] = self.__Token

        return
    
    ## __GetFvNameGuid() method
    #
    #   Get FV GUID for FV
    #
    #   @param  self        The object pointer
    #   @param  Obj         for whom GUID is got
    #   @retval None
    #
    def __GetFvNameGuid(self, FvObj):

        if not self.__IsKeyword( "FvNameGuid"):
            return

        if not self.__IsToken( "="):
            raise Warning("expected '='", self.FileName, self.CurrentLineNumber)

        if not self.__GetNextGuid():
            raise Warning("expected FV GUID value", self.FileName, self.CurrentLineNumber)

        FvObj.FvNameGuid = self.__Token

        return

    ## __GetAprioriSection() method
    #
    #   Get token statements
    #
    #   @param  self        The object pointer
    #   @param  FvObj       for whom apriori is got
    #   @param  MacroDict   dictionary used to replace macro
    #   @retval True        Successfully find apriori statement
    #   @retval False       Not able to find apriori statement
    #
    def __GetAprioriSection(self, FvObj, MacroDict = {}):
        
        if not self.__IsKeyword( "APRIORI"):
            return False
        
        if not self.__IsKeyword("PEI") and not self.__IsKeyword("DXE"):
            raise Warning("expected Apriori file type At Line ", self.FileName, self.CurrentLineNumber)
        AprType = self.__Token
        
        if not self.__IsToken( "{"):
            raise Warning("expected '{' At Line ", self.FileName, self.CurrentLineNumber)
        
        AprSectionObj = CommonDataClass.FdfClass.AprioriSectionClassObject()
        AprSectionObj.AprioriType = AprType
        
        self.__GetDefineStatements(AprSectionObj)
        MacroDict.update(AprSectionObj.DefineVarDict)
        
        while True:
            IsInf = self.__GetInfStatement( AprSectionObj, MacroDict = MacroDict)
            IsFile = self.__GetFileStatement( AprSectionObj)
            if not IsInf and not IsFile:
                break
        
        if not self.__IsToken( "}"):
            raise Warning("expected '}' At Line ", self.FileName, self.CurrentLineNumber)

        FvObj.AprioriSectionList.append(AprSectionObj)
        return True

    ## __GetInfStatement() method
    #
    #   Get INF statements
    #
    #   @param  self        The object pointer
    #   @param  Obj         for whom inf statement is got
    #   @param  MacroDict   dictionary used to replace macro
    #   @retval True        Successfully find inf statement
    #   @retval False       Not able to find inf statement
    #
    def __GetInfStatement(self, Obj, ForCapsule = False, MacroDict = {}):

        if not self.__IsKeyword( "INF"):
            return False
        
        ffsInf = CommonDataClass.FdfClass.FfsInfStatementClassObject()
        self.__GetInfOptions( ffsInf)
        
        if not self.__GetNextToken():
            raise Warning("expected INF file path At Line ", self.FileName, self.CurrentLineNumber)
        ffsInf.InfFileName = self.__Token
        
#        if ffsInf.InfFileName.find('$') >= 0:
#            ffsInf.InfFileName = GenFdsGlobalVariable.GenFdsGlobalVariable.MacroExtend(ffsInf.InfFileName, MacroDict)
            
        if not ffsInf.InfFileName in self.Profile.InfList:
            self.Profile.InfList.append(ffsInf.InfFileName)
            FileLineTuple = GetRealFileLine(self.FileName, self.CurrentLineNumber)
            self.Profile.InfFileLineList.append(FileLineTuple)
        
        if self.__IsToken('|'):
            if self.__IsKeyword('RELOCS_STRIPPED'):
                ffsInf.KeepReloc = False
            elif self.__IsKeyword('RELOCS_RETAINED'):
                ffsInf.KeepReloc = True
            else:
                raise Warning("Unknown reloc strip flag At Line ", self.FileName, self.CurrentLineNumber)
        
        if ForCapsule:
            capsuleFfs = CapsuleData.CapsuleFfs()
            capsuleFfs.Ffs = ffsInf
            Obj.CapsuleDataList.append(capsuleFfs)
        else:
            Obj.FfsList.append(ffsInf)
        return True
    
    ## __GetInfOptions() method
    #
    #   Get options for INF
    #
    #   @param  self        The object pointer
    #   @param  FfsInfObj   for whom option is got
    #
    def __GetInfOptions(self, FfsInfObj):
        
        if self.__IsKeyword( "RuleOverride"):
            if not self.__IsToken( "="):
                raise Warning("expected '=' At Line ", self.FileName, self.CurrentLineNumber)
            if not self.__GetNextToken():
                raise Warning("expected Rule name At Line ", self.FileName, self.CurrentLineNumber)
            FfsInfObj.Rule = self.__Token
            
        if self.__IsKeyword( "VERSION"):
            if not self.__IsToken( "="):
                raise Warning("expected '=' At Line ", self.FileName, self.CurrentLineNumber)
            if not self.__GetNextToken():
                raise Warning("expected Version At Line ", self.FileName, self.CurrentLineNumber)
            
            if self.__GetStringData():
                FfsInfObj.Version = self.__Token
        
        if self.__IsKeyword( "UI"):
            if not self.__IsToken( "="):
                raise Warning("expected '=' At Line ", self.FileName, self.CurrentLineNumber)
            if not self.__GetNextToken():
                raise Warning("expected UI name At Line ", self.FileName, self.CurrentLineNumber)
            
            if self.__GetStringData():
                FfsInfObj.Ui = self.__Token

        if self.__IsKeyword( "USE"):
            if not self.__IsToken( "="):
                raise Warning("expected '='", self.FileName, self.CurrentLineNumber)
            if not self.__GetNextToken():
                raise Warning("expected ARCH name", self.FileName, self.CurrentLineNumber)
            FfsInfObj.UseArch = self.__Token

                
        if self.__GetNextToken():
            p = re.compile(r'([a-zA-Z0-9\-]+|\$\(TARGET\)|\*)_([a-zA-Z0-9\-]+|\$\(TOOL_CHAIN_TAG\)|\*)_([a-zA-Z0-9\-]+|\$\(ARCH\)|\*)')
            if p.match(self.__Token):
                FfsInfObj.KeyStringList.append(self.__Token)
                if not self.__IsToken(","):
                    return
            else:
                self.__UndoToken()
                return
                
            while self.__GetNextToken():
                if not p.match(self.__Token):
                    raise Warning("expected KeyString \"Target_Tag_Arch\" At Line ", self.FileName, self.CurrentLineNumber)
                FfsInfObj.KeyStringList.append(self.__Token)
    
                if not self.__IsToken(","):
                    break
                
    ## __GetFileStatement() method
    #
    #   Get FILE statements
    #
    #   @param  self        The object pointer
    #   @param  Obj         for whom FILE statement is got
    #   @param  MacroDict   dictionary used to replace macro
    #   @retval True        Successfully find FILE statement
    #   @retval False       Not able to find FILE statement
    #
    def __GetFileStatement(self, Obj, ForCapsule = False, MacroDict = {}):

        if not self.__IsKeyword( "FILE"):
            return False
        
        FfsFileObj = CommonDataClass.FdfClass.FileStatementClassObject()
        
        if not self.__GetNextWord():
            raise Warning("expected FFS type At Line ", self.FileName, self.CurrentLineNumber)
        FfsFileObj.FvFileType = self.__Token
        
        if not self.__IsToken( "="):
            raise Warning("expected '=' At Line ", self.FileName, self.CurrentLineNumber)

        if not self.__GetNextGuid():
            if not self.__GetNextWord():
                raise Warning("expected File GUID", self.FileName, self.CurrentLineNumber)
            if self.__Token == 'PCD':
                if not self.__IsToken( "("):
                    raise Warning("expected '('", self.FileName, self.CurrentLineNumber)
                PcdPair = self.__GetNextPcdName()
                if not self.__IsToken( ")"):
                    raise Warning("expected ')'", self.FileName, self.CurrentLineNumber)
                self.__Token = 'PCD('+PcdPair[1]+'.'+PcdPair[0]+')'
                
        FfsFileObj.NameGuid = self.__Token
    
        self.__GetFilePart( FfsFileObj, MacroDict.copy())
        
        if ForCapsule:
            capsuleFfs = CapsuleData.CapsuleFfs()
            capsuleFfs.Ffs = FfsFileObj
            Obj.CapsuleDataList.append(capsuleFfs)
        else:
            Obj.FfsList.append(FfsFileObj)
                
        return True
    
    ## __FileCouldHaveRelocFlag() method
    #
    #   Check whether reloc strip flag can be set for a file type.
    #
    #   @param  self        The object pointer
    #   @param  FileType    The file type to check with
    #   @retval True        This type could have relocation strip flag
    #   @retval False       No way to have it
    #
    
    def __FileCouldHaveRelocFlag (self, FileType):
        if FileType in ('SEC', 'PEI_CORE', 'PEIM', 'PEI_DXE_COMBO'):
            return True
        else:
            return False
    
    ## __SectionCouldHaveRelocFlag() method
    #
    #   Check whether reloc strip flag can be set for a section type.
    #
    #   @param  self        The object pointer
    #   @param  SectionType The section type to check with
    #   @retval True        This type could have relocation strip flag
    #   @retval False       No way to have it
    #
    
    def __SectionCouldHaveRelocFlag (self, SectionType):
        if SectionType in ('TE', 'PE32'):
            return True
        else:
            return False
        
    ## __GetFilePart() method
    #
    #   Get components for FILE statement
    #
    #   @param  self        The object pointer
    #   @param  FfsFileObj   for whom component is got
    #   @param  MacroDict   dictionary used to replace macro
    #
    def __GetFilePart(self, FfsFileObj, MacroDict = {}):
        
        self.__GetFileOpts( FfsFileObj)
        
        if not self.__IsToken("{"):
#            if self.__IsKeyword('RELOCS_STRIPPED') or self.__IsKeyword('RELOCS_RETAINED'):
#                if self.__FileCouldHaveRelocFlag(FfsFileObj.FvFileType):
#                    if self.__Token == 'RELOCS_STRIPPED':
#                        FfsFileObj.KeepReloc = False
#                    else:
#                        FfsFileObj.KeepReloc = True
#                else:
#                    raise Warning("File type %s could not have reloc strip flag At Line %d" % (FfsFileObj.FvFileType, self.CurrentLineNumber), self.FileName, self.CurrentLineNumber)
#            
#            if not self.__IsToken("{"):
            raise Warning("expected '{' At Line ", self.FileName, self.CurrentLineNumber)
            
        if not self.__GetNextToken():
            raise Warning("expected File name or section data At Line ", self.FileName, self.CurrentLineNumber)
        
        if self.__Token == "FV":
            if not self.__IsToken( "="):
                raise Warning("expected '=' At Line ", self.FileName, self.CurrentLineNumber)
            if not self.__GetNextToken():
                raise Warning("expected FV name At Line ", self.FileName, self.CurrentLineNumber)
            FfsFileObj.FvName = self.__Token
            
        elif self.__Token == "FD":
            if not self.__IsToken( "="):
                raise Warning("expected '=' At Line ", self.FileName, self.CurrentLineNumber)
            if not self.__GetNextToken():
                raise Warning("expected FD name At Line ", self.FileName, self.CurrentLineNumber)
            FfsFileObj.FdName = self.__Token
            
        elif self.__Token in ("DEFINE", "APRIORI", "SECTION"):
            self.__UndoToken()
            self.__GetSectionData( FfsFileObj, MacroDict)
        else:
            FfsFileObj.FileName = self.__Token
        
        if not self.__IsToken( "}"):
            raise Warning("expected '}' At Line ", self.FileName, self.CurrentLineNumber)
    
    ## __GetFileOpts() method
    #
    #   Get options for FILE statement
    #
    #   @param  self        The object pointer
    #   @param  FfsFileObj   for whom options is got
    #
    def __GetFileOpts(self, FfsFileObj):
        
        if self.__GetNextToken():
            Pattern = re.compile(r'([a-zA-Z0-9\-]+|\$\(TARGET\)|\*)_([a-zA-Z0-9\-]+|\$\(TOOL_CHAIN_TAG\)|\*)_([a-zA-Z0-9\-]+|\$\(ARCH\)|\*)')
            if Pattern.match(self.__Token):
                FfsFileObj.KeyStringList.append(self.__Token)
                if self.__IsToken(","):
                    while self.__GetNextToken():
                        if not Pattern.match(self.__Token):
                            raise Warning("expected KeyString \"Target_Tag_Arch\" At Line ", self.FileName, self.CurrentLineNumber)
                        FfsFileObj.KeyStringList.append(self.__Token)

                        if not self.__IsToken(","):
                            break
                    
            else:
                self.__UndoToken()

        if self.__IsKeyword( "FIXED", True):
            FfsFileObj.Fixed = True
            
        if self.__IsKeyword( "CHECKSUM", True):
            FfsFileObj.CheckSum = True
            
        if self.__GetAlignment():
            FfsFileObj.Alignment = self.__Token
            
        
    
    ## __GetAlignment() method
    #
    #   Return the alignment value
    #
    #   @param  self        The object pointer
    #   @retval True        Successfully find alignment
    #   @retval False       Not able to find alignment
    #
    def __GetAlignment(self):
        if self.__IsKeyword( "Align", True):
            if not self.__IsToken( "="):
                raise Warning("expected '=' At Line ", self.FileName, self.CurrentLineNumber)
            
            if not self.__GetNextToken():
                raise Warning("expected alignment value At Line ", self.FileName, self.CurrentLineNumber)
            return True
            
        return False
    
    ## __GetFilePart() method
    #
    #   Get section data for FILE statement
    #
    #   @param  self        The object pointer
    #   @param  FfsFileObj   for whom section is got
    #   @param  MacroDict   dictionary used to replace macro
    #
    def __GetSectionData(self, FfsFileObj, MacroDict = {}):
        Dict = {}
        Dict.update(MacroDict)
        
        self.__GetDefineStatements(FfsFileObj)
        
        Dict.update(FfsFileObj.DefineVarDict)
        self.__GetAprioriSection(FfsFileObj, Dict.copy())
        self.__GetAprioriSection(FfsFileObj, Dict.copy())
        
        while True:
            IsLeafSection = self.__GetLeafSection(FfsFileObj, Dict)
            IsEncapSection = self.__GetEncapsulationSec(FfsFileObj)
            if not IsLeafSection and not IsEncapSection:
                break
         
    ## __GetLeafSection() method
    #
    #   Get leaf section for Obj
    #
    #   @param  self        The object pointer
    #   @param  Obj         for whom leaf section is got
    #   @param  MacroDict   dictionary used to replace macro
    #   @retval True        Successfully find section statement
    #   @retval False       Not able to find section statement
    #
    def __GetLeafSection(self, Obj, MacroDict = {}):
        
        OldPos = self.GetFileBufferPos()
        
        if not self.__IsKeyword( "SECTION"):
            if len(Obj.SectionList) == 0:
                raise Warning("expected SECTION At Line ", self.FileName, self.CurrentLineNumber)
            else:
                return False
        
        AlignValue = None
        if self.__GetAlignment():
            if self.__Token not in ("Auto", "8", "16", "32", "64", "128", "512", "1K", "4K", "32K" ,"64K"):
                raise Warning("Incorrect alignment '%s'" % self.__Token, self.FileName, self.CurrentLineNumber)
            AlignValue = self.__Token
            
        BuildNum = None
        if self.__IsKeyword( "BUILD_NUM"):
            if not self.__IsToken( "="):
                raise Warning("expected '=' At Line ", self.FileName, self.CurrentLineNumber)
            
            if not self.__GetNextToken():
                raise Warning("expected Build number value At Line ", self.FileName, self.CurrentLineNumber)
            
            BuildNum = self.__Token
            
        if self.__IsKeyword( "VERSION"):
            if AlignValue == 'Auto':
                raise Warning("Auto alignment can only be used in PE32 or TE section ", self.FileName, self.CurrentLineNumber)
            if not self.__IsToken( "="):
                raise Warning("expected '=' At Line ", self.FileName, self.CurrentLineNumber)
            if not self.__GetNextToken():
                raise Warning("expected version At Line ", self.FileName, self.CurrentLineNumber)
            VerSectionObj = CommonDataClass.FdfClass.VerSectionClassObject()
            VerSectionObj.Alignment = AlignValue
            VerSectionObj.BuildNum = BuildNum
            if self.__GetStringData():
                VerSectionObj.StringData = self.__Token
            else:
                VerSectionObj.FileName = self.__Token
            Obj.SectionList.append(VerSectionObj)

        elif self.__IsKeyword( "UI"):
            if AlignValue == 'Auto':
                raise Warning("Auto alignment can only be used in PE32 or TE section ", self.FileName, self.CurrentLineNumber)
            if not self.__IsToken( "="):
                raise Warning("expected '=' At Line ", self.FileName, self.CurrentLineNumber)
            if not self.__GetNextToken():
                raise Warning("expected UI At Line ", self.FileName, self.CurrentLineNumber)
            UiSectionObj = CommonDataClass.FdfClass.UiSectionClassObject()
            UiSectionObj.Alignment = AlignValue
            if self.__GetStringData():
                UiSectionObj.StringData = self.__Token
            else:
                UiSectionObj.FileName = self.__Token
            Obj.SectionList.append(UiSectionObj)
            
        elif self.__IsKeyword( "FV_IMAGE"):
            if AlignValue == 'Auto':
                raise Warning("Auto alignment can only be used in PE32 or TE section ", self.FileName, self.CurrentLineNumber)
            if not self.__IsToken( "="):
                raise Warning("expected '=' At Line ", self.FileName, self.CurrentLineNumber)
            if not self.__GetNextWord():
                raise Warning("expected FV name At Line ", self.FileName, self.CurrentLineNumber)
            
            FvName = self.__Token.upper()
            FvObj = None

            if self.__IsToken( "{"):
                FvObj = Fv.FV()
                FvObj.UiFvName = FvName
                self.__GetDefineStatements(FvObj)
                MacroDict.update(FvObj.DefineVarDict)
                self.__GetBlockStatement(FvObj)
                self.__GetSetStatements(FvObj)
                self.__GetFvAlignment(FvObj)
                self.__GetFvAttributes(FvObj)
                self.__GetAprioriSection(FvObj, MacroDict.copy())
                self.__GetAprioriSection(FvObj, MacroDict.copy())
    
                while True:
                    IsInf = self.__GetInfStatement(FvObj, MacroDict.copy())
                    IsFile = self.__GetFileStatement(FvObj, MacroDict.copy())
                    if not IsInf and not IsFile:
                        break
    
                if not self.__IsToken( "}"):
                    raise Warning("expected '}' At Line ", self.FileName, self.CurrentLineNumber)
            
            FvImageSectionObj = CommonDataClass.FdfClass.FvImageSectionClassObject()
            FvImageSectionObj.Alignment = AlignValue
            if FvObj != None:
                FvImageSectionObj.Fv = FvObj
                FvImageSectionObj.FvName = None
            else:
                FvImageSectionObj.FvName = FvName
                
            Obj.SectionList.append(FvImageSectionObj) 
           
        elif self.__IsKeyword("PEI_DEPEX_EXP") or self.__IsKeyword("DXE_DEPEX_EXP") or self.__IsKeyword("SMM_DEPEX_EXP"):
            if AlignValue == 'Auto':
                raise Warning("Auto alignment can only be used in PE32 or TE section ", self.FileName, self.CurrentLineNumber)
            DepexSectionObj = CommonDataClass.FdfClass.DepexSectionClassObject()
            DepexSectionObj.Alignment = AlignValue
            DepexSectionObj.DepexType = self.__Token
            
            if not self.__IsToken( "="):
                raise Warning("expected '=' At Line ", self.FileName, self.CurrentLineNumber)
            if not self.__IsToken( "{"):
                raise Warning("expected '{' At Line ", self.FileName, self.CurrentLineNumber)
            if not self.__SkipToToken( "}"):
                raise Warning("expected Depex expression ending '}' At Line ", self.FileName, self.CurrentLineNumber)
            
            DepexSectionObj.Expression = self.__SkippedChars.rstrip('}')
            Obj.SectionList.append(DepexSectionObj)
        
        else:
            
            if not self.__GetNextWord():
                raise Warning("expected section type At Line ", self.FileName, self.CurrentLineNumber)
            
            # Encapsulation section appear, UndoToken and return
            if self.__Token == "COMPRESS" or self.__Token == "GUIDED":
                self.SetFileBufferPos(OldPos)
                return False
            
            if self.__Token not in ("COMPAT16", "PE32", "PIC", "TE", "FV_IMAGE", "RAW", "DXE_DEPEX",\
                               "UI", "VERSION", "PEI_DEPEX", "SUBTYPE_GUID", "SMM_DEPEX"):
                raise Warning("Unknown section type '%s'" % self.__Token, self.FileName, self.CurrentLineNumber)
            if AlignValue == 'Auto'and (not self.__Token == 'PE32') and (not self.__Token == 'TE'):
                raise Warning("Auto alignment can only be used in PE32 or TE section ", self.FileName, self.CurrentLineNumber)
            # DataSection
            DataSectionObj = CommonDataClass.FdfClass.DataSectionClassObject()
            DataSectionObj.Alignment = AlignValue
            DataSectionObj.SecType = self.__Token
            
            if self.__IsKeyword('RELOCS_STRIPPED') or self.__IsKeyword('RELOCS_RETAINED'):
                if self.__FileCouldHaveRelocFlag(Obj.FvFileType) and self.__SectionCouldHaveRelocFlag(DataSectionObj.SecType):
                    if self.__Token == 'RELOCS_STRIPPED':
                        DataSectionObj.KeepReloc = False
                    else:
                        DataSectionObj.KeepReloc = True
                else:
                    raise Warning("File type %s, section type %s, could not have reloc strip flag At Line %d" % (Obj.FvFileType, DataSectionObj.SecType, self.CurrentLineNumber), self.FileName, self.CurrentLineNumber)
            
            if self.__IsToken("="):
                if not self.__GetNextToken():
                    raise Warning("expected section file path At Line ", self.FileName, self.CurrentLineNumber)
                DataSectionObj.SectFileName = self.__Token
            else:
                if not self.__GetCglSection(DataSectionObj):
                    return False
            
            Obj.SectionList.append(DataSectionObj)
            
        return True
            
    ## __GetCglSection() method
    #
    #   Get compressed or GUIDed section for Obj
    #
    #   @param  self        The object pointer
    #   @param  Obj         for whom leaf section is got
    #   @param  AlignValue  alignment value for complex section
    #   @retval True        Successfully find section statement
    #   @retval False       Not able to find section statement
    #
    def __GetCglSection(self, Obj, AlignValue = None):
        
        if self.__IsKeyword( "COMPRESS"):
            type = "PI_STD"
            if self.__IsKeyword("PI_STD") or self.__IsKeyword("PI_NONE"):
                type = self.__Token
                
            if not self.__IsToken("{"):
                raise Warning("expected '{' At Line ", self.FileName, self.CurrentLineNumber)

            CompressSectionObj = CommonDataClass.FdfClass.CompressSectionClassObject()
            CompressSectionObj.Alignment = AlignValue
            CompressSectionObj.CompType = type
            # Recursive sections...
            while True:
                IsLeafSection = self.__GetLeafSection(CompressSectionObj)
                IsEncapSection = self.__GetEncapsulationSec(CompressSectionObj)
                if not IsLeafSection and not IsEncapSection:
                    break
            
            
            if not self.__IsToken( "}"):
                raise Warning("expected '}' At Line ", self.FileName, self.CurrentLineNumber)
            Obj.SectionList.append(CompressSectionObj)
                
#            else:
#               raise Warning("Compress type not known At Line ") 
           
            return True
        
        elif self.__IsKeyword( "GUIDED"):
            GuidValue = None
            if self.__GetNextGuid():
                GuidValue = self.__Token

            AttribDict = self.__GetGuidAttrib()
            if not self.__IsToken("{"):
                raise Warning("expected '{' At Line ", self.FileName, self.CurrentLineNumber)
            GuidSectionObj = CommonDataClass.FdfClass.GuidSectionClassObject()
            GuidSectionObj.Alignment = AlignValue
            GuidSectionObj.NameGuid = GuidValue
            GuidSectionObj.SectionType = "GUIDED"
            GuidSectionObj.ProcessRequired = AttribDict["PROCESSING_REQUIRED"]
            GuidSectionObj.AuthStatusValid = AttribDict["AUTH_STATUS_VALID"]
            # Recursive sections...
            while True:
                IsLeafSection = self.__GetLeafSection(GuidSectionObj)
                IsEncapSection = self.__GetEncapsulationSec(GuidSectionObj)
                if not IsLeafSection and not IsEncapSection:
                    break
            
            if not self.__IsToken( "}"):
                raise Warning("expected '}' At Line ", self.FileName, self.CurrentLineNumber)
            Obj.SectionList.append(GuidSectionObj)
                
            return True
        
        return False

    ## __GetGuidAttri() method
    #
    #   Get attributes for GUID section
    #
    #   @param  self        The object pointer
    #   @retval AttribDict  Dictionary of key-value pair of section attributes
    #
    def __GetGuidAttrib(self):
        
        AttribDict = {}
        AttribDict["PROCESSING_REQUIRED"] = False
        AttribDict["AUTH_STATUS_VALID"] = False
        if self.__IsKeyword("PROCESSING_REQUIRED") or self.__IsKeyword("AUTH_STATUS_VALID"):
            AttribKey = self.__Token

            if not self.__IsToken("="):
                raise Warning("expected '=' At Line ", self.FileName, self.CurrentLineNumber)
            
            if not self.__GetNextToken() or self.__Token.upper() not in ("TRUE", "FALSE", "1", "0"):
                raise Warning("expected TRUE/FALSE (1/0) At Line ", self.FileName, self.CurrentLineNumber)
            AttribDict[AttribKey] = self.__Token
            
        if self.__IsKeyword("PROCESSING_REQUIRED") or self.__IsKeyword("AUTH_STATUS_VALID"):
            AttribKey = self.__Token

            if not self.__IsToken("="):
                raise Warning("expected '=' At Line ")

            if not self.__GetNextToken() or self.__Token.upper() not in ("TRUE", "FALSE", "1", "0"):
                raise Warning("expected TRUE/FALSE (1/0) At Line ", self.FileName, self.CurrentLineNumber)
            AttribDict[AttribKey] = self.__Token
            
        return AttribDict
            
    ## __GetEncapsulationSec() method
    #
    #   Get encapsulation section for FILE
    #
    #   @param  self        The object pointer
    #   @param  FfsFile     for whom section is got
    #   @retval True        Successfully find section statement
    #   @retval False       Not able to find section statement
    #
    def __GetEncapsulationSec(self, FfsFileObj):        
        
        OldPos = self.GetFileBufferPos()
        if not self.__IsKeyword( "SECTION"):
            if len(FfsFileObj.SectionList) == 0:
                raise Warning("expected SECTION At Line ", self.FileName, self.CurrentLineNumber)
            else:
                return False
        
        AlignValue = None
        if self.__GetAlignment():
            if self.__Token not in ("8", "16", "32", "64", "128", "512", "1K", "4K", "32K" ,"64K"):
                raise Warning("Incorrect alignment '%s'" % self.__Token, self.FileName, self.CurrentLineNumber)
            AlignValue = self.__Token
            
        if not self.__GetCglSection(FfsFileObj, AlignValue):
            self.SetFileBufferPos(OldPos)
            return False
        else:
            return True

    ## __GetCapsule() method
    #
    #   Get capsule section contents and store its data into capsule list of self.Profile
    #
    #   @param  self        The object pointer
    #   @retval True        Successfully find a capsule
    #   @retval False       Not able to find a capsule
    #
    def __GetCapsule(self):
        
        if not self.__GetNextToken():
            return False

        S = self.__Token.upper()
        if S.startswith("[") and not S.startswith("[CAPSULE."):
            if not S.startswith("[VTF.") and not S.startswith("[RULE.") and not S.startswith("[OPTIONROM."):
                raise Warning("Unknown section or section appear sequence error (The correct sequence should be [FD.], [FV.], [Capsule.], [VTF.], [Rule.], [OptionRom.])", self.FileName, self.CurrentLineNumber)
            self.__UndoToken()
            return False

        self.__UndoToken()
        if not self.__IsToken("[CAPSULE.", True):
            FileLineTuple = GetRealFileLine(self.FileName, self.CurrentLineNumber)
            print 'Parsing String: %s in File %s, At line: %d, Offset Within Line: %d' \
                    % (self.Profile.FileLinesList[self.CurrentLineNumber - 1][self.CurrentOffsetWithinLine :], FileLineTuple[0], FileLineTuple[1], self.CurrentOffsetWithinLine)
            raise Warning("expected [Capsule.] At Line ", self.FileName, self.CurrentLineNumber)        
            
        CapsuleObj = CommonDataClass.FdfClass.CapsuleClassObject()

        CapsuleName = self.__GetUiName()
        if not CapsuleName:
            raise Warning("expected capsule name At line ", self.FileName, self.CurrentLineNumber)
        
        CapsuleObj.UiCapsuleName = CapsuleName.upper()
        
        if not self.__IsToken( "]"):
            raise Warning("expected ']' At Line ", self.FileName, self.CurrentLineNumber)
        
        if self.__IsKeyword("CREATE_FILE"):
            if not self.__IsToken( "="):
                raise Warning("expected '=' At Line ", self.FileName, self.CurrentLineNumber)
            
            if not self.__GetNextToken():
                raise Warning("expected file name At Line ", self.FileName, self.CurrentLineNumber)
            
            CapsuleObj.CreateFile = self.__Token
        
        self.__GetCapsuleStatements(CapsuleObj)
        self.Profile.CapsuleList.append(CapsuleObj)
        return True    
            
    ## __GetCapsuleStatements() method
    #
    #   Get statements for capsule
    #
    #   @param  self        The object pointer
    #   @param  Obj         for whom statements are got
    #
    def __GetCapsuleStatements(self, Obj):
        self.__GetCapsuleTokens(Obj)
        self.__GetDefineStatements(Obj)
        self.__GetSetStatements(Obj)
        
        self.__GetCapsuleData(Obj)
                
    ## __GetCapsuleStatements() method
    #
    #   Get token statements for capsule
    #
    #   @param  self        The object pointer
    #   @param  Obj         for whom token statements are got
    #
    def __GetCapsuleTokens(self, Obj):
        
        if not self.__IsKeyword("CAPSULE_GUID"):
            raise Warning("expected 'CAPSULE_GUID' At Line ", self.FileName, self.CurrentLineNumber)
        
        while self.__CurrentLine().find("=") != -1:
            NameValue = self.__CurrentLine().split("=")
            Obj.TokensDict[NameValue[0].strip()] = NameValue[1].strip()
            self.CurrentLineNumber += 1
            self.CurrentOffsetWithinLine = 0
    
    ## __GetCapsuleData() method
    #
    #   Get capsule data for capsule
    #
    #   @param  self        The object pointer
    #   @param  Obj         for whom capsule data are got
    #
    def __GetCapsuleData(self, Obj):
        
        while True:
            IsInf = self.__GetInfStatement(Obj, True)
            IsFile = self.__GetFileStatement(Obj, True)
            IsFv = self.__GetFvStatement(Obj)
            if not IsInf and not IsFile and not IsFv:
                break
    
    ## __GetFvStatement() method
    #
    #   Get FV for capsule
    #
    #   @param  self        The object pointer
    #   @param  CapsuleObj  for whom FV is got
    #   @retval True        Successfully find a FV statement
    #   @retval False       Not able to find a FV statement
    #
    def __GetFvStatement(self, CapsuleObj):
        
        if not self.__IsKeyword("FV"):
            return False
        
        if not self.__IsToken("="):
            raise Warning("expected '=' At Line ", self.FileName, self.CurrentLineNumber)
        
        if not self.__GetNextToken():
            raise Warning("expected FV name At Line ", self.FileName, self.CurrentLineNumber)
        
#        CapsuleFv = CapsuleData.CapsuleFv()
#        CapsuleFv.FvName = self.__Token
#        CapsuleObj.CapsuleDataList.append(CapsuleFv)
        return True
    
    ## __GetRule() method
    #
    #   Get Rule section contents and store its data into rule list of self.Profile
    #
    #   @param  self        The object pointer
    #   @retval True        Successfully find a Rule
    #   @retval False       Not able to find a Rule
    #
    def __GetRule(self):
        
        if not self.__GetNextToken():
            return False

        S = self.__Token.upper()
        if S.startswith("[") and not S.startswith("[RULE."):
            if not S.startswith("[OPTIONROM."):
                raise Warning("Unknown section or section appear sequence error (The correct sequence should be [FD.], [FV.], [Capsule.], [VTF.], [Rule.], [OptionRom.])", self.FileName, self.CurrentLineNumber)
            self.__UndoToken()
            return False
        self.__UndoToken()
        if not self.__IsToken("[Rule.", True):
            FileLineTuple = GetRealFileLine(self.FileName, self.CurrentLineNumber)
            print 'Parsing String: %s in File %s, At line: %d, Offset Within Line: %d' \
                    % (self.Profile.FileLinesList[self.CurrentLineNumber - 1][self.CurrentOffsetWithinLine :], FileLineTuple[0], FileLineTuple[1], self.CurrentOffsetWithinLine)
            raise Warning("expected [Rule.] At Line ", self.FileName, self.CurrentLineNumber)

        if not self.__SkipToToken("."):
            raise Warning("expected '.' At Line ", self.FileName, self.CurrentLineNumber)
        
        Arch = self.__SkippedChars.rstrip(".")
        if Arch.upper() not in ("IA32", "X64", "IPF", "EBC", "ARM", "AARCH64", "COMMON"):
            raise Warning("Unknown Arch '%s'" % Arch, self.FileName, self.CurrentLineNumber)
        
        ModuleType = self.__GetModuleType()
        
        TemplateName = ""
        if self.__IsToken("."):
            if not self.__GetNextWord():
                raise Warning("expected template name At Line ", self.FileName, self.CurrentLineNumber)
            TemplateName = self.__Token
            
        if not self.__IsToken( "]"):
            raise Warning("expected ']' At Line ", self.FileName, self.CurrentLineNumber)
        
        RuleObj = self.__GetRuleFileStatements()
        RuleObj.Arch = Arch.upper()
        RuleObj.ModuleType = ModuleType
        RuleObj.TemplateName = TemplateName
        if TemplateName == '' :
            self.Profile.RuleDict['RULE'             + \
                              '.'                    + \
                              Arch.upper()           + \
                              '.'                    + \
                              ModuleType.upper()     ] = RuleObj
        else :
            self.Profile.RuleDict['RULE'             + \
                              '.'                    + \
                              Arch.upper()           + \
                              '.'                    + \
                              ModuleType.upper()     + \
                              '.'                    + \
                              TemplateName.upper() ] = RuleObj
#        self.Profile.RuleList.append(rule)
        return True
    
    ## __GetModuleType() method
    #
    #   Return the module type
    #
    #   @param  self        The object pointer
    #   @retval string      module type
    #
    def __GetModuleType(self):
        
        if not self.__GetNextWord():
            raise Warning("expected Module type At Line ", self.FileName, self.CurrentLineNumber)
        if self.__Token.upper() not in ("SEC", "PEI_CORE", "PEIM", "DXE_CORE", \
                             "DXE_DRIVER", "DXE_SAL_DRIVER", \
                             "DXE_SMM_DRIVER", "DXE_RUNTIME_DRIVER", \
                             "UEFI_DRIVER", "UEFI_APPLICATION", "USER_DEFINED", "DEFAULT", "BASE", \
                             "SECURITY_CORE", "COMBINED_PEIM_DRIVER", "PIC_PEIM", "RELOCATABLE_PEIM", \
                             "PE32_PEIM", "BS_DRIVER", "RT_DRIVER", "SAL_RT_DRIVER", "APPLICATION", "ACPITABLE", "SMM_CORE"):
            raise Warning("Unknown Module type At line ", self.FileName, self.CurrentLineNumber)
        return self.__Token
    
    ## __GetFileExtension() method
    #
    #   Return the file extension
    #
    #   @param  self        The object pointer
    #   @retval string      file name extension
    #
    def __GetFileExtension(self):
        if not self.__IsToken("."):
                raise Warning("expected '.' At Line ", self.FileName, self.CurrentLineNumber)
            
        Ext = ""
        if self.__GetNextToken():
            Pattern = re.compile(r'([a-zA-Z][a-zA-Z0-9]*)')
            if Pattern.match(self.__Token):
                Ext = self.__Token                            
                return '.' + Ext    
            else:
                raise Warning("Unknown file extension At Line ", self.FileName, self.CurrentLineNumber)
                
        else:
            raise Warning("expected file extension At Line ", self.FileName, self.CurrentLineNumber)
        
    ## __GetRuleFileStatement() method
    #
    #   Get rule contents
    #
    #   @param  self        The object pointer
    #   @retval Rule        Rule object
    #
    def __GetRuleFileStatements(self):
        
        if not self.__IsKeyword("FILE"):
            raise Warning("expected FILE At Line ", self.FileName, self.CurrentLineNumber)
        
        if not self.__GetNextWord():
            raise Warning("expected FFS type At Line ", self.FileName, self.CurrentLineNumber)
        
        Type = self.__Token.strip().upper()
        if Type not in ("RAW", "FREEFORM", "SEC", "PEI_CORE", "PEIM",\
                             "PEI_DXE_COMBO", "DRIVER", "DXE_CORE", "APPLICATION", "FV_IMAGE", "SMM", "SMM_CORE"):
            raise Warning("Unknown FV type At line ", self.FileName, self.CurrentLineNumber)

        if not self.__IsToken("="):
            raise Warning("expected '=' At Line ", self.FileName, self.CurrentLineNumber)
        
        if not self.__IsKeyword("$(NAMED_GUID)"):
            if not self.__GetNextWord():
                raise Warning("expected $(NAMED_GUID)", self.FileName, self.CurrentLineNumber)
            if self.__Token == 'PCD':
                if not self.__IsToken( "("):
                    raise Warning("expected '('", self.FileName, self.CurrentLineNumber)
                PcdPair = self.__GetNextPcdName()
                if not self.__IsToken( ")"):
                    raise Warning("expected ')'", self.FileName, self.CurrentLineNumber)
                self.__Token = 'PCD('+PcdPair[1]+'.'+PcdPair[0]+')'
            
        NameGuid = self.__Token

        KeepReloc = None
        if self.__IsKeyword('RELOCS_STRIPPED') or self.__IsKeyword('RELOCS_RETAINED'):
            if self.__FileCouldHaveRelocFlag(Type):
                if self.__Token == 'RELOCS_STRIPPED':
                    KeepReloc = False
                else:
                    KeepReloc = True
            else:
                raise Warning("File type %s could not have reloc strip flag At Line %d" % (Type, self.CurrentLineNumber), self.FileName, self.CurrentLineNumber)
        
        KeyStringList = []
        if self.__GetNextToken():
            Pattern = re.compile(r'([a-zA-Z0-9\-]+|\$\(TARGET\)|\*)_([a-zA-Z0-9\-]+|\$\(TOOL_CHAIN_TAG\)|\*)_([a-zA-Z0-9\-]+|\$\(ARCH\)|\*)')
            if Pattern.match(self.__Token):
                KeyStringList.append(self.__Token)
                if self.__IsToken(","):
                    while self.__GetNextToken():
                        if not Pattern.match(self.__Token):
                            raise Warning("expected KeyString \"Target_Tag_Arch\" At Line ", self.FileName, self.CurrentLineNumber)
                        KeyStringList.append(self.__Token)

                        if not self.__IsToken(","):
                            break
                    
            else:
                self.__UndoToken()

        
        Fixed = False
        if self.__IsKeyword("Fixed", True):
            Fixed = True
            
        CheckSum = False
        if self.__IsKeyword("CheckSum", True):
            CheckSum = True
            
        AlignValue = ""
        if self.__GetAlignment():
            if self.__Token not in ("Auto", "8", "16", "32", "64", "128", "512", "1K", "4K", "32K" ,"64K"):
                raise Warning("Incorrect alignment At Line ", self.FileName, self.CurrentLineNumber)
            AlignValue = self.__Token

        if self.__IsToken("{"):
            # Complex file rule expected
            Rule = RuleComplexFile.RuleComplexFile()
            Rule.FvFileType = Type
            Rule.NameGuid = NameGuid
            Rule.Alignment = AlignValue
            Rule.CheckSum = CheckSum
            Rule.Fixed = Fixed
            Rule.KeyStringList = KeyStringList
            if KeepReloc != None:
                Rule.KeepReloc = KeepReloc
            
            while True:
                IsEncapsulate = self.__GetRuleEncapsulationSection(Rule)
                IsLeaf = self.__GetEfiSection(Rule)
                if not IsEncapsulate and not IsLeaf:
                    break
                
            if not self.__IsToken("}"):
                raise Warning("expected '}' At Line ", self.FileName, self.CurrentLineNumber)
            
            return Rule
        
        elif self.__IsToken("|"):
            # Ext rule expected
            Ext = self.__GetFileExtension()
            
            Rule = RuleSimpleFile.RuleSimpleFile()

            Rule.FvFileType = Type
            Rule.NameGuid = NameGuid
            Rule.Alignment = AlignValue
            Rule.CheckSum = CheckSum
            Rule.Fixed = Fixed
            Rule.FileExtension = Ext
            Rule.KeyStringList = KeyStringList
            if KeepReloc != None:
                Rule.KeepReloc = KeepReloc
            
            return Rule
            
        else:
            # Simple file rule expected
            if not self.__GetNextWord():
                raise Warning("expected leaf section type At Line ", self.FileName, self.CurrentLineNumber)

            SectionName = self.__Token
        
            if SectionName not in ("COMPAT16", "PE32", "PIC", "TE", "FV_IMAGE", "RAW", "DXE_DEPEX",\
                                    "UI", "PEI_DEPEX", "VERSION", "SUBTYPE_GUID", "SMM_DEPEX"):
                raise Warning("Unknown leaf section name '%s'" % SectionName, self.FileName, self.CurrentLineNumber)


            if self.__IsKeyword("Fixed", True):
                Fixed = True              
    
            if self.__IsKeyword("CheckSum", True):
                CheckSum = True
    
            if self.__GetAlignment():
                if self.__Token not in ("Auto", "8", "16", "32", "64", "128", "512", "1K", "4K", "32K" ,"64K"):
                    raise Warning("Incorrect alignment At Line ", self.FileName, self.CurrentLineNumber)
                if self.__Token == 'Auto' and (not SectionName == 'PE32') and (not SectionName == 'TE'):
                    raise Warning("Auto alignment can only be used in PE32 or TE section ", self.FileName, self.CurrentLineNumber)
                AlignValue = self.__Token
            
            if not self.__GetNextToken():
                raise Warning("expected File name At Line ", self.FileName, self.CurrentLineNumber)
            
            Rule = RuleSimpleFile.RuleSimpleFile()
            Rule.SectionType = SectionName
            Rule.FvFileType = Type
            Rule.NameGuid = NameGuid
            Rule.Alignment = AlignValue
            Rule.CheckSum = CheckSum
            Rule.Fixed = Fixed
            Rule.FileName = self.__Token
            Rule.KeyStringList = KeyStringList
            if KeepReloc != None:
                Rule.KeepReloc = KeepReloc
            return Rule
        
    ## __GetEfiSection() method
    #
    #   Get section list for Rule
    #
    #   @param  self        The object pointer
    #   @param  Obj         for whom section is got
    #   @retval True        Successfully find section statement
    #   @retval False       Not able to find section statement
    #
    def __GetEfiSection(self, Obj):
        
        OldPos = self.GetFileBufferPos()
        if not self.__GetNextWord():
            return False
        SectionName = self.__Token
        
        if SectionName not in ("COMPAT16", "PE32", "PIC", "TE", "FV_IMAGE", "RAW", "DXE_DEPEX",\
                               "UI", "VERSION", "PEI_DEPEX", "GUID", "SMM_DEPEX"):
            self.__UndoToken()
            return False
        
        if SectionName == "FV_IMAGE":
            FvImageSectionObj = FvImageSection.FvImageSection()
            if self.__IsKeyword("FV_IMAGE"):
                pass
            if self.__IsToken( "{"):
                FvObj = Fv.FV()
                self.__GetDefineStatements(FvObj)
                self.__GetBlockStatement(FvObj)
                self.__GetSetStatements(FvObj)
                self.__GetFvAlignment(FvObj)
                self.__GetFvAttributes(FvObj)
                self.__GetAprioriSection(FvObj)
                self.__GetAprioriSection(FvObj)
    
                while True:
                    IsInf = self.__GetInfStatement(FvObj)
                    IsFile = self.__GetFileStatement(FvObj)
                    if not IsInf and not IsFile:
                        break
    
                if not self.__IsToken( "}"):
                    raise Warning("expected '}' At Line ", self.FileName, self.CurrentLineNumber)
                FvImageSectionObj.Fv = FvObj
                FvImageSectionObj.FvName = None
                
            else:
                if not self.__IsKeyword("FV"):
                    raise Warning("expected 'FV' At Line ", self.FileName, self.CurrentLineNumber)
                FvImageSectionObj.FvFileType = self.__Token
                
                if self.__GetAlignment():
                    if self.__Token not in ("8", "16", "32", "64", "128", "512", "1K", "4K", "32K" ,"64K"):
                        raise Warning("Incorrect alignment At Line ", self.FileName, self.CurrentLineNumber)
                    FvImageSectionObj.Alignment = self.__Token
                
                if self.__IsToken('|'):
                    FvImageSectionObj.FvFileExtension = self.__GetFileExtension()
                elif self.__GetNextToken():
                    if self.__Token not in ("}", "COMPAT16", "PE32", "PIC", "TE", "FV_IMAGE", "RAW", "DXE_DEPEX",\
                               "UI", "VERSION", "PEI_DEPEX", "GUID", "SMM_DEPEX"):
                        FvImageSectionObj.FvFileName = self.__Token
                    else:
                        self.__UndoToken()
                else:
                    raise Warning("expected FV file name At Line ", self.FileName, self.CurrentLineNumber)
                    
            Obj.SectionList.append(FvImageSectionObj)
            return True
        
        EfiSectionObj = EfiSection.EfiSection()
        EfiSectionObj.SectionType = SectionName
        
        if not self.__GetNextToken():
            raise Warning("expected file type At Line ", self.FileName, self.CurrentLineNumber)
        
        if self.__Token == "STRING":
            if not self.__RuleSectionCouldHaveString(EfiSectionObj.SectionType):
                raise Warning("%s section could NOT have string data At Line %d" % (EfiSectionObj.SectionType, self.CurrentLineNumber), self.FileName, self.CurrentLineNumber)
            
            if not self.__IsToken('='):
                raise Warning("expected '=' At Line ", self.FileName, self.CurrentLineNumber)
            
            if not self.__GetNextToken():
                raise Warning("expected Quoted String At Line ", self.FileName, self.CurrentLineNumber)
        
            if self.__GetStringData():
                EfiSectionObj.StringData = self.__Token
            
            if self.__IsKeyword("BUILD_NUM"):
                if not self.__RuleSectionCouldHaveBuildNum(EfiSectionObj.SectionType):
                    raise Warning("%s section could NOT have BUILD_NUM At Line %d" % (EfiSectionObj.SectionType, self.CurrentLineNumber), self.FileName, self.CurrentLineNumber)
            
                if not self.__IsToken("="):
                    raise Warning("expected '=' At Line ", self.FileName, self.CurrentLineNumber)
                if not self.__GetNextToken():
                    raise Warning("expected Build number At Line ", self.FileName, self.CurrentLineNumber)
                EfiSectionObj.BuildNum = self.__Token
                
        else:
            EfiSectionObj.FileType = self.__Token
            self.__CheckRuleSectionFileType(EfiSectionObj.SectionType, EfiSectionObj.FileType)
            
        if self.__IsKeyword("Optional"):
            if not self.__RuleSectionCouldBeOptional(EfiSectionObj.SectionType):
                raise Warning("%s section could NOT be optional At Line %d" % (EfiSectionObj.SectionType, self.CurrentLineNumber), self.FileName, self.CurrentLineNumber)
            EfiSectionObj.Optional = True
        
            if self.__IsKeyword("BUILD_NUM"):
                if not self.__RuleSectionCouldHaveBuildNum(EfiSectionObj.SectionType):
                    raise Warning("%s section could NOT have BUILD_NUM At Line %d" % (EfiSectionObj.SectionType, self.CurrentLineNumber), self.FileName, self.CurrentLineNumber)
                
                if not self.__IsToken("="):
                    raise Warning("expected '=' At Line ", self.FileName, self.CurrentLineNumber)
                if not self.__GetNextToken():
                    raise Warning("expected Build number At Line ", self.FileName, self.CurrentLineNumber)
                EfiSectionObj.BuildNum = self.__Token
                
        if self.__GetAlignment():
            if self.__Token not in ("Auto", "8", "16", "32", "64", "128", "512", "1K", "4K", "32K" ,"64K"):
                raise Warning("Incorrect alignment '%s'" % self.__Token, self.FileName, self.CurrentLineNumber)
            if self.__Token == 'Auto' and (not SectionName == 'PE32') and (not SectionName == 'TE'):
                raise Warning("Auto alignment can only be used in PE32 or TE section ", self.FileName, self.CurrentLineNumber)
            EfiSectionObj.Alignment = self.__Token
        
        if self.__IsKeyword('RELOCS_STRIPPED') or self.__IsKeyword('RELOCS_RETAINED'):
            if self.__SectionCouldHaveRelocFlag(EfiSectionObj.SectionType):
                if self.__Token == 'RELOCS_STRIPPED':
                    EfiSectionObj.KeepReloc = False
                else:
                    EfiSectionObj.KeepReloc = True
                if Obj.KeepReloc != None and Obj.KeepReloc != EfiSectionObj.KeepReloc:
                    raise Warning("Section type %s has reloc strip flag conflict with Rule At Line %d" % (EfiSectionObj.SectionType, self.CurrentLineNumber), self.FileName, self.CurrentLineNumber)
            else:
                raise Warning("Section type %s could not have reloc strip flag At Line %d" % (EfiSectionObj.SectionType, self.CurrentLineNumber), self.FileName, self.CurrentLineNumber)
        
        
        if self.__IsToken('|'):
            EfiSectionObj.FileExtension = self.__GetFileExtension()
        elif self.__GetNextToken():
            if self.__Token not in ("}", "COMPAT16", "PE32", "PIC", "TE", "FV_IMAGE", "RAW", "DXE_DEPEX",\
                       "UI", "VERSION", "PEI_DEPEX", "GUID", "SMM_DEPEX"):
                
                if self.__Token.startswith('PCD'):
                    self.__UndoToken()
                    self.__GetNextWord()
                
                    if self.__Token == 'PCD':
                        if not self.__IsToken( "("):
                            raise Warning("expected '('", self.FileName, self.CurrentLineNumber)
                        PcdPair = self.__GetNextPcdName()
                        if not self.__IsToken( ")"):
                            raise Warning("expected ')'", self.FileName, self.CurrentLineNumber)
                        self.__Token = 'PCD('+PcdPair[1]+'.'+PcdPair[0]+')'
                        
                EfiSectionObj.FileName = self.__Token        
                            
            else:
                self.__UndoToken()
        else:
            raise Warning("expected section file name At Line ", self.FileName, self.CurrentLineNumber)
                
        Obj.SectionList.append(EfiSectionObj)
        return True
        
    ## __RuleSectionCouldBeOptional() method
    #
    #   Get whether a section could be optional
    #
    #   @param  self        The object pointer
    #   @param  SectionType The section type to check
    #   @retval True        section could be optional
    #   @retval False       section never optional
    #
    def __RuleSectionCouldBeOptional(self, SectionType):
        if SectionType in ("DXE_DEPEX", "UI", "VERSION", "PEI_DEPEX", "RAW", "SMM_DEPEX"):
            return True
        else:
            return False
    
    ## __RuleSectionCouldHaveBuildNum() method
    #
    #   Get whether a section could have build number information
    #
    #   @param  self        The object pointer
    #   @param  SectionType The section type to check
    #   @retval True        section could have build number information
    #   @retval False       section never have build number information
    #
    def __RuleSectionCouldHaveBuildNum(self, SectionType):
        if SectionType in ("VERSION"):
            return True
        else:
            return False
    
    ## __RuleSectionCouldHaveString() method
    #
    #   Get whether a section could have string
    #
    #   @param  self        The object pointer
    #   @param  SectionType The section type to check
    #   @retval True        section could have string
    #   @retval False       section never have string
    #
    def __RuleSectionCouldHaveString(self, SectionType):
        if SectionType in ("UI", "VERSION"):
            return True
        else:
            return False
    
    ## __CheckRuleSectionFileType() method
    #
    #   Get whether a section matches a file type
    #
    #   @param  self        The object pointer
    #   @param  SectionType The section type to check
    #   @param  FileType    The file type to check
    #
    def __CheckRuleSectionFileType(self, SectionType, FileType):
        if SectionType == "COMPAT16":
            if FileType not in ("COMPAT16", "SEC_COMPAT16"):
                raise Warning("Incorrect section file type At Line ", self.FileName, self.CurrentLineNumber)
        elif SectionType == "PE32":
            if FileType not in ("PE32", "SEC_PE32"):
                raise Warning("Incorrect section file type At Line ", self.FileName, self.CurrentLineNumber)
        elif SectionType == "PIC":
            if FileType not in ("PIC", "PIC"):
                raise Warning("Incorrect section file type At Line ", self.FileName, self.CurrentLineNumber)
        elif SectionType == "TE":
            if FileType not in ("TE", "SEC_TE"):
                raise Warning("Incorrect section file type At Line ", self.FileName, self.CurrentLineNumber)
        elif SectionType == "RAW":
            if FileType not in ("BIN", "SEC_BIN", "RAW", "ASL", "ACPI"):
                raise Warning("Incorrect section file type At Line ", self.FileName, self.CurrentLineNumber)
        elif SectionType == "DXE_DEPEX" or SectionType == "SMM_DEPEX":
            if FileType not in ("DXE_DEPEX", "SEC_DXE_DEPEX", "SMM_DEPEX"):
                raise Warning("Incorrect section file type At Line ", self.FileName, self.CurrentLineNumber)
        elif SectionType == "UI":
            if FileType not in ("UI", "SEC_UI"):
                raise Warning("Incorrect section file type At Line ", self.FileName, self.CurrentLineNumber)
        elif SectionType == "VERSION":
            if FileType not in ("VERSION", "SEC_VERSION"):
                raise Warning("Incorrect section file type At Line ", self.FileName, self.CurrentLineNumber)
        elif SectionType == "PEI_DEPEX":
            if FileType not in ("PEI_DEPEX", "SEC_PEI_DEPEX"):
                raise Warning("Incorrect section file type At Line ", self.FileName, self.CurrentLineNumber)
        elif SectionType == "GUID":
            if FileType not in ("PE32", "SEC_GUID"):
                raise Warning("Incorrect section file type At Line ", self.FileName, self.CurrentLineNumber)    
              
    ## __GetRuleEncapsulationSection() method
    #
    #   Get encapsulation section for Rule
    #
    #   @param  self        The object pointer
    #   @param  Rule        for whom section is got
    #   @retval True        Successfully find section statement
    #   @retval False       Not able to find section statement
    #
    def __GetRuleEncapsulationSection(self, Rule):

        if self.__IsKeyword( "COMPRESS"):
            Type = "PI_STD"
            if self.__IsKeyword("PI_STD") or self.__IsKeyword("PI_NONE"):
                Type = self.__Token
                
            if not self.__IsToken("{"):
                raise Warning("expected '{' At Line ", self.FileName, self.CurrentLineNumber)

            CompressSectionObj = CompressSection.CompressSection()
            
            CompressSectionObj.CompType = Type
            # Recursive sections...
            while True:
                IsEncapsulate = self.__GetRuleEncapsulationSection(CompressSectionObj)
                IsLeaf = self.__GetEfiSection(CompressSectionObj)
                if not IsEncapsulate and not IsLeaf:
                    break
            
            if not self.__IsToken( "}"):
                raise Warning("expected '}' At Line ", self.FileName, self.CurrentLineNumber)
            Rule.SectionList.append(CompressSectionObj)
                
            return True

        elif self.__IsKeyword( "GUIDED"):
            GuidValue = None
            if self.__GetNextGuid():
                GuidValue = self.__Token
            
            if self.__IsKeyword( "$(NAMED_GUID)"):
                GuidValue = self.__Token
                
            AttribDict = self.__GetGuidAttrib()
            
            if not self.__IsToken("{"):
                raise Warning("expected '{' At Line ", self.FileName, self.CurrentLineNumber)
            GuidSectionObj = GuidSection.GuidSection()
            GuidSectionObj.NameGuid = GuidValue
            GuidSectionObj.SectionType = "GUIDED"
            GuidSectionObj.ProcessRequired = AttribDict["PROCESSING_REQUIRED"]
            GuidSectionObj.AuthStatusValid = AttribDict["AUTH_STATUS_VALID"]
            
            # Efi sections...
            while True:
                IsEncapsulate = self.__GetRuleEncapsulationSection(GuidSectionObj)
                IsLeaf = self.__GetEfiSection(GuidSectionObj)
                if not IsEncapsulate and not IsLeaf:
                    break
            
            if not self.__IsToken( "}"):
                raise Warning("expected '}' At Line ", self.FileName, self.CurrentLineNumber)
            Rule.SectionList.append(GuidSectionObj)

            return True

        return False
        
    ## __GetVtf() method
    #
    #   Get VTF section contents and store its data into VTF list of self.Profile
    #
    #   @param  self        The object pointer
    #   @retval True        Successfully find a VTF
    #   @retval False       Not able to find a VTF
    #
    def __GetVtf(self):
        
        if not self.__GetNextToken():
            return False

        S = self.__Token.upper()
        if S.startswith("[") and not S.startswith("[VTF."):
            if not S.startswith("[RULE.") and not S.startswith("[OPTIONROM."):
                raise Warning("Unknown section or section appear sequence error (The correct sequence should be [FD.], [FV.], [Capsule.], [VTF.], [Rule.], [OptionRom.])", self.FileName, self.CurrentLineNumber)
            self.__UndoToken()
            return False

        self.__UndoToken()
        if not self.__IsToken("[VTF.", True):
            FileLineTuple = GetRealFileLine(self.FileName, self.CurrentLineNumber)
            print 'Parsing String: %s in File %s, At line: %d, Offset Within Line: %d' \
                    % (self.Profile.FileLinesList[self.CurrentLineNumber - 1][self.CurrentOffsetWithinLine :], FileLineTuple[0], FileLineTuple[1], self.CurrentOffsetWithinLine)
            raise Warning("expected [VTF.] At Line ", self.FileName, self.CurrentLineNumber)

        if not self.__SkipToToken("."):
            raise Warning("expected '.' At Line ", self.FileName, self.CurrentLineNumber)

        Arch = self.__SkippedChars.rstrip(".").upper()
        if Arch not in ("IA32", "X64", "IPF", "ARM", "AARCH64"):
            raise Warning("Unknown Arch At line ", self.FileName, self.CurrentLineNumber)

        if not self.__GetNextWord():
            raise Warning("expected VTF name At Line ", self.FileName, self.CurrentLineNumber)
        Name = self.__Token.upper()

        VtfObj = Vtf.Vtf()
        VtfObj.UiName = Name
        VtfObj.KeyArch = Arch
        
        if self.__IsToken(","):
            if not self.__GetNextWord():
                raise Warning("expected Arch list At Line ", self.FileName, self.CurrentLineNumber)
            if self.__Token.upper() not in ("IA32", "X64", "IPF", "ARM", "AARCH64"):
                raise Warning("Unknown Arch At line ", self.FileName, self.CurrentLineNumber)
            VtfObj.ArchList = self.__Token.upper()

        if not self.__IsToken( "]"):
            raise Warning("expected ']' At Line ", self.FileName, self.CurrentLineNumber)
        
        if self.__IsKeyword("IA32_RST_BIN"):
            if not self.__IsToken("="):
                raise Warning("expected '=' At Line ", self.FileName, self.CurrentLineNumber)

            if not self.__GetNextToken():
                raise Warning("expected Reset file At Line ", self.FileName, self.CurrentLineNumber)

            VtfObj.ResetBin = self.__Token
            
        while self.__GetComponentStatement(VtfObj):
            pass
        
        self.Profile.VtfList.append(VtfObj)
        return True
    
    ## __GetComponentStatement() method
    #
    #   Get components in VTF
    #
    #   @param  self        The object pointer
    #   @param  VtfObj         for whom component is got
    #   @retval True        Successfully find a component
    #   @retval False       Not able to find a component
    #
    def __GetComponentStatement(self, VtfObj):
        
        if not self.__IsKeyword("COMP_NAME"):
            return False
        
        if not self.__IsToken("="):
            raise Warning("expected '=' At Line ", self.FileName, self.CurrentLineNumber)

        if not self.__GetNextWord():
            raise Warning("expected Component Name At Line ", self.FileName, self.CurrentLineNumber)

        CompStatementObj = ComponentStatement.ComponentStatement()
        CompStatementObj.CompName = self.__Token
        
        if not self.__IsKeyword("COMP_LOC"):
            raise Warning("expected COMP_LOC At Line ", self.FileName, self.CurrentLineNumber)

        if not self.__IsToken("="):
            raise Warning("expected '=' At Line ", self.FileName, self.CurrentLineNumber)

        CompStatementObj.CompLoc = ""
        if self.__GetNextWord():
            CompStatementObj.CompLoc = self.__Token
            if self.__IsToken('|'):
                if not self.__GetNextWord():
                    raise Warning("Expected Region Name At Line ", self.FileName, self.CurrentLineNumber)
                
                if self.__Token not in ("F", "N", "S"):    #, "H", "L", "PH", "PL"): not support
                    raise Warning("Unknown location type At line ", self.FileName, self.CurrentLineNumber)
    
                CompStatementObj.FilePos = self.__Token
        else:
            self.CurrentLineNumber += 1
            self.CurrentOffsetWithinLine = 0
        
        if not self.__IsKeyword("COMP_TYPE"):
            raise Warning("expected COMP_TYPE At Line ", self.FileName, self.CurrentLineNumber)

        if not self.__IsToken("="):
            raise Warning("expected '=' At Line ", self.FileName, self.CurrentLineNumber)

        if not self.__GetNextToken():
            raise Warning("expected Component type At Line ", self.FileName, self.CurrentLineNumber)
        if self.__Token not in ("FIT", "PAL_B", "PAL_A", "OEM"):
            if not self.__Token.startswith("0x") or len(self.__Token) < 3 or len(self.__Token) > 4 or \
                not self.__HexDigit(self.__Token[2]) or not self.__HexDigit(self.__Token[-1]):
                raise Warning("Unknown location type At line ", self.FileName, self.CurrentLineNumber)
        CompStatementObj.CompType = self.__Token
        
        if not self.__IsKeyword("COMP_VER"):
            raise Warning("expected COMP_VER At Line ", self.FileName, self.CurrentLineNumber)

        if not self.__IsToken("="):
            raise Warning("expected '=' At Line ", self.FileName, self.CurrentLineNumber)

        if not self.__GetNextToken():
            raise Warning("expected Component version At Line ", self.FileName, self.CurrentLineNumber)

        Pattern = re.compile('-$|[0-9]{0,1}[0-9]{1}\.[0-9]{0,1}[0-9]{1}')
        if Pattern.match(self.__Token) == None:
            raise Warning("Unknown version format At line ", self.FileName, self.CurrentLineNumber)
        CompStatementObj.CompVer = self.__Token
        
        if not self.__IsKeyword("COMP_CS"):
            raise Warning("expected COMP_CS At Line ", self.FileName, self.CurrentLineNumber)

        if not self.__IsToken("="):
            raise Warning("expected '=' At Line ", self.FileName, self.CurrentLineNumber)

        if not self.__GetNextToken():
            raise Warning("expected Component CS At Line ", self.FileName, self.CurrentLineNumber)
        if self.__Token not in ("1", "0"):
            raise Warning("Unknown  Component CS At line ", self.FileName, self.CurrentLineNumber)
        CompStatementObj.CompCs = self.__Token
        
        
        if not self.__IsKeyword("COMP_BIN"):
            raise Warning("expected COMP_BIN At Line ", self.FileName, self.CurrentLineNumber)

        if not self.__IsToken("="):
            raise Warning("expected '=' At Line ", self.FileName, self.CurrentLineNumber)

        if not self.__GetNextToken():
            raise Warning("expected Component file At Line ", self.FileName, self.CurrentLineNumber)

        CompStatementObj.CompBin = self.__Token
        
        if not self.__IsKeyword("COMP_SYM"):
            raise Warning("expected COMP_SYM At Line ", self.FileName, self.CurrentLineNumber)

        if not self.__IsToken("="):
            raise Warning("expected '=' At Line ", self.FileName, self.CurrentLineNumber)

        if not self.__GetNextToken():
            raise Warning("expected Component symbol file At Line ", self.FileName, self.CurrentLineNumber)

        CompStatementObj.CompSym = self.__Token
    
        if not self.__IsKeyword("COMP_SIZE"):
            raise Warning("expected COMP_SIZE At Line ", self.FileName, self.CurrentLineNumber)

        if not self.__IsToken("="):
            raise Warning("expected '=' At Line ", self.FileName, self.CurrentLineNumber)

        if self.__IsToken("-"):
            CompStatementObj.CompSize = self.__Token
        elif self.__GetNextDecimalNumber():
            CompStatementObj.CompSize = self.__Token
        elif self.__GetNextHexNumber():
            CompStatementObj.CompSize = self.__Token
        else:
            raise Warning("Unknown size At line ", self.FileName, self.CurrentLineNumber)
        
        VtfObj.ComponentStatementList.append(CompStatementObj)
        return True
    
    ## __GetFvInFd() method
    #
    #   Get FV list contained in FD
    #
    #   @param  self        The object pointer
    #   @param  FdName      FD name
    #   @retval FvList      list of FV in FD
    #
    def __GetFvInFd (self, FdName):
    
        FvList = []
        if FdName.upper() in self.Profile.FdDict.keys():
            FdObj = self.Profile.FdDict[FdName.upper()]
            for elementRegion in FdObj.RegionList:
                if elementRegion.RegionType == 'FV':
                    for elementRegionData in elementRegion.RegionDataList:
                        if elementRegionData != None and elementRegionData.upper() not in FvList:
                            FvList.append(elementRegionData.upper())
        return FvList
    
    ## __GetReferencedFdFvTuple() method
    #
    #   Get FD and FV list referenced by a FFS file
    #
    #   @param  self        The object pointer
    #   @param  FfsFile     contains sections to be searched
    #   @param  RefFdList   referenced FD by section
    #   @param  RefFvList   referenced FV by section
    #
    def __GetReferencedFdFvTuple(self, FvObj, RefFdList = [], RefFvList = []):
        
        for FfsObj in FvObj.FfsList:
            if isinstance(FfsObj, FfsFileStatement.FileStatement):
                if FfsObj.FvName != None and FfsObj.FvName.upper() not in RefFvList:
                    RefFvList.append(FfsObj.FvName.upper())
                elif FfsObj.FdName != None and FfsObj.FdName.upper() not in RefFdList:
                    RefFdList.append(FfsObj.FdName.upper())
                else:
                    self.__GetReferencedFdFvTupleFromSection(FfsObj, RefFdList, RefFvList)    
    
    ## __GetReferencedFdFvTupleFromSection() method
    #
    #   Get FD and FV list referenced by a FFS section
    #
    #   @param  self        The object pointer
    #   @param  FfsFile     contains sections to be searched
    #   @param  FdList      referenced FD by section
    #   @param  FvList      referenced FV by section
    #
    def __GetReferencedFdFvTupleFromSection(self, FfsFile, FdList = [], FvList = []):
        
        SectionStack = []
        SectionStack.extend(FfsFile.SectionList)
        while SectionStack != []:
            SectionObj = SectionStack.pop()
            if isinstance(SectionObj, FvImageSection.FvImageSection):
                if SectionObj.FvName != None and SectionObj.FvName.upper() not in FvList:
                    FvList.append(SectionObj.FvName.upper())
                if SectionObj.Fv != None and SectionObj.Fv.UiFvName != None and SectionObj.Fv.UiFvName.upper() not in FvList:
                    FvList.append(SectionObj.Fv.UiFvName.upper())
                    self.__GetReferencedFdFvTuple(SectionObj.Fv, FdList, FvList)
            
            if isinstance(SectionObj, CompressSection.CompressSection) or isinstance(SectionObj, GuidSection.GuidSection):
                SectionStack.extend(SectionObj.SectionList)
                          
    ## CycleReferenceCheck() method
    #
    #   Check whether cycle reference exists in FDF
    #
    #   @param  self        The object pointer
    #   @retval True        cycle reference exists
    #   @retval False       Not exists cycle reference
    #
    def CycleReferenceCheck(self):
        
        CycleRefExists = False
        
        try:
            for FvName in self.Profile.FvDict.keys():
                LogStr = "Cycle Reference Checking for FV: %s\n" % FvName
                RefFvStack = []
                RefFvStack.append(FvName)
                FdAnalyzedList = []
                
                while RefFvStack != []:
                    FvNameFromStack = RefFvStack.pop()
                    if FvNameFromStack.upper() in self.Profile.FvDict.keys():
                        FvObj = self.Profile.FvDict[FvNameFromStack.upper()]
                    else:
                        continue
                    
                    RefFdList = []
                    RefFvList = []
                    self.__GetReferencedFdFvTuple(FvObj, RefFdList, RefFvList)
                    
                    for RefFdName in RefFdList:
                        if RefFdName in FdAnalyzedList:
                            continue
                        
                        LogStr += "FD %s is referenced by FV %s\n" % (RefFdName, FvNameFromStack) 
                        FvInFdList = self.__GetFvInFd(RefFdName)
                        if FvInFdList != []:
                            LogStr += "FD %s contains FV: " % RefFdName
                            for FvObj in FvInFdList:
                                LogStr += FvObj
                                LogStr += ' \n'
                                if FvObj not in RefFvStack:
                                    RefFvStack.append(FvObj)
                        
                                if FvName in RefFvStack:
                                    CycleRefExists = True
                                    raise Warning(LogStr)
                        FdAnalyzedList.append(RefFdName)
                                   
                    for RefFvName in RefFvList:
                        LogStr += "FV %s is referenced by FV %s\n" % (RefFvName, FvNameFromStack)
                        if RefFvName not in RefFvStack:
                            RefFvStack.append(RefFvName)
                            
                        if FvName in RefFvStack:
                            CycleRefExists = True
                            raise Warning(LogStr)
        
        except Warning:
            print LogStr
        
        finally:
            return CycleRefExists
        
if __name__ == "__main__":
    import sys
    try:
        test_file = sys.argv[1]
    except IndexError, v:
        print "Usage: %s filename" % sys.argv[0]
        sys.exit(1)

    parser = FdfParser(test_file)
    try:
        parser.ParseFile()
        parser.CycleReferenceCheck()
    except Warning, X:
        print X.message
    else:
        print "Success!"

<|MERGE_RESOLUTION|>--- conflicted
+++ resolved
@@ -1,3671 +1,3668 @@
-## @file
-# parse FDF file
-#
-#  Copyright (c) 2007 - 2014, Intel Corporation. All rights reserved.<BR>
-#
-#  This program and the accompanying materials
-#  are licensed and made available under the terms and conditions of the BSD License
-#  which accompanies this distribution.  The full text of the license may be found at
-#  http://opensource.org/licenses/bsd-license.php
-#
-#  THE PROGRAM IS DISTRIBUTED UNDER THE BSD LICENSE ON AN "AS IS" BASIS,
-#  WITHOUT WARRANTIES OR REPRESENTATIONS OF ANY KIND, EITHER EXPRESS OR IMPLIED.
-#
-
-##
-# Import Modules
-#
-import re
-import Common.LongFilePathOs as os
-
-import CommonDataClass.FdfClass
-from Common.LongFilePathSupport import OpenLongFilePath as open
-<<<<<<< HEAD
-=======
-from Common.MultipleWorkspace import MultipleWorkspace as mws
->>>>>>> c2a892d7
-
-##define T_CHAR_SPACE                ' '
-##define T_CHAR_NULL                 '\0'
-##define T_CHAR_CR                   '\r'
-##define T_CHAR_TAB                  '\t'
-##define T_CHAR_LF                   '\n'
-##define T_CHAR_SLASH                '/'
-##define T_CHAR_BACKSLASH            '\\'
-##define T_CHAR_DOUBLE_QUOTE         '\"'
-##define T_CHAR_SINGLE_QUOTE         '\''
-##define T_CHAR_STAR                 '*'
-##define T_CHAR_HASH                 '#'
-
-(T_CHAR_SPACE, T_CHAR_NULL, T_CHAR_CR, T_CHAR_TAB, T_CHAR_LF, T_CHAR_SLASH, \
-T_CHAR_BACKSLASH, T_CHAR_DOUBLE_QUOTE, T_CHAR_SINGLE_QUOTE, T_CHAR_STAR, T_CHAR_HASH) = \
-(' ', '\0', '\r', '\t', '\n', '/', '\\', '\"', '\'', '*', '#')
-
-SEPERATOR_TUPLE = ('=', '|', ',', '{', '}') 
-
-IncludeFileList = []
-# Macro passed from command line, which has greatest priority and can NOT be overridden by those in FDF
-InputMacroDict = {}
-# All Macro values when parsing file, not replace existing Macro
-AllMacroList = []
-
-def GetRealFileLine (File, Line):
-    
-    InsertedLines = 0
-    for Profile in IncludeFileList:
-        if Line >= Profile.InsertStartLineNumber and Line < Profile.InsertStartLineNumber + Profile.InsertAdjust + len(Profile.FileLinesList):
-            return (Profile.FileName, Line - Profile.InsertStartLineNumber + 1)
-        if Line >= Profile.InsertStartLineNumber + Profile.InsertAdjust + len(Profile.FileLinesList):
-            InsertedLines += Profile.InsertAdjust + len(Profile.FileLinesList)
-    
-    return (File, Line - InsertedLines)
-
-## The exception class that used to report error messages when parsing FDF
-#
-# Currently the "ToolName" is set to be "FDF Parser".
-#
-class Warning (Exception):
-    ## The constructor
-    #
-    #   @param  self        The object pointer
-    #   @param  Str         The message to record
-    #   @param  File        The FDF name
-    #   @param  Line        The Line number that error occurs
-    #
-    def __init__(self, Str, File=None, Line=None):
-
-        FileLineTuple = GetRealFileLine(File, Line)
-        self.FileName = FileLineTuple[0]
-        self.LineNumber = FileLineTuple[1]
-        self.message = Str + str(self.LineNumber)
-        self.ToolName = 'FDF Parser'
-        
-## The MACRO class that used to record macro value data when parsing include file
-#
-#
-class MacroProfile :
-    ## The constructor
-    #
-    #   @param  self        The object pointer
-    #   @param  FileName    The file that to be parsed
-    #
-    def __init__(self, FileName, Line):
-        self.FileName = FileName        
-        self.DefinedAtLine  = Line
-        self.MacroName = None
-        self.MacroValue = None
-
-## The Include file content class that used to record file data when parsing include file
-#
-# May raise Exception when opening file.
-#
-class IncludeFileProfile :
-    ## The constructor
-    #
-    #   @param  self        The object pointer
-    #   @param  FileName    The file that to be parsed
-    #
-    def __init__(self, FileName):
-        self.FileName = FileName
-        self.FileLinesList = []
-        try:
-            fsock = open(FileName, "rb", 0)
-            try:
-                self.FileLinesList = fsock.readlines()
-            finally:
-                fsock.close()
-
-        except IOError:
-            raise Warning("Error when opening file %s" % FileName)
-        
-        self.InsertStartLineNumber = None
-        self.InsertAdjust = 0
-
-## The FDF content class that used to record file data when parsing FDF
-#
-# May raise Exception when opening file.
-#
-class FileProfile :
-    ## The constructor
-    #
-    #   @param  self        The object pointer
-    #   @param  FileName    The file that to be parsed
-    #
-    def __init__(self, FileName):
-        self.FileLinesList = []
-        try:
-            fsock = open(FileName, "rb", 0)
-            try:
-                self.FileLinesList = fsock.readlines()
-            finally:
-                fsock.close()
-
-        except IOError:
-            raise Warning("Error when opening file %s" % FileName)
-        
-        self.PcdDict = {}
-        self.InfList = []
-        
-        self.PcdFileLineDict = {}
-        self.InfFileLineList = []
-        
-        self.FdDict = {}
-        self.FvDict = {}
-        self.CapsuleList = []
-#        self.VtfList = []
-#        self.RuleDict = {}
-
-## The syntax parser for FDF
-#
-# PreprocessFile method should be called prior to ParseFile
-# CycleReferenceCheck method can detect cycles in FDF contents
-#
-# GetNext*** procedures mean these procedures will get next token first, then make judgement.
-# Get*** procedures mean these procedures will make judgement on current token only.
-#        
-class FdfParser(object):
-    ## The constructor
-    #
-    #   @param  self        The object pointer
-    #   @param  FileName    The file that to be parsed
-    #
-    def __init__(self, FileName):
-        self.Profile = FileProfile(FileName)
-        self.FileName = FileName
-        self.CurrentLineNumber = 1
-        self.CurrentOffsetWithinLine = 0
-        self.CurrentFdName = None
-        self.CurrentFvName = None
-        self.__Token = ""
-        self.__SkippedChars = ""
-        
-        self.__WipeOffArea = []
-
-    ## __IsWhiteSpace() method
-    #
-    #   Whether char at current FileBufferPos is whitespace
-    #
-    #   @param  self        The object pointer
-    #   @param  Char        The char to test
-    #   @retval True        The char is a kind of white space
-    #   @retval False       The char is NOT a kind of white space
-    #
-    def __IsWhiteSpace(self, Char):
-        if Char in (T_CHAR_NULL, T_CHAR_CR, T_CHAR_SPACE, T_CHAR_TAB, T_CHAR_LF):
-            return True
-        else:
-            return False
-
-    ## __SkipWhiteSpace() method
-    #
-    #   Skip white spaces from current char, return number of chars skipped
-    #
-    #   @param  self        The object pointer
-    #   @retval Count       The number of chars skipped
-    #
-    def __SkipWhiteSpace(self):
-        Count = 0
-        while not self.__EndOfFile():
-            Count += 1
-            if self.__CurrentChar() in (T_CHAR_NULL, T_CHAR_CR, T_CHAR_LF, T_CHAR_SPACE, T_CHAR_TAB):
-                self.__SkippedChars += str(self.__CurrentChar())
-                self.__GetOneChar()
-
-            else:
-                Count = Count - 1
-                return Count
-
-    ## __EndOfFile() method
-    #
-    #   Judge current buffer pos is at file end
-    #
-    #   @param  self        The object pointer
-    #   @retval True        Current File buffer position is at file end
-    #   @retval False       Current File buffer position is NOT at file end
-    #
-    def __EndOfFile(self):
-        NumberOfLines = len(self.Profile.FileLinesList)
-        SizeOfLastLine = len(self.Profile.FileLinesList[-1])
-        if self.CurrentLineNumber == NumberOfLines and self.CurrentOffsetWithinLine >= SizeOfLastLine - 1:
-            return True
-        elif self.CurrentLineNumber > NumberOfLines:
-            return True
-        else:
-            return False
-
-    ## __EndOfLine() method
-    #
-    #   Judge current buffer pos is at line end
-    #
-    #   @param  self        The object pointer
-    #   @retval True        Current File buffer position is at line end
-    #   @retval False       Current File buffer position is NOT at line end
-    #
-    def __EndOfLine(self):
-        if self.CurrentLineNumber > len(self.Profile.FileLinesList):
-            return True
-        SizeOfCurrentLine = len(self.Profile.FileLinesList[self.CurrentLineNumber - 1])
-        if self.CurrentOffsetWithinLine >= SizeOfCurrentLine:
-            return True
-        else:
-            return False
-    
-    ## Rewind() method
-    #
-    #   Reset file data buffer to the initial state
-    #
-    #   @param  self        The object pointer
-    #
-    def Rewind(self):
-        self.CurrentLineNumber = 1
-        self.CurrentOffsetWithinLine = 0
-    
-    ## __UndoOneChar() method
-    #
-    #   Go back one char in the file buffer
-    #
-    #   @param  self        The object pointer
-    #   @retval True        Successfully go back one char
-    #   @retval False       Not able to go back one char as file beginning reached
-    #    
-    def __UndoOneChar(self):
-        
-        if self.CurrentLineNumber == 1 and self.CurrentOffsetWithinLine == 0:
-            return False
-        elif self.CurrentOffsetWithinLine == 0:
-            self.CurrentLineNumber -= 1
-            self.CurrentOffsetWithinLine = len(self.__CurrentLine()) - 1
-        else:
-            self.CurrentOffsetWithinLine -= 1
-        return True
-        
-    ## __GetOneChar() method
-    #
-    #   Move forward one char in the file buffer
-    #
-    #   @param  self        The object pointer
-    #  
-    def __GetOneChar(self):
-        if self.CurrentOffsetWithinLine == len(self.Profile.FileLinesList[self.CurrentLineNumber - 1]) - 1:
-            self.CurrentLineNumber += 1
-            self.CurrentOffsetWithinLine = 0
-        else:
-            self.CurrentOffsetWithinLine += 1
-
-    ## __CurrentChar() method
-    #
-    #   Get the char pointed to by the file buffer pointer
-    #
-    #   @param  self        The object pointer
-    #   @retval Char        Current char
-    #  
-    def __CurrentChar(self):
-        return self.Profile.FileLinesList[self.CurrentLineNumber - 1][self.CurrentOffsetWithinLine]
-    
-    ## __NextChar() method
-    #
-    #   Get the one char pass the char pointed to by the file buffer pointer
-    #
-    #   @param  self        The object pointer
-    #   @retval Char        Next char
-    #
-    def __NextChar(self):
-        if self.CurrentOffsetWithinLine == len(self.Profile.FileLinesList[self.CurrentLineNumber - 1]) - 1:
-            return self.Profile.FileLinesList[self.CurrentLineNumber][0]
-        else:
-            return self.Profile.FileLinesList[self.CurrentLineNumber - 1][self.CurrentOffsetWithinLine + 1]
-        
-    ## __SetCurrentCharValue() method
-    #
-    #   Modify the value of current char
-    #
-    #   @param  self        The object pointer
-    #   @param  Value       The new value of current char
-    #
-    def __SetCurrentCharValue(self, Value):
-        self.Profile.FileLinesList[self.CurrentLineNumber - 1][self.CurrentOffsetWithinLine] = Value
-        
-    ## __CurrentLine() method
-    #
-    #   Get the list that contains current line contents
-    #
-    #   @param  self        The object pointer
-    #   @retval List        current line contents
-    #
-    def __CurrentLine(self):
-        return self.Profile.FileLinesList[self.CurrentLineNumber - 1]
-        
-    def __StringToList(self):
-        self.Profile.FileLinesList = [list(s) for s in self.Profile.FileLinesList]
-        self.Profile.FileLinesList[-1].append(' ')
-
-    def __ReplaceMacros(self, Str, File, Line):
-        MacroEnd = 0
-        while Str.find('$(', MacroEnd) >= 0:
-            MacroStart = Str.find('$(', MacroEnd)
-            if Str.find(')', MacroStart) > 0:
-                MacroEnd = Str.find(')', MacroStart)
-                Name = Str[MacroStart + 2 : MacroEnd]
-                Value = None
-                if Name in InputMacroDict:
-                    Value = InputMacroDict[Name]
-                   
-                else:
-                    for Profile in AllMacroList:
-                        if Profile.FileName == File and Profile.MacroName == Name and Profile.DefinedAtLine <= Line:
-                            Value = Profile.MacroValue
-                            
-                if Value != None:
-                    Str = Str.replace('$(' + Name + ')', Value)
-                    MacroEnd = MacroStart + len(Value) 
-                
-            else:
-                raise Warning("Macro not complete At Line ", self.FileName, self.CurrentLineNumber)
-        return Str
-
-    def __ReplaceFragment(self, StartPos, EndPos, Value=' '):
-        if StartPos[0] == EndPos[0]:
-            Offset = StartPos[1]
-            while Offset <= EndPos[1]:
-                self.Profile.FileLinesList[StartPos[0]][Offset] = Value
-                Offset += 1
-            return
-        
-        Offset = StartPos[1]
-        while self.Profile.FileLinesList[StartPos[0]][Offset] not in ('\r', '\n'):
-            self.Profile.FileLinesList[StartPos[0]][Offset] = Value
-            Offset += 1
-        
-        Line = StartPos[0]
-        while Line < EndPos[0]:
-            Offset = 0
-            while self.Profile.FileLinesList[Line][Offset] not in ('\r', '\n'):
-                self.Profile.FileLinesList[Line][Offset] = Value
-                Offset += 1
-            Line += 1
-            
-        Offset = 0
-        while Offset <= EndPos[1]:
-            self.Profile.FileLinesList[EndPos[0]][Offset] = Value
-            Offset += 1
-
-
-    def __GetMacroName(self):
-        if not self.__GetNextToken():
-            raise Warning("expected Macro name", self.FileName, self.CurrentLineNumber)
-        MacroName = self.__Token
-        NotFlag = False
-        if MacroName.startswith('!'):
-            NotFlag = True
-            MacroName = MacroName[1:].strip()
-         
-        if not MacroName.startswith('$(') or not MacroName.endswith(')'):
-            raise Warning("Macro name expected(Please use '$(%(Token)s)' if '%(Token)s' is a macro.)" % {"Token" : MacroName},
-                          self.FileName, self.CurrentLineNumber)
-        MacroName = MacroName[2:-1]
-        return MacroName, NotFlag
-    
-    ## PreprocessFile() method
-    #
-    #   Preprocess file contents, replace comments with spaces.
-    #   In the end, rewind the file buffer pointer to the beginning
-    #   BUGBUG: No !include statement processing contained in this procedure
-    #   !include statement should be expanded at the same FileLinesList[CurrentLineNumber - 1]
-    #
-    #   @param  self        The object pointer
-    #   
-    def PreprocessFile(self):
-        
-        self.Rewind()
-        InComment = False
-        DoubleSlashComment = False
-        HashComment = False
-        # HashComment in quoted string " " is ignored.
-        InString = False    
-        
-        while not self.__EndOfFile():
-            
-            if self.__CurrentChar() == T_CHAR_DOUBLE_QUOTE and not InComment:
-                InString = not InString
-            # meet new line, then no longer in a comment for // and '#'
-            if self.__CurrentChar() == T_CHAR_LF:
-                self.CurrentLineNumber += 1
-                self.CurrentOffsetWithinLine = 0
-                if InComment and DoubleSlashComment:
-                    InComment = False
-                    DoubleSlashComment = False
-                if InComment and HashComment:
-                    InComment = False
-                    HashComment = False
-            # check for */ comment end
-            elif InComment and not DoubleSlashComment and not HashComment and self.__CurrentChar() == T_CHAR_STAR and self.__NextChar() == T_CHAR_SLASH:
-                self.__SetCurrentCharValue(T_CHAR_SPACE)
-                self.__GetOneChar()
-                self.__SetCurrentCharValue(T_CHAR_SPACE)
-                self.__GetOneChar()
-                InComment = False
-            # set comments to spaces
-            elif InComment:
-                self.__SetCurrentCharValue(T_CHAR_SPACE)
-                self.__GetOneChar()
-            # check for // comment
-            elif self.__CurrentChar() == T_CHAR_SLASH and self.__NextChar() == T_CHAR_SLASH and not self.__EndOfLine():
-                InComment = True
-                DoubleSlashComment = True
-            # check for '#' comment
-            elif self.__CurrentChar() == T_CHAR_HASH and not self.__EndOfLine() and not InString:
-                InComment = True
-                HashComment = True
-            # check for /* comment start
-            elif self.__CurrentChar() == T_CHAR_SLASH and self.__NextChar() == T_CHAR_STAR:
-                self.__SetCurrentCharValue( T_CHAR_SPACE)
-                self.__GetOneChar()
-                self.__SetCurrentCharValue( T_CHAR_SPACE)
-                self.__GetOneChar()
-                InComment = True
-            else:
-                self.__GetOneChar()
-        
-        # restore from ListOfList to ListOfString
-        self.Profile.FileLinesList = ["".join(list) for list in self.Profile.FileLinesList]
-        self.Rewind()
-
-    ## PreprocessIncludeFile() method
-    #
-    #   Preprocess file contents, replace !include statements with file contents.
-    #   In the end, rewind the file buffer pointer to the beginning
-    #
-    #   @param  self        The object pointer
-    #   
-    def PreprocessIncludeFile(self):
-        
-        while self.__GetNextToken():
-            
-            if self.__Token == '!include':
-                IncludeLine = self.CurrentLineNumber
-                IncludeOffset = self.CurrentOffsetWithinLine - len('!include')
-                if not self.__GetNextToken():
-                    raise Warning("expected include file name At Line ", self.FileName, self.CurrentLineNumber)
-                IncFileName = self.__Token
-                if not os.path.isabs(IncFileName):
-                    if IncFileName.startswith('$(WORKSPACE)'):
-                        Str = mws.handleWsMacro(IncFileName)
-                        Str = Str.replace('$(WORKSPACE)', os.environ.get('WORKSPACE'))
-                        if os.path.exists(Str):
-                            if not os.path.isabs(Str):
-                                Str = os.path.abspath(Str)
-                        IncFileName = Str
-                    else:
-                        # file is in the same dir with FDF file
-                        FullFdf = self.FileName
-                        if not os.path.isabs(self.FileName):
-                            FullFdf = mws.join(os.environ.get('WORKSPACE'), self.FileName)
-                
-                        IncFileName = os.path.join(os.path.dirname(FullFdf), IncFileName)
-                    
-                if not os.path.exists(os.path.normpath(IncFileName)):
-                    raise Warning("Include file not exists At Line ", self.FileName, self.CurrentLineNumber)
-                
-                IncFileProfile = IncludeFileProfile(os.path.normpath(IncFileName))
-                
-                CurrentLine = self.CurrentLineNumber
-                CurrentOffset = self.CurrentOffsetWithinLine
-                # list index of the insertion, note that line number is 'CurrentLine + 1'
-                InsertAtLine = CurrentLine
-                IncFileProfile.InsertStartLineNumber = InsertAtLine + 1
-                # deal with remaining portions after "!include filename", if exists.
-                if self.__GetNextToken():
-                    if self.CurrentLineNumber == CurrentLine:
-                        RemainingLine = self.__CurrentLine()[CurrentOffset:]
-                        self.Profile.FileLinesList.insert(self.CurrentLineNumber, RemainingLine)
-                        IncFileProfile.InsertAdjust += 1
-                        self.CurrentLineNumber += 1
-                        self.CurrentOffsetWithinLine = 0
-                
-                for Line in IncFileProfile.FileLinesList:
-                    self.Profile.FileLinesList.insert(InsertAtLine, Line)
-                    self.CurrentLineNumber += 1
-                    InsertAtLine += 1    
-                
-                IncludeFileList.append(IncFileProfile)
-                
-                # comment out the processed include file statement
-                TempList = list(self.Profile.FileLinesList[IncludeLine - 1])
-                TempList.insert(IncludeOffset, '#')
-                self.Profile.FileLinesList[IncludeLine - 1] = ''.join(TempList)
-                
-        self.Rewind()
-
-    ## PreprocessIncludeFile() method
-    #
-    #   Preprocess file contents, replace !include statements with file contents.
-    #   In the end, rewind the file buffer pointer to the beginning
-    #
-    #   @param  self        The object pointer
-    #   
-    def PreprocessConditionalStatement(self):
-        # IfList is a stack of if branches with elements of list [Pos, CondSatisfied, BranchDetermined]
-        IfList = []
-        while self.__GetNextToken():
-            if self.__Token == 'DEFINE':
-                DefineLine = self.CurrentLineNumber - 1
-                DefineOffset = self.CurrentOffsetWithinLine - len('DEFINE')
-                if not self.__GetNextToken():
-                    raise Warning("expected Macro name At Line ", self.FileName, self.CurrentLineNumber)
-                Macro = self.__Token
-                if not self.__IsToken( "="):
-                    raise Warning("expected '=' At Line ", self.FileName, self.CurrentLineNumber)
-                
-                if not self.__GetNextToken():
-                    raise Warning("expected value At Line ", self.FileName, self.CurrentLineNumber)
-                
-                if self.__GetStringData():
-                    pass
-                Value = self.__Token
-                if not Macro in InputMacroDict:
-                    FileLineTuple = GetRealFileLine(self.FileName, DefineLine + 1)
-                    MacProfile = MacroProfile(FileLineTuple[0], FileLineTuple[1])
-                    MacProfile.MacroName = Macro
-                    MacProfile.MacroValue = Value
-                    AllMacroList.append(MacProfile)
-                self.__WipeOffArea.append(((DefineLine, DefineOffset), (self.CurrentLineNumber - 1, self.CurrentOffsetWithinLine - 1)))
-            
-            elif self.__Token in ('!ifdef', '!ifndef', '!if'):
-                IfStartPos = (self.CurrentLineNumber - 1, self.CurrentOffsetWithinLine - len(self.__Token))
-                IfList.append([IfStartPos, None, None])
-                CondLabel = self.__Token
-                
-                MacroName, NotFlag = self.__GetMacroName() 
-                NotDefineFlag = False
-                if CondLabel == '!ifndef':
-                    NotDefineFlag = True
-                if CondLabel == '!ifdef' or CondLabel == '!ifndef':
-                    if NotFlag:
-                        raise Warning("'NOT' operation not allowed for Macro name At Line ", self.FileName, self.CurrentLineNumber)
-                    
-                if CondLabel == '!if':
-                        
-                    if not self.__GetNextOp():
-                        raise Warning("expected !endif At Line ", self.FileName, self.CurrentLineNumber)
-                    
-                    if self.__Token in ('!=', '==', '>', '<', '>=', '<='):
-                        Op = self.__Token
-                        if not self.__GetNextToken():
-                            raise Warning("expected value At Line ", self.FileName, self.CurrentLineNumber)
-                        if self.__GetStringData():
-                            pass
-                        MacroValue = self.__Token
-                        ConditionSatisfied = self.__EvaluateConditional(MacroName, IfList[-1][0][0] + 1, Op, MacroValue)
-                        if NotFlag:
-                            ConditionSatisfied = not ConditionSatisfied
-                        BranchDetermined = ConditionSatisfied
-                    else:
-                        self.CurrentOffsetWithinLine -= len(self.__Token)                        
-                        ConditionSatisfied = self.__EvaluateConditional(MacroName, IfList[-1][0][0] + 1, None, 'Bool')
-                        if NotFlag:
-                            ConditionSatisfied = not ConditionSatisfied
-                        BranchDetermined = ConditionSatisfied
-                    IfList[-1] = [IfList[-1][0], ConditionSatisfied, BranchDetermined]
-                    if ConditionSatisfied:
-                        self.__WipeOffArea.append((IfList[-1][0], (self.CurrentLineNumber - 1, self.CurrentOffsetWithinLine - 1)))
-                        
-                else:
-                    ConditionSatisfied = self.__EvaluateConditional(MacroName, IfList[-1][0][0] + 1)
-                    if NotDefineFlag:
-                        ConditionSatisfied = not ConditionSatisfied
-                    BranchDetermined = ConditionSatisfied
-                    IfList[-1] = [IfList[-1][0], ConditionSatisfied, BranchDetermined]
-                    if ConditionSatisfied:
-                        self.__WipeOffArea.append((IfStartPos, (self.CurrentLineNumber - 1, self.CurrentOffsetWithinLine - 1)))
-                    
-            elif self.__Token in ('!elseif', '!else'):
-                ElseStartPos = (self.CurrentLineNumber - 1, self.CurrentOffsetWithinLine - len(self.__Token))
-                if len(IfList) <= 0:
-                    raise Warning("Missing !if statement At Line ", self.FileName, self.CurrentLineNumber)
-                if IfList[-1][1]:
-                    IfList[-1] = [ElseStartPos, False, True]
-                    self.__WipeOffArea.append((ElseStartPos, (self.CurrentLineNumber - 1, self.CurrentOffsetWithinLine - 1)))
-                else:
-                    self.__WipeOffArea.append((IfList[-1][0], ElseStartPos))
-                    IfList[-1] = [ElseStartPos, True, IfList[-1][2]]
-                    if self.__Token == '!elseif':
-                        MacroName, NotFlag = self.__GetMacroName() 
-                        if not self.__GetNextOp():
-                            raise Warning("expected !endif At Line ", self.FileName, self.CurrentLineNumber)
-                    
-                        if self.__Token in ('!=', '==', '>', '<', '>=', '<='):
-                            Op = self.__Token
-                            if not self.__GetNextToken():
-                                raise Warning("expected value At Line ", self.FileName, self.CurrentLineNumber)
-                            if self.__GetStringData():
-                                pass
-                            MacroValue = self.__Token
-                            ConditionSatisfied = self.__EvaluateConditional(MacroName, IfList[-1][0][0] + 1, Op, MacroValue)
-                            if NotFlag:
-                                ConditionSatisfied = not ConditionSatisfied
-
-                        else:
-                            self.CurrentOffsetWithinLine -= len(self.__Token)                        
-                            ConditionSatisfied = self.__EvaluateConditional(MacroName, IfList[-1][0][0] + 1, None, 'Bool')
-                            if NotFlag:
-                                ConditionSatisfied = not ConditionSatisfied
-
-                        IfList[-1] = [IfList[-1][0], ConditionSatisfied, IfList[-1][2]]
-                    
-                    if IfList[-1][1]:
-                        if IfList[-1][2]:
-                            IfList[-1][1] = False
-                        else:
-                            IfList[-1][2] = True
-                            self.__WipeOffArea.append((IfList[-1][0], (self.CurrentLineNumber - 1, self.CurrentOffsetWithinLine - 1)))
-
-                
-            elif self.__Token == '!endif':
-                if IfList[-1][1]:
-                    self.__WipeOffArea.append(((self.CurrentLineNumber - 1, self.CurrentOffsetWithinLine - len('!endif')), (self.CurrentLineNumber - 1, self.CurrentOffsetWithinLine - 1)))
-                else:
-                    self.__WipeOffArea.append((IfList[-1][0], (self.CurrentLineNumber - 1, self.CurrentOffsetWithinLine - 1)))
-                
-                IfList.pop()
-                
-                    
-        if len(IfList) > 0:
-            raise Warning("Missing !endif At Line ", self.FileName, self.CurrentLineNumber)
-        self.Rewind()
-
-    def __EvaluateConditional(self, Name, Line, Op = None, Value = None):
-        
-        FileLineTuple = GetRealFileLine(self.FileName, Line)
-        if Name in InputMacroDict:
-            MacroValue = InputMacroDict[Name]
-            if Op == None:
-                if Value == 'Bool' and MacroValue == None or MacroValue.upper() == 'FALSE':
-                    return False
-                return True
-            elif Op == '!=':
-                if Value != MacroValue:
-                    return True
-                else:
-                    return False
-            elif Op == '==':
-                if Value == MacroValue:
-                    return True
-                else:
-                    return False
-            else:
-                if (self.__IsHex(Value) or Value.isdigit()) and (self.__IsHex(MacroValue) or (MacroValue != None and MacroValue.isdigit())):
-                    InputVal = long(Value, 0)
-                    MacroVal = long(MacroValue, 0)
-                    if Op == '>':
-                        if MacroVal > InputVal:
-                            return True
-                        else:
-                            return False
-                    elif Op == '>=':
-                        if MacroVal >= InputVal:
-                            return True
-                        else:
-                            return False
-                    elif Op == '<':
-                        if MacroVal < InputVal:
-                            return True
-                        else:
-                            return False
-                    elif Op == '<=':
-                        if MacroVal <= InputVal:
-                            return True
-                        else:
-                            return False
-                    else:
-                        return False
-                else:
-                    raise Warning("Value %s is not a number At Line ", self.FileName, Line)
-                
-        for Profile in AllMacroList:
-            if Profile.FileName == FileLineTuple[0] and Profile.MacroName == Name and Profile.DefinedAtLine <= FileLineTuple[1]:
-                if Op == None:
-                    if Value == 'Bool' and Profile.MacroValue == None or Profile.MacroValue.upper() == 'FALSE':
-                        return False
-                    return True
-                elif Op == '!=':
-                    if Value != Profile.MacroValue:
-                        return True
-                    else:
-                        return False
-                elif Op == '==':
-                    if Value == Profile.MacroValue:
-                        return True
-                    else:
-                        return False
-                else:
-                    if (self.__IsHex(Value) or Value.isdigit()) and (self.__IsHex(Profile.MacroValue) or (Profile.MacroValue != None and Profile.MacroValue.isdigit())):
-                        InputVal = long(Value, 0)
-                        MacroVal = long(Profile.MacroValue, 0)
-                        if Op == '>':
-                            if MacroVal > InputVal:
-                                return True
-                            else:
-                                return False
-                        elif Op == '>=':
-                            if MacroVal >= InputVal:
-                                return True
-                            else:
-                                return False
-                        elif Op == '<':
-                            if MacroVal < InputVal:
-                                return True
-                            else:
-                                return False
-                        elif Op == '<=':
-                            if MacroVal <= InputVal:
-                                return True
-                            else:
-                                return False
-                        else:
-                            return False
-                    else:
-                        raise Warning("Value %s is not a number At Line ", self.FileName, Line)
-        
-        return False
-
-    ## __IsToken() method
-    #
-    #   Check whether input string is found from current char position along
-    #   If found, the string value is put into self.__Token
-    #
-    #   @param  self        The object pointer
-    #   @param  String      The string to search
-    #   @param  IgnoreCase  Indicate case sensitive/non-sensitive search, default is case sensitive
-    #   @retval True        Successfully find string, file buffer pointer moved forward
-    #   @retval False       Not able to find string, file buffer pointer not changed
-    #
-    def __IsToken(self, String, IgnoreCase = False):
-        self.__SkipWhiteSpace()
-
-        # Only consider the same line, no multi-line token allowed
-        StartPos = self.CurrentOffsetWithinLine
-        index = -1
-        if IgnoreCase:
-            index = self.__CurrentLine()[self.CurrentOffsetWithinLine : ].upper().find(String.upper()) 
-        else:
-            index = self.__CurrentLine()[self.CurrentOffsetWithinLine : ].find(String)
-        if index == 0:
-            self.CurrentOffsetWithinLine += len(String)
-            self.__Token = self.__CurrentLine()[StartPos : self.CurrentOffsetWithinLine]
-            return True
-        return False
-
-    ## __IsKeyword() method
-    #
-    #   Check whether input keyword is found from current char position along, whole word only!
-    #   If found, the string value is put into self.__Token
-    #
-    #   @param  self        The object pointer
-    #   @param  Keyword     The string to search
-    #   @param  IgnoreCase  Indicate case sensitive/non-sensitive search, default is case sensitive
-    #   @retval True        Successfully find string, file buffer pointer moved forward
-    #   @retval False       Not able to find string, file buffer pointer not changed
-    #
-    def __IsKeyword(self, KeyWord, IgnoreCase = False):
-        self.__SkipWhiteSpace()
-
-        # Only consider the same line, no multi-line token allowed
-        StartPos = self.CurrentOffsetWithinLine
-        index = -1
-        if IgnoreCase:
-            index = self.__CurrentLine()[self.CurrentOffsetWithinLine : ].upper().find(KeyWord.upper()) 
-        else:
-            index = self.__CurrentLine()[self.CurrentOffsetWithinLine : ].find(KeyWord)
-        if index == 0:
-            followingChar = self.__CurrentLine()[self.CurrentOffsetWithinLine + len(KeyWord)]
-            if not str(followingChar).isspace() and followingChar not in SEPERATOR_TUPLE:
-                return False
-            self.CurrentOffsetWithinLine += len(KeyWord)
-            self.__Token = self.__CurrentLine()[StartPos : self.CurrentOffsetWithinLine]
-            return True
-        return False
-
-    ## __GetNextWord() method
-    #
-    #   Get next C name from file lines
-    #   If found, the string value is put into self.__Token
-    #
-    #   @param  self        The object pointer
-    #   @retval True        Successfully find a C name string, file buffer pointer moved forward
-    #   @retval False       Not able to find a C name string, file buffer pointer not changed
-    #
-    def __GetNextWord(self):
-        self.__SkipWhiteSpace()
-        if self.__EndOfFile():
-            return False
-        
-        TempChar = self.__CurrentChar()
-        StartPos = self.CurrentOffsetWithinLine
-        if (TempChar >= 'a' and TempChar <= 'z') or (TempChar >= 'A' and TempChar <= 'Z') or TempChar == '_':
-            self.__GetOneChar()
-            while not self.__EndOfLine():
-                TempChar = self.__CurrentChar()
-                if (TempChar >= 'a' and TempChar <= 'z') or (TempChar >= 'A' and TempChar <= 'Z') \
-                or (TempChar >= '0' and TempChar <= '9') or TempChar == '_' or TempChar == '-':
-                    self.__GetOneChar()
-                    
-                else:
-                    break
-
-            self.__Token = self.__CurrentLine()[StartPos : self.CurrentOffsetWithinLine]
-            return True
-            
-        return False
-    
-    ## __GetNextToken() method
-    #
-    #   Get next token unit before a seperator
-    #   If found, the string value is put into self.__Token
-    #
-    #   @param  self        The object pointer
-    #   @retval True        Successfully find a token unit, file buffer pointer moved forward
-    #   @retval False       Not able to find a token unit, file buffer pointer not changed
-    #
-    def __GetNextToken(self):
-        # Skip leading spaces, if exist.
-        self.__SkipWhiteSpace()
-        if self.__EndOfFile():
-            return False
-        # Record the token start position, the position of the first non-space char.
-        StartPos = self.CurrentOffsetWithinLine
-        StartLine = self.CurrentLineNumber
-        while not self.__EndOfLine():
-            TempChar = self.__CurrentChar()
-            # Try to find the end char that is not a space and not in seperator tuple.
-            # That is, when we got a space or any char in the tuple, we got the end of token.
-            if not str(TempChar).isspace() and TempChar not in SEPERATOR_TUPLE:
-                self.__GetOneChar()
-            # if we happen to meet a seperator as the first char, we must proceed to get it.
-            # That is, we get a token that is a seperator char. nomally it is the boundary of other tokens.
-            elif StartPos == self.CurrentOffsetWithinLine and TempChar in SEPERATOR_TUPLE:
-                self.__GetOneChar()
-                break
-            else:
-                break
-#        else:
-#            return False
-
-        EndPos = self.CurrentOffsetWithinLine
-        if self.CurrentLineNumber != StartLine:
-            EndPos = len(self.Profile.FileLinesList[StartLine-1])
-        self.__Token = self.Profile.FileLinesList[StartLine-1][StartPos : EndPos]
-        if StartPos != self.CurrentOffsetWithinLine:
-            return True
-        else:
-            return False
-    
-    def __GetNextOp(self):
-        # Skip leading spaces, if exist.
-        self.__SkipWhiteSpace()
-        if self.__EndOfFile():
-            return False
-        # Record the token start position, the position of the first non-space char.
-        StartPos = self.CurrentOffsetWithinLine
-        while not self.__EndOfLine():
-            TempChar = self.__CurrentChar()
-            # Try to find the end char that is not a space
-            if not str(TempChar).isspace():
-                self.__GetOneChar()
-            else:
-                break
-        else:
-            return False
-        
-        if StartPos != self.CurrentOffsetWithinLine:
-            self.__Token = self.__CurrentLine()[StartPos : self.CurrentOffsetWithinLine]
-            return True
-        else:
-            return False
-    ## __GetNextGuid() method
-    #
-    #   Get next token unit before a seperator
-    #   If found, the GUID string is put into self.__Token
-    #
-    #   @param  self        The object pointer
-    #   @retval True        Successfully find a registry format GUID, file buffer pointer moved forward
-    #   @retval False       Not able to find a registry format GUID, file buffer pointer not changed
-    #
-    def __GetNextGuid(self):
-        
-        if not self.__GetNextToken():
-            return False
-        p = re.compile('[a-fA-F0-9]{8}-[a-fA-F0-9]{4}-[a-fA-F0-9]{4}-[a-fA-F0-9]{4}-[a-fA-F0-9]{12}')
-        if p.match(self.__Token) != None:
-            return True
-        else:
-            self.__UndoToken()
-            return False
-
-    ## __UndoToken() method
-    #
-    #   Go back one token unit in file buffer
-    #
-    #   @param  self        The object pointer
-    #
-    def __UndoToken(self):
-        self.__UndoOneChar()
-        while self.__CurrentChar().isspace():
-            if not self.__UndoOneChar():
-                self.__GetOneChar()
-                return
-        
-        
-        StartPos = self.CurrentOffsetWithinLine
-        CurrentLine = self.CurrentLineNumber
-        while CurrentLine == self.CurrentLineNumber:
-            
-            TempChar = self.__CurrentChar()
-            # Try to find the end char that is not a space and not in seperator tuple.
-            # That is, when we got a space or any char in the tuple, we got the end of token.
-            if not str(TempChar).isspace() and not TempChar in SEPERATOR_TUPLE:
-                if not self.__UndoOneChar():
-                    break
-            # if we happen to meet a seperator as the first char, we must proceed to get it.
-            # That is, we get a token that is a seperator char. nomally it is the boundary of other tokens.
-            elif StartPos == self.CurrentOffsetWithinLine and TempChar in SEPERATOR_TUPLE:
-                return
-            else:
-                break
-            
-        self.__GetOneChar()
-    
-    ## __HexDigit() method
-    #
-    #   Whether char input is a Hex data bit
-    #
-    #   @param  self        The object pointer
-    #   @param  TempChar    The char to test
-    #   @retval True        The char is a Hex data bit
-    #   @retval False       The char is NOT a Hex data bit
-    #
-    def __HexDigit(self, TempChar):
-        if (TempChar >= 'a' and TempChar <= 'f') or (TempChar >= 'A' and TempChar <= 'F') \
-                or (TempChar >= '0' and TempChar <= '9'):
-                    return True
-        else:
-            return False
-    
-    def __IsHex(self, HexStr):
-        if not HexStr.upper().startswith("0X"):
-            return False
-        if len(self.__Token) <= 2:
-            return False
-        charList = [c for c in HexStr[2 : ] if not self.__HexDigit( c)]
-        if len(charList) == 0:
-            return True
-        else:
-            return False    
-    ## __GetNextHexNumber() method
-    #
-    #   Get next HEX data before a seperator
-    #   If found, the HEX data is put into self.__Token
-    #
-    #   @param  self        The object pointer
-    #   @retval True        Successfully find a HEX data, file buffer pointer moved forward
-    #   @retval False       Not able to find a HEX data, file buffer pointer not changed
-    #
-    def __GetNextHexNumber(self):
-        if not self.__GetNextToken():
-            return False
-        if self.__IsHex(self.__Token):
-            return True
-        else:
-            self.__UndoToken()
-            return False
-        
-    ## __GetNextDecimalNumber() method
-    #
-    #   Get next decimal data before a seperator
-    #   If found, the decimal data is put into self.__Token
-    #
-    #   @param  self        The object pointer
-    #   @retval True        Successfully find a decimal data, file buffer pointer moved forward
-    #   @retval False       Not able to find a decimal data, file buffer pointer not changed
-    #
-    def __GetNextDecimalNumber(self):
-        if not self.__GetNextToken():
-            return False
-        if self.__Token.isdigit():
-            return True
-        else:
-            self.__UndoToken()
-            return False
-    
-    ## __GetNextPcdName() method
-    #
-    #   Get next PCD token space C name and PCD C name pair before a seperator
-    #   If found, the decimal data is put into self.__Token
-    #
-    #   @param  self        The object pointer
-    #   @retval Tuple       PCD C name and PCD token space C name pair 
-    #
-    def __GetNextPcdName(self):
-        if not self.__GetNextWord():
-            raise Warning("expected PcdTokenSpaceCName.PcdCName At Line ", self.FileName, self.CurrentLineNumber)
-        pcdTokenSpaceCName = self.__Token
-        
-        if not self.__IsToken( "."):
-            raise Warning("expected PcdTokenSpaceCName.PcdCName At Line ", self.FileName, self.CurrentLineNumber)
-        
-        if not self.__GetNextWord():
-            raise Warning("expected PcdTokenSpaceCName.PcdCName At Line ", self.FileName, self.CurrentLineNumber)
-        pcdCName = self.__Token
-        
-        return (pcdCName, pcdTokenSpaceCName) 
-            
-    ## __GetStringData() method
-    #
-    #   Get string contents quoted in ""
-    #   If found, the decimal data is put into self.__Token
-    #
-    #   @param  self        The object pointer
-    #   @retval True        Successfully find a string data, file buffer pointer moved forward
-    #   @retval False       Not able to find a string data, file buffer pointer not changed
-    #    
-    def __GetStringData(self):
-        if self.__Token.startswith("\"") or self.__Token.startswith("L\""):
-            self.__UndoToken()
-            self.__SkipToToken("\"")
-            currentLineNumber = self.CurrentLineNumber
-            
-            if not self.__SkipToToken("\""):
-                raise Warning("Missing Quote \" for String At Line ", self.FileName, self.CurrentLineNumber)
-            if currentLineNumber != self.CurrentLineNumber:
-                raise Warning("Missing Quote \" for String At Line ", self.FileName, self.CurrentLineNumber)
-            self.__Token = self.__SkippedChars.rstrip('\"')
-            return True
-        
-        elif self.__Token.startswith("\'") or self.__Token.startswith("L\'"):
-            self.__UndoToken()
-            self.__SkipToToken("\'")
-            currentLineNumber = self.CurrentLineNumber
-            
-            if not self.__SkipToToken("\'"):
-                raise Warning("Missing Quote \' for String At Line ", self.FileName, self.CurrentLineNumber)
-            if currentLineNumber != self.CurrentLineNumber:
-                raise Warning("Missing Quote \' for String At Line ", self.FileName, self.CurrentLineNumber)
-            self.__Token = self.__SkippedChars.rstrip('\'')
-            return True
-        
-        else:
-            return False
-            
-    ## __SkipToToken() method
-    #
-    #   Search forward in file buffer for the string
-    #   The skipped chars are put into self.__SkippedChars
-    #
-    #   @param  self        The object pointer
-    #   @param  String      The string to search
-    #   @param  IgnoreCase  Indicate case sensitive/non-sensitive search, default is case sensitive
-    #   @retval True        Successfully find the string, file buffer pointer moved forward
-    #   @retval False       Not able to find the string, file buffer pointer not changed
-    #
-    def __SkipToToken(self, String, IgnoreCase = False):
-        StartPos = self.GetFileBufferPos()
-        
-        self.__SkippedChars = ""
-        while not self.__EndOfFile():
-            index = -1
-            if IgnoreCase:
-                index = self.__CurrentLine()[self.CurrentOffsetWithinLine : ].upper().find(String.upper()) 
-            else:
-                index = self.__CurrentLine()[self.CurrentOffsetWithinLine : ].find(String)
-            if index == 0:
-                self.CurrentOffsetWithinLine += len(String)
-                self.__SkippedChars += String
-                return True
-            self.__SkippedChars += str(self.__CurrentChar())
-            self.__GetOneChar()
-            
-        self.SetFileBufferPos( StartPos)
-        self.__SkippedChars = ""
-        return False
-
-    ## GetFileBufferPos() method
-    #
-    #   Return the tuple of current line and offset within the line
-    #
-    #   @param  self        The object pointer
-    #   @retval Tuple       Line number and offset pair 
-    #
-    def GetFileBufferPos(self):
-        return (self.CurrentLineNumber, self.CurrentOffsetWithinLine)
-    
-    ## SetFileBufferPos() method
-    #
-    #   Restore the file buffer position
-    #
-    #   @param  self        The object pointer
-    #   @param  Pos         The new file buffer position
-    #
-    def SetFileBufferPos(self, Pos):
-        (self.CurrentLineNumber, self.CurrentOffsetWithinLine) = Pos
-            
-    ## ParseFile() method
-    #
-    #   Parse the file profile buffer to extract fd, fv ... information
-    #   Exception will be raised if syntax error found
-    #
-    #   @param  self        The object pointer
-    #
-    def ParseFile(self):
-
-        try:
-            self.__StringToList()
-            self.PreprocessFile()
-            self.PreprocessIncludeFile()
-            self.__StringToList()
-            self.PreprocessFile()
-            self.PreprocessConditionalStatement()
-            self.__StringToList()
-            for Pos in self.__WipeOffArea:
-                self.__ReplaceFragment(Pos[0], Pos[1])
-            self.Profile.FileLinesList = ["".join(list) for list in self.Profile.FileLinesList]
-            
-            while self.__GetDefines():
-                pass
-            
-            Index = 0
-            while Index < len(self.Profile.FileLinesList):
-                FileLineTuple = GetRealFileLine(self.FileName, Index + 1)
-                self.Profile.FileLinesList[Index] = self.__ReplaceMacros(self.Profile.FileLinesList[Index], FileLineTuple[0], FileLineTuple[1])
-                Index += 1
-                
-            while self.__GetFd():
-                pass
-
-            while self.__GetFv():
-                pass
-
-            while self.__GetCapsule():
-                pass
-
-#            while self.__GetVtf():
-#                pass
-#
-#            while self.__GetRule():
-#                pass
-            
-
-        except Warning, X:
-            self.__UndoToken()
-            FileLineTuple = GetRealFileLine(self.FileName, self.CurrentLineNumber)
-            X.message += '\nGot Token: \"%s\" from File %s\n' % (self.__Token, FileLineTuple[0]) + \
-                'Previous Token: \"%s\" At line: %d, Offset Within Line: %d\n' \
-                    % (self.Profile.FileLinesList[self.CurrentLineNumber - 1][self.CurrentOffsetWithinLine :].rstrip('\n').rstrip('\r'), FileLineTuple[1], self.CurrentOffsetWithinLine)
-            raise
-
-    ## __GetDefines() method
-    #
-    #   Get Defines section contents and store its data into AllMacrosList
-    #
-    #   @param  self        The object pointer
-    #   @retval True        Successfully find a Defines
-    #   @retval False       Not able to find a Defines
-    #
-    def __GetDefines(self):
-
-        if not self.__GetNextToken():
-            return False
-
-        S = self.__Token.upper()
-        if S.startswith("[") and not S.startswith("[DEFINES"):
-            if not S.startswith("[FD.") and not S.startswith("[FV.") and not S.startswith("[CAPSULE.") \
-                and not S.startswith("[VTF.") and not S.startswith("[RULE.") and not S.startswith("[OPTIONROM."):
-                raise Warning("Unknown section or section appear sequence error (The correct sequence should be [DEFINES], [FD.], [FV.], [Capsule.], [VTF.], [Rule.], [OptionRom.])", self.FileName, self.CurrentLineNumber)
-            self.__UndoToken()
-            return False
-
-        self.__UndoToken()
-        if not self.__IsToken("[DEFINES", True):
-            FileLineTuple = GetRealFileLine(self.FileName, self.CurrentLineNumber)
-            #print 'Parsing String: %s in File %s, At line: %d, Offset Within Line: %d' \
-            #        % (self.Profile.FileLinesList[self.CurrentLineNumber - 1][self.CurrentOffsetWithinLine :], FileLineTuple[0], FileLineTuple[1], self.CurrentOffsetWithinLine)
-            raise Warning("expected [DEFINES", self.FileName, self.CurrentLineNumber)
-
-        if not self.__IsToken( "]"):
-            raise Warning("expected ']'", self.FileName, self.CurrentLineNumber)
-
-        while self.__GetNextWord():
-            Macro = self.__Token
-            
-            if not self.__IsToken("="):
-                raise Warning("expected '='", self.FileName, self.CurrentLineNumber)
-            if not self.__GetNextToken() or self.__Token.startswith('['):
-                raise Warning("expected MACRO value", self.FileName, self.CurrentLineNumber)
-            Value = self.__Token
-            FileLineTuple = GetRealFileLine(self.FileName, self.CurrentLineNumber)
-            MacProfile = MacroProfile(FileLineTuple[0], FileLineTuple[1])
-            MacProfile.MacroName = Macro
-            MacProfile.MacroValue = Value
-            AllMacroList.append(MacProfile)
-
-        return False
-
-    ## __GetFd() method
-    #
-    #   Get FD section contents and store its data into FD dictionary of self.Profile
-    #
-    #   @param  self        The object pointer
-    #   @retval True        Successfully find a FD
-    #   @retval False       Not able to find a FD
-    #
-    def __GetFd(self):
-
-        if not self.__GetNextToken():
-            return False
-        
-        S = self.__Token.upper()
-        if S.startswith("[") and not S.startswith("[FD."):
-            if not S.startswith("[FV.") and not S.startswith("[CAPSULE.") \
-                and not S.startswith("[VTF.") and not S.startswith("[RULE."):
-                raise Warning("Unknown section At Line ", self.FileName, self.CurrentLineNumber)
-            self.__UndoToken()
-            return False
-        
-        self.__UndoToken()
-        if not self.__IsToken("[FD.", True):
-            FileLineTuple = GetRealFileLine(self.FileName, self.CurrentLineNumber)
-            print 'Parsing String: %s in File %s, At line: %d, Offset Within Line: %d' \
-                    % (self.Profile.FileLinesList[self.CurrentLineNumber - 1][self.CurrentOffsetWithinLine :], FileLineTuple[0], FileLineTuple[1], self.CurrentOffsetWithinLine)
-            raise Warning("expected [FD.] At Line ", self.FileName, self.CurrentLineNumber)
-        
-        FdName = self.__GetUiName()
-        self.CurrentFdName = FdName.upper()
-        
-        if not self.__IsToken( "]"):
-            raise Warning("expected ']' At Line ", self.FileName, self.CurrentLineNumber)
-        
-        FdObj = CommonDataClass.FdfClass.FDClassObject()
-        FdObj.FdUiName = self.CurrentFdName
-        self.Profile.FdDict[self.CurrentFdName] = FdObj
-        Status = self.__GetCreateFile(FdObj)
-        if not Status:
-            raise Warning("FD name error At Line ", self.FileName, self.CurrentLineNumber)
-        
-        if not self.__GetTokenStatements(FdObj):
-            return False
-        
-        self.__GetDefineStatements(FdObj)
-
-        self.__GetSetStatements(FdObj)
-
-        if not self.__GetRegionLayout(FdObj):
-            raise Warning("expected region layout At Line ", self.FileName, self.CurrentLineNumber)
-            
-        while self.__GetRegionLayout(FdObj):
-            pass
-        return True
-    
-    ## __GetUiName() method
-    #
-    #   Return the UI name of a section
-    #
-    #   @param  self        The object pointer
-    #   @retval FdName      UI name
-    #
-    def __GetUiName(self):
-        FdName = ""
-        if self.__GetNextWord():
-            FdName = self.__Token
-            
-        return FdName
-
-    ## __GetCreateFile() method
-    #
-    #   Return the output file name of object
-    #
-    #   @param  self        The object pointer
-    #   @param  Obj         object whose data will be stored in file
-    #   @retval FdName      UI name
-    #
-    def __GetCreateFile(self, Obj):
-
-        if self.__IsKeyword( "CREATE_FILE"):
-            if not self.__IsToken( "="):
-                raise Warning("expected '=' At Line ", self.FileName, self.CurrentLineNumber)
-                
-            if not self.__GetNextToken():
-                raise Warning("expected file name At Line ", self.FileName, self.CurrentLineNumber)
-                
-            FileName = self.__Token
-            Obj.CreateFileName = FileName
-
-        return True
-
-    ## __GetTokenStatements() method
-    #
-    #   Get token statements
-    #
-    #   @param  self        The object pointer
-    #   @param  Obj         for whom token statement is got
-    #   @retval True        Successfully find a token statement
-    #   @retval False       Not able to find a token statement
-    #
-    def __GetTokenStatements(self, Obj):
-        if not self.__IsKeyword( "BaseAddress"):
-            raise Warning("BaseAddress missing At Line ", self.FileName, self.CurrentLineNumber)
-           
-        if not self.__IsToken( "="):
-            raise Warning("expected '=' At Line ", self.FileName, self.CurrentLineNumber)
-            
-        if not self.__GetNextHexNumber():
-            raise Warning("expected Hex base address At Line ", self.FileName, self.CurrentLineNumber)
-            
-        Obj.BaseAddress = self.__Token
-        
-        if self.__IsToken( "|"):
-            pcdPair = self.__GetNextPcdName()
-            Obj.BaseAddressPcd = pcdPair
-            self.Profile.PcdDict[pcdPair] = long(Obj.BaseAddress, 0)
-            FileLineTuple = GetRealFileLine(self.FileName, self.CurrentLineNumber)
-            self.Profile.PcdFileLineDict[pcdPair] = FileLineTuple
-            
-        if not self.__IsKeyword( "Size"):
-            raise Warning("Size missing At Line ", self.FileName, self.CurrentLineNumber)
-            
-        if not self.__IsToken( "="):
-            raise Warning("expected '=' At Line ", self.FileName, self.CurrentLineNumber)
-            
-        if not self.__GetNextHexNumber():
-            raise Warning("expected Hex size At Line ", self.FileName, self.CurrentLineNumber)
-            
-      
-        Obj.Size = long(self.__Token, 0)
-
-        if self.__IsToken( "|"):
-            pcdPair = self.__GetNextPcdName()
-            Obj.SizePcd = pcdPair
-            self.Profile.PcdDict[pcdPair] = Obj.Size
-            FileLineTuple = GetRealFileLine(self.FileName, self.CurrentLineNumber)
-            self.Profile.PcdFileLineDict[pcdPair] = FileLineTuple
-                    
-        if not self.__IsKeyword( "ErasePolarity"):
-            raise Warning("ErasePolarity missing At Line ", self.FileName, self.CurrentLineNumber)
-           
-        if not self.__IsToken( "="):
-            raise Warning("expected '=' At Line ", self.FileName, self.CurrentLineNumber)
-            
-        if not self.__GetNextToken():
-            raise Warning("expected Erase Polarity At Line ", self.FileName, self.CurrentLineNumber)
-            
-        if self.__Token != "1" and self.__Token != "0":
-            raise Warning("expected 1 or 0 Erase Polarity At Line ", self.FileName, self.CurrentLineNumber)
-            
-        Obj.ErasePolarity = self.__Token
-
-        Status = self.__GetBlockStatements(Obj)
-        return Status
-    
-    ## __GetAddressStatements() method
-    #
-    #   Get address statements
-    #
-    #   @param  self        The object pointer
-    #   @param  Obj         for whom address statement is got
-    #   @retval True        Successfully find
-    #   @retval False       Not able to find
-    #
-    def __GetAddressStatements(self, Obj):
-        
-        if self.__IsKeyword("BsBaseAddress"):
-            if not self.__IsToken( "="):
-                raise Warning("expected '=' At Line ", self.FileName, self.CurrentLineNumber)
-            
-            if not self.__GetNextDecimalNumber() and not self.__GetNextHexNumber():
-                raise Warning("expected address At Line ", self.FileName, self.CurrentLineNumber)
-                
-            BsAddress = long(self.__Token, 0)
-            Obj.BsBaseAddress = BsAddress
-            
-        if self.__IsKeyword("RtBaseAddress"):
-            if not self.__IsToken( "="):
-                raise Warning("expected '=' At Line ", self.FileName, self.CurrentLineNumber)
-            
-            if not self.__GetNextDecimalNumber() and not self.__GetNextHexNumber():
-                raise Warning("expected address At Line ", self.FileName, self.CurrentLineNumber)
-                
-            RtAddress = long(self.__Token, 0)
-            Obj.RtBaseAddress = RtAddress
-    
-    ## __GetBlockStatements() method
-    #
-    #   Get block statements
-    #
-    #   @param  self        The object pointer
-    #   @param  Obj         for whom block statement is got
-    #   @retval True        Successfully find
-    #   @retval False       Not able to find
-    #
-    def __GetBlockStatements(self, Obj):
-        
-        if not self.__GetBlockStatement(Obj):
-            #set default block size is 1
-            Obj.BlockSizeList.append((1, Obj.Size, None))
-            return True
-
-        while self.__GetBlockStatement(Obj):
-            pass
-        
-        for Item in Obj.BlockSizeList:
-            if Item[0] == None or Item[1] == None:
-                raise Warning("expected block statement for Fd Section", self.FileName, self.CurrentLineNumber)
-
-        return True
-    
-    ## __GetBlockStatement() method
-    #
-    #   Get block statement
-    #
-    #   @param  self        The object pointer
-    #   @param  Obj         for whom block statement is got
-    #   @retval True        Successfully find
-    #   @retval False       Not able to find
-    #
-    def __GetBlockStatement(self, Obj):
-        if not self.__IsKeyword( "BlockSize"):
-            return False
-        
-        if not self.__IsToken( "="):
-            raise Warning("expected '=' At Line ", self.FileName, self.CurrentLineNumber)
-            
-        if not self.__GetNextHexNumber() and not self.__GetNextDecimalNumber():
-            raise Warning("expected Hex block size At Line ", self.FileName, self.CurrentLineNumber)
-
-        BlockSize = long(self.__Token, 0)
-        BlockSizePcd = None
-        if self.__IsToken( "|"):
-            PcdPair = self.__GetNextPcdName()
-            BlockSizePcd = PcdPair
-            self.Profile.PcdDict[PcdPair] = BlockSize
-            FileLineTuple = GetRealFileLine(self.FileName, self.CurrentLineNumber)
-            self.Profile.PcdFileLineDict[pcdPair] = FileLineTuple
-            
-        BlockNumber = None
-        if self.__IsKeyword( "NumBlocks"):
-            if not self.__IsToken( "="):
-                raise Warning("expected '=' At Line ", self.FileName, self.CurrentLineNumber)
-                
-            if not self.__GetNextDecimalNumber() and not self.__GetNextHexNumber():
-                raise Warning("expected block numbers At Line ", self.FileName, self.CurrentLineNumber)
-                
-            BlockNumber = long(self.__Token, 0)
-        
-        Obj.BlockSizeList.append((BlockSize, BlockNumber, BlockSizePcd))
-        return True
-
-    ## __GetDefineStatements() method
-    #
-    #   Get define statements
-    #
-    #   @param  self        The object pointer
-    #   @param  Obj         for whom define statement is got
-    #   @retval True        Successfully find
-    #   @retval False       Not able to find
-    #
-    def __GetDefineStatements(self, Obj):
-        while self.__GetDefineStatement( Obj):
-            pass
-    
-    ## __GetDefineStatement() method
-    #
-    #   Get define statement
-    #
-    #   @param  self        The object pointer
-    #   @param  Obj         for whom define statement is got
-    #   @retval True        Successfully find
-    #   @retval False       Not able to find
-    #
-    def __GetDefineStatement(self, Obj):
-        if self.__IsKeyword("DEFINE"):
-            self.__GetNextToken()
-            Macro = self.__Token
-            if not self.__IsToken( "="):
-                raise Warning("expected '=' At Line ", self.FileName, self.CurrentLineNumber)
-                
-            if not self.__GetNextToken():
-                raise Warning("expected value At Line ", self.FileName, self.CurrentLineNumber)
-
-            Value = self.__Token
-            Macro = '$(' + Macro + ')'
-            Obj.DefineVarDict[Macro] = Value
-            return True
-        
-        return False
-    
-    ## __GetSetStatements() method
-    #
-    #   Get set statements
-    #
-    #   @param  self        The object pointer
-    #   @param  Obj         for whom set statement is got
-    #   @retval True        Successfully find
-    #   @retval False       Not able to find
-    #
-    def __GetSetStatements(self, Obj):
-        while self.__GetSetStatement(Obj):
-            pass
-
-    ## __GetSetStatement() method
-    #
-    #   Get set statement
-    #
-    #   @param  self        The object pointer
-    #   @param  Obj         for whom set statement is got
-    #   @retval True        Successfully find
-    #   @retval False       Not able to find
-    #
-    def __GetSetStatement(self, Obj):
-        if self.__IsKeyword("SET"):
-            PcdPair = self.__GetNextPcdName()
-            
-            if not self.__IsToken( "="):
-                raise Warning("expected '=' At Line ", self.FileName, self.CurrentLineNumber)
-                
-            if not self.__GetNextToken():
-                raise Warning("expected value At Line ", self.FileName, self.CurrentLineNumber)
-                
-            Value = self.__Token
-            if Value.startswith("{"):
-                # deal with value with {}
-                if not self.__SkipToToken( "}"):
-                    raise Warning("expected '}' At Line ", self.FileName, self.CurrentLineNumber)
-                Value += self.__SkippedChars
-                
-            Obj.SetVarDict[PcdPair] = Value
-            self.Profile.PcdDict[PcdPair] = Value
-            FileLineTuple = GetRealFileLine(self.FileName, self.CurrentLineNumber)
-            self.Profile.PcdFileLineDict[PcdPair] = FileLineTuple
-            return True
-
-        return False
-
-    ## __GetRegionLayout() method
-    #
-    #   Get region layout for FD
-    #
-    #   @param  self        The object pointer
-    #   @param  Fd          for whom region is got
-    #   @retval True        Successfully find
-    #   @retval False       Not able to find
-    #
-    def __GetRegionLayout(self, Fd):
-        if not self.__GetNextHexNumber():
-            return False
-        
-        RegionObj = CommonDataClass.FdfClass.RegionClassObject()
-        RegionObj.Offset = long(self.__Token, 0)
-        Fd.RegionList.append(RegionObj)
-        
-        if not self.__IsToken( "|"):
-            raise Warning("expected '|' At Line ", self.FileName, self.CurrentLineNumber)
-        
-        if not self.__GetNextHexNumber():
-            raise Warning("expected Region Size At Line ", self.FileName, self.CurrentLineNumber)
-        RegionObj.Size = long(self.__Token, 0)
-        
-        if not self.__GetNextWord():
-            return True
-        
-        if not self.__Token in ("SET", "FV", "FILE", "DATA", "CAPSULE"):
-            self.__UndoToken()
-            RegionObj.PcdOffset = self.__GetNextPcdName()
-            self.Profile.PcdDict[RegionObj.PcdOffset] = RegionObj.Offset + long(Fd.BaseAddress, 0)
-            FileLineTuple = GetRealFileLine(self.FileName, self.CurrentLineNumber)
-            self.Profile.PcdFileLineDict[RegionObj.PcdOffset] = FileLineTuple
-            if self.__IsToken( "|"):
-                RegionObj.PcdSize = self.__GetNextPcdName()
-                self.Profile.PcdDict[RegionObj.PcdSize] = RegionObj.Size
-                FileLineTuple = GetRealFileLine(self.FileName, self.CurrentLineNumber)
-                self.Profile.PcdFileLineDict[RegionObj.PcdSize] = FileLineTuple
-            
-            if not self.__GetNextWord():
-                return True
-
-        if self.__Token == "SET":
-            self.__UndoToken()
-            self.__GetSetStatements( RegionObj)
-            if not self.__GetNextWord():
-                return True
-            
-        elif self.__Token == "FV":
-            self.__UndoToken()
-            self.__GetRegionFvType( RegionObj)
-
-        elif self.__Token == "CAPSULE":
-            self.__UndoToken()
-            self.__GetRegionCapType( RegionObj)
-
-        elif self.__Token == "FILE":
-            self.__UndoToken()
-            self.__GetRegionFileType( RegionObj)
-
-        else:
-            self.__UndoToken()
-            self.__GetRegionDataType( RegionObj)
-            
-        return True
-            
-    ## __GetRegionFvType() method
-    #
-    #   Get region fv data for region
-    #
-    #   @param  self        The object pointer
-    #   @param  RegionObj   for whom region data is got
-    #
-    def __GetRegionFvType(self, RegionObj):
-
-        if not self.__IsKeyword( "FV"):
-            raise Warning("expected Keyword 'FV' At Line ", self.FileName, self.CurrentLineNumber)
-        
-        if not self.__IsToken( "="):
-            raise Warning("expected '=' At Line ", self.FileName, self.CurrentLineNumber)
-        
-        if not self.__GetNextToken():
-            raise Warning("expected FV name At Line ", self.FileName, self.CurrentLineNumber)
-        
-        RegionObj.RegionType = "FV"
-        RegionObj.RegionDataList.append(self.__Token)
-        
-        while self.__IsKeyword( "FV"):
-        
-            if not self.__IsToken( "="):
-                raise Warning("expected '=' At Line ", self.FileName, self.CurrentLineNumber)
-        
-            if not self.__GetNextToken():
-                raise Warning("expected FV name At Line ", self.FileName, self.CurrentLineNumber)
-        
-            RegionObj.RegionDataList.append(self.__Token)
-
-    ## __GetRegionCapType() method
-    #
-    #   Get region capsule data for region
-    #
-    #   @param  self        The object pointer
-    #   @param  RegionObj   for whom region data is got
-    #
-    def __GetRegionCapType(self, RegionObj):
-
-        if not self.__IsKeyword("CAPSULE"):
-            raise Warning("expected Keyword 'CAPSULE' at line", self.FileName, self.CurrentLineNumber)
-
-        if not self.__IsToken("="):
-            raise Warning("expected '=' at line", self.FileName, self.CurrentLineNumber)
-
-        if not self.__GetNextToken():
-            raise Warning("expected CAPSULE name at line", self.FileName, self.CurrentLineNumber)
-
-        RegionObj.RegionType = "CAPSULE"
-        RegionObj.RegionDataList.append(self.__Token)
-
-        while self.__IsKeyword("CAPSULE"):
-
-            if not self.__IsToken("="):
-                raise Warning("expected '=' at line", self.FileName, self.CurrentLineNumber)
-
-            if not self.__GetNextToken():
-                raise Warning("expected CAPSULE name at line", self.FileName, self.CurrentLineNumber)
-
-            RegionObj.RegionDataList.append(self.__Token)
-
-    ## __GetRegionFileType() method
-    #
-    #   Get region file data for region
-    #
-    #   @param  self        The object pointer
-    #   @param  RegionObj   for whom region data is got
-    #
-    def __GetRegionFileType(self, RegionObj):
-
-        if not self.__IsKeyword( "FILE"):
-            raise Warning("expected Keyword 'FILE' At Line ", self.FileName, self.CurrentLineNumber)
-
-        if not self.__IsToken( "="):
-            raise Warning("expected '=' At Line ", self.FileName, self.CurrentLineNumber)
-
-        if not self.__GetNextToken():
-            raise Warning("expected File name At Line ", self.FileName, self.CurrentLineNumber)
-
-        RegionObj.RegionType = "FILE"
-        RegionObj.RegionDataList.append( self.__Token)
-        
-        while self.__IsKeyword( "FILE"):
-        
-            if not self.__IsToken( "="):
-                raise Warning("expected '=' At Line ", self.FileName, self.CurrentLineNumber)
-        
-            if not self.__GetNextToken():
-                raise Warning("expected FILE name At Line ", self.FileName, self.CurrentLineNumber)
-        
-            RegionObj.RegionDataList.append(self.__Token)
-
-    ## __GetRegionDataType() method
-    #
-    #   Get region array data for region
-    #
-    #   @param  self        The object pointer
-    #   @param  RegionObj   for whom region data is got
-    #
-    def __GetRegionDataType(self, RegionObj):
-        
-        if not self.__IsKeyword( "DATA"):
-            raise Warning("expected Region Data type At Line ", self.FileName, self.CurrentLineNumber)
-
-        if not self.__IsToken( "="):
-            raise Warning("expected '=' At Line ", self.FileName, self.CurrentLineNumber)
-        
-        if not self.__IsToken( "{"):
-            raise Warning("expected '{' At Line ", self.FileName, self.CurrentLineNumber)
-        
-        if not self.__GetNextHexNumber():
-            raise Warning("expected Hex byte At Line ", self.FileName, self.CurrentLineNumber)
-        
-        if len(self.__Token) > 18:
-            raise Warning("Hex string can't be converted to a valid UINT64 value", self.FileName, self.CurrentLineNumber)
-        
-        DataString = self.__Token
-        DataString += ","
-        
-        while self.__IsToken(","):
-            if not self.__GetNextHexNumber():
-                raise Warning("Invalid Hex number At Line ", self.FileName, self.CurrentLineNumber)
-            if len(self.__Token) > 4:
-                raise Warning("Hex byte(must be 2 digits) too long At Line ", self.FileName, self.CurrentLineNumber)
-            DataString += self.__Token
-            DataString += ","
-            
-        if not self.__IsToken( "}"):
-            raise Warning("expected '}' At Line ", self.FileName, self.CurrentLineNumber)
-        
-        DataString = DataString.rstrip(",")
-        RegionObj.RegionType = "DATA"
-        RegionObj.RegionDataList.append( DataString)
-        
-        while self.__IsKeyword( "DATA"):
-
-            if not self.__IsToken( "="):
-                raise Warning("expected '=' At Line ", self.FileName, self.CurrentLineNumber)
-        
-            if not self.__IsToken( "{"):
-                raise Warning("expected '{' At Line ", self.FileName, self.CurrentLineNumber)
-        
-            if not self.__GetNextHexNumber():
-                raise Warning("expected Hex byte At Line ", self.FileName, self.CurrentLineNumber)
-        
-            if len(self.__Token) > 18:
-                raise Warning("Hex string can't be converted to a valid UINT64 value", self.FileName, self.CurrentLineNumber)
-        
-            DataString = self.__Token
-            DataString += ","
-        
-            while self.__IsToken(","):
-                self.__GetNextHexNumber()
-                if len(self.__Token) > 4:
-                    raise Warning("Hex byte(must be 2 digits) too long At Line ", self.FileName, self.CurrentLineNumber)
-                DataString += self.__Token
-                DataString += ","
-            
-            if not self.__IsToken( "}"):
-                raise Warning("expected '}' At Line ", self.FileName, self.CurrentLineNumber)
-        
-            DataString = DataString.rstrip(",")
-            RegionObj.RegionDataList.append( DataString)
-    
-    ## __GetFv() method
-    #
-    #   Get FV section contents and store its data into FV dictionary of self.Profile
-    #
-    #   @param  self        The object pointer
-    #   @retval True        Successfully find a FV
-    #   @retval False       Not able to find a FV
-    #    
-    def __GetFv(self):
-        if not self.__GetNextToken():
-            return False
-
-        S = self.__Token.upper()
-        if S.startswith("[") and not S.startswith("[FV."):
-            if not S.startswith("[CAPSULE.") \
-                and not S.startswith("[VTF.") and not S.startswith("[RULE."):
-                raise Warning("Unknown section or section appear sequence error \n(The correct sequence should be [FD.], [FV.], [Capsule.], [VTF.], [Rule.]) At Line ", self.FileName, self.CurrentLineNumber)
-            self.__UndoToken()
-            return False
-
-        self.__UndoToken()
-        if not self.__IsToken("[FV.", True):
-            FileLineTuple = GetRealFileLine(self.FileName, self.CurrentLineNumber)
-            print 'Parsing String: %s in File %s, At line: %d, Offset Within Line: %d' \
-                    % (self.Profile.FileLinesList[self.CurrentLineNumber - 1][self.CurrentOffsetWithinLine :], FileLineTuple[0], FileLineTuple[1], self.CurrentOffsetWithinLine)
-            raise Warning("Unknown Keyword At Line ", self.FileName, self.CurrentLineNumber)
-        
-        FvName = self.__GetUiName()
-        self.CurrentFvName = FvName.upper()
-        
-        if not self.__IsToken( "]"):
-            raise Warning("expected ']' At Line ", self.FileName, self.CurrentLineNumber)
-        
-        FvObj = CommonDataClass.FdfClass.FvClassObject()
-        FvObj.UiFvName = self.CurrentFvName
-        self.Profile.FvDict[self.CurrentFvName] = FvObj
-        
-        Status = self.__GetCreateFile(FvObj)
-        if not Status:
-            raise Warning("FV name error At Line ", self.FileName, self.CurrentLineNumber)
-
-        self.__GetDefineStatements(FvObj)
-
-        self.__GetAddressStatements(FvObj)
-        
-        self.__GetBlockStatement(FvObj)
-
-        self.__GetSetStatements(FvObj)
-
-        self.__GetFvAlignment(FvObj)
-
-        self.__GetFvAttributes(FvObj)
-        
-        self.__GetFvNameGuid(FvObj)
-
-        self.__GetAprioriSection(FvObj, FvObj.DefineVarDict.copy())
-        self.__GetAprioriSection(FvObj, FvObj.DefineVarDict.copy())
-        
-        while True:
-            isInf = self.__GetInfStatement(FvObj, MacroDict = FvObj.DefineVarDict.copy())
-            isFile = self.__GetFileStatement(FvObj, MacroDict = FvObj.DefineVarDict.copy())
-            if not isInf and not isFile:
-                break
-        
-        return True
-
-    ## __GetFvAlignment() method
-    #
-    #   Get alignment for FV
-    #
-    #   @param  self        The object pointer
-    #   @param  Obj         for whom alignment is got
-    #   @retval True        Successfully find a alignment statement
-    #   @retval False       Not able to find a alignment statement
-    #
-    def __GetFvAlignment(self, Obj):
-        
-        if not self.__IsKeyword( "FvAlignment"):
-            return False
-        
-        if not self.__IsToken( "="):
-            raise Warning("expected '=' At Line ", self.FileName, self.CurrentLineNumber)
-        
-        if not self.__GetNextToken():
-            raise Warning("expected alignment value At Line ", self.FileName, self.CurrentLineNumber)
-        
-        if self.__Token.upper() not in ("1", "2", "4", "8", "16", "32", "64", "128", "256", "512", \
-                                        "1K", "2K", "4K", "8K", "16K", "32K", "64K", "128K", "256K", "512K", \
-                                        "1M", "2M", "4M", "8M", "16M", "32M", "64M", "128M", "256M", "512M", \
-                                        "1G", "2G"):
-            raise Warning("Unknown alignment value At Line ", self.FileName, self.CurrentLineNumber)
-        Obj.FvAlignment = self.__Token
-        return True
-    
-    ## __GetFvAttributes() method
-    #
-    #   Get attributes for FV
-    #
-    #   @param  self        The object pointer
-    #   @param  Obj         for whom attribute is got
-    #   @retval None
-    #
-    def __GetFvAttributes(self, FvObj):
-        
-        while self.__GetNextWord():
-            name = self.__Token
-            if name not in ("ERASE_POLARITY", "MEMORY_MAPPED", \
-                           "STICKY_WRITE", "LOCK_CAP", "LOCK_STATUS", "WRITE_ENABLED_CAP", \
-                           "WRITE_DISABLED_CAP", "WRITE_STATUS", "READ_ENABLED_CAP", \
-                           "READ_DISABLED_CAP", "READ_STATUS", "READ_LOCK_CAP", \
-                           "READ_LOCK_STATUS", "WRITE_LOCK_CAP", "WRITE_LOCK_STATUS", \
-                           "WRITE_POLICY_RELIABLE"):
-                self.__UndoToken()
-                return
-
-            if not self.__IsToken( "="):
-                raise Warning("expected '=' At Line ", self.FileName, self.CurrentLineNumber)
-            
-            if not self.__GetNextToken() or self.__Token.upper() not in ("TRUE", "FALSE", "1", "0"):
-                raise Warning("expected TRUE/FALSE (1/0) At Line ", self.FileName, self.CurrentLineNumber)
-            
-            FvObj.FvAttributeDict[name] = self.__Token
-
-        return
-    
-    ## __GetFvNameGuid() method
-    #
-    #   Get FV GUID for FV
-    #
-    #   @param  self        The object pointer
-    #   @param  Obj         for whom GUID is got
-    #   @retval None
-    #
-    def __GetFvNameGuid(self, FvObj):
-
-        if not self.__IsKeyword( "FvNameGuid"):
-            return
-
-        if not self.__IsToken( "="):
-            raise Warning("expected '='", self.FileName, self.CurrentLineNumber)
-
-        if not self.__GetNextGuid():
-            raise Warning("expected FV GUID value", self.FileName, self.CurrentLineNumber)
-
-        FvObj.FvNameGuid = self.__Token
-
-        return
-
-    ## __GetAprioriSection() method
-    #
-    #   Get token statements
-    #
-    #   @param  self        The object pointer
-    #   @param  FvObj       for whom apriori is got
-    #   @param  MacroDict   dictionary used to replace macro
-    #   @retval True        Successfully find apriori statement
-    #   @retval False       Not able to find apriori statement
-    #
-    def __GetAprioriSection(self, FvObj, MacroDict = {}):
-        
-        if not self.__IsKeyword( "APRIORI"):
-            return False
-        
-        if not self.__IsKeyword("PEI") and not self.__IsKeyword("DXE"):
-            raise Warning("expected Apriori file type At Line ", self.FileName, self.CurrentLineNumber)
-        AprType = self.__Token
-        
-        if not self.__IsToken( "{"):
-            raise Warning("expected '{' At Line ", self.FileName, self.CurrentLineNumber)
-        
-        AprSectionObj = CommonDataClass.FdfClass.AprioriSectionClassObject()
-        AprSectionObj.AprioriType = AprType
-        
-        self.__GetDefineStatements(AprSectionObj)
-        MacroDict.update(AprSectionObj.DefineVarDict)
-        
-        while True:
-            IsInf = self.__GetInfStatement( AprSectionObj, MacroDict = MacroDict)
-            IsFile = self.__GetFileStatement( AprSectionObj)
-            if not IsInf and not IsFile:
-                break
-        
-        if not self.__IsToken( "}"):
-            raise Warning("expected '}' At Line ", self.FileName, self.CurrentLineNumber)
-
-        FvObj.AprioriSectionList.append(AprSectionObj)
-        return True
-
-    ## __GetInfStatement() method
-    #
-    #   Get INF statements
-    #
-    #   @param  self        The object pointer
-    #   @param  Obj         for whom inf statement is got
-    #   @param  MacroDict   dictionary used to replace macro
-    #   @retval True        Successfully find inf statement
-    #   @retval False       Not able to find inf statement
-    #
-    def __GetInfStatement(self, Obj, ForCapsule = False, MacroDict = {}):
-
-        if not self.__IsKeyword( "INF"):
-            return False
-        
-        ffsInf = CommonDataClass.FdfClass.FfsInfStatementClassObject()
-        self.__GetInfOptions( ffsInf)
-        
-        if not self.__GetNextToken():
-            raise Warning("expected INF file path At Line ", self.FileName, self.CurrentLineNumber)
-        ffsInf.InfFileName = self.__Token
-        
-#        if ffsInf.InfFileName.find('$') >= 0:
-#            ffsInf.InfFileName = GenFdsGlobalVariable.GenFdsGlobalVariable.MacroExtend(ffsInf.InfFileName, MacroDict)
-            
-        if not ffsInf.InfFileName in self.Profile.InfList:
-            self.Profile.InfList.append(ffsInf.InfFileName)
-            FileLineTuple = GetRealFileLine(self.FileName, self.CurrentLineNumber)
-            self.Profile.InfFileLineList.append(FileLineTuple)
-        
-        if self.__IsToken('|'):
-            if self.__IsKeyword('RELOCS_STRIPPED'):
-                ffsInf.KeepReloc = False
-            elif self.__IsKeyword('RELOCS_RETAINED'):
-                ffsInf.KeepReloc = True
-            else:
-                raise Warning("Unknown reloc strip flag At Line ", self.FileName, self.CurrentLineNumber)
-        
-        if ForCapsule:
-            capsuleFfs = CapsuleData.CapsuleFfs()
-            capsuleFfs.Ffs = ffsInf
-            Obj.CapsuleDataList.append(capsuleFfs)
-        else:
-            Obj.FfsList.append(ffsInf)
-        return True
-    
-    ## __GetInfOptions() method
-    #
-    #   Get options for INF
-    #
-    #   @param  self        The object pointer
-    #   @param  FfsInfObj   for whom option is got
-    #
-    def __GetInfOptions(self, FfsInfObj):
-        
-        if self.__IsKeyword( "RuleOverride"):
-            if not self.__IsToken( "="):
-                raise Warning("expected '=' At Line ", self.FileName, self.CurrentLineNumber)
-            if not self.__GetNextToken():
-                raise Warning("expected Rule name At Line ", self.FileName, self.CurrentLineNumber)
-            FfsInfObj.Rule = self.__Token
-            
-        if self.__IsKeyword( "VERSION"):
-            if not self.__IsToken( "="):
-                raise Warning("expected '=' At Line ", self.FileName, self.CurrentLineNumber)
-            if not self.__GetNextToken():
-                raise Warning("expected Version At Line ", self.FileName, self.CurrentLineNumber)
-            
-            if self.__GetStringData():
-                FfsInfObj.Version = self.__Token
-        
-        if self.__IsKeyword( "UI"):
-            if not self.__IsToken( "="):
-                raise Warning("expected '=' At Line ", self.FileName, self.CurrentLineNumber)
-            if not self.__GetNextToken():
-                raise Warning("expected UI name At Line ", self.FileName, self.CurrentLineNumber)
-            
-            if self.__GetStringData():
-                FfsInfObj.Ui = self.__Token
-
-        if self.__IsKeyword( "USE"):
-            if not self.__IsToken( "="):
-                raise Warning("expected '='", self.FileName, self.CurrentLineNumber)
-            if not self.__GetNextToken():
-                raise Warning("expected ARCH name", self.FileName, self.CurrentLineNumber)
-            FfsInfObj.UseArch = self.__Token
-
-                
-        if self.__GetNextToken():
-            p = re.compile(r'([a-zA-Z0-9\-]+|\$\(TARGET\)|\*)_([a-zA-Z0-9\-]+|\$\(TOOL_CHAIN_TAG\)|\*)_([a-zA-Z0-9\-]+|\$\(ARCH\)|\*)')
-            if p.match(self.__Token):
-                FfsInfObj.KeyStringList.append(self.__Token)
-                if not self.__IsToken(","):
-                    return
-            else:
-                self.__UndoToken()
-                return
-                
-            while self.__GetNextToken():
-                if not p.match(self.__Token):
-                    raise Warning("expected KeyString \"Target_Tag_Arch\" At Line ", self.FileName, self.CurrentLineNumber)
-                FfsInfObj.KeyStringList.append(self.__Token)
-    
-                if not self.__IsToken(","):
-                    break
-                
-    ## __GetFileStatement() method
-    #
-    #   Get FILE statements
-    #
-    #   @param  self        The object pointer
-    #   @param  Obj         for whom FILE statement is got
-    #   @param  MacroDict   dictionary used to replace macro
-    #   @retval True        Successfully find FILE statement
-    #   @retval False       Not able to find FILE statement
-    #
-    def __GetFileStatement(self, Obj, ForCapsule = False, MacroDict = {}):
-
-        if not self.__IsKeyword( "FILE"):
-            return False
-        
-        FfsFileObj = CommonDataClass.FdfClass.FileStatementClassObject()
-        
-        if not self.__GetNextWord():
-            raise Warning("expected FFS type At Line ", self.FileName, self.CurrentLineNumber)
-        FfsFileObj.FvFileType = self.__Token
-        
-        if not self.__IsToken( "="):
-            raise Warning("expected '=' At Line ", self.FileName, self.CurrentLineNumber)
-
-        if not self.__GetNextGuid():
-            if not self.__GetNextWord():
-                raise Warning("expected File GUID", self.FileName, self.CurrentLineNumber)
-            if self.__Token == 'PCD':
-                if not self.__IsToken( "("):
-                    raise Warning("expected '('", self.FileName, self.CurrentLineNumber)
-                PcdPair = self.__GetNextPcdName()
-                if not self.__IsToken( ")"):
-                    raise Warning("expected ')'", self.FileName, self.CurrentLineNumber)
-                self.__Token = 'PCD('+PcdPair[1]+'.'+PcdPair[0]+')'
-                
-        FfsFileObj.NameGuid = self.__Token
-    
-        self.__GetFilePart( FfsFileObj, MacroDict.copy())
-        
-        if ForCapsule:
-            capsuleFfs = CapsuleData.CapsuleFfs()
-            capsuleFfs.Ffs = FfsFileObj
-            Obj.CapsuleDataList.append(capsuleFfs)
-        else:
-            Obj.FfsList.append(FfsFileObj)
-                
-        return True
-    
-    ## __FileCouldHaveRelocFlag() method
-    #
-    #   Check whether reloc strip flag can be set for a file type.
-    #
-    #   @param  self        The object pointer
-    #   @param  FileType    The file type to check with
-    #   @retval True        This type could have relocation strip flag
-    #   @retval False       No way to have it
-    #
-    
-    def __FileCouldHaveRelocFlag (self, FileType):
-        if FileType in ('SEC', 'PEI_CORE', 'PEIM', 'PEI_DXE_COMBO'):
-            return True
-        else:
-            return False
-    
-    ## __SectionCouldHaveRelocFlag() method
-    #
-    #   Check whether reloc strip flag can be set for a section type.
-    #
-    #   @param  self        The object pointer
-    #   @param  SectionType The section type to check with
-    #   @retval True        This type could have relocation strip flag
-    #   @retval False       No way to have it
-    #
-    
-    def __SectionCouldHaveRelocFlag (self, SectionType):
-        if SectionType in ('TE', 'PE32'):
-            return True
-        else:
-            return False
-        
-    ## __GetFilePart() method
-    #
-    #   Get components for FILE statement
-    #
-    #   @param  self        The object pointer
-    #   @param  FfsFileObj   for whom component is got
-    #   @param  MacroDict   dictionary used to replace macro
-    #
-    def __GetFilePart(self, FfsFileObj, MacroDict = {}):
-        
-        self.__GetFileOpts( FfsFileObj)
-        
-        if not self.__IsToken("{"):
-#            if self.__IsKeyword('RELOCS_STRIPPED') or self.__IsKeyword('RELOCS_RETAINED'):
-#                if self.__FileCouldHaveRelocFlag(FfsFileObj.FvFileType):
-#                    if self.__Token == 'RELOCS_STRIPPED':
-#                        FfsFileObj.KeepReloc = False
-#                    else:
-#                        FfsFileObj.KeepReloc = True
-#                else:
-#                    raise Warning("File type %s could not have reloc strip flag At Line %d" % (FfsFileObj.FvFileType, self.CurrentLineNumber), self.FileName, self.CurrentLineNumber)
-#            
-#            if not self.__IsToken("{"):
-            raise Warning("expected '{' At Line ", self.FileName, self.CurrentLineNumber)
-            
-        if not self.__GetNextToken():
-            raise Warning("expected File name or section data At Line ", self.FileName, self.CurrentLineNumber)
-        
-        if self.__Token == "FV":
-            if not self.__IsToken( "="):
-                raise Warning("expected '=' At Line ", self.FileName, self.CurrentLineNumber)
-            if not self.__GetNextToken():
-                raise Warning("expected FV name At Line ", self.FileName, self.CurrentLineNumber)
-            FfsFileObj.FvName = self.__Token
-            
-        elif self.__Token == "FD":
-            if not self.__IsToken( "="):
-                raise Warning("expected '=' At Line ", self.FileName, self.CurrentLineNumber)
-            if not self.__GetNextToken():
-                raise Warning("expected FD name At Line ", self.FileName, self.CurrentLineNumber)
-            FfsFileObj.FdName = self.__Token
-            
-        elif self.__Token in ("DEFINE", "APRIORI", "SECTION"):
-            self.__UndoToken()
-            self.__GetSectionData( FfsFileObj, MacroDict)
-        else:
-            FfsFileObj.FileName = self.__Token
-        
-        if not self.__IsToken( "}"):
-            raise Warning("expected '}' At Line ", self.FileName, self.CurrentLineNumber)
-    
-    ## __GetFileOpts() method
-    #
-    #   Get options for FILE statement
-    #
-    #   @param  self        The object pointer
-    #   @param  FfsFileObj   for whom options is got
-    #
-    def __GetFileOpts(self, FfsFileObj):
-        
-        if self.__GetNextToken():
-            Pattern = re.compile(r'([a-zA-Z0-9\-]+|\$\(TARGET\)|\*)_([a-zA-Z0-9\-]+|\$\(TOOL_CHAIN_TAG\)|\*)_([a-zA-Z0-9\-]+|\$\(ARCH\)|\*)')
-            if Pattern.match(self.__Token):
-                FfsFileObj.KeyStringList.append(self.__Token)
-                if self.__IsToken(","):
-                    while self.__GetNextToken():
-                        if not Pattern.match(self.__Token):
-                            raise Warning("expected KeyString \"Target_Tag_Arch\" At Line ", self.FileName, self.CurrentLineNumber)
-                        FfsFileObj.KeyStringList.append(self.__Token)
-
-                        if not self.__IsToken(","):
-                            break
-                    
-            else:
-                self.__UndoToken()
-
-        if self.__IsKeyword( "FIXED", True):
-            FfsFileObj.Fixed = True
-            
-        if self.__IsKeyword( "CHECKSUM", True):
-            FfsFileObj.CheckSum = True
-            
-        if self.__GetAlignment():
-            FfsFileObj.Alignment = self.__Token
-            
-        
-    
-    ## __GetAlignment() method
-    #
-    #   Return the alignment value
-    #
-    #   @param  self        The object pointer
-    #   @retval True        Successfully find alignment
-    #   @retval False       Not able to find alignment
-    #
-    def __GetAlignment(self):
-        if self.__IsKeyword( "Align", True):
-            if not self.__IsToken( "="):
-                raise Warning("expected '=' At Line ", self.FileName, self.CurrentLineNumber)
-            
-            if not self.__GetNextToken():
-                raise Warning("expected alignment value At Line ", self.FileName, self.CurrentLineNumber)
-            return True
-            
-        return False
-    
-    ## __GetFilePart() method
-    #
-    #   Get section data for FILE statement
-    #
-    #   @param  self        The object pointer
-    #   @param  FfsFileObj   for whom section is got
-    #   @param  MacroDict   dictionary used to replace macro
-    #
-    def __GetSectionData(self, FfsFileObj, MacroDict = {}):
-        Dict = {}
-        Dict.update(MacroDict)
-        
-        self.__GetDefineStatements(FfsFileObj)
-        
-        Dict.update(FfsFileObj.DefineVarDict)
-        self.__GetAprioriSection(FfsFileObj, Dict.copy())
-        self.__GetAprioriSection(FfsFileObj, Dict.copy())
-        
-        while True:
-            IsLeafSection = self.__GetLeafSection(FfsFileObj, Dict)
-            IsEncapSection = self.__GetEncapsulationSec(FfsFileObj)
-            if not IsLeafSection and not IsEncapSection:
-                break
-         
-    ## __GetLeafSection() method
-    #
-    #   Get leaf section for Obj
-    #
-    #   @param  self        The object pointer
-    #   @param  Obj         for whom leaf section is got
-    #   @param  MacroDict   dictionary used to replace macro
-    #   @retval True        Successfully find section statement
-    #   @retval False       Not able to find section statement
-    #
-    def __GetLeafSection(self, Obj, MacroDict = {}):
-        
-        OldPos = self.GetFileBufferPos()
-        
-        if not self.__IsKeyword( "SECTION"):
-            if len(Obj.SectionList) == 0:
-                raise Warning("expected SECTION At Line ", self.FileName, self.CurrentLineNumber)
-            else:
-                return False
-        
-        AlignValue = None
-        if self.__GetAlignment():
-            if self.__Token not in ("Auto", "8", "16", "32", "64", "128", "512", "1K", "4K", "32K" ,"64K"):
-                raise Warning("Incorrect alignment '%s'" % self.__Token, self.FileName, self.CurrentLineNumber)
-            AlignValue = self.__Token
-            
-        BuildNum = None
-        if self.__IsKeyword( "BUILD_NUM"):
-            if not self.__IsToken( "="):
-                raise Warning("expected '=' At Line ", self.FileName, self.CurrentLineNumber)
-            
-            if not self.__GetNextToken():
-                raise Warning("expected Build number value At Line ", self.FileName, self.CurrentLineNumber)
-            
-            BuildNum = self.__Token
-            
-        if self.__IsKeyword( "VERSION"):
-            if AlignValue == 'Auto':
-                raise Warning("Auto alignment can only be used in PE32 or TE section ", self.FileName, self.CurrentLineNumber)
-            if not self.__IsToken( "="):
-                raise Warning("expected '=' At Line ", self.FileName, self.CurrentLineNumber)
-            if not self.__GetNextToken():
-                raise Warning("expected version At Line ", self.FileName, self.CurrentLineNumber)
-            VerSectionObj = CommonDataClass.FdfClass.VerSectionClassObject()
-            VerSectionObj.Alignment = AlignValue
-            VerSectionObj.BuildNum = BuildNum
-            if self.__GetStringData():
-                VerSectionObj.StringData = self.__Token
-            else:
-                VerSectionObj.FileName = self.__Token
-            Obj.SectionList.append(VerSectionObj)
-
-        elif self.__IsKeyword( "UI"):
-            if AlignValue == 'Auto':
-                raise Warning("Auto alignment can only be used in PE32 or TE section ", self.FileName, self.CurrentLineNumber)
-            if not self.__IsToken( "="):
-                raise Warning("expected '=' At Line ", self.FileName, self.CurrentLineNumber)
-            if not self.__GetNextToken():
-                raise Warning("expected UI At Line ", self.FileName, self.CurrentLineNumber)
-            UiSectionObj = CommonDataClass.FdfClass.UiSectionClassObject()
-            UiSectionObj.Alignment = AlignValue
-            if self.__GetStringData():
-                UiSectionObj.StringData = self.__Token
-            else:
-                UiSectionObj.FileName = self.__Token
-            Obj.SectionList.append(UiSectionObj)
-            
-        elif self.__IsKeyword( "FV_IMAGE"):
-            if AlignValue == 'Auto':
-                raise Warning("Auto alignment can only be used in PE32 or TE section ", self.FileName, self.CurrentLineNumber)
-            if not self.__IsToken( "="):
-                raise Warning("expected '=' At Line ", self.FileName, self.CurrentLineNumber)
-            if not self.__GetNextWord():
-                raise Warning("expected FV name At Line ", self.FileName, self.CurrentLineNumber)
-            
-            FvName = self.__Token.upper()
-            FvObj = None
-
-            if self.__IsToken( "{"):
-                FvObj = Fv.FV()
-                FvObj.UiFvName = FvName
-                self.__GetDefineStatements(FvObj)
-                MacroDict.update(FvObj.DefineVarDict)
-                self.__GetBlockStatement(FvObj)
-                self.__GetSetStatements(FvObj)
-                self.__GetFvAlignment(FvObj)
-                self.__GetFvAttributes(FvObj)
-                self.__GetAprioriSection(FvObj, MacroDict.copy())
-                self.__GetAprioriSection(FvObj, MacroDict.copy())
-    
-                while True:
-                    IsInf = self.__GetInfStatement(FvObj, MacroDict.copy())
-                    IsFile = self.__GetFileStatement(FvObj, MacroDict.copy())
-                    if not IsInf and not IsFile:
-                        break
-    
-                if not self.__IsToken( "}"):
-                    raise Warning("expected '}' At Line ", self.FileName, self.CurrentLineNumber)
-            
-            FvImageSectionObj = CommonDataClass.FdfClass.FvImageSectionClassObject()
-            FvImageSectionObj.Alignment = AlignValue
-            if FvObj != None:
-                FvImageSectionObj.Fv = FvObj
-                FvImageSectionObj.FvName = None
-            else:
-                FvImageSectionObj.FvName = FvName
-                
-            Obj.SectionList.append(FvImageSectionObj) 
-           
-        elif self.__IsKeyword("PEI_DEPEX_EXP") or self.__IsKeyword("DXE_DEPEX_EXP") or self.__IsKeyword("SMM_DEPEX_EXP"):
-            if AlignValue == 'Auto':
-                raise Warning("Auto alignment can only be used in PE32 or TE section ", self.FileName, self.CurrentLineNumber)
-            DepexSectionObj = CommonDataClass.FdfClass.DepexSectionClassObject()
-            DepexSectionObj.Alignment = AlignValue
-            DepexSectionObj.DepexType = self.__Token
-            
-            if not self.__IsToken( "="):
-                raise Warning("expected '=' At Line ", self.FileName, self.CurrentLineNumber)
-            if not self.__IsToken( "{"):
-                raise Warning("expected '{' At Line ", self.FileName, self.CurrentLineNumber)
-            if not self.__SkipToToken( "}"):
-                raise Warning("expected Depex expression ending '}' At Line ", self.FileName, self.CurrentLineNumber)
-            
-            DepexSectionObj.Expression = self.__SkippedChars.rstrip('}')
-            Obj.SectionList.append(DepexSectionObj)
-        
-        else:
-            
-            if not self.__GetNextWord():
-                raise Warning("expected section type At Line ", self.FileName, self.CurrentLineNumber)
-            
-            # Encapsulation section appear, UndoToken and return
-            if self.__Token == "COMPRESS" or self.__Token == "GUIDED":
-                self.SetFileBufferPos(OldPos)
-                return False
-            
-            if self.__Token not in ("COMPAT16", "PE32", "PIC", "TE", "FV_IMAGE", "RAW", "DXE_DEPEX",\
-                               "UI", "VERSION", "PEI_DEPEX", "SUBTYPE_GUID", "SMM_DEPEX"):
-                raise Warning("Unknown section type '%s'" % self.__Token, self.FileName, self.CurrentLineNumber)
-            if AlignValue == 'Auto'and (not self.__Token == 'PE32') and (not self.__Token == 'TE'):
-                raise Warning("Auto alignment can only be used in PE32 or TE section ", self.FileName, self.CurrentLineNumber)
-            # DataSection
-            DataSectionObj = CommonDataClass.FdfClass.DataSectionClassObject()
-            DataSectionObj.Alignment = AlignValue
-            DataSectionObj.SecType = self.__Token
-            
-            if self.__IsKeyword('RELOCS_STRIPPED') or self.__IsKeyword('RELOCS_RETAINED'):
-                if self.__FileCouldHaveRelocFlag(Obj.FvFileType) and self.__SectionCouldHaveRelocFlag(DataSectionObj.SecType):
-                    if self.__Token == 'RELOCS_STRIPPED':
-                        DataSectionObj.KeepReloc = False
-                    else:
-                        DataSectionObj.KeepReloc = True
-                else:
-                    raise Warning("File type %s, section type %s, could not have reloc strip flag At Line %d" % (Obj.FvFileType, DataSectionObj.SecType, self.CurrentLineNumber), self.FileName, self.CurrentLineNumber)
-            
-            if self.__IsToken("="):
-                if not self.__GetNextToken():
-                    raise Warning("expected section file path At Line ", self.FileName, self.CurrentLineNumber)
-                DataSectionObj.SectFileName = self.__Token
-            else:
-                if not self.__GetCglSection(DataSectionObj):
-                    return False
-            
-            Obj.SectionList.append(DataSectionObj)
-            
-        return True
-            
-    ## __GetCglSection() method
-    #
-    #   Get compressed or GUIDed section for Obj
-    #
-    #   @param  self        The object pointer
-    #   @param  Obj         for whom leaf section is got
-    #   @param  AlignValue  alignment value for complex section
-    #   @retval True        Successfully find section statement
-    #   @retval False       Not able to find section statement
-    #
-    def __GetCglSection(self, Obj, AlignValue = None):
-        
-        if self.__IsKeyword( "COMPRESS"):
-            type = "PI_STD"
-            if self.__IsKeyword("PI_STD") or self.__IsKeyword("PI_NONE"):
-                type = self.__Token
-                
-            if not self.__IsToken("{"):
-                raise Warning("expected '{' At Line ", self.FileName, self.CurrentLineNumber)
-
-            CompressSectionObj = CommonDataClass.FdfClass.CompressSectionClassObject()
-            CompressSectionObj.Alignment = AlignValue
-            CompressSectionObj.CompType = type
-            # Recursive sections...
-            while True:
-                IsLeafSection = self.__GetLeafSection(CompressSectionObj)
-                IsEncapSection = self.__GetEncapsulationSec(CompressSectionObj)
-                if not IsLeafSection and not IsEncapSection:
-                    break
-            
-            
-            if not self.__IsToken( "}"):
-                raise Warning("expected '}' At Line ", self.FileName, self.CurrentLineNumber)
-            Obj.SectionList.append(CompressSectionObj)
-                
-#            else:
-#               raise Warning("Compress type not known At Line ") 
-           
-            return True
-        
-        elif self.__IsKeyword( "GUIDED"):
-            GuidValue = None
-            if self.__GetNextGuid():
-                GuidValue = self.__Token
-
-            AttribDict = self.__GetGuidAttrib()
-            if not self.__IsToken("{"):
-                raise Warning("expected '{' At Line ", self.FileName, self.CurrentLineNumber)
-            GuidSectionObj = CommonDataClass.FdfClass.GuidSectionClassObject()
-            GuidSectionObj.Alignment = AlignValue
-            GuidSectionObj.NameGuid = GuidValue
-            GuidSectionObj.SectionType = "GUIDED"
-            GuidSectionObj.ProcessRequired = AttribDict["PROCESSING_REQUIRED"]
-            GuidSectionObj.AuthStatusValid = AttribDict["AUTH_STATUS_VALID"]
-            # Recursive sections...
-            while True:
-                IsLeafSection = self.__GetLeafSection(GuidSectionObj)
-                IsEncapSection = self.__GetEncapsulationSec(GuidSectionObj)
-                if not IsLeafSection and not IsEncapSection:
-                    break
-            
-            if not self.__IsToken( "}"):
-                raise Warning("expected '}' At Line ", self.FileName, self.CurrentLineNumber)
-            Obj.SectionList.append(GuidSectionObj)
-                
-            return True
-        
-        return False
-
-    ## __GetGuidAttri() method
-    #
-    #   Get attributes for GUID section
-    #
-    #   @param  self        The object pointer
-    #   @retval AttribDict  Dictionary of key-value pair of section attributes
-    #
-    def __GetGuidAttrib(self):
-        
-        AttribDict = {}
-        AttribDict["PROCESSING_REQUIRED"] = False
-        AttribDict["AUTH_STATUS_VALID"] = False
-        if self.__IsKeyword("PROCESSING_REQUIRED") or self.__IsKeyword("AUTH_STATUS_VALID"):
-            AttribKey = self.__Token
-
-            if not self.__IsToken("="):
-                raise Warning("expected '=' At Line ", self.FileName, self.CurrentLineNumber)
-            
-            if not self.__GetNextToken() or self.__Token.upper() not in ("TRUE", "FALSE", "1", "0"):
-                raise Warning("expected TRUE/FALSE (1/0) At Line ", self.FileName, self.CurrentLineNumber)
-            AttribDict[AttribKey] = self.__Token
-            
-        if self.__IsKeyword("PROCESSING_REQUIRED") or self.__IsKeyword("AUTH_STATUS_VALID"):
-            AttribKey = self.__Token
-
-            if not self.__IsToken("="):
-                raise Warning("expected '=' At Line ")
-
-            if not self.__GetNextToken() or self.__Token.upper() not in ("TRUE", "FALSE", "1", "0"):
-                raise Warning("expected TRUE/FALSE (1/0) At Line ", self.FileName, self.CurrentLineNumber)
-            AttribDict[AttribKey] = self.__Token
-            
-        return AttribDict
-            
-    ## __GetEncapsulationSec() method
-    #
-    #   Get encapsulation section for FILE
-    #
-    #   @param  self        The object pointer
-    #   @param  FfsFile     for whom section is got
-    #   @retval True        Successfully find section statement
-    #   @retval False       Not able to find section statement
-    #
-    def __GetEncapsulationSec(self, FfsFileObj):        
-        
-        OldPos = self.GetFileBufferPos()
-        if not self.__IsKeyword( "SECTION"):
-            if len(FfsFileObj.SectionList) == 0:
-                raise Warning("expected SECTION At Line ", self.FileName, self.CurrentLineNumber)
-            else:
-                return False
-        
-        AlignValue = None
-        if self.__GetAlignment():
-            if self.__Token not in ("8", "16", "32", "64", "128", "512", "1K", "4K", "32K" ,"64K"):
-                raise Warning("Incorrect alignment '%s'" % self.__Token, self.FileName, self.CurrentLineNumber)
-            AlignValue = self.__Token
-            
-        if not self.__GetCglSection(FfsFileObj, AlignValue):
-            self.SetFileBufferPos(OldPos)
-            return False
-        else:
-            return True
-
-    ## __GetCapsule() method
-    #
-    #   Get capsule section contents and store its data into capsule list of self.Profile
-    #
-    #   @param  self        The object pointer
-    #   @retval True        Successfully find a capsule
-    #   @retval False       Not able to find a capsule
-    #
-    def __GetCapsule(self):
-        
-        if not self.__GetNextToken():
-            return False
-
-        S = self.__Token.upper()
-        if S.startswith("[") and not S.startswith("[CAPSULE."):
-            if not S.startswith("[VTF.") and not S.startswith("[RULE.") and not S.startswith("[OPTIONROM."):
-                raise Warning("Unknown section or section appear sequence error (The correct sequence should be [FD.], [FV.], [Capsule.], [VTF.], [Rule.], [OptionRom.])", self.FileName, self.CurrentLineNumber)
-            self.__UndoToken()
-            return False
-
-        self.__UndoToken()
-        if not self.__IsToken("[CAPSULE.", True):
-            FileLineTuple = GetRealFileLine(self.FileName, self.CurrentLineNumber)
-            print 'Parsing String: %s in File %s, At line: %d, Offset Within Line: %d' \
-                    % (self.Profile.FileLinesList[self.CurrentLineNumber - 1][self.CurrentOffsetWithinLine :], FileLineTuple[0], FileLineTuple[1], self.CurrentOffsetWithinLine)
-            raise Warning("expected [Capsule.] At Line ", self.FileName, self.CurrentLineNumber)        
-            
-        CapsuleObj = CommonDataClass.FdfClass.CapsuleClassObject()
-
-        CapsuleName = self.__GetUiName()
-        if not CapsuleName:
-            raise Warning("expected capsule name At line ", self.FileName, self.CurrentLineNumber)
-        
-        CapsuleObj.UiCapsuleName = CapsuleName.upper()
-        
-        if not self.__IsToken( "]"):
-            raise Warning("expected ']' At Line ", self.FileName, self.CurrentLineNumber)
-        
-        if self.__IsKeyword("CREATE_FILE"):
-            if not self.__IsToken( "="):
-                raise Warning("expected '=' At Line ", self.FileName, self.CurrentLineNumber)
-            
-            if not self.__GetNextToken():
-                raise Warning("expected file name At Line ", self.FileName, self.CurrentLineNumber)
-            
-            CapsuleObj.CreateFile = self.__Token
-        
-        self.__GetCapsuleStatements(CapsuleObj)
-        self.Profile.CapsuleList.append(CapsuleObj)
-        return True    
-            
-    ## __GetCapsuleStatements() method
-    #
-    #   Get statements for capsule
-    #
-    #   @param  self        The object pointer
-    #   @param  Obj         for whom statements are got
-    #
-    def __GetCapsuleStatements(self, Obj):
-        self.__GetCapsuleTokens(Obj)
-        self.__GetDefineStatements(Obj)
-        self.__GetSetStatements(Obj)
-        
-        self.__GetCapsuleData(Obj)
-                
-    ## __GetCapsuleStatements() method
-    #
-    #   Get token statements for capsule
-    #
-    #   @param  self        The object pointer
-    #   @param  Obj         for whom token statements are got
-    #
-    def __GetCapsuleTokens(self, Obj):
-        
-        if not self.__IsKeyword("CAPSULE_GUID"):
-            raise Warning("expected 'CAPSULE_GUID' At Line ", self.FileName, self.CurrentLineNumber)
-        
-        while self.__CurrentLine().find("=") != -1:
-            NameValue = self.__CurrentLine().split("=")
-            Obj.TokensDict[NameValue[0].strip()] = NameValue[1].strip()
-            self.CurrentLineNumber += 1
-            self.CurrentOffsetWithinLine = 0
-    
-    ## __GetCapsuleData() method
-    #
-    #   Get capsule data for capsule
-    #
-    #   @param  self        The object pointer
-    #   @param  Obj         for whom capsule data are got
-    #
-    def __GetCapsuleData(self, Obj):
-        
-        while True:
-            IsInf = self.__GetInfStatement(Obj, True)
-            IsFile = self.__GetFileStatement(Obj, True)
-            IsFv = self.__GetFvStatement(Obj)
-            if not IsInf and not IsFile and not IsFv:
-                break
-    
-    ## __GetFvStatement() method
-    #
-    #   Get FV for capsule
-    #
-    #   @param  self        The object pointer
-    #   @param  CapsuleObj  for whom FV is got
-    #   @retval True        Successfully find a FV statement
-    #   @retval False       Not able to find a FV statement
-    #
-    def __GetFvStatement(self, CapsuleObj):
-        
-        if not self.__IsKeyword("FV"):
-            return False
-        
-        if not self.__IsToken("="):
-            raise Warning("expected '=' At Line ", self.FileName, self.CurrentLineNumber)
-        
-        if not self.__GetNextToken():
-            raise Warning("expected FV name At Line ", self.FileName, self.CurrentLineNumber)
-        
-#        CapsuleFv = CapsuleData.CapsuleFv()
-#        CapsuleFv.FvName = self.__Token
-#        CapsuleObj.CapsuleDataList.append(CapsuleFv)
-        return True
-    
-    ## __GetRule() method
-    #
-    #   Get Rule section contents and store its data into rule list of self.Profile
-    #
-    #   @param  self        The object pointer
-    #   @retval True        Successfully find a Rule
-    #   @retval False       Not able to find a Rule
-    #
-    def __GetRule(self):
-        
-        if not self.__GetNextToken():
-            return False
-
-        S = self.__Token.upper()
-        if S.startswith("[") and not S.startswith("[RULE."):
-            if not S.startswith("[OPTIONROM."):
-                raise Warning("Unknown section or section appear sequence error (The correct sequence should be [FD.], [FV.], [Capsule.], [VTF.], [Rule.], [OptionRom.])", self.FileName, self.CurrentLineNumber)
-            self.__UndoToken()
-            return False
-        self.__UndoToken()
-        if not self.__IsToken("[Rule.", True):
-            FileLineTuple = GetRealFileLine(self.FileName, self.CurrentLineNumber)
-            print 'Parsing String: %s in File %s, At line: %d, Offset Within Line: %d' \
-                    % (self.Profile.FileLinesList[self.CurrentLineNumber - 1][self.CurrentOffsetWithinLine :], FileLineTuple[0], FileLineTuple[1], self.CurrentOffsetWithinLine)
-            raise Warning("expected [Rule.] At Line ", self.FileName, self.CurrentLineNumber)
-
-        if not self.__SkipToToken("."):
-            raise Warning("expected '.' At Line ", self.FileName, self.CurrentLineNumber)
-        
-        Arch = self.__SkippedChars.rstrip(".")
-        if Arch.upper() not in ("IA32", "X64", "IPF", "EBC", "ARM", "AARCH64", "COMMON"):
-            raise Warning("Unknown Arch '%s'" % Arch, self.FileName, self.CurrentLineNumber)
-        
-        ModuleType = self.__GetModuleType()
-        
-        TemplateName = ""
-        if self.__IsToken("."):
-            if not self.__GetNextWord():
-                raise Warning("expected template name At Line ", self.FileName, self.CurrentLineNumber)
-            TemplateName = self.__Token
-            
-        if not self.__IsToken( "]"):
-            raise Warning("expected ']' At Line ", self.FileName, self.CurrentLineNumber)
-        
-        RuleObj = self.__GetRuleFileStatements()
-        RuleObj.Arch = Arch.upper()
-        RuleObj.ModuleType = ModuleType
-        RuleObj.TemplateName = TemplateName
-        if TemplateName == '' :
-            self.Profile.RuleDict['RULE'             + \
-                              '.'                    + \
-                              Arch.upper()           + \
-                              '.'                    + \
-                              ModuleType.upper()     ] = RuleObj
-        else :
-            self.Profile.RuleDict['RULE'             + \
-                              '.'                    + \
-                              Arch.upper()           + \
-                              '.'                    + \
-                              ModuleType.upper()     + \
-                              '.'                    + \
-                              TemplateName.upper() ] = RuleObj
-#        self.Profile.RuleList.append(rule)
-        return True
-    
-    ## __GetModuleType() method
-    #
-    #   Return the module type
-    #
-    #   @param  self        The object pointer
-    #   @retval string      module type
-    #
-    def __GetModuleType(self):
-        
-        if not self.__GetNextWord():
-            raise Warning("expected Module type At Line ", self.FileName, self.CurrentLineNumber)
-        if self.__Token.upper() not in ("SEC", "PEI_CORE", "PEIM", "DXE_CORE", \
-                             "DXE_DRIVER", "DXE_SAL_DRIVER", \
-                             "DXE_SMM_DRIVER", "DXE_RUNTIME_DRIVER", \
-                             "UEFI_DRIVER", "UEFI_APPLICATION", "USER_DEFINED", "DEFAULT", "BASE", \
-                             "SECURITY_CORE", "COMBINED_PEIM_DRIVER", "PIC_PEIM", "RELOCATABLE_PEIM", \
-                             "PE32_PEIM", "BS_DRIVER", "RT_DRIVER", "SAL_RT_DRIVER", "APPLICATION", "ACPITABLE", "SMM_CORE"):
-            raise Warning("Unknown Module type At line ", self.FileName, self.CurrentLineNumber)
-        return self.__Token
-    
-    ## __GetFileExtension() method
-    #
-    #   Return the file extension
-    #
-    #   @param  self        The object pointer
-    #   @retval string      file name extension
-    #
-    def __GetFileExtension(self):
-        if not self.__IsToken("."):
-                raise Warning("expected '.' At Line ", self.FileName, self.CurrentLineNumber)
-            
-        Ext = ""
-        if self.__GetNextToken():
-            Pattern = re.compile(r'([a-zA-Z][a-zA-Z0-9]*)')
-            if Pattern.match(self.__Token):
-                Ext = self.__Token                            
-                return '.' + Ext    
-            else:
-                raise Warning("Unknown file extension At Line ", self.FileName, self.CurrentLineNumber)
-                
-        else:
-            raise Warning("expected file extension At Line ", self.FileName, self.CurrentLineNumber)
-        
-    ## __GetRuleFileStatement() method
-    #
-    #   Get rule contents
-    #
-    #   @param  self        The object pointer
-    #   @retval Rule        Rule object
-    #
-    def __GetRuleFileStatements(self):
-        
-        if not self.__IsKeyword("FILE"):
-            raise Warning("expected FILE At Line ", self.FileName, self.CurrentLineNumber)
-        
-        if not self.__GetNextWord():
-            raise Warning("expected FFS type At Line ", self.FileName, self.CurrentLineNumber)
-        
-        Type = self.__Token.strip().upper()
-        if Type not in ("RAW", "FREEFORM", "SEC", "PEI_CORE", "PEIM",\
-                             "PEI_DXE_COMBO", "DRIVER", "DXE_CORE", "APPLICATION", "FV_IMAGE", "SMM", "SMM_CORE"):
-            raise Warning("Unknown FV type At line ", self.FileName, self.CurrentLineNumber)
-
-        if not self.__IsToken("="):
-            raise Warning("expected '=' At Line ", self.FileName, self.CurrentLineNumber)
-        
-        if not self.__IsKeyword("$(NAMED_GUID)"):
-            if not self.__GetNextWord():
-                raise Warning("expected $(NAMED_GUID)", self.FileName, self.CurrentLineNumber)
-            if self.__Token == 'PCD':
-                if not self.__IsToken( "("):
-                    raise Warning("expected '('", self.FileName, self.CurrentLineNumber)
-                PcdPair = self.__GetNextPcdName()
-                if not self.__IsToken( ")"):
-                    raise Warning("expected ')'", self.FileName, self.CurrentLineNumber)
-                self.__Token = 'PCD('+PcdPair[1]+'.'+PcdPair[0]+')'
-            
-        NameGuid = self.__Token
-
-        KeepReloc = None
-        if self.__IsKeyword('RELOCS_STRIPPED') or self.__IsKeyword('RELOCS_RETAINED'):
-            if self.__FileCouldHaveRelocFlag(Type):
-                if self.__Token == 'RELOCS_STRIPPED':
-                    KeepReloc = False
-                else:
-                    KeepReloc = True
-            else:
-                raise Warning("File type %s could not have reloc strip flag At Line %d" % (Type, self.CurrentLineNumber), self.FileName, self.CurrentLineNumber)
-        
-        KeyStringList = []
-        if self.__GetNextToken():
-            Pattern = re.compile(r'([a-zA-Z0-9\-]+|\$\(TARGET\)|\*)_([a-zA-Z0-9\-]+|\$\(TOOL_CHAIN_TAG\)|\*)_([a-zA-Z0-9\-]+|\$\(ARCH\)|\*)')
-            if Pattern.match(self.__Token):
-                KeyStringList.append(self.__Token)
-                if self.__IsToken(","):
-                    while self.__GetNextToken():
-                        if not Pattern.match(self.__Token):
-                            raise Warning("expected KeyString \"Target_Tag_Arch\" At Line ", self.FileName, self.CurrentLineNumber)
-                        KeyStringList.append(self.__Token)
-
-                        if not self.__IsToken(","):
-                            break
-                    
-            else:
-                self.__UndoToken()
-
-        
-        Fixed = False
-        if self.__IsKeyword("Fixed", True):
-            Fixed = True
-            
-        CheckSum = False
-        if self.__IsKeyword("CheckSum", True):
-            CheckSum = True
-            
-        AlignValue = ""
-        if self.__GetAlignment():
-            if self.__Token not in ("Auto", "8", "16", "32", "64", "128", "512", "1K", "4K", "32K" ,"64K"):
-                raise Warning("Incorrect alignment At Line ", self.FileName, self.CurrentLineNumber)
-            AlignValue = self.__Token
-
-        if self.__IsToken("{"):
-            # Complex file rule expected
-            Rule = RuleComplexFile.RuleComplexFile()
-            Rule.FvFileType = Type
-            Rule.NameGuid = NameGuid
-            Rule.Alignment = AlignValue
-            Rule.CheckSum = CheckSum
-            Rule.Fixed = Fixed
-            Rule.KeyStringList = KeyStringList
-            if KeepReloc != None:
-                Rule.KeepReloc = KeepReloc
-            
-            while True:
-                IsEncapsulate = self.__GetRuleEncapsulationSection(Rule)
-                IsLeaf = self.__GetEfiSection(Rule)
-                if not IsEncapsulate and not IsLeaf:
-                    break
-                
-            if not self.__IsToken("}"):
-                raise Warning("expected '}' At Line ", self.FileName, self.CurrentLineNumber)
-            
-            return Rule
-        
-        elif self.__IsToken("|"):
-            # Ext rule expected
-            Ext = self.__GetFileExtension()
-            
-            Rule = RuleSimpleFile.RuleSimpleFile()
-
-            Rule.FvFileType = Type
-            Rule.NameGuid = NameGuid
-            Rule.Alignment = AlignValue
-            Rule.CheckSum = CheckSum
-            Rule.Fixed = Fixed
-            Rule.FileExtension = Ext
-            Rule.KeyStringList = KeyStringList
-            if KeepReloc != None:
-                Rule.KeepReloc = KeepReloc
-            
-            return Rule
-            
-        else:
-            # Simple file rule expected
-            if not self.__GetNextWord():
-                raise Warning("expected leaf section type At Line ", self.FileName, self.CurrentLineNumber)
-
-            SectionName = self.__Token
-        
-            if SectionName not in ("COMPAT16", "PE32", "PIC", "TE", "FV_IMAGE", "RAW", "DXE_DEPEX",\
-                                    "UI", "PEI_DEPEX", "VERSION", "SUBTYPE_GUID", "SMM_DEPEX"):
-                raise Warning("Unknown leaf section name '%s'" % SectionName, self.FileName, self.CurrentLineNumber)
-
-
-            if self.__IsKeyword("Fixed", True):
-                Fixed = True              
-    
-            if self.__IsKeyword("CheckSum", True):
-                CheckSum = True
-    
-            if self.__GetAlignment():
-                if self.__Token not in ("Auto", "8", "16", "32", "64", "128", "512", "1K", "4K", "32K" ,"64K"):
-                    raise Warning("Incorrect alignment At Line ", self.FileName, self.CurrentLineNumber)
-                if self.__Token == 'Auto' and (not SectionName == 'PE32') and (not SectionName == 'TE'):
-                    raise Warning("Auto alignment can only be used in PE32 or TE section ", self.FileName, self.CurrentLineNumber)
-                AlignValue = self.__Token
-            
-            if not self.__GetNextToken():
-                raise Warning("expected File name At Line ", self.FileName, self.CurrentLineNumber)
-            
-            Rule = RuleSimpleFile.RuleSimpleFile()
-            Rule.SectionType = SectionName
-            Rule.FvFileType = Type
-            Rule.NameGuid = NameGuid
-            Rule.Alignment = AlignValue
-            Rule.CheckSum = CheckSum
-            Rule.Fixed = Fixed
-            Rule.FileName = self.__Token
-            Rule.KeyStringList = KeyStringList
-            if KeepReloc != None:
-                Rule.KeepReloc = KeepReloc
-            return Rule
-        
-    ## __GetEfiSection() method
-    #
-    #   Get section list for Rule
-    #
-    #   @param  self        The object pointer
-    #   @param  Obj         for whom section is got
-    #   @retval True        Successfully find section statement
-    #   @retval False       Not able to find section statement
-    #
-    def __GetEfiSection(self, Obj):
-        
-        OldPos = self.GetFileBufferPos()
-        if not self.__GetNextWord():
-            return False
-        SectionName = self.__Token
-        
-        if SectionName not in ("COMPAT16", "PE32", "PIC", "TE", "FV_IMAGE", "RAW", "DXE_DEPEX",\
-                               "UI", "VERSION", "PEI_DEPEX", "GUID", "SMM_DEPEX"):
-            self.__UndoToken()
-            return False
-        
-        if SectionName == "FV_IMAGE":
-            FvImageSectionObj = FvImageSection.FvImageSection()
-            if self.__IsKeyword("FV_IMAGE"):
-                pass
-            if self.__IsToken( "{"):
-                FvObj = Fv.FV()
-                self.__GetDefineStatements(FvObj)
-                self.__GetBlockStatement(FvObj)
-                self.__GetSetStatements(FvObj)
-                self.__GetFvAlignment(FvObj)
-                self.__GetFvAttributes(FvObj)
-                self.__GetAprioriSection(FvObj)
-                self.__GetAprioriSection(FvObj)
-    
-                while True:
-                    IsInf = self.__GetInfStatement(FvObj)
-                    IsFile = self.__GetFileStatement(FvObj)
-                    if not IsInf and not IsFile:
-                        break
-    
-                if not self.__IsToken( "}"):
-                    raise Warning("expected '}' At Line ", self.FileName, self.CurrentLineNumber)
-                FvImageSectionObj.Fv = FvObj
-                FvImageSectionObj.FvName = None
-                
-            else:
-                if not self.__IsKeyword("FV"):
-                    raise Warning("expected 'FV' At Line ", self.FileName, self.CurrentLineNumber)
-                FvImageSectionObj.FvFileType = self.__Token
-                
-                if self.__GetAlignment():
-                    if self.__Token not in ("8", "16", "32", "64", "128", "512", "1K", "4K", "32K" ,"64K"):
-                        raise Warning("Incorrect alignment At Line ", self.FileName, self.CurrentLineNumber)
-                    FvImageSectionObj.Alignment = self.__Token
-                
-                if self.__IsToken('|'):
-                    FvImageSectionObj.FvFileExtension = self.__GetFileExtension()
-                elif self.__GetNextToken():
-                    if self.__Token not in ("}", "COMPAT16", "PE32", "PIC", "TE", "FV_IMAGE", "RAW", "DXE_DEPEX",\
-                               "UI", "VERSION", "PEI_DEPEX", "GUID", "SMM_DEPEX"):
-                        FvImageSectionObj.FvFileName = self.__Token
-                    else:
-                        self.__UndoToken()
-                else:
-                    raise Warning("expected FV file name At Line ", self.FileName, self.CurrentLineNumber)
-                    
-            Obj.SectionList.append(FvImageSectionObj)
-            return True
-        
-        EfiSectionObj = EfiSection.EfiSection()
-        EfiSectionObj.SectionType = SectionName
-        
-        if not self.__GetNextToken():
-            raise Warning("expected file type At Line ", self.FileName, self.CurrentLineNumber)
-        
-        if self.__Token == "STRING":
-            if not self.__RuleSectionCouldHaveString(EfiSectionObj.SectionType):
-                raise Warning("%s section could NOT have string data At Line %d" % (EfiSectionObj.SectionType, self.CurrentLineNumber), self.FileName, self.CurrentLineNumber)
-            
-            if not self.__IsToken('='):
-                raise Warning("expected '=' At Line ", self.FileName, self.CurrentLineNumber)
-            
-            if not self.__GetNextToken():
-                raise Warning("expected Quoted String At Line ", self.FileName, self.CurrentLineNumber)
-        
-            if self.__GetStringData():
-                EfiSectionObj.StringData = self.__Token
-            
-            if self.__IsKeyword("BUILD_NUM"):
-                if not self.__RuleSectionCouldHaveBuildNum(EfiSectionObj.SectionType):
-                    raise Warning("%s section could NOT have BUILD_NUM At Line %d" % (EfiSectionObj.SectionType, self.CurrentLineNumber), self.FileName, self.CurrentLineNumber)
-            
-                if not self.__IsToken("="):
-                    raise Warning("expected '=' At Line ", self.FileName, self.CurrentLineNumber)
-                if not self.__GetNextToken():
-                    raise Warning("expected Build number At Line ", self.FileName, self.CurrentLineNumber)
-                EfiSectionObj.BuildNum = self.__Token
-                
-        else:
-            EfiSectionObj.FileType = self.__Token
-            self.__CheckRuleSectionFileType(EfiSectionObj.SectionType, EfiSectionObj.FileType)
-            
-        if self.__IsKeyword("Optional"):
-            if not self.__RuleSectionCouldBeOptional(EfiSectionObj.SectionType):
-                raise Warning("%s section could NOT be optional At Line %d" % (EfiSectionObj.SectionType, self.CurrentLineNumber), self.FileName, self.CurrentLineNumber)
-            EfiSectionObj.Optional = True
-        
-            if self.__IsKeyword("BUILD_NUM"):
-                if not self.__RuleSectionCouldHaveBuildNum(EfiSectionObj.SectionType):
-                    raise Warning("%s section could NOT have BUILD_NUM At Line %d" % (EfiSectionObj.SectionType, self.CurrentLineNumber), self.FileName, self.CurrentLineNumber)
-                
-                if not self.__IsToken("="):
-                    raise Warning("expected '=' At Line ", self.FileName, self.CurrentLineNumber)
-                if not self.__GetNextToken():
-                    raise Warning("expected Build number At Line ", self.FileName, self.CurrentLineNumber)
-                EfiSectionObj.BuildNum = self.__Token
-                
-        if self.__GetAlignment():
-            if self.__Token not in ("Auto", "8", "16", "32", "64", "128", "512", "1K", "4K", "32K" ,"64K"):
-                raise Warning("Incorrect alignment '%s'" % self.__Token, self.FileName, self.CurrentLineNumber)
-            if self.__Token == 'Auto' and (not SectionName == 'PE32') and (not SectionName == 'TE'):
-                raise Warning("Auto alignment can only be used in PE32 or TE section ", self.FileName, self.CurrentLineNumber)
-            EfiSectionObj.Alignment = self.__Token
-        
-        if self.__IsKeyword('RELOCS_STRIPPED') or self.__IsKeyword('RELOCS_RETAINED'):
-            if self.__SectionCouldHaveRelocFlag(EfiSectionObj.SectionType):
-                if self.__Token == 'RELOCS_STRIPPED':
-                    EfiSectionObj.KeepReloc = False
-                else:
-                    EfiSectionObj.KeepReloc = True
-                if Obj.KeepReloc != None and Obj.KeepReloc != EfiSectionObj.KeepReloc:
-                    raise Warning("Section type %s has reloc strip flag conflict with Rule At Line %d" % (EfiSectionObj.SectionType, self.CurrentLineNumber), self.FileName, self.CurrentLineNumber)
-            else:
-                raise Warning("Section type %s could not have reloc strip flag At Line %d" % (EfiSectionObj.SectionType, self.CurrentLineNumber), self.FileName, self.CurrentLineNumber)
-        
-        
-        if self.__IsToken('|'):
-            EfiSectionObj.FileExtension = self.__GetFileExtension()
-        elif self.__GetNextToken():
-            if self.__Token not in ("}", "COMPAT16", "PE32", "PIC", "TE", "FV_IMAGE", "RAW", "DXE_DEPEX",\
-                       "UI", "VERSION", "PEI_DEPEX", "GUID", "SMM_DEPEX"):
-                
-                if self.__Token.startswith('PCD'):
-                    self.__UndoToken()
-                    self.__GetNextWord()
-                
-                    if self.__Token == 'PCD':
-                        if not self.__IsToken( "("):
-                            raise Warning("expected '('", self.FileName, self.CurrentLineNumber)
-                        PcdPair = self.__GetNextPcdName()
-                        if not self.__IsToken( ")"):
-                            raise Warning("expected ')'", self.FileName, self.CurrentLineNumber)
-                        self.__Token = 'PCD('+PcdPair[1]+'.'+PcdPair[0]+')'
-                        
-                EfiSectionObj.FileName = self.__Token        
-                            
-            else:
-                self.__UndoToken()
-        else:
-            raise Warning("expected section file name At Line ", self.FileName, self.CurrentLineNumber)
-                
-        Obj.SectionList.append(EfiSectionObj)
-        return True
-        
-    ## __RuleSectionCouldBeOptional() method
-    #
-    #   Get whether a section could be optional
-    #
-    #   @param  self        The object pointer
-    #   @param  SectionType The section type to check
-    #   @retval True        section could be optional
-    #   @retval False       section never optional
-    #
-    def __RuleSectionCouldBeOptional(self, SectionType):
-        if SectionType in ("DXE_DEPEX", "UI", "VERSION", "PEI_DEPEX", "RAW", "SMM_DEPEX"):
-            return True
-        else:
-            return False
-    
-    ## __RuleSectionCouldHaveBuildNum() method
-    #
-    #   Get whether a section could have build number information
-    #
-    #   @param  self        The object pointer
-    #   @param  SectionType The section type to check
-    #   @retval True        section could have build number information
-    #   @retval False       section never have build number information
-    #
-    def __RuleSectionCouldHaveBuildNum(self, SectionType):
-        if SectionType in ("VERSION"):
-            return True
-        else:
-            return False
-    
-    ## __RuleSectionCouldHaveString() method
-    #
-    #   Get whether a section could have string
-    #
-    #   @param  self        The object pointer
-    #   @param  SectionType The section type to check
-    #   @retval True        section could have string
-    #   @retval False       section never have string
-    #
-    def __RuleSectionCouldHaveString(self, SectionType):
-        if SectionType in ("UI", "VERSION"):
-            return True
-        else:
-            return False
-    
-    ## __CheckRuleSectionFileType() method
-    #
-    #   Get whether a section matches a file type
-    #
-    #   @param  self        The object pointer
-    #   @param  SectionType The section type to check
-    #   @param  FileType    The file type to check
-    #
-    def __CheckRuleSectionFileType(self, SectionType, FileType):
-        if SectionType == "COMPAT16":
-            if FileType not in ("COMPAT16", "SEC_COMPAT16"):
-                raise Warning("Incorrect section file type At Line ", self.FileName, self.CurrentLineNumber)
-        elif SectionType == "PE32":
-            if FileType not in ("PE32", "SEC_PE32"):
-                raise Warning("Incorrect section file type At Line ", self.FileName, self.CurrentLineNumber)
-        elif SectionType == "PIC":
-            if FileType not in ("PIC", "PIC"):
-                raise Warning("Incorrect section file type At Line ", self.FileName, self.CurrentLineNumber)
-        elif SectionType == "TE":
-            if FileType not in ("TE", "SEC_TE"):
-                raise Warning("Incorrect section file type At Line ", self.FileName, self.CurrentLineNumber)
-        elif SectionType == "RAW":
-            if FileType not in ("BIN", "SEC_BIN", "RAW", "ASL", "ACPI"):
-                raise Warning("Incorrect section file type At Line ", self.FileName, self.CurrentLineNumber)
-        elif SectionType == "DXE_DEPEX" or SectionType == "SMM_DEPEX":
-            if FileType not in ("DXE_DEPEX", "SEC_DXE_DEPEX", "SMM_DEPEX"):
-                raise Warning("Incorrect section file type At Line ", self.FileName, self.CurrentLineNumber)
-        elif SectionType == "UI":
-            if FileType not in ("UI", "SEC_UI"):
-                raise Warning("Incorrect section file type At Line ", self.FileName, self.CurrentLineNumber)
-        elif SectionType == "VERSION":
-            if FileType not in ("VERSION", "SEC_VERSION"):
-                raise Warning("Incorrect section file type At Line ", self.FileName, self.CurrentLineNumber)
-        elif SectionType == "PEI_DEPEX":
-            if FileType not in ("PEI_DEPEX", "SEC_PEI_DEPEX"):
-                raise Warning("Incorrect section file type At Line ", self.FileName, self.CurrentLineNumber)
-        elif SectionType == "GUID":
-            if FileType not in ("PE32", "SEC_GUID"):
-                raise Warning("Incorrect section file type At Line ", self.FileName, self.CurrentLineNumber)    
-              
-    ## __GetRuleEncapsulationSection() method
-    #
-    #   Get encapsulation section for Rule
-    #
-    #   @param  self        The object pointer
-    #   @param  Rule        for whom section is got
-    #   @retval True        Successfully find section statement
-    #   @retval False       Not able to find section statement
-    #
-    def __GetRuleEncapsulationSection(self, Rule):
-
-        if self.__IsKeyword( "COMPRESS"):
-            Type = "PI_STD"
-            if self.__IsKeyword("PI_STD") or self.__IsKeyword("PI_NONE"):
-                Type = self.__Token
-                
-            if not self.__IsToken("{"):
-                raise Warning("expected '{' At Line ", self.FileName, self.CurrentLineNumber)
-
-            CompressSectionObj = CompressSection.CompressSection()
-            
-            CompressSectionObj.CompType = Type
-            # Recursive sections...
-            while True:
-                IsEncapsulate = self.__GetRuleEncapsulationSection(CompressSectionObj)
-                IsLeaf = self.__GetEfiSection(CompressSectionObj)
-                if not IsEncapsulate and not IsLeaf:
-                    break
-            
-            if not self.__IsToken( "}"):
-                raise Warning("expected '}' At Line ", self.FileName, self.CurrentLineNumber)
-            Rule.SectionList.append(CompressSectionObj)
-                
-            return True
-
-        elif self.__IsKeyword( "GUIDED"):
-            GuidValue = None
-            if self.__GetNextGuid():
-                GuidValue = self.__Token
-            
-            if self.__IsKeyword( "$(NAMED_GUID)"):
-                GuidValue = self.__Token
-                
-            AttribDict = self.__GetGuidAttrib()
-            
-            if not self.__IsToken("{"):
-                raise Warning("expected '{' At Line ", self.FileName, self.CurrentLineNumber)
-            GuidSectionObj = GuidSection.GuidSection()
-            GuidSectionObj.NameGuid = GuidValue
-            GuidSectionObj.SectionType = "GUIDED"
-            GuidSectionObj.ProcessRequired = AttribDict["PROCESSING_REQUIRED"]
-            GuidSectionObj.AuthStatusValid = AttribDict["AUTH_STATUS_VALID"]
-            
-            # Efi sections...
-            while True:
-                IsEncapsulate = self.__GetRuleEncapsulationSection(GuidSectionObj)
-                IsLeaf = self.__GetEfiSection(GuidSectionObj)
-                if not IsEncapsulate and not IsLeaf:
-                    break
-            
-            if not self.__IsToken( "}"):
-                raise Warning("expected '}' At Line ", self.FileName, self.CurrentLineNumber)
-            Rule.SectionList.append(GuidSectionObj)
-
-            return True
-
-        return False
-        
-    ## __GetVtf() method
-    #
-    #   Get VTF section contents and store its data into VTF list of self.Profile
-    #
-    #   @param  self        The object pointer
-    #   @retval True        Successfully find a VTF
-    #   @retval False       Not able to find a VTF
-    #
-    def __GetVtf(self):
-        
-        if not self.__GetNextToken():
-            return False
-
-        S = self.__Token.upper()
-        if S.startswith("[") and not S.startswith("[VTF."):
-            if not S.startswith("[RULE.") and not S.startswith("[OPTIONROM."):
-                raise Warning("Unknown section or section appear sequence error (The correct sequence should be [FD.], [FV.], [Capsule.], [VTF.], [Rule.], [OptionRom.])", self.FileName, self.CurrentLineNumber)
-            self.__UndoToken()
-            return False
-
-        self.__UndoToken()
-        if not self.__IsToken("[VTF.", True):
-            FileLineTuple = GetRealFileLine(self.FileName, self.CurrentLineNumber)
-            print 'Parsing String: %s in File %s, At line: %d, Offset Within Line: %d' \
-                    % (self.Profile.FileLinesList[self.CurrentLineNumber - 1][self.CurrentOffsetWithinLine :], FileLineTuple[0], FileLineTuple[1], self.CurrentOffsetWithinLine)
-            raise Warning("expected [VTF.] At Line ", self.FileName, self.CurrentLineNumber)
-
-        if not self.__SkipToToken("."):
-            raise Warning("expected '.' At Line ", self.FileName, self.CurrentLineNumber)
-
-        Arch = self.__SkippedChars.rstrip(".").upper()
-        if Arch not in ("IA32", "X64", "IPF", "ARM", "AARCH64"):
-            raise Warning("Unknown Arch At line ", self.FileName, self.CurrentLineNumber)
-
-        if not self.__GetNextWord():
-            raise Warning("expected VTF name At Line ", self.FileName, self.CurrentLineNumber)
-        Name = self.__Token.upper()
-
-        VtfObj = Vtf.Vtf()
-        VtfObj.UiName = Name
-        VtfObj.KeyArch = Arch
-        
-        if self.__IsToken(","):
-            if not self.__GetNextWord():
-                raise Warning("expected Arch list At Line ", self.FileName, self.CurrentLineNumber)
-            if self.__Token.upper() not in ("IA32", "X64", "IPF", "ARM", "AARCH64"):
-                raise Warning("Unknown Arch At line ", self.FileName, self.CurrentLineNumber)
-            VtfObj.ArchList = self.__Token.upper()
-
-        if not self.__IsToken( "]"):
-            raise Warning("expected ']' At Line ", self.FileName, self.CurrentLineNumber)
-        
-        if self.__IsKeyword("IA32_RST_BIN"):
-            if not self.__IsToken("="):
-                raise Warning("expected '=' At Line ", self.FileName, self.CurrentLineNumber)
-
-            if not self.__GetNextToken():
-                raise Warning("expected Reset file At Line ", self.FileName, self.CurrentLineNumber)
-
-            VtfObj.ResetBin = self.__Token
-            
-        while self.__GetComponentStatement(VtfObj):
-            pass
-        
-        self.Profile.VtfList.append(VtfObj)
-        return True
-    
-    ## __GetComponentStatement() method
-    #
-    #   Get components in VTF
-    #
-    #   @param  self        The object pointer
-    #   @param  VtfObj         for whom component is got
-    #   @retval True        Successfully find a component
-    #   @retval False       Not able to find a component
-    #
-    def __GetComponentStatement(self, VtfObj):
-        
-        if not self.__IsKeyword("COMP_NAME"):
-            return False
-        
-        if not self.__IsToken("="):
-            raise Warning("expected '=' At Line ", self.FileName, self.CurrentLineNumber)
-
-        if not self.__GetNextWord():
-            raise Warning("expected Component Name At Line ", self.FileName, self.CurrentLineNumber)
-
-        CompStatementObj = ComponentStatement.ComponentStatement()
-        CompStatementObj.CompName = self.__Token
-        
-        if not self.__IsKeyword("COMP_LOC"):
-            raise Warning("expected COMP_LOC At Line ", self.FileName, self.CurrentLineNumber)
-
-        if not self.__IsToken("="):
-            raise Warning("expected '=' At Line ", self.FileName, self.CurrentLineNumber)
-
-        CompStatementObj.CompLoc = ""
-        if self.__GetNextWord():
-            CompStatementObj.CompLoc = self.__Token
-            if self.__IsToken('|'):
-                if not self.__GetNextWord():
-                    raise Warning("Expected Region Name At Line ", self.FileName, self.CurrentLineNumber)
-                
-                if self.__Token not in ("F", "N", "S"):    #, "H", "L", "PH", "PL"): not support
-                    raise Warning("Unknown location type At line ", self.FileName, self.CurrentLineNumber)
-    
-                CompStatementObj.FilePos = self.__Token
-        else:
-            self.CurrentLineNumber += 1
-            self.CurrentOffsetWithinLine = 0
-        
-        if not self.__IsKeyword("COMP_TYPE"):
-            raise Warning("expected COMP_TYPE At Line ", self.FileName, self.CurrentLineNumber)
-
-        if not self.__IsToken("="):
-            raise Warning("expected '=' At Line ", self.FileName, self.CurrentLineNumber)
-
-        if not self.__GetNextToken():
-            raise Warning("expected Component type At Line ", self.FileName, self.CurrentLineNumber)
-        if self.__Token not in ("FIT", "PAL_B", "PAL_A", "OEM"):
-            if not self.__Token.startswith("0x") or len(self.__Token) < 3 or len(self.__Token) > 4 or \
-                not self.__HexDigit(self.__Token[2]) or not self.__HexDigit(self.__Token[-1]):
-                raise Warning("Unknown location type At line ", self.FileName, self.CurrentLineNumber)
-        CompStatementObj.CompType = self.__Token
-        
-        if not self.__IsKeyword("COMP_VER"):
-            raise Warning("expected COMP_VER At Line ", self.FileName, self.CurrentLineNumber)
-
-        if not self.__IsToken("="):
-            raise Warning("expected '=' At Line ", self.FileName, self.CurrentLineNumber)
-
-        if not self.__GetNextToken():
-            raise Warning("expected Component version At Line ", self.FileName, self.CurrentLineNumber)
-
-        Pattern = re.compile('-$|[0-9]{0,1}[0-9]{1}\.[0-9]{0,1}[0-9]{1}')
-        if Pattern.match(self.__Token) == None:
-            raise Warning("Unknown version format At line ", self.FileName, self.CurrentLineNumber)
-        CompStatementObj.CompVer = self.__Token
-        
-        if not self.__IsKeyword("COMP_CS"):
-            raise Warning("expected COMP_CS At Line ", self.FileName, self.CurrentLineNumber)
-
-        if not self.__IsToken("="):
-            raise Warning("expected '=' At Line ", self.FileName, self.CurrentLineNumber)
-
-        if not self.__GetNextToken():
-            raise Warning("expected Component CS At Line ", self.FileName, self.CurrentLineNumber)
-        if self.__Token not in ("1", "0"):
-            raise Warning("Unknown  Component CS At line ", self.FileName, self.CurrentLineNumber)
-        CompStatementObj.CompCs = self.__Token
-        
-        
-        if not self.__IsKeyword("COMP_BIN"):
-            raise Warning("expected COMP_BIN At Line ", self.FileName, self.CurrentLineNumber)
-
-        if not self.__IsToken("="):
-            raise Warning("expected '=' At Line ", self.FileName, self.CurrentLineNumber)
-
-        if not self.__GetNextToken():
-            raise Warning("expected Component file At Line ", self.FileName, self.CurrentLineNumber)
-
-        CompStatementObj.CompBin = self.__Token
-        
-        if not self.__IsKeyword("COMP_SYM"):
-            raise Warning("expected COMP_SYM At Line ", self.FileName, self.CurrentLineNumber)
-
-        if not self.__IsToken("="):
-            raise Warning("expected '=' At Line ", self.FileName, self.CurrentLineNumber)
-
-        if not self.__GetNextToken():
-            raise Warning("expected Component symbol file At Line ", self.FileName, self.CurrentLineNumber)
-
-        CompStatementObj.CompSym = self.__Token
-    
-        if not self.__IsKeyword("COMP_SIZE"):
-            raise Warning("expected COMP_SIZE At Line ", self.FileName, self.CurrentLineNumber)
-
-        if not self.__IsToken("="):
-            raise Warning("expected '=' At Line ", self.FileName, self.CurrentLineNumber)
-
-        if self.__IsToken("-"):
-            CompStatementObj.CompSize = self.__Token
-        elif self.__GetNextDecimalNumber():
-            CompStatementObj.CompSize = self.__Token
-        elif self.__GetNextHexNumber():
-            CompStatementObj.CompSize = self.__Token
-        else:
-            raise Warning("Unknown size At line ", self.FileName, self.CurrentLineNumber)
-        
-        VtfObj.ComponentStatementList.append(CompStatementObj)
-        return True
-    
-    ## __GetFvInFd() method
-    #
-    #   Get FV list contained in FD
-    #
-    #   @param  self        The object pointer
-    #   @param  FdName      FD name
-    #   @retval FvList      list of FV in FD
-    #
-    def __GetFvInFd (self, FdName):
-    
-        FvList = []
-        if FdName.upper() in self.Profile.FdDict.keys():
-            FdObj = self.Profile.FdDict[FdName.upper()]
-            for elementRegion in FdObj.RegionList:
-                if elementRegion.RegionType == 'FV':
-                    for elementRegionData in elementRegion.RegionDataList:
-                        if elementRegionData != None and elementRegionData.upper() not in FvList:
-                            FvList.append(elementRegionData.upper())
-        return FvList
-    
-    ## __GetReferencedFdFvTuple() method
-    #
-    #   Get FD and FV list referenced by a FFS file
-    #
-    #   @param  self        The object pointer
-    #   @param  FfsFile     contains sections to be searched
-    #   @param  RefFdList   referenced FD by section
-    #   @param  RefFvList   referenced FV by section
-    #
-    def __GetReferencedFdFvTuple(self, FvObj, RefFdList = [], RefFvList = []):
-        
-        for FfsObj in FvObj.FfsList:
-            if isinstance(FfsObj, FfsFileStatement.FileStatement):
-                if FfsObj.FvName != None and FfsObj.FvName.upper() not in RefFvList:
-                    RefFvList.append(FfsObj.FvName.upper())
-                elif FfsObj.FdName != None and FfsObj.FdName.upper() not in RefFdList:
-                    RefFdList.append(FfsObj.FdName.upper())
-                else:
-                    self.__GetReferencedFdFvTupleFromSection(FfsObj, RefFdList, RefFvList)    
-    
-    ## __GetReferencedFdFvTupleFromSection() method
-    #
-    #   Get FD and FV list referenced by a FFS section
-    #
-    #   @param  self        The object pointer
-    #   @param  FfsFile     contains sections to be searched
-    #   @param  FdList      referenced FD by section
-    #   @param  FvList      referenced FV by section
-    #
-    def __GetReferencedFdFvTupleFromSection(self, FfsFile, FdList = [], FvList = []):
-        
-        SectionStack = []
-        SectionStack.extend(FfsFile.SectionList)
-        while SectionStack != []:
-            SectionObj = SectionStack.pop()
-            if isinstance(SectionObj, FvImageSection.FvImageSection):
-                if SectionObj.FvName != None and SectionObj.FvName.upper() not in FvList:
-                    FvList.append(SectionObj.FvName.upper())
-                if SectionObj.Fv != None and SectionObj.Fv.UiFvName != None and SectionObj.Fv.UiFvName.upper() not in FvList:
-                    FvList.append(SectionObj.Fv.UiFvName.upper())
-                    self.__GetReferencedFdFvTuple(SectionObj.Fv, FdList, FvList)
-            
-            if isinstance(SectionObj, CompressSection.CompressSection) or isinstance(SectionObj, GuidSection.GuidSection):
-                SectionStack.extend(SectionObj.SectionList)
-                          
-    ## CycleReferenceCheck() method
-    #
-    #   Check whether cycle reference exists in FDF
-    #
-    #   @param  self        The object pointer
-    #   @retval True        cycle reference exists
-    #   @retval False       Not exists cycle reference
-    #
-    def CycleReferenceCheck(self):
-        
-        CycleRefExists = False
-        
-        try:
-            for FvName in self.Profile.FvDict.keys():
-                LogStr = "Cycle Reference Checking for FV: %s\n" % FvName
-                RefFvStack = []
-                RefFvStack.append(FvName)
-                FdAnalyzedList = []
-                
-                while RefFvStack != []:
-                    FvNameFromStack = RefFvStack.pop()
-                    if FvNameFromStack.upper() in self.Profile.FvDict.keys():
-                        FvObj = self.Profile.FvDict[FvNameFromStack.upper()]
-                    else:
-                        continue
-                    
-                    RefFdList = []
-                    RefFvList = []
-                    self.__GetReferencedFdFvTuple(FvObj, RefFdList, RefFvList)
-                    
-                    for RefFdName in RefFdList:
-                        if RefFdName in FdAnalyzedList:
-                            continue
-                        
-                        LogStr += "FD %s is referenced by FV %s\n" % (RefFdName, FvNameFromStack) 
-                        FvInFdList = self.__GetFvInFd(RefFdName)
-                        if FvInFdList != []:
-                            LogStr += "FD %s contains FV: " % RefFdName
-                            for FvObj in FvInFdList:
-                                LogStr += FvObj
-                                LogStr += ' \n'
-                                if FvObj not in RefFvStack:
-                                    RefFvStack.append(FvObj)
-                        
-                                if FvName in RefFvStack:
-                                    CycleRefExists = True
-                                    raise Warning(LogStr)
-                        FdAnalyzedList.append(RefFdName)
-                                   
-                    for RefFvName in RefFvList:
-                        LogStr += "FV %s is referenced by FV %s\n" % (RefFvName, FvNameFromStack)
-                        if RefFvName not in RefFvStack:
-                            RefFvStack.append(RefFvName)
-                            
-                        if FvName in RefFvStack:
-                            CycleRefExists = True
-                            raise Warning(LogStr)
-        
-        except Warning:
-            print LogStr
-        
-        finally:
-            return CycleRefExists
-        
-if __name__ == "__main__":
-    import sys
-    try:
-        test_file = sys.argv[1]
-    except IndexError, v:
-        print "Usage: %s filename" % sys.argv[0]
-        sys.exit(1)
-
-    parser = FdfParser(test_file)
-    try:
-        parser.ParseFile()
-        parser.CycleReferenceCheck()
-    except Warning, X:
-        print X.message
-    else:
-        print "Success!"
-
+## @file
+# parse FDF file
+#
+#  Copyright (c) 2007 - 2014, Intel Corporation. All rights reserved.<BR>
+#
+#  This program and the accompanying materials
+#  are licensed and made available under the terms and conditions of the BSD License
+#  which accompanies this distribution.  The full text of the license may be found at
+#  http://opensource.org/licenses/bsd-license.php
+#
+#  THE PROGRAM IS DISTRIBUTED UNDER THE BSD LICENSE ON AN "AS IS" BASIS,
+#  WITHOUT WARRANTIES OR REPRESENTATIONS OF ANY KIND, EITHER EXPRESS OR IMPLIED.
+#
+
+##
+# Import Modules
+#
+import re
+import Common.LongFilePathOs as os
+
+import CommonDataClass.FdfClass
+from Common.LongFilePathSupport import OpenLongFilePath as open
+from Common.MultipleWorkspace import MultipleWorkspace as mws
+
+##define T_CHAR_SPACE                ' '
+##define T_CHAR_NULL                 '\0'
+##define T_CHAR_CR                   '\r'
+##define T_CHAR_TAB                  '\t'
+##define T_CHAR_LF                   '\n'
+##define T_CHAR_SLASH                '/'
+##define T_CHAR_BACKSLASH            '\\'
+##define T_CHAR_DOUBLE_QUOTE         '\"'
+##define T_CHAR_SINGLE_QUOTE         '\''
+##define T_CHAR_STAR                 '*'
+##define T_CHAR_HASH                 '#'
+
+(T_CHAR_SPACE, T_CHAR_NULL, T_CHAR_CR, T_CHAR_TAB, T_CHAR_LF, T_CHAR_SLASH, \
+T_CHAR_BACKSLASH, T_CHAR_DOUBLE_QUOTE, T_CHAR_SINGLE_QUOTE, T_CHAR_STAR, T_CHAR_HASH) = \
+(' ', '\0', '\r', '\t', '\n', '/', '\\', '\"', '\'', '*', '#')
+
+SEPERATOR_TUPLE = ('=', '|', ',', '{', '}') 
+
+IncludeFileList = []
+# Macro passed from command line, which has greatest priority and can NOT be overridden by those in FDF
+InputMacroDict = {}
+# All Macro values when parsing file, not replace existing Macro
+AllMacroList = []
+
+def GetRealFileLine (File, Line):
+    
+    InsertedLines = 0
+    for Profile in IncludeFileList:
+        if Line >= Profile.InsertStartLineNumber and Line < Profile.InsertStartLineNumber + Profile.InsertAdjust + len(Profile.FileLinesList):
+            return (Profile.FileName, Line - Profile.InsertStartLineNumber + 1)
+        if Line >= Profile.InsertStartLineNumber + Profile.InsertAdjust + len(Profile.FileLinesList):
+            InsertedLines += Profile.InsertAdjust + len(Profile.FileLinesList)
+    
+    return (File, Line - InsertedLines)
+
+## The exception class that used to report error messages when parsing FDF
+#
+# Currently the "ToolName" is set to be "FDF Parser".
+#
+class Warning (Exception):
+    ## The constructor
+    #
+    #   @param  self        The object pointer
+    #   @param  Str         The message to record
+    #   @param  File        The FDF name
+    #   @param  Line        The Line number that error occurs
+    #
+    def __init__(self, Str, File=None, Line=None):
+
+        FileLineTuple = GetRealFileLine(File, Line)
+        self.FileName = FileLineTuple[0]
+        self.LineNumber = FileLineTuple[1]
+        self.message = Str + str(self.LineNumber)
+        self.ToolName = 'FDF Parser'
+        
+## The MACRO class that used to record macro value data when parsing include file
+#
+#
+class MacroProfile :
+    ## The constructor
+    #
+    #   @param  self        The object pointer
+    #   @param  FileName    The file that to be parsed
+    #
+    def __init__(self, FileName, Line):
+        self.FileName = FileName        
+        self.DefinedAtLine  = Line
+        self.MacroName = None
+        self.MacroValue = None
+
+## The Include file content class that used to record file data when parsing include file
+#
+# May raise Exception when opening file.
+#
+class IncludeFileProfile :
+    ## The constructor
+    #
+    #   @param  self        The object pointer
+    #   @param  FileName    The file that to be parsed
+    #
+    def __init__(self, FileName):
+        self.FileName = FileName
+        self.FileLinesList = []
+        try:
+            fsock = open(FileName, "rb", 0)
+            try:
+                self.FileLinesList = fsock.readlines()
+            finally:
+                fsock.close()
+
+        except IOError:
+            raise Warning("Error when opening file %s" % FileName)
+        
+        self.InsertStartLineNumber = None
+        self.InsertAdjust = 0
+
+## The FDF content class that used to record file data when parsing FDF
+#
+# May raise Exception when opening file.
+#
+class FileProfile :
+    ## The constructor
+    #
+    #   @param  self        The object pointer
+    #   @param  FileName    The file that to be parsed
+    #
+    def __init__(self, FileName):
+        self.FileLinesList = []
+        try:
+            fsock = open(FileName, "rb", 0)
+            try:
+                self.FileLinesList = fsock.readlines()
+            finally:
+                fsock.close()
+
+        except IOError:
+            raise Warning("Error when opening file %s" % FileName)
+        
+        self.PcdDict = {}
+        self.InfList = []
+        
+        self.PcdFileLineDict = {}
+        self.InfFileLineList = []
+        
+        self.FdDict = {}
+        self.FvDict = {}
+        self.CapsuleList = []
+#        self.VtfList = []
+#        self.RuleDict = {}
+
+## The syntax parser for FDF
+#
+# PreprocessFile method should be called prior to ParseFile
+# CycleReferenceCheck method can detect cycles in FDF contents
+#
+# GetNext*** procedures mean these procedures will get next token first, then make judgement.
+# Get*** procedures mean these procedures will make judgement on current token only.
+#        
+class FdfParser(object):
+    ## The constructor
+    #
+    #   @param  self        The object pointer
+    #   @param  FileName    The file that to be parsed
+    #
+    def __init__(self, FileName):
+        self.Profile = FileProfile(FileName)
+        self.FileName = FileName
+        self.CurrentLineNumber = 1
+        self.CurrentOffsetWithinLine = 0
+        self.CurrentFdName = None
+        self.CurrentFvName = None
+        self.__Token = ""
+        self.__SkippedChars = ""
+        
+        self.__WipeOffArea = []
+
+    ## __IsWhiteSpace() method
+    #
+    #   Whether char at current FileBufferPos is whitespace
+    #
+    #   @param  self        The object pointer
+    #   @param  Char        The char to test
+    #   @retval True        The char is a kind of white space
+    #   @retval False       The char is NOT a kind of white space
+    #
+    def __IsWhiteSpace(self, Char):
+        if Char in (T_CHAR_NULL, T_CHAR_CR, T_CHAR_SPACE, T_CHAR_TAB, T_CHAR_LF):
+            return True
+        else:
+            return False
+
+    ## __SkipWhiteSpace() method
+    #
+    #   Skip white spaces from current char, return number of chars skipped
+    #
+    #   @param  self        The object pointer
+    #   @retval Count       The number of chars skipped
+    #
+    def __SkipWhiteSpace(self):
+        Count = 0
+        while not self.__EndOfFile():
+            Count += 1
+            if self.__CurrentChar() in (T_CHAR_NULL, T_CHAR_CR, T_CHAR_LF, T_CHAR_SPACE, T_CHAR_TAB):
+                self.__SkippedChars += str(self.__CurrentChar())
+                self.__GetOneChar()
+
+            else:
+                Count = Count - 1
+                return Count
+
+    ## __EndOfFile() method
+    #
+    #   Judge current buffer pos is at file end
+    #
+    #   @param  self        The object pointer
+    #   @retval True        Current File buffer position is at file end
+    #   @retval False       Current File buffer position is NOT at file end
+    #
+    def __EndOfFile(self):
+        NumberOfLines = len(self.Profile.FileLinesList)
+        SizeOfLastLine = len(self.Profile.FileLinesList[-1])
+        if self.CurrentLineNumber == NumberOfLines and self.CurrentOffsetWithinLine >= SizeOfLastLine - 1:
+            return True
+        elif self.CurrentLineNumber > NumberOfLines:
+            return True
+        else:
+            return False
+
+    ## __EndOfLine() method
+    #
+    #   Judge current buffer pos is at line end
+    #
+    #   @param  self        The object pointer
+    #   @retval True        Current File buffer position is at line end
+    #   @retval False       Current File buffer position is NOT at line end
+    #
+    def __EndOfLine(self):
+        if self.CurrentLineNumber > len(self.Profile.FileLinesList):
+            return True
+        SizeOfCurrentLine = len(self.Profile.FileLinesList[self.CurrentLineNumber - 1])
+        if self.CurrentOffsetWithinLine >= SizeOfCurrentLine:
+            return True
+        else:
+            return False
+    
+    ## Rewind() method
+    #
+    #   Reset file data buffer to the initial state
+    #
+    #   @param  self        The object pointer
+    #
+    def Rewind(self):
+        self.CurrentLineNumber = 1
+        self.CurrentOffsetWithinLine = 0
+    
+    ## __UndoOneChar() method
+    #
+    #   Go back one char in the file buffer
+    #
+    #   @param  self        The object pointer
+    #   @retval True        Successfully go back one char
+    #   @retval False       Not able to go back one char as file beginning reached
+    #    
+    def __UndoOneChar(self):
+        
+        if self.CurrentLineNumber == 1 and self.CurrentOffsetWithinLine == 0:
+            return False
+        elif self.CurrentOffsetWithinLine == 0:
+            self.CurrentLineNumber -= 1
+            self.CurrentOffsetWithinLine = len(self.__CurrentLine()) - 1
+        else:
+            self.CurrentOffsetWithinLine -= 1
+        return True
+        
+    ## __GetOneChar() method
+    #
+    #   Move forward one char in the file buffer
+    #
+    #   @param  self        The object pointer
+    #  
+    def __GetOneChar(self):
+        if self.CurrentOffsetWithinLine == len(self.Profile.FileLinesList[self.CurrentLineNumber - 1]) - 1:
+            self.CurrentLineNumber += 1
+            self.CurrentOffsetWithinLine = 0
+        else:
+            self.CurrentOffsetWithinLine += 1
+
+    ## __CurrentChar() method
+    #
+    #   Get the char pointed to by the file buffer pointer
+    #
+    #   @param  self        The object pointer
+    #   @retval Char        Current char
+    #  
+    def __CurrentChar(self):
+        return self.Profile.FileLinesList[self.CurrentLineNumber - 1][self.CurrentOffsetWithinLine]
+    
+    ## __NextChar() method
+    #
+    #   Get the one char pass the char pointed to by the file buffer pointer
+    #
+    #   @param  self        The object pointer
+    #   @retval Char        Next char
+    #
+    def __NextChar(self):
+        if self.CurrentOffsetWithinLine == len(self.Profile.FileLinesList[self.CurrentLineNumber - 1]) - 1:
+            return self.Profile.FileLinesList[self.CurrentLineNumber][0]
+        else:
+            return self.Profile.FileLinesList[self.CurrentLineNumber - 1][self.CurrentOffsetWithinLine + 1]
+        
+    ## __SetCurrentCharValue() method
+    #
+    #   Modify the value of current char
+    #
+    #   @param  self        The object pointer
+    #   @param  Value       The new value of current char
+    #
+    def __SetCurrentCharValue(self, Value):
+        self.Profile.FileLinesList[self.CurrentLineNumber - 1][self.CurrentOffsetWithinLine] = Value
+        
+    ## __CurrentLine() method
+    #
+    #   Get the list that contains current line contents
+    #
+    #   @param  self        The object pointer
+    #   @retval List        current line contents
+    #
+    def __CurrentLine(self):
+        return self.Profile.FileLinesList[self.CurrentLineNumber - 1]
+        
+    def __StringToList(self):
+        self.Profile.FileLinesList = [list(s) for s in self.Profile.FileLinesList]
+        self.Profile.FileLinesList[-1].append(' ')
+
+    def __ReplaceMacros(self, Str, File, Line):
+        MacroEnd = 0
+        while Str.find('$(', MacroEnd) >= 0:
+            MacroStart = Str.find('$(', MacroEnd)
+            if Str.find(')', MacroStart) > 0:
+                MacroEnd = Str.find(')', MacroStart)
+                Name = Str[MacroStart + 2 : MacroEnd]
+                Value = None
+                if Name in InputMacroDict:
+                    Value = InputMacroDict[Name]
+                   
+                else:
+                    for Profile in AllMacroList:
+                        if Profile.FileName == File and Profile.MacroName == Name and Profile.DefinedAtLine <= Line:
+                            Value = Profile.MacroValue
+                            
+                if Value != None:
+                    Str = Str.replace('$(' + Name + ')', Value)
+                    MacroEnd = MacroStart + len(Value) 
+                
+            else:
+                raise Warning("Macro not complete At Line ", self.FileName, self.CurrentLineNumber)
+        return Str
+
+    def __ReplaceFragment(self, StartPos, EndPos, Value=' '):
+        if StartPos[0] == EndPos[0]:
+            Offset = StartPos[1]
+            while Offset <= EndPos[1]:
+                self.Profile.FileLinesList[StartPos[0]][Offset] = Value
+                Offset += 1
+            return
+        
+        Offset = StartPos[1]
+        while self.Profile.FileLinesList[StartPos[0]][Offset] not in ('\r', '\n'):
+            self.Profile.FileLinesList[StartPos[0]][Offset] = Value
+            Offset += 1
+        
+        Line = StartPos[0]
+        while Line < EndPos[0]:
+            Offset = 0
+            while self.Profile.FileLinesList[Line][Offset] not in ('\r', '\n'):
+                self.Profile.FileLinesList[Line][Offset] = Value
+                Offset += 1
+            Line += 1
+            
+        Offset = 0
+        while Offset <= EndPos[1]:
+            self.Profile.FileLinesList[EndPos[0]][Offset] = Value
+            Offset += 1
+
+
+    def __GetMacroName(self):
+        if not self.__GetNextToken():
+            raise Warning("expected Macro name", self.FileName, self.CurrentLineNumber)
+        MacroName = self.__Token
+        NotFlag = False
+        if MacroName.startswith('!'):
+            NotFlag = True
+            MacroName = MacroName[1:].strip()
+         
+        if not MacroName.startswith('$(') or not MacroName.endswith(')'):
+            raise Warning("Macro name expected(Please use '$(%(Token)s)' if '%(Token)s' is a macro.)" % {"Token" : MacroName},
+                          self.FileName, self.CurrentLineNumber)
+        MacroName = MacroName[2:-1]
+        return MacroName, NotFlag
+    
+    ## PreprocessFile() method
+    #
+    #   Preprocess file contents, replace comments with spaces.
+    #   In the end, rewind the file buffer pointer to the beginning
+    #   BUGBUG: No !include statement processing contained in this procedure
+    #   !include statement should be expanded at the same FileLinesList[CurrentLineNumber - 1]
+    #
+    #   @param  self        The object pointer
+    #   
+    def PreprocessFile(self):
+        
+        self.Rewind()
+        InComment = False
+        DoubleSlashComment = False
+        HashComment = False
+        # HashComment in quoted string " " is ignored.
+        InString = False    
+        
+        while not self.__EndOfFile():
+            
+            if self.__CurrentChar() == T_CHAR_DOUBLE_QUOTE and not InComment:
+                InString = not InString
+            # meet new line, then no longer in a comment for // and '#'
+            if self.__CurrentChar() == T_CHAR_LF:
+                self.CurrentLineNumber += 1
+                self.CurrentOffsetWithinLine = 0
+                if InComment and DoubleSlashComment:
+                    InComment = False
+                    DoubleSlashComment = False
+                if InComment and HashComment:
+                    InComment = False
+                    HashComment = False
+            # check for */ comment end
+            elif InComment and not DoubleSlashComment and not HashComment and self.__CurrentChar() == T_CHAR_STAR and self.__NextChar() == T_CHAR_SLASH:
+                self.__SetCurrentCharValue(T_CHAR_SPACE)
+                self.__GetOneChar()
+                self.__SetCurrentCharValue(T_CHAR_SPACE)
+                self.__GetOneChar()
+                InComment = False
+            # set comments to spaces
+            elif InComment:
+                self.__SetCurrentCharValue(T_CHAR_SPACE)
+                self.__GetOneChar()
+            # check for // comment
+            elif self.__CurrentChar() == T_CHAR_SLASH and self.__NextChar() == T_CHAR_SLASH and not self.__EndOfLine():
+                InComment = True
+                DoubleSlashComment = True
+            # check for '#' comment
+            elif self.__CurrentChar() == T_CHAR_HASH and not self.__EndOfLine() and not InString:
+                InComment = True
+                HashComment = True
+            # check for /* comment start
+            elif self.__CurrentChar() == T_CHAR_SLASH and self.__NextChar() == T_CHAR_STAR:
+                self.__SetCurrentCharValue( T_CHAR_SPACE)
+                self.__GetOneChar()
+                self.__SetCurrentCharValue( T_CHAR_SPACE)
+                self.__GetOneChar()
+                InComment = True
+            else:
+                self.__GetOneChar()
+        
+        # restore from ListOfList to ListOfString
+        self.Profile.FileLinesList = ["".join(list) for list in self.Profile.FileLinesList]
+        self.Rewind()
+
+    ## PreprocessIncludeFile() method
+    #
+    #   Preprocess file contents, replace !include statements with file contents.
+    #   In the end, rewind the file buffer pointer to the beginning
+    #
+    #   @param  self        The object pointer
+    #   
+    def PreprocessIncludeFile(self):
+        
+        while self.__GetNextToken():
+            
+            if self.__Token == '!include':
+                IncludeLine = self.CurrentLineNumber
+                IncludeOffset = self.CurrentOffsetWithinLine - len('!include')
+                if not self.__GetNextToken():
+                    raise Warning("expected include file name At Line ", self.FileName, self.CurrentLineNumber)
+                IncFileName = self.__Token
+                if not os.path.isabs(IncFileName):
+                    if IncFileName.startswith('$(WORKSPACE)'):
+                        Str = mws.handleWsMacro(IncFileName)
+                        Str = Str.replace('$(WORKSPACE)', os.environ.get('WORKSPACE'))
+                        if os.path.exists(Str):
+                            if not os.path.isabs(Str):
+                                Str = os.path.abspath(Str)
+                        IncFileName = Str
+                    else:
+                        # file is in the same dir with FDF file
+                        FullFdf = self.FileName
+                        if not os.path.isabs(self.FileName):
+                            FullFdf = mws.join(os.environ.get('WORKSPACE'), self.FileName)
+                
+                        IncFileName = os.path.join(os.path.dirname(FullFdf), IncFileName)
+                    
+                if not os.path.exists(os.path.normpath(IncFileName)):
+                    raise Warning("Include file not exists At Line ", self.FileName, self.CurrentLineNumber)
+                
+                IncFileProfile = IncludeFileProfile(os.path.normpath(IncFileName))
+                
+                CurrentLine = self.CurrentLineNumber
+                CurrentOffset = self.CurrentOffsetWithinLine
+                # list index of the insertion, note that line number is 'CurrentLine + 1'
+                InsertAtLine = CurrentLine
+                IncFileProfile.InsertStartLineNumber = InsertAtLine + 1
+                # deal with remaining portions after "!include filename", if exists.
+                if self.__GetNextToken():
+                    if self.CurrentLineNumber == CurrentLine:
+                        RemainingLine = self.__CurrentLine()[CurrentOffset:]
+                        self.Profile.FileLinesList.insert(self.CurrentLineNumber, RemainingLine)
+                        IncFileProfile.InsertAdjust += 1
+                        self.CurrentLineNumber += 1
+                        self.CurrentOffsetWithinLine = 0
+                
+                for Line in IncFileProfile.FileLinesList:
+                    self.Profile.FileLinesList.insert(InsertAtLine, Line)
+                    self.CurrentLineNumber += 1
+                    InsertAtLine += 1    
+                
+                IncludeFileList.append(IncFileProfile)
+                
+                # comment out the processed include file statement
+                TempList = list(self.Profile.FileLinesList[IncludeLine - 1])
+                TempList.insert(IncludeOffset, '#')
+                self.Profile.FileLinesList[IncludeLine - 1] = ''.join(TempList)
+                
+        self.Rewind()
+
+    ## PreprocessIncludeFile() method
+    #
+    #   Preprocess file contents, replace !include statements with file contents.
+    #   In the end, rewind the file buffer pointer to the beginning
+    #
+    #   @param  self        The object pointer
+    #   
+    def PreprocessConditionalStatement(self):
+        # IfList is a stack of if branches with elements of list [Pos, CondSatisfied, BranchDetermined]
+        IfList = []
+        while self.__GetNextToken():
+            if self.__Token == 'DEFINE':
+                DefineLine = self.CurrentLineNumber - 1
+                DefineOffset = self.CurrentOffsetWithinLine - len('DEFINE')
+                if not self.__GetNextToken():
+                    raise Warning("expected Macro name At Line ", self.FileName, self.CurrentLineNumber)
+                Macro = self.__Token
+                if not self.__IsToken( "="):
+                    raise Warning("expected '=' At Line ", self.FileName, self.CurrentLineNumber)
+                
+                if not self.__GetNextToken():
+                    raise Warning("expected value At Line ", self.FileName, self.CurrentLineNumber)
+                
+                if self.__GetStringData():
+                    pass
+                Value = self.__Token
+                if not Macro in InputMacroDict:
+                    FileLineTuple = GetRealFileLine(self.FileName, DefineLine + 1)
+                    MacProfile = MacroProfile(FileLineTuple[0], FileLineTuple[1])
+                    MacProfile.MacroName = Macro
+                    MacProfile.MacroValue = Value
+                    AllMacroList.append(MacProfile)
+                self.__WipeOffArea.append(((DefineLine, DefineOffset), (self.CurrentLineNumber - 1, self.CurrentOffsetWithinLine - 1)))
+            
+            elif self.__Token in ('!ifdef', '!ifndef', '!if'):
+                IfStartPos = (self.CurrentLineNumber - 1, self.CurrentOffsetWithinLine - len(self.__Token))
+                IfList.append([IfStartPos, None, None])
+                CondLabel = self.__Token
+                
+                MacroName, NotFlag = self.__GetMacroName() 
+                NotDefineFlag = False
+                if CondLabel == '!ifndef':
+                    NotDefineFlag = True
+                if CondLabel == '!ifdef' or CondLabel == '!ifndef':
+                    if NotFlag:
+                        raise Warning("'NOT' operation not allowed for Macro name At Line ", self.FileName, self.CurrentLineNumber)
+                    
+                if CondLabel == '!if':
+                        
+                    if not self.__GetNextOp():
+                        raise Warning("expected !endif At Line ", self.FileName, self.CurrentLineNumber)
+                    
+                    if self.__Token in ('!=', '==', '>', '<', '>=', '<='):
+                        Op = self.__Token
+                        if not self.__GetNextToken():
+                            raise Warning("expected value At Line ", self.FileName, self.CurrentLineNumber)
+                        if self.__GetStringData():
+                            pass
+                        MacroValue = self.__Token
+                        ConditionSatisfied = self.__EvaluateConditional(MacroName, IfList[-1][0][0] + 1, Op, MacroValue)
+                        if NotFlag:
+                            ConditionSatisfied = not ConditionSatisfied
+                        BranchDetermined = ConditionSatisfied
+                    else:
+                        self.CurrentOffsetWithinLine -= len(self.__Token)                        
+                        ConditionSatisfied = self.__EvaluateConditional(MacroName, IfList[-1][0][0] + 1, None, 'Bool')
+                        if NotFlag:
+                            ConditionSatisfied = not ConditionSatisfied
+                        BranchDetermined = ConditionSatisfied
+                    IfList[-1] = [IfList[-1][0], ConditionSatisfied, BranchDetermined]
+                    if ConditionSatisfied:
+                        self.__WipeOffArea.append((IfList[-1][0], (self.CurrentLineNumber - 1, self.CurrentOffsetWithinLine - 1)))
+                        
+                else:
+                    ConditionSatisfied = self.__EvaluateConditional(MacroName, IfList[-1][0][0] + 1)
+                    if NotDefineFlag:
+                        ConditionSatisfied = not ConditionSatisfied
+                    BranchDetermined = ConditionSatisfied
+                    IfList[-1] = [IfList[-1][0], ConditionSatisfied, BranchDetermined]
+                    if ConditionSatisfied:
+                        self.__WipeOffArea.append((IfStartPos, (self.CurrentLineNumber - 1, self.CurrentOffsetWithinLine - 1)))
+                    
+            elif self.__Token in ('!elseif', '!else'):
+                ElseStartPos = (self.CurrentLineNumber - 1, self.CurrentOffsetWithinLine - len(self.__Token))
+                if len(IfList) <= 0:
+                    raise Warning("Missing !if statement At Line ", self.FileName, self.CurrentLineNumber)
+                if IfList[-1][1]:
+                    IfList[-1] = [ElseStartPos, False, True]
+                    self.__WipeOffArea.append((ElseStartPos, (self.CurrentLineNumber - 1, self.CurrentOffsetWithinLine - 1)))
+                else:
+                    self.__WipeOffArea.append((IfList[-1][0], ElseStartPos))
+                    IfList[-1] = [ElseStartPos, True, IfList[-1][2]]
+                    if self.__Token == '!elseif':
+                        MacroName, NotFlag = self.__GetMacroName() 
+                        if not self.__GetNextOp():
+                            raise Warning("expected !endif At Line ", self.FileName, self.CurrentLineNumber)
+                    
+                        if self.__Token in ('!=', '==', '>', '<', '>=', '<='):
+                            Op = self.__Token
+                            if not self.__GetNextToken():
+                                raise Warning("expected value At Line ", self.FileName, self.CurrentLineNumber)
+                            if self.__GetStringData():
+                                pass
+                            MacroValue = self.__Token
+                            ConditionSatisfied = self.__EvaluateConditional(MacroName, IfList[-1][0][0] + 1, Op, MacroValue)
+                            if NotFlag:
+                                ConditionSatisfied = not ConditionSatisfied
+
+                        else:
+                            self.CurrentOffsetWithinLine -= len(self.__Token)                        
+                            ConditionSatisfied = self.__EvaluateConditional(MacroName, IfList[-1][0][0] + 1, None, 'Bool')
+                            if NotFlag:
+                                ConditionSatisfied = not ConditionSatisfied
+
+                        IfList[-1] = [IfList[-1][0], ConditionSatisfied, IfList[-1][2]]
+                    
+                    if IfList[-1][1]:
+                        if IfList[-1][2]:
+                            IfList[-1][1] = False
+                        else:
+                            IfList[-1][2] = True
+                            self.__WipeOffArea.append((IfList[-1][0], (self.CurrentLineNumber - 1, self.CurrentOffsetWithinLine - 1)))
+
+                
+            elif self.__Token == '!endif':
+                if IfList[-1][1]:
+                    self.__WipeOffArea.append(((self.CurrentLineNumber - 1, self.CurrentOffsetWithinLine - len('!endif')), (self.CurrentLineNumber - 1, self.CurrentOffsetWithinLine - 1)))
+                else:
+                    self.__WipeOffArea.append((IfList[-1][0], (self.CurrentLineNumber - 1, self.CurrentOffsetWithinLine - 1)))
+                
+                IfList.pop()
+                
+                    
+        if len(IfList) > 0:
+            raise Warning("Missing !endif At Line ", self.FileName, self.CurrentLineNumber)
+        self.Rewind()
+
+    def __EvaluateConditional(self, Name, Line, Op = None, Value = None):
+        
+        FileLineTuple = GetRealFileLine(self.FileName, Line)
+        if Name in InputMacroDict:
+            MacroValue = InputMacroDict[Name]
+            if Op == None:
+                if Value == 'Bool' and MacroValue == None or MacroValue.upper() == 'FALSE':
+                    return False
+                return True
+            elif Op == '!=':
+                if Value != MacroValue:
+                    return True
+                else:
+                    return False
+            elif Op == '==':
+                if Value == MacroValue:
+                    return True
+                else:
+                    return False
+            else:
+                if (self.__IsHex(Value) or Value.isdigit()) and (self.__IsHex(MacroValue) or (MacroValue != None and MacroValue.isdigit())):
+                    InputVal = long(Value, 0)
+                    MacroVal = long(MacroValue, 0)
+                    if Op == '>':
+                        if MacroVal > InputVal:
+                            return True
+                        else:
+                            return False
+                    elif Op == '>=':
+                        if MacroVal >= InputVal:
+                            return True
+                        else:
+                            return False
+                    elif Op == '<':
+                        if MacroVal < InputVal:
+                            return True
+                        else:
+                            return False
+                    elif Op == '<=':
+                        if MacroVal <= InputVal:
+                            return True
+                        else:
+                            return False
+                    else:
+                        return False
+                else:
+                    raise Warning("Value %s is not a number At Line ", self.FileName, Line)
+                
+        for Profile in AllMacroList:
+            if Profile.FileName == FileLineTuple[0] and Profile.MacroName == Name and Profile.DefinedAtLine <= FileLineTuple[1]:
+                if Op == None:
+                    if Value == 'Bool' and Profile.MacroValue == None or Profile.MacroValue.upper() == 'FALSE':
+                        return False
+                    return True
+                elif Op == '!=':
+                    if Value != Profile.MacroValue:
+                        return True
+                    else:
+                        return False
+                elif Op == '==':
+                    if Value == Profile.MacroValue:
+                        return True
+                    else:
+                        return False
+                else:
+                    if (self.__IsHex(Value) or Value.isdigit()) and (self.__IsHex(Profile.MacroValue) or (Profile.MacroValue != None and Profile.MacroValue.isdigit())):
+                        InputVal = long(Value, 0)
+                        MacroVal = long(Profile.MacroValue, 0)
+                        if Op == '>':
+                            if MacroVal > InputVal:
+                                return True
+                            else:
+                                return False
+                        elif Op == '>=':
+                            if MacroVal >= InputVal:
+                                return True
+                            else:
+                                return False
+                        elif Op == '<':
+                            if MacroVal < InputVal:
+                                return True
+                            else:
+                                return False
+                        elif Op == '<=':
+                            if MacroVal <= InputVal:
+                                return True
+                            else:
+                                return False
+                        else:
+                            return False
+                    else:
+                        raise Warning("Value %s is not a number At Line ", self.FileName, Line)
+        
+        return False
+
+    ## __IsToken() method
+    #
+    #   Check whether input string is found from current char position along
+    #   If found, the string value is put into self.__Token
+    #
+    #   @param  self        The object pointer
+    #   @param  String      The string to search
+    #   @param  IgnoreCase  Indicate case sensitive/non-sensitive search, default is case sensitive
+    #   @retval True        Successfully find string, file buffer pointer moved forward
+    #   @retval False       Not able to find string, file buffer pointer not changed
+    #
+    def __IsToken(self, String, IgnoreCase = False):
+        self.__SkipWhiteSpace()
+
+        # Only consider the same line, no multi-line token allowed
+        StartPos = self.CurrentOffsetWithinLine
+        index = -1
+        if IgnoreCase:
+            index = self.__CurrentLine()[self.CurrentOffsetWithinLine : ].upper().find(String.upper()) 
+        else:
+            index = self.__CurrentLine()[self.CurrentOffsetWithinLine : ].find(String)
+        if index == 0:
+            self.CurrentOffsetWithinLine += len(String)
+            self.__Token = self.__CurrentLine()[StartPos : self.CurrentOffsetWithinLine]
+            return True
+        return False
+
+    ## __IsKeyword() method
+    #
+    #   Check whether input keyword is found from current char position along, whole word only!
+    #   If found, the string value is put into self.__Token
+    #
+    #   @param  self        The object pointer
+    #   @param  Keyword     The string to search
+    #   @param  IgnoreCase  Indicate case sensitive/non-sensitive search, default is case sensitive
+    #   @retval True        Successfully find string, file buffer pointer moved forward
+    #   @retval False       Not able to find string, file buffer pointer not changed
+    #
+    def __IsKeyword(self, KeyWord, IgnoreCase = False):
+        self.__SkipWhiteSpace()
+
+        # Only consider the same line, no multi-line token allowed
+        StartPos = self.CurrentOffsetWithinLine
+        index = -1
+        if IgnoreCase:
+            index = self.__CurrentLine()[self.CurrentOffsetWithinLine : ].upper().find(KeyWord.upper()) 
+        else:
+            index = self.__CurrentLine()[self.CurrentOffsetWithinLine : ].find(KeyWord)
+        if index == 0:
+            followingChar = self.__CurrentLine()[self.CurrentOffsetWithinLine + len(KeyWord)]
+            if not str(followingChar).isspace() and followingChar not in SEPERATOR_TUPLE:
+                return False
+            self.CurrentOffsetWithinLine += len(KeyWord)
+            self.__Token = self.__CurrentLine()[StartPos : self.CurrentOffsetWithinLine]
+            return True
+        return False
+
+    ## __GetNextWord() method
+    #
+    #   Get next C name from file lines
+    #   If found, the string value is put into self.__Token
+    #
+    #   @param  self        The object pointer
+    #   @retval True        Successfully find a C name string, file buffer pointer moved forward
+    #   @retval False       Not able to find a C name string, file buffer pointer not changed
+    #
+    def __GetNextWord(self):
+        self.__SkipWhiteSpace()
+        if self.__EndOfFile():
+            return False
+        
+        TempChar = self.__CurrentChar()
+        StartPos = self.CurrentOffsetWithinLine
+        if (TempChar >= 'a' and TempChar <= 'z') or (TempChar >= 'A' and TempChar <= 'Z') or TempChar == '_':
+            self.__GetOneChar()
+            while not self.__EndOfLine():
+                TempChar = self.__CurrentChar()
+                if (TempChar >= 'a' and TempChar <= 'z') or (TempChar >= 'A' and TempChar <= 'Z') \
+                or (TempChar >= '0' and TempChar <= '9') or TempChar == '_' or TempChar == '-':
+                    self.__GetOneChar()
+                    
+                else:
+                    break
+
+            self.__Token = self.__CurrentLine()[StartPos : self.CurrentOffsetWithinLine]
+            return True
+            
+        return False
+    
+    ## __GetNextToken() method
+    #
+    #   Get next token unit before a seperator
+    #   If found, the string value is put into self.__Token
+    #
+    #   @param  self        The object pointer
+    #   @retval True        Successfully find a token unit, file buffer pointer moved forward
+    #   @retval False       Not able to find a token unit, file buffer pointer not changed
+    #
+    def __GetNextToken(self):
+        # Skip leading spaces, if exist.
+        self.__SkipWhiteSpace()
+        if self.__EndOfFile():
+            return False
+        # Record the token start position, the position of the first non-space char.
+        StartPos = self.CurrentOffsetWithinLine
+        StartLine = self.CurrentLineNumber
+        while not self.__EndOfLine():
+            TempChar = self.__CurrentChar()
+            # Try to find the end char that is not a space and not in seperator tuple.
+            # That is, when we got a space or any char in the tuple, we got the end of token.
+            if not str(TempChar).isspace() and TempChar not in SEPERATOR_TUPLE:
+                self.__GetOneChar()
+            # if we happen to meet a seperator as the first char, we must proceed to get it.
+            # That is, we get a token that is a seperator char. nomally it is the boundary of other tokens.
+            elif StartPos == self.CurrentOffsetWithinLine and TempChar in SEPERATOR_TUPLE:
+                self.__GetOneChar()
+                break
+            else:
+                break
+#        else:
+#            return False
+
+        EndPos = self.CurrentOffsetWithinLine
+        if self.CurrentLineNumber != StartLine:
+            EndPos = len(self.Profile.FileLinesList[StartLine-1])
+        self.__Token = self.Profile.FileLinesList[StartLine-1][StartPos : EndPos]
+        if StartPos != self.CurrentOffsetWithinLine:
+            return True
+        else:
+            return False
+    
+    def __GetNextOp(self):
+        # Skip leading spaces, if exist.
+        self.__SkipWhiteSpace()
+        if self.__EndOfFile():
+            return False
+        # Record the token start position, the position of the first non-space char.
+        StartPos = self.CurrentOffsetWithinLine
+        while not self.__EndOfLine():
+            TempChar = self.__CurrentChar()
+            # Try to find the end char that is not a space
+            if not str(TempChar).isspace():
+                self.__GetOneChar()
+            else:
+                break
+        else:
+            return False
+        
+        if StartPos != self.CurrentOffsetWithinLine:
+            self.__Token = self.__CurrentLine()[StartPos : self.CurrentOffsetWithinLine]
+            return True
+        else:
+            return False
+    ## __GetNextGuid() method
+    #
+    #   Get next token unit before a seperator
+    #   If found, the GUID string is put into self.__Token
+    #
+    #   @param  self        The object pointer
+    #   @retval True        Successfully find a registry format GUID, file buffer pointer moved forward
+    #   @retval False       Not able to find a registry format GUID, file buffer pointer not changed
+    #
+    def __GetNextGuid(self):
+        
+        if not self.__GetNextToken():
+            return False
+        p = re.compile('[a-fA-F0-9]{8}-[a-fA-F0-9]{4}-[a-fA-F0-9]{4}-[a-fA-F0-9]{4}-[a-fA-F0-9]{12}')
+        if p.match(self.__Token) != None:
+            return True
+        else:
+            self.__UndoToken()
+            return False
+
+    ## __UndoToken() method
+    #
+    #   Go back one token unit in file buffer
+    #
+    #   @param  self        The object pointer
+    #
+    def __UndoToken(self):
+        self.__UndoOneChar()
+        while self.__CurrentChar().isspace():
+            if not self.__UndoOneChar():
+                self.__GetOneChar()
+                return
+        
+        
+        StartPos = self.CurrentOffsetWithinLine
+        CurrentLine = self.CurrentLineNumber
+        while CurrentLine == self.CurrentLineNumber:
+            
+            TempChar = self.__CurrentChar()
+            # Try to find the end char that is not a space and not in seperator tuple.
+            # That is, when we got a space or any char in the tuple, we got the end of token.
+            if not str(TempChar).isspace() and not TempChar in SEPERATOR_TUPLE:
+                if not self.__UndoOneChar():
+                    break
+            # if we happen to meet a seperator as the first char, we must proceed to get it.
+            # That is, we get a token that is a seperator char. nomally it is the boundary of other tokens.
+            elif StartPos == self.CurrentOffsetWithinLine and TempChar in SEPERATOR_TUPLE:
+                return
+            else:
+                break
+            
+        self.__GetOneChar()
+    
+    ## __HexDigit() method
+    #
+    #   Whether char input is a Hex data bit
+    #
+    #   @param  self        The object pointer
+    #   @param  TempChar    The char to test
+    #   @retval True        The char is a Hex data bit
+    #   @retval False       The char is NOT a Hex data bit
+    #
+    def __HexDigit(self, TempChar):
+        if (TempChar >= 'a' and TempChar <= 'f') or (TempChar >= 'A' and TempChar <= 'F') \
+                or (TempChar >= '0' and TempChar <= '9'):
+                    return True
+        else:
+            return False
+    
+    def __IsHex(self, HexStr):
+        if not HexStr.upper().startswith("0X"):
+            return False
+        if len(self.__Token) <= 2:
+            return False
+        charList = [c for c in HexStr[2 : ] if not self.__HexDigit( c)]
+        if len(charList) == 0:
+            return True
+        else:
+            return False    
+    ## __GetNextHexNumber() method
+    #
+    #   Get next HEX data before a seperator
+    #   If found, the HEX data is put into self.__Token
+    #
+    #   @param  self        The object pointer
+    #   @retval True        Successfully find a HEX data, file buffer pointer moved forward
+    #   @retval False       Not able to find a HEX data, file buffer pointer not changed
+    #
+    def __GetNextHexNumber(self):
+        if not self.__GetNextToken():
+            return False
+        if self.__IsHex(self.__Token):
+            return True
+        else:
+            self.__UndoToken()
+            return False
+        
+    ## __GetNextDecimalNumber() method
+    #
+    #   Get next decimal data before a seperator
+    #   If found, the decimal data is put into self.__Token
+    #
+    #   @param  self        The object pointer
+    #   @retval True        Successfully find a decimal data, file buffer pointer moved forward
+    #   @retval False       Not able to find a decimal data, file buffer pointer not changed
+    #
+    def __GetNextDecimalNumber(self):
+        if not self.__GetNextToken():
+            return False
+        if self.__Token.isdigit():
+            return True
+        else:
+            self.__UndoToken()
+            return False
+    
+    ## __GetNextPcdName() method
+    #
+    #   Get next PCD token space C name and PCD C name pair before a seperator
+    #   If found, the decimal data is put into self.__Token
+    #
+    #   @param  self        The object pointer
+    #   @retval Tuple       PCD C name and PCD token space C name pair 
+    #
+    def __GetNextPcdName(self):
+        if not self.__GetNextWord():
+            raise Warning("expected PcdTokenSpaceCName.PcdCName At Line ", self.FileName, self.CurrentLineNumber)
+        pcdTokenSpaceCName = self.__Token
+        
+        if not self.__IsToken( "."):
+            raise Warning("expected PcdTokenSpaceCName.PcdCName At Line ", self.FileName, self.CurrentLineNumber)
+        
+        if not self.__GetNextWord():
+            raise Warning("expected PcdTokenSpaceCName.PcdCName At Line ", self.FileName, self.CurrentLineNumber)
+        pcdCName = self.__Token
+        
+        return (pcdCName, pcdTokenSpaceCName) 
+            
+    ## __GetStringData() method
+    #
+    #   Get string contents quoted in ""
+    #   If found, the decimal data is put into self.__Token
+    #
+    #   @param  self        The object pointer
+    #   @retval True        Successfully find a string data, file buffer pointer moved forward
+    #   @retval False       Not able to find a string data, file buffer pointer not changed
+    #    
+    def __GetStringData(self):
+        if self.__Token.startswith("\"") or self.__Token.startswith("L\""):
+            self.__UndoToken()
+            self.__SkipToToken("\"")
+            currentLineNumber = self.CurrentLineNumber
+            
+            if not self.__SkipToToken("\""):
+                raise Warning("Missing Quote \" for String At Line ", self.FileName, self.CurrentLineNumber)
+            if currentLineNumber != self.CurrentLineNumber:
+                raise Warning("Missing Quote \" for String At Line ", self.FileName, self.CurrentLineNumber)
+            self.__Token = self.__SkippedChars.rstrip('\"')
+            return True
+        
+        elif self.__Token.startswith("\'") or self.__Token.startswith("L\'"):
+            self.__UndoToken()
+            self.__SkipToToken("\'")
+            currentLineNumber = self.CurrentLineNumber
+            
+            if not self.__SkipToToken("\'"):
+                raise Warning("Missing Quote \' for String At Line ", self.FileName, self.CurrentLineNumber)
+            if currentLineNumber != self.CurrentLineNumber:
+                raise Warning("Missing Quote \' for String At Line ", self.FileName, self.CurrentLineNumber)
+            self.__Token = self.__SkippedChars.rstrip('\'')
+            return True
+        
+        else:
+            return False
+            
+    ## __SkipToToken() method
+    #
+    #   Search forward in file buffer for the string
+    #   The skipped chars are put into self.__SkippedChars
+    #
+    #   @param  self        The object pointer
+    #   @param  String      The string to search
+    #   @param  IgnoreCase  Indicate case sensitive/non-sensitive search, default is case sensitive
+    #   @retval True        Successfully find the string, file buffer pointer moved forward
+    #   @retval False       Not able to find the string, file buffer pointer not changed
+    #
+    def __SkipToToken(self, String, IgnoreCase = False):
+        StartPos = self.GetFileBufferPos()
+        
+        self.__SkippedChars = ""
+        while not self.__EndOfFile():
+            index = -1
+            if IgnoreCase:
+                index = self.__CurrentLine()[self.CurrentOffsetWithinLine : ].upper().find(String.upper()) 
+            else:
+                index = self.__CurrentLine()[self.CurrentOffsetWithinLine : ].find(String)
+            if index == 0:
+                self.CurrentOffsetWithinLine += len(String)
+                self.__SkippedChars += String
+                return True
+            self.__SkippedChars += str(self.__CurrentChar())
+            self.__GetOneChar()
+            
+        self.SetFileBufferPos( StartPos)
+        self.__SkippedChars = ""
+        return False
+
+    ## GetFileBufferPos() method
+    #
+    #   Return the tuple of current line and offset within the line
+    #
+    #   @param  self        The object pointer
+    #   @retval Tuple       Line number and offset pair 
+    #
+    def GetFileBufferPos(self):
+        return (self.CurrentLineNumber, self.CurrentOffsetWithinLine)
+    
+    ## SetFileBufferPos() method
+    #
+    #   Restore the file buffer position
+    #
+    #   @param  self        The object pointer
+    #   @param  Pos         The new file buffer position
+    #
+    def SetFileBufferPos(self, Pos):
+        (self.CurrentLineNumber, self.CurrentOffsetWithinLine) = Pos
+            
+    ## ParseFile() method
+    #
+    #   Parse the file profile buffer to extract fd, fv ... information
+    #   Exception will be raised if syntax error found
+    #
+    #   @param  self        The object pointer
+    #
+    def ParseFile(self):
+
+        try:
+            self.__StringToList()
+            self.PreprocessFile()
+            self.PreprocessIncludeFile()
+            self.__StringToList()
+            self.PreprocessFile()
+            self.PreprocessConditionalStatement()
+            self.__StringToList()
+            for Pos in self.__WipeOffArea:
+                self.__ReplaceFragment(Pos[0], Pos[1])
+            self.Profile.FileLinesList = ["".join(list) for list in self.Profile.FileLinesList]
+            
+            while self.__GetDefines():
+                pass
+            
+            Index = 0
+            while Index < len(self.Profile.FileLinesList):
+                FileLineTuple = GetRealFileLine(self.FileName, Index + 1)
+                self.Profile.FileLinesList[Index] = self.__ReplaceMacros(self.Profile.FileLinesList[Index], FileLineTuple[0], FileLineTuple[1])
+                Index += 1
+                
+            while self.__GetFd():
+                pass
+
+            while self.__GetFv():
+                pass
+
+            while self.__GetCapsule():
+                pass
+
+#            while self.__GetVtf():
+#                pass
+#
+#            while self.__GetRule():
+#                pass
+            
+
+        except Warning, X:
+            self.__UndoToken()
+            FileLineTuple = GetRealFileLine(self.FileName, self.CurrentLineNumber)
+            X.message += '\nGot Token: \"%s\" from File %s\n' % (self.__Token, FileLineTuple[0]) + \
+                'Previous Token: \"%s\" At line: %d, Offset Within Line: %d\n' \
+                    % (self.Profile.FileLinesList[self.CurrentLineNumber - 1][self.CurrentOffsetWithinLine :].rstrip('\n').rstrip('\r'), FileLineTuple[1], self.CurrentOffsetWithinLine)
+            raise
+
+    ## __GetDefines() method
+    #
+    #   Get Defines section contents and store its data into AllMacrosList
+    #
+    #   @param  self        The object pointer
+    #   @retval True        Successfully find a Defines
+    #   @retval False       Not able to find a Defines
+    #
+    def __GetDefines(self):
+
+        if not self.__GetNextToken():
+            return False
+
+        S = self.__Token.upper()
+        if S.startswith("[") and not S.startswith("[DEFINES"):
+            if not S.startswith("[FD.") and not S.startswith("[FV.") and not S.startswith("[CAPSULE.") \
+                and not S.startswith("[VTF.") and not S.startswith("[RULE.") and not S.startswith("[OPTIONROM."):
+                raise Warning("Unknown section or section appear sequence error (The correct sequence should be [DEFINES], [FD.], [FV.], [Capsule.], [VTF.], [Rule.], [OptionRom.])", self.FileName, self.CurrentLineNumber)
+            self.__UndoToken()
+            return False
+
+        self.__UndoToken()
+        if not self.__IsToken("[DEFINES", True):
+            FileLineTuple = GetRealFileLine(self.FileName, self.CurrentLineNumber)
+            #print 'Parsing String: %s in File %s, At line: %d, Offset Within Line: %d' \
+            #        % (self.Profile.FileLinesList[self.CurrentLineNumber - 1][self.CurrentOffsetWithinLine :], FileLineTuple[0], FileLineTuple[1], self.CurrentOffsetWithinLine)
+            raise Warning("expected [DEFINES", self.FileName, self.CurrentLineNumber)
+
+        if not self.__IsToken( "]"):
+            raise Warning("expected ']'", self.FileName, self.CurrentLineNumber)
+
+        while self.__GetNextWord():
+            Macro = self.__Token
+            
+            if not self.__IsToken("="):
+                raise Warning("expected '='", self.FileName, self.CurrentLineNumber)
+            if not self.__GetNextToken() or self.__Token.startswith('['):
+                raise Warning("expected MACRO value", self.FileName, self.CurrentLineNumber)
+            Value = self.__Token
+            FileLineTuple = GetRealFileLine(self.FileName, self.CurrentLineNumber)
+            MacProfile = MacroProfile(FileLineTuple[0], FileLineTuple[1])
+            MacProfile.MacroName = Macro
+            MacProfile.MacroValue = Value
+            AllMacroList.append(MacProfile)
+
+        return False
+
+    ## __GetFd() method
+    #
+    #   Get FD section contents and store its data into FD dictionary of self.Profile
+    #
+    #   @param  self        The object pointer
+    #   @retval True        Successfully find a FD
+    #   @retval False       Not able to find a FD
+    #
+    def __GetFd(self):
+
+        if not self.__GetNextToken():
+            return False
+        
+        S = self.__Token.upper()
+        if S.startswith("[") and not S.startswith("[FD."):
+            if not S.startswith("[FV.") and not S.startswith("[CAPSULE.") \
+                and not S.startswith("[VTF.") and not S.startswith("[RULE."):
+                raise Warning("Unknown section At Line ", self.FileName, self.CurrentLineNumber)
+            self.__UndoToken()
+            return False
+        
+        self.__UndoToken()
+        if not self.__IsToken("[FD.", True):
+            FileLineTuple = GetRealFileLine(self.FileName, self.CurrentLineNumber)
+            print 'Parsing String: %s in File %s, At line: %d, Offset Within Line: %d' \
+                    % (self.Profile.FileLinesList[self.CurrentLineNumber - 1][self.CurrentOffsetWithinLine :], FileLineTuple[0], FileLineTuple[1], self.CurrentOffsetWithinLine)
+            raise Warning("expected [FD.] At Line ", self.FileName, self.CurrentLineNumber)
+        
+        FdName = self.__GetUiName()
+        self.CurrentFdName = FdName.upper()
+        
+        if not self.__IsToken( "]"):
+            raise Warning("expected ']' At Line ", self.FileName, self.CurrentLineNumber)
+        
+        FdObj = CommonDataClass.FdfClass.FDClassObject()
+        FdObj.FdUiName = self.CurrentFdName
+        self.Profile.FdDict[self.CurrentFdName] = FdObj
+        Status = self.__GetCreateFile(FdObj)
+        if not Status:
+            raise Warning("FD name error At Line ", self.FileName, self.CurrentLineNumber)
+        
+        if not self.__GetTokenStatements(FdObj):
+            return False
+        
+        self.__GetDefineStatements(FdObj)
+
+        self.__GetSetStatements(FdObj)
+
+        if not self.__GetRegionLayout(FdObj):
+            raise Warning("expected region layout At Line ", self.FileName, self.CurrentLineNumber)
+            
+        while self.__GetRegionLayout(FdObj):
+            pass
+        return True
+    
+    ## __GetUiName() method
+    #
+    #   Return the UI name of a section
+    #
+    #   @param  self        The object pointer
+    #   @retval FdName      UI name
+    #
+    def __GetUiName(self):
+        FdName = ""
+        if self.__GetNextWord():
+            FdName = self.__Token
+            
+        return FdName
+
+    ## __GetCreateFile() method
+    #
+    #   Return the output file name of object
+    #
+    #   @param  self        The object pointer
+    #   @param  Obj         object whose data will be stored in file
+    #   @retval FdName      UI name
+    #
+    def __GetCreateFile(self, Obj):
+
+        if self.__IsKeyword( "CREATE_FILE"):
+            if not self.__IsToken( "="):
+                raise Warning("expected '=' At Line ", self.FileName, self.CurrentLineNumber)
+                
+            if not self.__GetNextToken():
+                raise Warning("expected file name At Line ", self.FileName, self.CurrentLineNumber)
+                
+            FileName = self.__Token
+            Obj.CreateFileName = FileName
+
+        return True
+
+    ## __GetTokenStatements() method
+    #
+    #   Get token statements
+    #
+    #   @param  self        The object pointer
+    #   @param  Obj         for whom token statement is got
+    #   @retval True        Successfully find a token statement
+    #   @retval False       Not able to find a token statement
+    #
+    def __GetTokenStatements(self, Obj):
+        if not self.__IsKeyword( "BaseAddress"):
+            raise Warning("BaseAddress missing At Line ", self.FileName, self.CurrentLineNumber)
+           
+        if not self.__IsToken( "="):
+            raise Warning("expected '=' At Line ", self.FileName, self.CurrentLineNumber)
+            
+        if not self.__GetNextHexNumber():
+            raise Warning("expected Hex base address At Line ", self.FileName, self.CurrentLineNumber)
+            
+        Obj.BaseAddress = self.__Token
+        
+        if self.__IsToken( "|"):
+            pcdPair = self.__GetNextPcdName()
+            Obj.BaseAddressPcd = pcdPair
+            self.Profile.PcdDict[pcdPair] = long(Obj.BaseAddress, 0)
+            FileLineTuple = GetRealFileLine(self.FileName, self.CurrentLineNumber)
+            self.Profile.PcdFileLineDict[pcdPair] = FileLineTuple
+            
+        if not self.__IsKeyword( "Size"):
+            raise Warning("Size missing At Line ", self.FileName, self.CurrentLineNumber)
+            
+        if not self.__IsToken( "="):
+            raise Warning("expected '=' At Line ", self.FileName, self.CurrentLineNumber)
+            
+        if not self.__GetNextHexNumber():
+            raise Warning("expected Hex size At Line ", self.FileName, self.CurrentLineNumber)
+            
+      
+        Obj.Size = long(self.__Token, 0)
+
+        if self.__IsToken( "|"):
+            pcdPair = self.__GetNextPcdName()
+            Obj.SizePcd = pcdPair
+            self.Profile.PcdDict[pcdPair] = Obj.Size
+            FileLineTuple = GetRealFileLine(self.FileName, self.CurrentLineNumber)
+            self.Profile.PcdFileLineDict[pcdPair] = FileLineTuple
+                    
+        if not self.__IsKeyword( "ErasePolarity"):
+            raise Warning("ErasePolarity missing At Line ", self.FileName, self.CurrentLineNumber)
+           
+        if not self.__IsToken( "="):
+            raise Warning("expected '=' At Line ", self.FileName, self.CurrentLineNumber)
+            
+        if not self.__GetNextToken():
+            raise Warning("expected Erase Polarity At Line ", self.FileName, self.CurrentLineNumber)
+            
+        if self.__Token != "1" and self.__Token != "0":
+            raise Warning("expected 1 or 0 Erase Polarity At Line ", self.FileName, self.CurrentLineNumber)
+            
+        Obj.ErasePolarity = self.__Token
+
+        Status = self.__GetBlockStatements(Obj)
+        return Status
+    
+    ## __GetAddressStatements() method
+    #
+    #   Get address statements
+    #
+    #   @param  self        The object pointer
+    #   @param  Obj         for whom address statement is got
+    #   @retval True        Successfully find
+    #   @retval False       Not able to find
+    #
+    def __GetAddressStatements(self, Obj):
+        
+        if self.__IsKeyword("BsBaseAddress"):
+            if not self.__IsToken( "="):
+                raise Warning("expected '=' At Line ", self.FileName, self.CurrentLineNumber)
+            
+            if not self.__GetNextDecimalNumber() and not self.__GetNextHexNumber():
+                raise Warning("expected address At Line ", self.FileName, self.CurrentLineNumber)
+                
+            BsAddress = long(self.__Token, 0)
+            Obj.BsBaseAddress = BsAddress
+            
+        if self.__IsKeyword("RtBaseAddress"):
+            if not self.__IsToken( "="):
+                raise Warning("expected '=' At Line ", self.FileName, self.CurrentLineNumber)
+            
+            if not self.__GetNextDecimalNumber() and not self.__GetNextHexNumber():
+                raise Warning("expected address At Line ", self.FileName, self.CurrentLineNumber)
+                
+            RtAddress = long(self.__Token, 0)
+            Obj.RtBaseAddress = RtAddress
+    
+    ## __GetBlockStatements() method
+    #
+    #   Get block statements
+    #
+    #   @param  self        The object pointer
+    #   @param  Obj         for whom block statement is got
+    #   @retval True        Successfully find
+    #   @retval False       Not able to find
+    #
+    def __GetBlockStatements(self, Obj):
+        
+        if not self.__GetBlockStatement(Obj):
+            #set default block size is 1
+            Obj.BlockSizeList.append((1, Obj.Size, None))
+            return True
+
+        while self.__GetBlockStatement(Obj):
+            pass
+        
+        for Item in Obj.BlockSizeList:
+            if Item[0] == None or Item[1] == None:
+                raise Warning("expected block statement for Fd Section", self.FileName, self.CurrentLineNumber)
+
+        return True
+    
+    ## __GetBlockStatement() method
+    #
+    #   Get block statement
+    #
+    #   @param  self        The object pointer
+    #   @param  Obj         for whom block statement is got
+    #   @retval True        Successfully find
+    #   @retval False       Not able to find
+    #
+    def __GetBlockStatement(self, Obj):
+        if not self.__IsKeyword( "BlockSize"):
+            return False
+        
+        if not self.__IsToken( "="):
+            raise Warning("expected '=' At Line ", self.FileName, self.CurrentLineNumber)
+            
+        if not self.__GetNextHexNumber() and not self.__GetNextDecimalNumber():
+            raise Warning("expected Hex block size At Line ", self.FileName, self.CurrentLineNumber)
+
+        BlockSize = long(self.__Token, 0)
+        BlockSizePcd = None
+        if self.__IsToken( "|"):
+            PcdPair = self.__GetNextPcdName()
+            BlockSizePcd = PcdPair
+            self.Profile.PcdDict[PcdPair] = BlockSize
+            FileLineTuple = GetRealFileLine(self.FileName, self.CurrentLineNumber)
+            self.Profile.PcdFileLineDict[pcdPair] = FileLineTuple
+            
+        BlockNumber = None
+        if self.__IsKeyword( "NumBlocks"):
+            if not self.__IsToken( "="):
+                raise Warning("expected '=' At Line ", self.FileName, self.CurrentLineNumber)
+                
+            if not self.__GetNextDecimalNumber() and not self.__GetNextHexNumber():
+                raise Warning("expected block numbers At Line ", self.FileName, self.CurrentLineNumber)
+                
+            BlockNumber = long(self.__Token, 0)
+        
+        Obj.BlockSizeList.append((BlockSize, BlockNumber, BlockSizePcd))
+        return True
+
+    ## __GetDefineStatements() method
+    #
+    #   Get define statements
+    #
+    #   @param  self        The object pointer
+    #   @param  Obj         for whom define statement is got
+    #   @retval True        Successfully find
+    #   @retval False       Not able to find
+    #
+    def __GetDefineStatements(self, Obj):
+        while self.__GetDefineStatement( Obj):
+            pass
+    
+    ## __GetDefineStatement() method
+    #
+    #   Get define statement
+    #
+    #   @param  self        The object pointer
+    #   @param  Obj         for whom define statement is got
+    #   @retval True        Successfully find
+    #   @retval False       Not able to find
+    #
+    def __GetDefineStatement(self, Obj):
+        if self.__IsKeyword("DEFINE"):
+            self.__GetNextToken()
+            Macro = self.__Token
+            if not self.__IsToken( "="):
+                raise Warning("expected '=' At Line ", self.FileName, self.CurrentLineNumber)
+                
+            if not self.__GetNextToken():
+                raise Warning("expected value At Line ", self.FileName, self.CurrentLineNumber)
+
+            Value = self.__Token
+            Macro = '$(' + Macro + ')'
+            Obj.DefineVarDict[Macro] = Value
+            return True
+        
+        return False
+    
+    ## __GetSetStatements() method
+    #
+    #   Get set statements
+    #
+    #   @param  self        The object pointer
+    #   @param  Obj         for whom set statement is got
+    #   @retval True        Successfully find
+    #   @retval False       Not able to find
+    #
+    def __GetSetStatements(self, Obj):
+        while self.__GetSetStatement(Obj):
+            pass
+
+    ## __GetSetStatement() method
+    #
+    #   Get set statement
+    #
+    #   @param  self        The object pointer
+    #   @param  Obj         for whom set statement is got
+    #   @retval True        Successfully find
+    #   @retval False       Not able to find
+    #
+    def __GetSetStatement(self, Obj):
+        if self.__IsKeyword("SET"):
+            PcdPair = self.__GetNextPcdName()
+            
+            if not self.__IsToken( "="):
+                raise Warning("expected '=' At Line ", self.FileName, self.CurrentLineNumber)
+                
+            if not self.__GetNextToken():
+                raise Warning("expected value At Line ", self.FileName, self.CurrentLineNumber)
+                
+            Value = self.__Token
+            if Value.startswith("{"):
+                # deal with value with {}
+                if not self.__SkipToToken( "}"):
+                    raise Warning("expected '}' At Line ", self.FileName, self.CurrentLineNumber)
+                Value += self.__SkippedChars
+                
+            Obj.SetVarDict[PcdPair] = Value
+            self.Profile.PcdDict[PcdPair] = Value
+            FileLineTuple = GetRealFileLine(self.FileName, self.CurrentLineNumber)
+            self.Profile.PcdFileLineDict[PcdPair] = FileLineTuple
+            return True
+
+        return False
+
+    ## __GetRegionLayout() method
+    #
+    #   Get region layout for FD
+    #
+    #   @param  self        The object pointer
+    #   @param  Fd          for whom region is got
+    #   @retval True        Successfully find
+    #   @retval False       Not able to find
+    #
+    def __GetRegionLayout(self, Fd):
+        if not self.__GetNextHexNumber():
+            return False
+        
+        RegionObj = CommonDataClass.FdfClass.RegionClassObject()
+        RegionObj.Offset = long(self.__Token, 0)
+        Fd.RegionList.append(RegionObj)
+        
+        if not self.__IsToken( "|"):
+            raise Warning("expected '|' At Line ", self.FileName, self.CurrentLineNumber)
+        
+        if not self.__GetNextHexNumber():
+            raise Warning("expected Region Size At Line ", self.FileName, self.CurrentLineNumber)
+        RegionObj.Size = long(self.__Token, 0)
+        
+        if not self.__GetNextWord():
+            return True
+        
+        if not self.__Token in ("SET", "FV", "FILE", "DATA", "CAPSULE"):
+            self.__UndoToken()
+            RegionObj.PcdOffset = self.__GetNextPcdName()
+            self.Profile.PcdDict[RegionObj.PcdOffset] = RegionObj.Offset + long(Fd.BaseAddress, 0)
+            FileLineTuple = GetRealFileLine(self.FileName, self.CurrentLineNumber)
+            self.Profile.PcdFileLineDict[RegionObj.PcdOffset] = FileLineTuple
+            if self.__IsToken( "|"):
+                RegionObj.PcdSize = self.__GetNextPcdName()
+                self.Profile.PcdDict[RegionObj.PcdSize] = RegionObj.Size
+                FileLineTuple = GetRealFileLine(self.FileName, self.CurrentLineNumber)
+                self.Profile.PcdFileLineDict[RegionObj.PcdSize] = FileLineTuple
+            
+            if not self.__GetNextWord():
+                return True
+
+        if self.__Token == "SET":
+            self.__UndoToken()
+            self.__GetSetStatements( RegionObj)
+            if not self.__GetNextWord():
+                return True
+            
+        elif self.__Token == "FV":
+            self.__UndoToken()
+            self.__GetRegionFvType( RegionObj)
+
+        elif self.__Token == "CAPSULE":
+            self.__UndoToken()
+            self.__GetRegionCapType( RegionObj)
+
+        elif self.__Token == "FILE":
+            self.__UndoToken()
+            self.__GetRegionFileType( RegionObj)
+
+        else:
+            self.__UndoToken()
+            self.__GetRegionDataType( RegionObj)
+            
+        return True
+            
+    ## __GetRegionFvType() method
+    #
+    #   Get region fv data for region
+    #
+    #   @param  self        The object pointer
+    #   @param  RegionObj   for whom region data is got
+    #
+    def __GetRegionFvType(self, RegionObj):
+
+        if not self.__IsKeyword( "FV"):
+            raise Warning("expected Keyword 'FV' At Line ", self.FileName, self.CurrentLineNumber)
+        
+        if not self.__IsToken( "="):
+            raise Warning("expected '=' At Line ", self.FileName, self.CurrentLineNumber)
+        
+        if not self.__GetNextToken():
+            raise Warning("expected FV name At Line ", self.FileName, self.CurrentLineNumber)
+        
+        RegionObj.RegionType = "FV"
+        RegionObj.RegionDataList.append(self.__Token)
+        
+        while self.__IsKeyword( "FV"):
+        
+            if not self.__IsToken( "="):
+                raise Warning("expected '=' At Line ", self.FileName, self.CurrentLineNumber)
+        
+            if not self.__GetNextToken():
+                raise Warning("expected FV name At Line ", self.FileName, self.CurrentLineNumber)
+        
+            RegionObj.RegionDataList.append(self.__Token)
+
+    ## __GetRegionCapType() method
+    #
+    #   Get region capsule data for region
+    #
+    #   @param  self        The object pointer
+    #   @param  RegionObj   for whom region data is got
+    #
+    def __GetRegionCapType(self, RegionObj):
+
+        if not self.__IsKeyword("CAPSULE"):
+            raise Warning("expected Keyword 'CAPSULE' at line", self.FileName, self.CurrentLineNumber)
+
+        if not self.__IsToken("="):
+            raise Warning("expected '=' at line", self.FileName, self.CurrentLineNumber)
+
+        if not self.__GetNextToken():
+            raise Warning("expected CAPSULE name at line", self.FileName, self.CurrentLineNumber)
+
+        RegionObj.RegionType = "CAPSULE"
+        RegionObj.RegionDataList.append(self.__Token)
+
+        while self.__IsKeyword("CAPSULE"):
+
+            if not self.__IsToken("="):
+                raise Warning("expected '=' at line", self.FileName, self.CurrentLineNumber)
+
+            if not self.__GetNextToken():
+                raise Warning("expected CAPSULE name at line", self.FileName, self.CurrentLineNumber)
+
+            RegionObj.RegionDataList.append(self.__Token)
+
+    ## __GetRegionFileType() method
+    #
+    #   Get region file data for region
+    #
+    #   @param  self        The object pointer
+    #   @param  RegionObj   for whom region data is got
+    #
+    def __GetRegionFileType(self, RegionObj):
+
+        if not self.__IsKeyword( "FILE"):
+            raise Warning("expected Keyword 'FILE' At Line ", self.FileName, self.CurrentLineNumber)
+
+        if not self.__IsToken( "="):
+            raise Warning("expected '=' At Line ", self.FileName, self.CurrentLineNumber)
+
+        if not self.__GetNextToken():
+            raise Warning("expected File name At Line ", self.FileName, self.CurrentLineNumber)
+
+        RegionObj.RegionType = "FILE"
+        RegionObj.RegionDataList.append( self.__Token)
+        
+        while self.__IsKeyword( "FILE"):
+        
+            if not self.__IsToken( "="):
+                raise Warning("expected '=' At Line ", self.FileName, self.CurrentLineNumber)
+        
+            if not self.__GetNextToken():
+                raise Warning("expected FILE name At Line ", self.FileName, self.CurrentLineNumber)
+        
+            RegionObj.RegionDataList.append(self.__Token)
+
+    ## __GetRegionDataType() method
+    #
+    #   Get region array data for region
+    #
+    #   @param  self        The object pointer
+    #   @param  RegionObj   for whom region data is got
+    #
+    def __GetRegionDataType(self, RegionObj):
+        
+        if not self.__IsKeyword( "DATA"):
+            raise Warning("expected Region Data type At Line ", self.FileName, self.CurrentLineNumber)
+
+        if not self.__IsToken( "="):
+            raise Warning("expected '=' At Line ", self.FileName, self.CurrentLineNumber)
+        
+        if not self.__IsToken( "{"):
+            raise Warning("expected '{' At Line ", self.FileName, self.CurrentLineNumber)
+        
+        if not self.__GetNextHexNumber():
+            raise Warning("expected Hex byte At Line ", self.FileName, self.CurrentLineNumber)
+        
+        if len(self.__Token) > 18:
+            raise Warning("Hex string can't be converted to a valid UINT64 value", self.FileName, self.CurrentLineNumber)
+        
+        DataString = self.__Token
+        DataString += ","
+        
+        while self.__IsToken(","):
+            if not self.__GetNextHexNumber():
+                raise Warning("Invalid Hex number At Line ", self.FileName, self.CurrentLineNumber)
+            if len(self.__Token) > 4:
+                raise Warning("Hex byte(must be 2 digits) too long At Line ", self.FileName, self.CurrentLineNumber)
+            DataString += self.__Token
+            DataString += ","
+            
+        if not self.__IsToken( "}"):
+            raise Warning("expected '}' At Line ", self.FileName, self.CurrentLineNumber)
+        
+        DataString = DataString.rstrip(",")
+        RegionObj.RegionType = "DATA"
+        RegionObj.RegionDataList.append( DataString)
+        
+        while self.__IsKeyword( "DATA"):
+
+            if not self.__IsToken( "="):
+                raise Warning("expected '=' At Line ", self.FileName, self.CurrentLineNumber)
+        
+            if not self.__IsToken( "{"):
+                raise Warning("expected '{' At Line ", self.FileName, self.CurrentLineNumber)
+        
+            if not self.__GetNextHexNumber():
+                raise Warning("expected Hex byte At Line ", self.FileName, self.CurrentLineNumber)
+        
+            if len(self.__Token) > 18:
+                raise Warning("Hex string can't be converted to a valid UINT64 value", self.FileName, self.CurrentLineNumber)
+        
+            DataString = self.__Token
+            DataString += ","
+        
+            while self.__IsToken(","):
+                self.__GetNextHexNumber()
+                if len(self.__Token) > 4:
+                    raise Warning("Hex byte(must be 2 digits) too long At Line ", self.FileName, self.CurrentLineNumber)
+                DataString += self.__Token
+                DataString += ","
+            
+            if not self.__IsToken( "}"):
+                raise Warning("expected '}' At Line ", self.FileName, self.CurrentLineNumber)
+        
+            DataString = DataString.rstrip(",")
+            RegionObj.RegionDataList.append( DataString)
+    
+    ## __GetFv() method
+    #
+    #   Get FV section contents and store its data into FV dictionary of self.Profile
+    #
+    #   @param  self        The object pointer
+    #   @retval True        Successfully find a FV
+    #   @retval False       Not able to find a FV
+    #    
+    def __GetFv(self):
+        if not self.__GetNextToken():
+            return False
+
+        S = self.__Token.upper()
+        if S.startswith("[") and not S.startswith("[FV."):
+            if not S.startswith("[CAPSULE.") \
+                and not S.startswith("[VTF.") and not S.startswith("[RULE."):
+                raise Warning("Unknown section or section appear sequence error \n(The correct sequence should be [FD.], [FV.], [Capsule.], [VTF.], [Rule.]) At Line ", self.FileName, self.CurrentLineNumber)
+            self.__UndoToken()
+            return False
+
+        self.__UndoToken()
+        if not self.__IsToken("[FV.", True):
+            FileLineTuple = GetRealFileLine(self.FileName, self.CurrentLineNumber)
+            print 'Parsing String: %s in File %s, At line: %d, Offset Within Line: %d' \
+                    % (self.Profile.FileLinesList[self.CurrentLineNumber - 1][self.CurrentOffsetWithinLine :], FileLineTuple[0], FileLineTuple[1], self.CurrentOffsetWithinLine)
+            raise Warning("Unknown Keyword At Line ", self.FileName, self.CurrentLineNumber)
+        
+        FvName = self.__GetUiName()
+        self.CurrentFvName = FvName.upper()
+        
+        if not self.__IsToken( "]"):
+            raise Warning("expected ']' At Line ", self.FileName, self.CurrentLineNumber)
+        
+        FvObj = CommonDataClass.FdfClass.FvClassObject()
+        FvObj.UiFvName = self.CurrentFvName
+        self.Profile.FvDict[self.CurrentFvName] = FvObj
+        
+        Status = self.__GetCreateFile(FvObj)
+        if not Status:
+            raise Warning("FV name error At Line ", self.FileName, self.CurrentLineNumber)
+
+        self.__GetDefineStatements(FvObj)
+
+        self.__GetAddressStatements(FvObj)
+        
+        self.__GetBlockStatement(FvObj)
+
+        self.__GetSetStatements(FvObj)
+
+        self.__GetFvAlignment(FvObj)
+
+        self.__GetFvAttributes(FvObj)
+        
+        self.__GetFvNameGuid(FvObj)
+
+        self.__GetAprioriSection(FvObj, FvObj.DefineVarDict.copy())
+        self.__GetAprioriSection(FvObj, FvObj.DefineVarDict.copy())
+        
+        while True:
+            isInf = self.__GetInfStatement(FvObj, MacroDict = FvObj.DefineVarDict.copy())
+            isFile = self.__GetFileStatement(FvObj, MacroDict = FvObj.DefineVarDict.copy())
+            if not isInf and not isFile:
+                break
+        
+        return True
+
+    ## __GetFvAlignment() method
+    #
+    #   Get alignment for FV
+    #
+    #   @param  self        The object pointer
+    #   @param  Obj         for whom alignment is got
+    #   @retval True        Successfully find a alignment statement
+    #   @retval False       Not able to find a alignment statement
+    #
+    def __GetFvAlignment(self, Obj):
+        
+        if not self.__IsKeyword( "FvAlignment"):
+            return False
+        
+        if not self.__IsToken( "="):
+            raise Warning("expected '=' At Line ", self.FileName, self.CurrentLineNumber)
+        
+        if not self.__GetNextToken():
+            raise Warning("expected alignment value At Line ", self.FileName, self.CurrentLineNumber)
+        
+        if self.__Token.upper() not in ("1", "2", "4", "8", "16", "32", "64", "128", "256", "512", \
+                                        "1K", "2K", "4K", "8K", "16K", "32K", "64K", "128K", "256K", "512K", \
+                                        "1M", "2M", "4M", "8M", "16M", "32M", "64M", "128M", "256M", "512M", \
+                                        "1G", "2G"):
+            raise Warning("Unknown alignment value At Line ", self.FileName, self.CurrentLineNumber)
+        Obj.FvAlignment = self.__Token
+        return True
+    
+    ## __GetFvAttributes() method
+    #
+    #   Get attributes for FV
+    #
+    #   @param  self        The object pointer
+    #   @param  Obj         for whom attribute is got
+    #   @retval None
+    #
+    def __GetFvAttributes(self, FvObj):
+        
+        while self.__GetNextWord():
+            name = self.__Token
+            if name not in ("ERASE_POLARITY", "MEMORY_MAPPED", \
+                           "STICKY_WRITE", "LOCK_CAP", "LOCK_STATUS", "WRITE_ENABLED_CAP", \
+                           "WRITE_DISABLED_CAP", "WRITE_STATUS", "READ_ENABLED_CAP", \
+                           "READ_DISABLED_CAP", "READ_STATUS", "READ_LOCK_CAP", \
+                           "READ_LOCK_STATUS", "WRITE_LOCK_CAP", "WRITE_LOCK_STATUS", \
+                           "WRITE_POLICY_RELIABLE"):
+                self.__UndoToken()
+                return
+
+            if not self.__IsToken( "="):
+                raise Warning("expected '=' At Line ", self.FileName, self.CurrentLineNumber)
+            
+            if not self.__GetNextToken() or self.__Token.upper() not in ("TRUE", "FALSE", "1", "0"):
+                raise Warning("expected TRUE/FALSE (1/0) At Line ", self.FileName, self.CurrentLineNumber)
+            
+            FvObj.FvAttributeDict[name] = self.__Token
+
+        return
+    
+    ## __GetFvNameGuid() method
+    #
+    #   Get FV GUID for FV
+    #
+    #   @param  self        The object pointer
+    #   @param  Obj         for whom GUID is got
+    #   @retval None
+    #
+    def __GetFvNameGuid(self, FvObj):
+
+        if not self.__IsKeyword( "FvNameGuid"):
+            return
+
+        if not self.__IsToken( "="):
+            raise Warning("expected '='", self.FileName, self.CurrentLineNumber)
+
+        if not self.__GetNextGuid():
+            raise Warning("expected FV GUID value", self.FileName, self.CurrentLineNumber)
+
+        FvObj.FvNameGuid = self.__Token
+
+        return
+
+    ## __GetAprioriSection() method
+    #
+    #   Get token statements
+    #
+    #   @param  self        The object pointer
+    #   @param  FvObj       for whom apriori is got
+    #   @param  MacroDict   dictionary used to replace macro
+    #   @retval True        Successfully find apriori statement
+    #   @retval False       Not able to find apriori statement
+    #
+    def __GetAprioriSection(self, FvObj, MacroDict = {}):
+        
+        if not self.__IsKeyword( "APRIORI"):
+            return False
+        
+        if not self.__IsKeyword("PEI") and not self.__IsKeyword("DXE"):
+            raise Warning("expected Apriori file type At Line ", self.FileName, self.CurrentLineNumber)
+        AprType = self.__Token
+        
+        if not self.__IsToken( "{"):
+            raise Warning("expected '{' At Line ", self.FileName, self.CurrentLineNumber)
+        
+        AprSectionObj = CommonDataClass.FdfClass.AprioriSectionClassObject()
+        AprSectionObj.AprioriType = AprType
+        
+        self.__GetDefineStatements(AprSectionObj)
+        MacroDict.update(AprSectionObj.DefineVarDict)
+        
+        while True:
+            IsInf = self.__GetInfStatement( AprSectionObj, MacroDict = MacroDict)
+            IsFile = self.__GetFileStatement( AprSectionObj)
+            if not IsInf and not IsFile:
+                break
+        
+        if not self.__IsToken( "}"):
+            raise Warning("expected '}' At Line ", self.FileName, self.CurrentLineNumber)
+
+        FvObj.AprioriSectionList.append(AprSectionObj)
+        return True
+
+    ## __GetInfStatement() method
+    #
+    #   Get INF statements
+    #
+    #   @param  self        The object pointer
+    #   @param  Obj         for whom inf statement is got
+    #   @param  MacroDict   dictionary used to replace macro
+    #   @retval True        Successfully find inf statement
+    #   @retval False       Not able to find inf statement
+    #
+    def __GetInfStatement(self, Obj, ForCapsule = False, MacroDict = {}):
+
+        if not self.__IsKeyword( "INF"):
+            return False
+        
+        ffsInf = CommonDataClass.FdfClass.FfsInfStatementClassObject()
+        self.__GetInfOptions( ffsInf)
+        
+        if not self.__GetNextToken():
+            raise Warning("expected INF file path At Line ", self.FileName, self.CurrentLineNumber)
+        ffsInf.InfFileName = self.__Token
+        
+#        if ffsInf.InfFileName.find('$') >= 0:
+#            ffsInf.InfFileName = GenFdsGlobalVariable.GenFdsGlobalVariable.MacroExtend(ffsInf.InfFileName, MacroDict)
+            
+        if not ffsInf.InfFileName in self.Profile.InfList:
+            self.Profile.InfList.append(ffsInf.InfFileName)
+            FileLineTuple = GetRealFileLine(self.FileName, self.CurrentLineNumber)
+            self.Profile.InfFileLineList.append(FileLineTuple)
+        
+        if self.__IsToken('|'):
+            if self.__IsKeyword('RELOCS_STRIPPED'):
+                ffsInf.KeepReloc = False
+            elif self.__IsKeyword('RELOCS_RETAINED'):
+                ffsInf.KeepReloc = True
+            else:
+                raise Warning("Unknown reloc strip flag At Line ", self.FileName, self.CurrentLineNumber)
+        
+        if ForCapsule:
+            capsuleFfs = CapsuleData.CapsuleFfs()
+            capsuleFfs.Ffs = ffsInf
+            Obj.CapsuleDataList.append(capsuleFfs)
+        else:
+            Obj.FfsList.append(ffsInf)
+        return True
+    
+    ## __GetInfOptions() method
+    #
+    #   Get options for INF
+    #
+    #   @param  self        The object pointer
+    #   @param  FfsInfObj   for whom option is got
+    #
+    def __GetInfOptions(self, FfsInfObj):
+        
+        if self.__IsKeyword( "RuleOverride"):
+            if not self.__IsToken( "="):
+                raise Warning("expected '=' At Line ", self.FileName, self.CurrentLineNumber)
+            if not self.__GetNextToken():
+                raise Warning("expected Rule name At Line ", self.FileName, self.CurrentLineNumber)
+            FfsInfObj.Rule = self.__Token
+            
+        if self.__IsKeyword( "VERSION"):
+            if not self.__IsToken( "="):
+                raise Warning("expected '=' At Line ", self.FileName, self.CurrentLineNumber)
+            if not self.__GetNextToken():
+                raise Warning("expected Version At Line ", self.FileName, self.CurrentLineNumber)
+            
+            if self.__GetStringData():
+                FfsInfObj.Version = self.__Token
+        
+        if self.__IsKeyword( "UI"):
+            if not self.__IsToken( "="):
+                raise Warning("expected '=' At Line ", self.FileName, self.CurrentLineNumber)
+            if not self.__GetNextToken():
+                raise Warning("expected UI name At Line ", self.FileName, self.CurrentLineNumber)
+            
+            if self.__GetStringData():
+                FfsInfObj.Ui = self.__Token
+
+        if self.__IsKeyword( "USE"):
+            if not self.__IsToken( "="):
+                raise Warning("expected '='", self.FileName, self.CurrentLineNumber)
+            if not self.__GetNextToken():
+                raise Warning("expected ARCH name", self.FileName, self.CurrentLineNumber)
+            FfsInfObj.UseArch = self.__Token
+
+                
+        if self.__GetNextToken():
+            p = re.compile(r'([a-zA-Z0-9\-]+|\$\(TARGET\)|\*)_([a-zA-Z0-9\-]+|\$\(TOOL_CHAIN_TAG\)|\*)_([a-zA-Z0-9\-]+|\$\(ARCH\)|\*)')
+            if p.match(self.__Token):
+                FfsInfObj.KeyStringList.append(self.__Token)
+                if not self.__IsToken(","):
+                    return
+            else:
+                self.__UndoToken()
+                return
+                
+            while self.__GetNextToken():
+                if not p.match(self.__Token):
+                    raise Warning("expected KeyString \"Target_Tag_Arch\" At Line ", self.FileName, self.CurrentLineNumber)
+                FfsInfObj.KeyStringList.append(self.__Token)
+    
+                if not self.__IsToken(","):
+                    break
+                
+    ## __GetFileStatement() method
+    #
+    #   Get FILE statements
+    #
+    #   @param  self        The object pointer
+    #   @param  Obj         for whom FILE statement is got
+    #   @param  MacroDict   dictionary used to replace macro
+    #   @retval True        Successfully find FILE statement
+    #   @retval False       Not able to find FILE statement
+    #
+    def __GetFileStatement(self, Obj, ForCapsule = False, MacroDict = {}):
+
+        if not self.__IsKeyword( "FILE"):
+            return False
+        
+        FfsFileObj = CommonDataClass.FdfClass.FileStatementClassObject()
+        
+        if not self.__GetNextWord():
+            raise Warning("expected FFS type At Line ", self.FileName, self.CurrentLineNumber)
+        FfsFileObj.FvFileType = self.__Token
+        
+        if not self.__IsToken( "="):
+            raise Warning("expected '=' At Line ", self.FileName, self.CurrentLineNumber)
+
+        if not self.__GetNextGuid():
+            if not self.__GetNextWord():
+                raise Warning("expected File GUID", self.FileName, self.CurrentLineNumber)
+            if self.__Token == 'PCD':
+                if not self.__IsToken( "("):
+                    raise Warning("expected '('", self.FileName, self.CurrentLineNumber)
+                PcdPair = self.__GetNextPcdName()
+                if not self.__IsToken( ")"):
+                    raise Warning("expected ')'", self.FileName, self.CurrentLineNumber)
+                self.__Token = 'PCD('+PcdPair[1]+'.'+PcdPair[0]+')'
+                
+        FfsFileObj.NameGuid = self.__Token
+    
+        self.__GetFilePart( FfsFileObj, MacroDict.copy())
+        
+        if ForCapsule:
+            capsuleFfs = CapsuleData.CapsuleFfs()
+            capsuleFfs.Ffs = FfsFileObj
+            Obj.CapsuleDataList.append(capsuleFfs)
+        else:
+            Obj.FfsList.append(FfsFileObj)
+                
+        return True
+    
+    ## __FileCouldHaveRelocFlag() method
+    #
+    #   Check whether reloc strip flag can be set for a file type.
+    #
+    #   @param  self        The object pointer
+    #   @param  FileType    The file type to check with
+    #   @retval True        This type could have relocation strip flag
+    #   @retval False       No way to have it
+    #
+    
+    def __FileCouldHaveRelocFlag (self, FileType):
+        if FileType in ('SEC', 'PEI_CORE', 'PEIM', 'PEI_DXE_COMBO'):
+            return True
+        else:
+            return False
+    
+    ## __SectionCouldHaveRelocFlag() method
+    #
+    #   Check whether reloc strip flag can be set for a section type.
+    #
+    #   @param  self        The object pointer
+    #   @param  SectionType The section type to check with
+    #   @retval True        This type could have relocation strip flag
+    #   @retval False       No way to have it
+    #
+    
+    def __SectionCouldHaveRelocFlag (self, SectionType):
+        if SectionType in ('TE', 'PE32'):
+            return True
+        else:
+            return False
+        
+    ## __GetFilePart() method
+    #
+    #   Get components for FILE statement
+    #
+    #   @param  self        The object pointer
+    #   @param  FfsFileObj   for whom component is got
+    #   @param  MacroDict   dictionary used to replace macro
+    #
+    def __GetFilePart(self, FfsFileObj, MacroDict = {}):
+        
+        self.__GetFileOpts( FfsFileObj)
+        
+        if not self.__IsToken("{"):
+#            if self.__IsKeyword('RELOCS_STRIPPED') or self.__IsKeyword('RELOCS_RETAINED'):
+#                if self.__FileCouldHaveRelocFlag(FfsFileObj.FvFileType):
+#                    if self.__Token == 'RELOCS_STRIPPED':
+#                        FfsFileObj.KeepReloc = False
+#                    else:
+#                        FfsFileObj.KeepReloc = True
+#                else:
+#                    raise Warning("File type %s could not have reloc strip flag At Line %d" % (FfsFileObj.FvFileType, self.CurrentLineNumber), self.FileName, self.CurrentLineNumber)
+#            
+#            if not self.__IsToken("{"):
+            raise Warning("expected '{' At Line ", self.FileName, self.CurrentLineNumber)
+            
+        if not self.__GetNextToken():
+            raise Warning("expected File name or section data At Line ", self.FileName, self.CurrentLineNumber)
+        
+        if self.__Token == "FV":
+            if not self.__IsToken( "="):
+                raise Warning("expected '=' At Line ", self.FileName, self.CurrentLineNumber)
+            if not self.__GetNextToken():
+                raise Warning("expected FV name At Line ", self.FileName, self.CurrentLineNumber)
+            FfsFileObj.FvName = self.__Token
+            
+        elif self.__Token == "FD":
+            if not self.__IsToken( "="):
+                raise Warning("expected '=' At Line ", self.FileName, self.CurrentLineNumber)
+            if not self.__GetNextToken():
+                raise Warning("expected FD name At Line ", self.FileName, self.CurrentLineNumber)
+            FfsFileObj.FdName = self.__Token
+            
+        elif self.__Token in ("DEFINE", "APRIORI", "SECTION"):
+            self.__UndoToken()
+            self.__GetSectionData( FfsFileObj, MacroDict)
+        else:
+            FfsFileObj.FileName = self.__Token
+        
+        if not self.__IsToken( "}"):
+            raise Warning("expected '}' At Line ", self.FileName, self.CurrentLineNumber)
+    
+    ## __GetFileOpts() method
+    #
+    #   Get options for FILE statement
+    #
+    #   @param  self        The object pointer
+    #   @param  FfsFileObj   for whom options is got
+    #
+    def __GetFileOpts(self, FfsFileObj):
+        
+        if self.__GetNextToken():
+            Pattern = re.compile(r'([a-zA-Z0-9\-]+|\$\(TARGET\)|\*)_([a-zA-Z0-9\-]+|\$\(TOOL_CHAIN_TAG\)|\*)_([a-zA-Z0-9\-]+|\$\(ARCH\)|\*)')
+            if Pattern.match(self.__Token):
+                FfsFileObj.KeyStringList.append(self.__Token)
+                if self.__IsToken(","):
+                    while self.__GetNextToken():
+                        if not Pattern.match(self.__Token):
+                            raise Warning("expected KeyString \"Target_Tag_Arch\" At Line ", self.FileName, self.CurrentLineNumber)
+                        FfsFileObj.KeyStringList.append(self.__Token)
+
+                        if not self.__IsToken(","):
+                            break
+                    
+            else:
+                self.__UndoToken()
+
+        if self.__IsKeyword( "FIXED", True):
+            FfsFileObj.Fixed = True
+            
+        if self.__IsKeyword( "CHECKSUM", True):
+            FfsFileObj.CheckSum = True
+            
+        if self.__GetAlignment():
+            FfsFileObj.Alignment = self.__Token
+            
+        
+    
+    ## __GetAlignment() method
+    #
+    #   Return the alignment value
+    #
+    #   @param  self        The object pointer
+    #   @retval True        Successfully find alignment
+    #   @retval False       Not able to find alignment
+    #
+    def __GetAlignment(self):
+        if self.__IsKeyword( "Align", True):
+            if not self.__IsToken( "="):
+                raise Warning("expected '=' At Line ", self.FileName, self.CurrentLineNumber)
+            
+            if not self.__GetNextToken():
+                raise Warning("expected alignment value At Line ", self.FileName, self.CurrentLineNumber)
+            return True
+            
+        return False
+    
+    ## __GetFilePart() method
+    #
+    #   Get section data for FILE statement
+    #
+    #   @param  self        The object pointer
+    #   @param  FfsFileObj   for whom section is got
+    #   @param  MacroDict   dictionary used to replace macro
+    #
+    def __GetSectionData(self, FfsFileObj, MacroDict = {}):
+        Dict = {}
+        Dict.update(MacroDict)
+        
+        self.__GetDefineStatements(FfsFileObj)
+        
+        Dict.update(FfsFileObj.DefineVarDict)
+        self.__GetAprioriSection(FfsFileObj, Dict.copy())
+        self.__GetAprioriSection(FfsFileObj, Dict.copy())
+        
+        while True:
+            IsLeafSection = self.__GetLeafSection(FfsFileObj, Dict)
+            IsEncapSection = self.__GetEncapsulationSec(FfsFileObj)
+            if not IsLeafSection and not IsEncapSection:
+                break
+         
+    ## __GetLeafSection() method
+    #
+    #   Get leaf section for Obj
+    #
+    #   @param  self        The object pointer
+    #   @param  Obj         for whom leaf section is got
+    #   @param  MacroDict   dictionary used to replace macro
+    #   @retval True        Successfully find section statement
+    #   @retval False       Not able to find section statement
+    #
+    def __GetLeafSection(self, Obj, MacroDict = {}):
+        
+        OldPos = self.GetFileBufferPos()
+        
+        if not self.__IsKeyword( "SECTION"):
+            if len(Obj.SectionList) == 0:
+                raise Warning("expected SECTION At Line ", self.FileName, self.CurrentLineNumber)
+            else:
+                return False
+        
+        AlignValue = None
+        if self.__GetAlignment():
+            if self.__Token not in ("Auto", "8", "16", "32", "64", "128", "512", "1K", "4K", "32K" ,"64K"):
+                raise Warning("Incorrect alignment '%s'" % self.__Token, self.FileName, self.CurrentLineNumber)
+            AlignValue = self.__Token
+            
+        BuildNum = None
+        if self.__IsKeyword( "BUILD_NUM"):
+            if not self.__IsToken( "="):
+                raise Warning("expected '=' At Line ", self.FileName, self.CurrentLineNumber)
+            
+            if not self.__GetNextToken():
+                raise Warning("expected Build number value At Line ", self.FileName, self.CurrentLineNumber)
+            
+            BuildNum = self.__Token
+            
+        if self.__IsKeyword( "VERSION"):
+            if AlignValue == 'Auto':
+                raise Warning("Auto alignment can only be used in PE32 or TE section ", self.FileName, self.CurrentLineNumber)
+            if not self.__IsToken( "="):
+                raise Warning("expected '=' At Line ", self.FileName, self.CurrentLineNumber)
+            if not self.__GetNextToken():
+                raise Warning("expected version At Line ", self.FileName, self.CurrentLineNumber)
+            VerSectionObj = CommonDataClass.FdfClass.VerSectionClassObject()
+            VerSectionObj.Alignment = AlignValue
+            VerSectionObj.BuildNum = BuildNum
+            if self.__GetStringData():
+                VerSectionObj.StringData = self.__Token
+            else:
+                VerSectionObj.FileName = self.__Token
+            Obj.SectionList.append(VerSectionObj)
+
+        elif self.__IsKeyword( "UI"):
+            if AlignValue == 'Auto':
+                raise Warning("Auto alignment can only be used in PE32 or TE section ", self.FileName, self.CurrentLineNumber)
+            if not self.__IsToken( "="):
+                raise Warning("expected '=' At Line ", self.FileName, self.CurrentLineNumber)
+            if not self.__GetNextToken():
+                raise Warning("expected UI At Line ", self.FileName, self.CurrentLineNumber)
+            UiSectionObj = CommonDataClass.FdfClass.UiSectionClassObject()
+            UiSectionObj.Alignment = AlignValue
+            if self.__GetStringData():
+                UiSectionObj.StringData = self.__Token
+            else:
+                UiSectionObj.FileName = self.__Token
+            Obj.SectionList.append(UiSectionObj)
+            
+        elif self.__IsKeyword( "FV_IMAGE"):
+            if AlignValue == 'Auto':
+                raise Warning("Auto alignment can only be used in PE32 or TE section ", self.FileName, self.CurrentLineNumber)
+            if not self.__IsToken( "="):
+                raise Warning("expected '=' At Line ", self.FileName, self.CurrentLineNumber)
+            if not self.__GetNextWord():
+                raise Warning("expected FV name At Line ", self.FileName, self.CurrentLineNumber)
+            
+            FvName = self.__Token.upper()
+            FvObj = None
+
+            if self.__IsToken( "{"):
+                FvObj = Fv.FV()
+                FvObj.UiFvName = FvName
+                self.__GetDefineStatements(FvObj)
+                MacroDict.update(FvObj.DefineVarDict)
+                self.__GetBlockStatement(FvObj)
+                self.__GetSetStatements(FvObj)
+                self.__GetFvAlignment(FvObj)
+                self.__GetFvAttributes(FvObj)
+                self.__GetAprioriSection(FvObj, MacroDict.copy())
+                self.__GetAprioriSection(FvObj, MacroDict.copy())
+    
+                while True:
+                    IsInf = self.__GetInfStatement(FvObj, MacroDict.copy())
+                    IsFile = self.__GetFileStatement(FvObj, MacroDict.copy())
+                    if not IsInf and not IsFile:
+                        break
+    
+                if not self.__IsToken( "}"):
+                    raise Warning("expected '}' At Line ", self.FileName, self.CurrentLineNumber)
+            
+            FvImageSectionObj = CommonDataClass.FdfClass.FvImageSectionClassObject()
+            FvImageSectionObj.Alignment = AlignValue
+            if FvObj != None:
+                FvImageSectionObj.Fv = FvObj
+                FvImageSectionObj.FvName = None
+            else:
+                FvImageSectionObj.FvName = FvName
+                
+            Obj.SectionList.append(FvImageSectionObj) 
+           
+        elif self.__IsKeyword("PEI_DEPEX_EXP") or self.__IsKeyword("DXE_DEPEX_EXP") or self.__IsKeyword("SMM_DEPEX_EXP"):
+            if AlignValue == 'Auto':
+                raise Warning("Auto alignment can only be used in PE32 or TE section ", self.FileName, self.CurrentLineNumber)
+            DepexSectionObj = CommonDataClass.FdfClass.DepexSectionClassObject()
+            DepexSectionObj.Alignment = AlignValue
+            DepexSectionObj.DepexType = self.__Token
+            
+            if not self.__IsToken( "="):
+                raise Warning("expected '=' At Line ", self.FileName, self.CurrentLineNumber)
+            if not self.__IsToken( "{"):
+                raise Warning("expected '{' At Line ", self.FileName, self.CurrentLineNumber)
+            if not self.__SkipToToken( "}"):
+                raise Warning("expected Depex expression ending '}' At Line ", self.FileName, self.CurrentLineNumber)
+            
+            DepexSectionObj.Expression = self.__SkippedChars.rstrip('}')
+            Obj.SectionList.append(DepexSectionObj)
+        
+        else:
+            
+            if not self.__GetNextWord():
+                raise Warning("expected section type At Line ", self.FileName, self.CurrentLineNumber)
+            
+            # Encapsulation section appear, UndoToken and return
+            if self.__Token == "COMPRESS" or self.__Token == "GUIDED":
+                self.SetFileBufferPos(OldPos)
+                return False
+            
+            if self.__Token not in ("COMPAT16", "PE32", "PIC", "TE", "FV_IMAGE", "RAW", "DXE_DEPEX",\
+                               "UI", "VERSION", "PEI_DEPEX", "SUBTYPE_GUID", "SMM_DEPEX"):
+                raise Warning("Unknown section type '%s'" % self.__Token, self.FileName, self.CurrentLineNumber)
+            if AlignValue == 'Auto'and (not self.__Token == 'PE32') and (not self.__Token == 'TE'):
+                raise Warning("Auto alignment can only be used in PE32 or TE section ", self.FileName, self.CurrentLineNumber)
+            # DataSection
+            DataSectionObj = CommonDataClass.FdfClass.DataSectionClassObject()
+            DataSectionObj.Alignment = AlignValue
+            DataSectionObj.SecType = self.__Token
+            
+            if self.__IsKeyword('RELOCS_STRIPPED') or self.__IsKeyword('RELOCS_RETAINED'):
+                if self.__FileCouldHaveRelocFlag(Obj.FvFileType) and self.__SectionCouldHaveRelocFlag(DataSectionObj.SecType):
+                    if self.__Token == 'RELOCS_STRIPPED':
+                        DataSectionObj.KeepReloc = False
+                    else:
+                        DataSectionObj.KeepReloc = True
+                else:
+                    raise Warning("File type %s, section type %s, could not have reloc strip flag At Line %d" % (Obj.FvFileType, DataSectionObj.SecType, self.CurrentLineNumber), self.FileName, self.CurrentLineNumber)
+            
+            if self.__IsToken("="):
+                if not self.__GetNextToken():
+                    raise Warning("expected section file path At Line ", self.FileName, self.CurrentLineNumber)
+                DataSectionObj.SectFileName = self.__Token
+            else:
+                if not self.__GetCglSection(DataSectionObj):
+                    return False
+            
+            Obj.SectionList.append(DataSectionObj)
+            
+        return True
+            
+    ## __GetCglSection() method
+    #
+    #   Get compressed or GUIDed section for Obj
+    #
+    #   @param  self        The object pointer
+    #   @param  Obj         for whom leaf section is got
+    #   @param  AlignValue  alignment value for complex section
+    #   @retval True        Successfully find section statement
+    #   @retval False       Not able to find section statement
+    #
+    def __GetCglSection(self, Obj, AlignValue = None):
+        
+        if self.__IsKeyword( "COMPRESS"):
+            type = "PI_STD"
+            if self.__IsKeyword("PI_STD") or self.__IsKeyword("PI_NONE"):
+                type = self.__Token
+                
+            if not self.__IsToken("{"):
+                raise Warning("expected '{' At Line ", self.FileName, self.CurrentLineNumber)
+
+            CompressSectionObj = CommonDataClass.FdfClass.CompressSectionClassObject()
+            CompressSectionObj.Alignment = AlignValue
+            CompressSectionObj.CompType = type
+            # Recursive sections...
+            while True:
+                IsLeafSection = self.__GetLeafSection(CompressSectionObj)
+                IsEncapSection = self.__GetEncapsulationSec(CompressSectionObj)
+                if not IsLeafSection and not IsEncapSection:
+                    break
+            
+            
+            if not self.__IsToken( "}"):
+                raise Warning("expected '}' At Line ", self.FileName, self.CurrentLineNumber)
+            Obj.SectionList.append(CompressSectionObj)
+                
+#            else:
+#               raise Warning("Compress type not known At Line ") 
+           
+            return True
+        
+        elif self.__IsKeyword( "GUIDED"):
+            GuidValue = None
+            if self.__GetNextGuid():
+                GuidValue = self.__Token
+
+            AttribDict = self.__GetGuidAttrib()
+            if not self.__IsToken("{"):
+                raise Warning("expected '{' At Line ", self.FileName, self.CurrentLineNumber)
+            GuidSectionObj = CommonDataClass.FdfClass.GuidSectionClassObject()
+            GuidSectionObj.Alignment = AlignValue
+            GuidSectionObj.NameGuid = GuidValue
+            GuidSectionObj.SectionType = "GUIDED"
+            GuidSectionObj.ProcessRequired = AttribDict["PROCESSING_REQUIRED"]
+            GuidSectionObj.AuthStatusValid = AttribDict["AUTH_STATUS_VALID"]
+            # Recursive sections...
+            while True:
+                IsLeafSection = self.__GetLeafSection(GuidSectionObj)
+                IsEncapSection = self.__GetEncapsulationSec(GuidSectionObj)
+                if not IsLeafSection and not IsEncapSection:
+                    break
+            
+            if not self.__IsToken( "}"):
+                raise Warning("expected '}' At Line ", self.FileName, self.CurrentLineNumber)
+            Obj.SectionList.append(GuidSectionObj)
+                
+            return True
+        
+        return False
+
+    ## __GetGuidAttri() method
+    #
+    #   Get attributes for GUID section
+    #
+    #   @param  self        The object pointer
+    #   @retval AttribDict  Dictionary of key-value pair of section attributes
+    #
+    def __GetGuidAttrib(self):
+        
+        AttribDict = {}
+        AttribDict["PROCESSING_REQUIRED"] = False
+        AttribDict["AUTH_STATUS_VALID"] = False
+        if self.__IsKeyword("PROCESSING_REQUIRED") or self.__IsKeyword("AUTH_STATUS_VALID"):
+            AttribKey = self.__Token
+
+            if not self.__IsToken("="):
+                raise Warning("expected '=' At Line ", self.FileName, self.CurrentLineNumber)
+            
+            if not self.__GetNextToken() or self.__Token.upper() not in ("TRUE", "FALSE", "1", "0"):
+                raise Warning("expected TRUE/FALSE (1/0) At Line ", self.FileName, self.CurrentLineNumber)
+            AttribDict[AttribKey] = self.__Token
+            
+        if self.__IsKeyword("PROCESSING_REQUIRED") or self.__IsKeyword("AUTH_STATUS_VALID"):
+            AttribKey = self.__Token
+
+            if not self.__IsToken("="):
+                raise Warning("expected '=' At Line ")
+
+            if not self.__GetNextToken() or self.__Token.upper() not in ("TRUE", "FALSE", "1", "0"):
+                raise Warning("expected TRUE/FALSE (1/0) At Line ", self.FileName, self.CurrentLineNumber)
+            AttribDict[AttribKey] = self.__Token
+            
+        return AttribDict
+            
+    ## __GetEncapsulationSec() method
+    #
+    #   Get encapsulation section for FILE
+    #
+    #   @param  self        The object pointer
+    #   @param  FfsFile     for whom section is got
+    #   @retval True        Successfully find section statement
+    #   @retval False       Not able to find section statement
+    #
+    def __GetEncapsulationSec(self, FfsFileObj):        
+        
+        OldPos = self.GetFileBufferPos()
+        if not self.__IsKeyword( "SECTION"):
+            if len(FfsFileObj.SectionList) == 0:
+                raise Warning("expected SECTION At Line ", self.FileName, self.CurrentLineNumber)
+            else:
+                return False
+        
+        AlignValue = None
+        if self.__GetAlignment():
+            if self.__Token not in ("8", "16", "32", "64", "128", "512", "1K", "4K", "32K" ,"64K"):
+                raise Warning("Incorrect alignment '%s'" % self.__Token, self.FileName, self.CurrentLineNumber)
+            AlignValue = self.__Token
+            
+        if not self.__GetCglSection(FfsFileObj, AlignValue):
+            self.SetFileBufferPos(OldPos)
+            return False
+        else:
+            return True
+
+    ## __GetCapsule() method
+    #
+    #   Get capsule section contents and store its data into capsule list of self.Profile
+    #
+    #   @param  self        The object pointer
+    #   @retval True        Successfully find a capsule
+    #   @retval False       Not able to find a capsule
+    #
+    def __GetCapsule(self):
+        
+        if not self.__GetNextToken():
+            return False
+
+        S = self.__Token.upper()
+        if S.startswith("[") and not S.startswith("[CAPSULE."):
+            if not S.startswith("[VTF.") and not S.startswith("[RULE.") and not S.startswith("[OPTIONROM."):
+                raise Warning("Unknown section or section appear sequence error (The correct sequence should be [FD.], [FV.], [Capsule.], [VTF.], [Rule.], [OptionRom.])", self.FileName, self.CurrentLineNumber)
+            self.__UndoToken()
+            return False
+
+        self.__UndoToken()
+        if not self.__IsToken("[CAPSULE.", True):
+            FileLineTuple = GetRealFileLine(self.FileName, self.CurrentLineNumber)
+            print 'Parsing String: %s in File %s, At line: %d, Offset Within Line: %d' \
+                    % (self.Profile.FileLinesList[self.CurrentLineNumber - 1][self.CurrentOffsetWithinLine :], FileLineTuple[0], FileLineTuple[1], self.CurrentOffsetWithinLine)
+            raise Warning("expected [Capsule.] At Line ", self.FileName, self.CurrentLineNumber)        
+            
+        CapsuleObj = CommonDataClass.FdfClass.CapsuleClassObject()
+
+        CapsuleName = self.__GetUiName()
+        if not CapsuleName:
+            raise Warning("expected capsule name At line ", self.FileName, self.CurrentLineNumber)
+        
+        CapsuleObj.UiCapsuleName = CapsuleName.upper()
+        
+        if not self.__IsToken( "]"):
+            raise Warning("expected ']' At Line ", self.FileName, self.CurrentLineNumber)
+        
+        if self.__IsKeyword("CREATE_FILE"):
+            if not self.__IsToken( "="):
+                raise Warning("expected '=' At Line ", self.FileName, self.CurrentLineNumber)
+            
+            if not self.__GetNextToken():
+                raise Warning("expected file name At Line ", self.FileName, self.CurrentLineNumber)
+            
+            CapsuleObj.CreateFile = self.__Token
+        
+        self.__GetCapsuleStatements(CapsuleObj)
+        self.Profile.CapsuleList.append(CapsuleObj)
+        return True    
+            
+    ## __GetCapsuleStatements() method
+    #
+    #   Get statements for capsule
+    #
+    #   @param  self        The object pointer
+    #   @param  Obj         for whom statements are got
+    #
+    def __GetCapsuleStatements(self, Obj):
+        self.__GetCapsuleTokens(Obj)
+        self.__GetDefineStatements(Obj)
+        self.__GetSetStatements(Obj)
+        
+        self.__GetCapsuleData(Obj)
+                
+    ## __GetCapsuleStatements() method
+    #
+    #   Get token statements for capsule
+    #
+    #   @param  self        The object pointer
+    #   @param  Obj         for whom token statements are got
+    #
+    def __GetCapsuleTokens(self, Obj):
+        
+        if not self.__IsKeyword("CAPSULE_GUID"):
+            raise Warning("expected 'CAPSULE_GUID' At Line ", self.FileName, self.CurrentLineNumber)
+        
+        while self.__CurrentLine().find("=") != -1:
+            NameValue = self.__CurrentLine().split("=")
+            Obj.TokensDict[NameValue[0].strip()] = NameValue[1].strip()
+            self.CurrentLineNumber += 1
+            self.CurrentOffsetWithinLine = 0
+    
+    ## __GetCapsuleData() method
+    #
+    #   Get capsule data for capsule
+    #
+    #   @param  self        The object pointer
+    #   @param  Obj         for whom capsule data are got
+    #
+    def __GetCapsuleData(self, Obj):
+        
+        while True:
+            IsInf = self.__GetInfStatement(Obj, True)
+            IsFile = self.__GetFileStatement(Obj, True)
+            IsFv = self.__GetFvStatement(Obj)
+            if not IsInf and not IsFile and not IsFv:
+                break
+    
+    ## __GetFvStatement() method
+    #
+    #   Get FV for capsule
+    #
+    #   @param  self        The object pointer
+    #   @param  CapsuleObj  for whom FV is got
+    #   @retval True        Successfully find a FV statement
+    #   @retval False       Not able to find a FV statement
+    #
+    def __GetFvStatement(self, CapsuleObj):
+        
+        if not self.__IsKeyword("FV"):
+            return False
+        
+        if not self.__IsToken("="):
+            raise Warning("expected '=' At Line ", self.FileName, self.CurrentLineNumber)
+        
+        if not self.__GetNextToken():
+            raise Warning("expected FV name At Line ", self.FileName, self.CurrentLineNumber)
+        
+#        CapsuleFv = CapsuleData.CapsuleFv()
+#        CapsuleFv.FvName = self.__Token
+#        CapsuleObj.CapsuleDataList.append(CapsuleFv)
+        return True
+    
+    ## __GetRule() method
+    #
+    #   Get Rule section contents and store its data into rule list of self.Profile
+    #
+    #   @param  self        The object pointer
+    #   @retval True        Successfully find a Rule
+    #   @retval False       Not able to find a Rule
+    #
+    def __GetRule(self):
+        
+        if not self.__GetNextToken():
+            return False
+
+        S = self.__Token.upper()
+        if S.startswith("[") and not S.startswith("[RULE."):
+            if not S.startswith("[OPTIONROM."):
+                raise Warning("Unknown section or section appear sequence error (The correct sequence should be [FD.], [FV.], [Capsule.], [VTF.], [Rule.], [OptionRom.])", self.FileName, self.CurrentLineNumber)
+            self.__UndoToken()
+            return False
+        self.__UndoToken()
+        if not self.__IsToken("[Rule.", True):
+            FileLineTuple = GetRealFileLine(self.FileName, self.CurrentLineNumber)
+            print 'Parsing String: %s in File %s, At line: %d, Offset Within Line: %d' \
+                    % (self.Profile.FileLinesList[self.CurrentLineNumber - 1][self.CurrentOffsetWithinLine :], FileLineTuple[0], FileLineTuple[1], self.CurrentOffsetWithinLine)
+            raise Warning("expected [Rule.] At Line ", self.FileName, self.CurrentLineNumber)
+
+        if not self.__SkipToToken("."):
+            raise Warning("expected '.' At Line ", self.FileName, self.CurrentLineNumber)
+        
+        Arch = self.__SkippedChars.rstrip(".")
+        if Arch.upper() not in ("IA32", "X64", "IPF", "EBC", "ARM", "AARCH64", "COMMON"):
+            raise Warning("Unknown Arch '%s'" % Arch, self.FileName, self.CurrentLineNumber)
+        
+        ModuleType = self.__GetModuleType()
+        
+        TemplateName = ""
+        if self.__IsToken("."):
+            if not self.__GetNextWord():
+                raise Warning("expected template name At Line ", self.FileName, self.CurrentLineNumber)
+            TemplateName = self.__Token
+            
+        if not self.__IsToken( "]"):
+            raise Warning("expected ']' At Line ", self.FileName, self.CurrentLineNumber)
+        
+        RuleObj = self.__GetRuleFileStatements()
+        RuleObj.Arch = Arch.upper()
+        RuleObj.ModuleType = ModuleType
+        RuleObj.TemplateName = TemplateName
+        if TemplateName == '' :
+            self.Profile.RuleDict['RULE'             + \
+                              '.'                    + \
+                              Arch.upper()           + \
+                              '.'                    + \
+                              ModuleType.upper()     ] = RuleObj
+        else :
+            self.Profile.RuleDict['RULE'             + \
+                              '.'                    + \
+                              Arch.upper()           + \
+                              '.'                    + \
+                              ModuleType.upper()     + \
+                              '.'                    + \
+                              TemplateName.upper() ] = RuleObj
+#        self.Profile.RuleList.append(rule)
+        return True
+    
+    ## __GetModuleType() method
+    #
+    #   Return the module type
+    #
+    #   @param  self        The object pointer
+    #   @retval string      module type
+    #
+    def __GetModuleType(self):
+        
+        if not self.__GetNextWord():
+            raise Warning("expected Module type At Line ", self.FileName, self.CurrentLineNumber)
+        if self.__Token.upper() not in ("SEC", "PEI_CORE", "PEIM", "DXE_CORE", \
+                             "DXE_DRIVER", "DXE_SAL_DRIVER", \
+                             "DXE_SMM_DRIVER", "DXE_RUNTIME_DRIVER", \
+                             "UEFI_DRIVER", "UEFI_APPLICATION", "USER_DEFINED", "DEFAULT", "BASE", \
+                             "SECURITY_CORE", "COMBINED_PEIM_DRIVER", "PIC_PEIM", "RELOCATABLE_PEIM", \
+                             "PE32_PEIM", "BS_DRIVER", "RT_DRIVER", "SAL_RT_DRIVER", "APPLICATION", "ACPITABLE", "SMM_CORE"):
+            raise Warning("Unknown Module type At line ", self.FileName, self.CurrentLineNumber)
+        return self.__Token
+    
+    ## __GetFileExtension() method
+    #
+    #   Return the file extension
+    #
+    #   @param  self        The object pointer
+    #   @retval string      file name extension
+    #
+    def __GetFileExtension(self):
+        if not self.__IsToken("."):
+                raise Warning("expected '.' At Line ", self.FileName, self.CurrentLineNumber)
+            
+        Ext = ""
+        if self.__GetNextToken():
+            Pattern = re.compile(r'([a-zA-Z][a-zA-Z0-9]*)')
+            if Pattern.match(self.__Token):
+                Ext = self.__Token                            
+                return '.' + Ext    
+            else:
+                raise Warning("Unknown file extension At Line ", self.FileName, self.CurrentLineNumber)
+                
+        else:
+            raise Warning("expected file extension At Line ", self.FileName, self.CurrentLineNumber)
+        
+    ## __GetRuleFileStatement() method
+    #
+    #   Get rule contents
+    #
+    #   @param  self        The object pointer
+    #   @retval Rule        Rule object
+    #
+    def __GetRuleFileStatements(self):
+        
+        if not self.__IsKeyword("FILE"):
+            raise Warning("expected FILE At Line ", self.FileName, self.CurrentLineNumber)
+        
+        if not self.__GetNextWord():
+            raise Warning("expected FFS type At Line ", self.FileName, self.CurrentLineNumber)
+        
+        Type = self.__Token.strip().upper()
+        if Type not in ("RAW", "FREEFORM", "SEC", "PEI_CORE", "PEIM",\
+                             "PEI_DXE_COMBO", "DRIVER", "DXE_CORE", "APPLICATION", "FV_IMAGE", "SMM", "SMM_CORE"):
+            raise Warning("Unknown FV type At line ", self.FileName, self.CurrentLineNumber)
+
+        if not self.__IsToken("="):
+            raise Warning("expected '=' At Line ", self.FileName, self.CurrentLineNumber)
+        
+        if not self.__IsKeyword("$(NAMED_GUID)"):
+            if not self.__GetNextWord():
+                raise Warning("expected $(NAMED_GUID)", self.FileName, self.CurrentLineNumber)
+            if self.__Token == 'PCD':
+                if not self.__IsToken( "("):
+                    raise Warning("expected '('", self.FileName, self.CurrentLineNumber)
+                PcdPair = self.__GetNextPcdName()
+                if not self.__IsToken( ")"):
+                    raise Warning("expected ')'", self.FileName, self.CurrentLineNumber)
+                self.__Token = 'PCD('+PcdPair[1]+'.'+PcdPair[0]+')'
+            
+        NameGuid = self.__Token
+
+        KeepReloc = None
+        if self.__IsKeyword('RELOCS_STRIPPED') or self.__IsKeyword('RELOCS_RETAINED'):
+            if self.__FileCouldHaveRelocFlag(Type):
+                if self.__Token == 'RELOCS_STRIPPED':
+                    KeepReloc = False
+                else:
+                    KeepReloc = True
+            else:
+                raise Warning("File type %s could not have reloc strip flag At Line %d" % (Type, self.CurrentLineNumber), self.FileName, self.CurrentLineNumber)
+        
+        KeyStringList = []
+        if self.__GetNextToken():
+            Pattern = re.compile(r'([a-zA-Z0-9\-]+|\$\(TARGET\)|\*)_([a-zA-Z0-9\-]+|\$\(TOOL_CHAIN_TAG\)|\*)_([a-zA-Z0-9\-]+|\$\(ARCH\)|\*)')
+            if Pattern.match(self.__Token):
+                KeyStringList.append(self.__Token)
+                if self.__IsToken(","):
+                    while self.__GetNextToken():
+                        if not Pattern.match(self.__Token):
+                            raise Warning("expected KeyString \"Target_Tag_Arch\" At Line ", self.FileName, self.CurrentLineNumber)
+                        KeyStringList.append(self.__Token)
+
+                        if not self.__IsToken(","):
+                            break
+                    
+            else:
+                self.__UndoToken()
+
+        
+        Fixed = False
+        if self.__IsKeyword("Fixed", True):
+            Fixed = True
+            
+        CheckSum = False
+        if self.__IsKeyword("CheckSum", True):
+            CheckSum = True
+            
+        AlignValue = ""
+        if self.__GetAlignment():
+            if self.__Token not in ("Auto", "8", "16", "32", "64", "128", "512", "1K", "4K", "32K" ,"64K"):
+                raise Warning("Incorrect alignment At Line ", self.FileName, self.CurrentLineNumber)
+            AlignValue = self.__Token
+
+        if self.__IsToken("{"):
+            # Complex file rule expected
+            Rule = RuleComplexFile.RuleComplexFile()
+            Rule.FvFileType = Type
+            Rule.NameGuid = NameGuid
+            Rule.Alignment = AlignValue
+            Rule.CheckSum = CheckSum
+            Rule.Fixed = Fixed
+            Rule.KeyStringList = KeyStringList
+            if KeepReloc != None:
+                Rule.KeepReloc = KeepReloc
+            
+            while True:
+                IsEncapsulate = self.__GetRuleEncapsulationSection(Rule)
+                IsLeaf = self.__GetEfiSection(Rule)
+                if not IsEncapsulate and not IsLeaf:
+                    break
+                
+            if not self.__IsToken("}"):
+                raise Warning("expected '}' At Line ", self.FileName, self.CurrentLineNumber)
+            
+            return Rule
+        
+        elif self.__IsToken("|"):
+            # Ext rule expected
+            Ext = self.__GetFileExtension()
+            
+            Rule = RuleSimpleFile.RuleSimpleFile()
+
+            Rule.FvFileType = Type
+            Rule.NameGuid = NameGuid
+            Rule.Alignment = AlignValue
+            Rule.CheckSum = CheckSum
+            Rule.Fixed = Fixed
+            Rule.FileExtension = Ext
+            Rule.KeyStringList = KeyStringList
+            if KeepReloc != None:
+                Rule.KeepReloc = KeepReloc
+            
+            return Rule
+            
+        else:
+            # Simple file rule expected
+            if not self.__GetNextWord():
+                raise Warning("expected leaf section type At Line ", self.FileName, self.CurrentLineNumber)
+
+            SectionName = self.__Token
+        
+            if SectionName not in ("COMPAT16", "PE32", "PIC", "TE", "FV_IMAGE", "RAW", "DXE_DEPEX",\
+                                    "UI", "PEI_DEPEX", "VERSION", "SUBTYPE_GUID", "SMM_DEPEX"):
+                raise Warning("Unknown leaf section name '%s'" % SectionName, self.FileName, self.CurrentLineNumber)
+
+
+            if self.__IsKeyword("Fixed", True):
+                Fixed = True              
+    
+            if self.__IsKeyword("CheckSum", True):
+                CheckSum = True
+    
+            if self.__GetAlignment():
+                if self.__Token not in ("Auto", "8", "16", "32", "64", "128", "512", "1K", "4K", "32K" ,"64K"):
+                    raise Warning("Incorrect alignment At Line ", self.FileName, self.CurrentLineNumber)
+                if self.__Token == 'Auto' and (not SectionName == 'PE32') and (not SectionName == 'TE'):
+                    raise Warning("Auto alignment can only be used in PE32 or TE section ", self.FileName, self.CurrentLineNumber)
+                AlignValue = self.__Token
+            
+            if not self.__GetNextToken():
+                raise Warning("expected File name At Line ", self.FileName, self.CurrentLineNumber)
+            
+            Rule = RuleSimpleFile.RuleSimpleFile()
+            Rule.SectionType = SectionName
+            Rule.FvFileType = Type
+            Rule.NameGuid = NameGuid
+            Rule.Alignment = AlignValue
+            Rule.CheckSum = CheckSum
+            Rule.Fixed = Fixed
+            Rule.FileName = self.__Token
+            Rule.KeyStringList = KeyStringList
+            if KeepReloc != None:
+                Rule.KeepReloc = KeepReloc
+            return Rule
+        
+    ## __GetEfiSection() method
+    #
+    #   Get section list for Rule
+    #
+    #   @param  self        The object pointer
+    #   @param  Obj         for whom section is got
+    #   @retval True        Successfully find section statement
+    #   @retval False       Not able to find section statement
+    #
+    def __GetEfiSection(self, Obj):
+        
+        OldPos = self.GetFileBufferPos()
+        if not self.__GetNextWord():
+            return False
+        SectionName = self.__Token
+        
+        if SectionName not in ("COMPAT16", "PE32", "PIC", "TE", "FV_IMAGE", "RAW", "DXE_DEPEX",\
+                               "UI", "VERSION", "PEI_DEPEX", "GUID", "SMM_DEPEX"):
+            self.__UndoToken()
+            return False
+        
+        if SectionName == "FV_IMAGE":
+            FvImageSectionObj = FvImageSection.FvImageSection()
+            if self.__IsKeyword("FV_IMAGE"):
+                pass
+            if self.__IsToken( "{"):
+                FvObj = Fv.FV()
+                self.__GetDefineStatements(FvObj)
+                self.__GetBlockStatement(FvObj)
+                self.__GetSetStatements(FvObj)
+                self.__GetFvAlignment(FvObj)
+                self.__GetFvAttributes(FvObj)
+                self.__GetAprioriSection(FvObj)
+                self.__GetAprioriSection(FvObj)
+    
+                while True:
+                    IsInf = self.__GetInfStatement(FvObj)
+                    IsFile = self.__GetFileStatement(FvObj)
+                    if not IsInf and not IsFile:
+                        break
+    
+                if not self.__IsToken( "}"):
+                    raise Warning("expected '}' At Line ", self.FileName, self.CurrentLineNumber)
+                FvImageSectionObj.Fv = FvObj
+                FvImageSectionObj.FvName = None
+                
+            else:
+                if not self.__IsKeyword("FV"):
+                    raise Warning("expected 'FV' At Line ", self.FileName, self.CurrentLineNumber)
+                FvImageSectionObj.FvFileType = self.__Token
+                
+                if self.__GetAlignment():
+                    if self.__Token not in ("8", "16", "32", "64", "128", "512", "1K", "4K", "32K" ,"64K"):
+                        raise Warning("Incorrect alignment At Line ", self.FileName, self.CurrentLineNumber)
+                    FvImageSectionObj.Alignment = self.__Token
+                
+                if self.__IsToken('|'):
+                    FvImageSectionObj.FvFileExtension = self.__GetFileExtension()
+                elif self.__GetNextToken():
+                    if self.__Token not in ("}", "COMPAT16", "PE32", "PIC", "TE", "FV_IMAGE", "RAW", "DXE_DEPEX",\
+                               "UI", "VERSION", "PEI_DEPEX", "GUID", "SMM_DEPEX"):
+                        FvImageSectionObj.FvFileName = self.__Token
+                    else:
+                        self.__UndoToken()
+                else:
+                    raise Warning("expected FV file name At Line ", self.FileName, self.CurrentLineNumber)
+                    
+            Obj.SectionList.append(FvImageSectionObj)
+            return True
+        
+        EfiSectionObj = EfiSection.EfiSection()
+        EfiSectionObj.SectionType = SectionName
+        
+        if not self.__GetNextToken():
+            raise Warning("expected file type At Line ", self.FileName, self.CurrentLineNumber)
+        
+        if self.__Token == "STRING":
+            if not self.__RuleSectionCouldHaveString(EfiSectionObj.SectionType):
+                raise Warning("%s section could NOT have string data At Line %d" % (EfiSectionObj.SectionType, self.CurrentLineNumber), self.FileName, self.CurrentLineNumber)
+            
+            if not self.__IsToken('='):
+                raise Warning("expected '=' At Line ", self.FileName, self.CurrentLineNumber)
+            
+            if not self.__GetNextToken():
+                raise Warning("expected Quoted String At Line ", self.FileName, self.CurrentLineNumber)
+        
+            if self.__GetStringData():
+                EfiSectionObj.StringData = self.__Token
+            
+            if self.__IsKeyword("BUILD_NUM"):
+                if not self.__RuleSectionCouldHaveBuildNum(EfiSectionObj.SectionType):
+                    raise Warning("%s section could NOT have BUILD_NUM At Line %d" % (EfiSectionObj.SectionType, self.CurrentLineNumber), self.FileName, self.CurrentLineNumber)
+            
+                if not self.__IsToken("="):
+                    raise Warning("expected '=' At Line ", self.FileName, self.CurrentLineNumber)
+                if not self.__GetNextToken():
+                    raise Warning("expected Build number At Line ", self.FileName, self.CurrentLineNumber)
+                EfiSectionObj.BuildNum = self.__Token
+                
+        else:
+            EfiSectionObj.FileType = self.__Token
+            self.__CheckRuleSectionFileType(EfiSectionObj.SectionType, EfiSectionObj.FileType)
+            
+        if self.__IsKeyword("Optional"):
+            if not self.__RuleSectionCouldBeOptional(EfiSectionObj.SectionType):
+                raise Warning("%s section could NOT be optional At Line %d" % (EfiSectionObj.SectionType, self.CurrentLineNumber), self.FileName, self.CurrentLineNumber)
+            EfiSectionObj.Optional = True
+        
+            if self.__IsKeyword("BUILD_NUM"):
+                if not self.__RuleSectionCouldHaveBuildNum(EfiSectionObj.SectionType):
+                    raise Warning("%s section could NOT have BUILD_NUM At Line %d" % (EfiSectionObj.SectionType, self.CurrentLineNumber), self.FileName, self.CurrentLineNumber)
+                
+                if not self.__IsToken("="):
+                    raise Warning("expected '=' At Line ", self.FileName, self.CurrentLineNumber)
+                if not self.__GetNextToken():
+                    raise Warning("expected Build number At Line ", self.FileName, self.CurrentLineNumber)
+                EfiSectionObj.BuildNum = self.__Token
+                
+        if self.__GetAlignment():
+            if self.__Token not in ("Auto", "8", "16", "32", "64", "128", "512", "1K", "4K", "32K" ,"64K"):
+                raise Warning("Incorrect alignment '%s'" % self.__Token, self.FileName, self.CurrentLineNumber)
+            if self.__Token == 'Auto' and (not SectionName == 'PE32') and (not SectionName == 'TE'):
+                raise Warning("Auto alignment can only be used in PE32 or TE section ", self.FileName, self.CurrentLineNumber)
+            EfiSectionObj.Alignment = self.__Token
+        
+        if self.__IsKeyword('RELOCS_STRIPPED') or self.__IsKeyword('RELOCS_RETAINED'):
+            if self.__SectionCouldHaveRelocFlag(EfiSectionObj.SectionType):
+                if self.__Token == 'RELOCS_STRIPPED':
+                    EfiSectionObj.KeepReloc = False
+                else:
+                    EfiSectionObj.KeepReloc = True
+                if Obj.KeepReloc != None and Obj.KeepReloc != EfiSectionObj.KeepReloc:
+                    raise Warning("Section type %s has reloc strip flag conflict with Rule At Line %d" % (EfiSectionObj.SectionType, self.CurrentLineNumber), self.FileName, self.CurrentLineNumber)
+            else:
+                raise Warning("Section type %s could not have reloc strip flag At Line %d" % (EfiSectionObj.SectionType, self.CurrentLineNumber), self.FileName, self.CurrentLineNumber)
+        
+        
+        if self.__IsToken('|'):
+            EfiSectionObj.FileExtension = self.__GetFileExtension()
+        elif self.__GetNextToken():
+            if self.__Token not in ("}", "COMPAT16", "PE32", "PIC", "TE", "FV_IMAGE", "RAW", "DXE_DEPEX",\
+                       "UI", "VERSION", "PEI_DEPEX", "GUID", "SMM_DEPEX"):
+                
+                if self.__Token.startswith('PCD'):
+                    self.__UndoToken()
+                    self.__GetNextWord()
+                
+                    if self.__Token == 'PCD':
+                        if not self.__IsToken( "("):
+                            raise Warning("expected '('", self.FileName, self.CurrentLineNumber)
+                        PcdPair = self.__GetNextPcdName()
+                        if not self.__IsToken( ")"):
+                            raise Warning("expected ')'", self.FileName, self.CurrentLineNumber)
+                        self.__Token = 'PCD('+PcdPair[1]+'.'+PcdPair[0]+')'
+                        
+                EfiSectionObj.FileName = self.__Token        
+                            
+            else:
+                self.__UndoToken()
+        else:
+            raise Warning("expected section file name At Line ", self.FileName, self.CurrentLineNumber)
+                
+        Obj.SectionList.append(EfiSectionObj)
+        return True
+        
+    ## __RuleSectionCouldBeOptional() method
+    #
+    #   Get whether a section could be optional
+    #
+    #   @param  self        The object pointer
+    #   @param  SectionType The section type to check
+    #   @retval True        section could be optional
+    #   @retval False       section never optional
+    #
+    def __RuleSectionCouldBeOptional(self, SectionType):
+        if SectionType in ("DXE_DEPEX", "UI", "VERSION", "PEI_DEPEX", "RAW", "SMM_DEPEX"):
+            return True
+        else:
+            return False
+    
+    ## __RuleSectionCouldHaveBuildNum() method
+    #
+    #   Get whether a section could have build number information
+    #
+    #   @param  self        The object pointer
+    #   @param  SectionType The section type to check
+    #   @retval True        section could have build number information
+    #   @retval False       section never have build number information
+    #
+    def __RuleSectionCouldHaveBuildNum(self, SectionType):
+        if SectionType in ("VERSION"):
+            return True
+        else:
+            return False
+    
+    ## __RuleSectionCouldHaveString() method
+    #
+    #   Get whether a section could have string
+    #
+    #   @param  self        The object pointer
+    #   @param  SectionType The section type to check
+    #   @retval True        section could have string
+    #   @retval False       section never have string
+    #
+    def __RuleSectionCouldHaveString(self, SectionType):
+        if SectionType in ("UI", "VERSION"):
+            return True
+        else:
+            return False
+    
+    ## __CheckRuleSectionFileType() method
+    #
+    #   Get whether a section matches a file type
+    #
+    #   @param  self        The object pointer
+    #   @param  SectionType The section type to check
+    #   @param  FileType    The file type to check
+    #
+    def __CheckRuleSectionFileType(self, SectionType, FileType):
+        if SectionType == "COMPAT16":
+            if FileType not in ("COMPAT16", "SEC_COMPAT16"):
+                raise Warning("Incorrect section file type At Line ", self.FileName, self.CurrentLineNumber)
+        elif SectionType == "PE32":
+            if FileType not in ("PE32", "SEC_PE32"):
+                raise Warning("Incorrect section file type At Line ", self.FileName, self.CurrentLineNumber)
+        elif SectionType == "PIC":
+            if FileType not in ("PIC", "PIC"):
+                raise Warning("Incorrect section file type At Line ", self.FileName, self.CurrentLineNumber)
+        elif SectionType == "TE":
+            if FileType not in ("TE", "SEC_TE"):
+                raise Warning("Incorrect section file type At Line ", self.FileName, self.CurrentLineNumber)
+        elif SectionType == "RAW":
+            if FileType not in ("BIN", "SEC_BIN", "RAW", "ASL", "ACPI"):
+                raise Warning("Incorrect section file type At Line ", self.FileName, self.CurrentLineNumber)
+        elif SectionType == "DXE_DEPEX" or SectionType == "SMM_DEPEX":
+            if FileType not in ("DXE_DEPEX", "SEC_DXE_DEPEX", "SMM_DEPEX"):
+                raise Warning("Incorrect section file type At Line ", self.FileName, self.CurrentLineNumber)
+        elif SectionType == "UI":
+            if FileType not in ("UI", "SEC_UI"):
+                raise Warning("Incorrect section file type At Line ", self.FileName, self.CurrentLineNumber)
+        elif SectionType == "VERSION":
+            if FileType not in ("VERSION", "SEC_VERSION"):
+                raise Warning("Incorrect section file type At Line ", self.FileName, self.CurrentLineNumber)
+        elif SectionType == "PEI_DEPEX":
+            if FileType not in ("PEI_DEPEX", "SEC_PEI_DEPEX"):
+                raise Warning("Incorrect section file type At Line ", self.FileName, self.CurrentLineNumber)
+        elif SectionType == "GUID":
+            if FileType not in ("PE32", "SEC_GUID"):
+                raise Warning("Incorrect section file type At Line ", self.FileName, self.CurrentLineNumber)    
+              
+    ## __GetRuleEncapsulationSection() method
+    #
+    #   Get encapsulation section for Rule
+    #
+    #   @param  self        The object pointer
+    #   @param  Rule        for whom section is got
+    #   @retval True        Successfully find section statement
+    #   @retval False       Not able to find section statement
+    #
+    def __GetRuleEncapsulationSection(self, Rule):
+
+        if self.__IsKeyword( "COMPRESS"):
+            Type = "PI_STD"
+            if self.__IsKeyword("PI_STD") or self.__IsKeyword("PI_NONE"):
+                Type = self.__Token
+                
+            if not self.__IsToken("{"):
+                raise Warning("expected '{' At Line ", self.FileName, self.CurrentLineNumber)
+
+            CompressSectionObj = CompressSection.CompressSection()
+            
+            CompressSectionObj.CompType = Type
+            # Recursive sections...
+            while True:
+                IsEncapsulate = self.__GetRuleEncapsulationSection(CompressSectionObj)
+                IsLeaf = self.__GetEfiSection(CompressSectionObj)
+                if not IsEncapsulate and not IsLeaf:
+                    break
+            
+            if not self.__IsToken( "}"):
+                raise Warning("expected '}' At Line ", self.FileName, self.CurrentLineNumber)
+            Rule.SectionList.append(CompressSectionObj)
+                
+            return True
+
+        elif self.__IsKeyword( "GUIDED"):
+            GuidValue = None
+            if self.__GetNextGuid():
+                GuidValue = self.__Token
+            
+            if self.__IsKeyword( "$(NAMED_GUID)"):
+                GuidValue = self.__Token
+                
+            AttribDict = self.__GetGuidAttrib()
+            
+            if not self.__IsToken("{"):
+                raise Warning("expected '{' At Line ", self.FileName, self.CurrentLineNumber)
+            GuidSectionObj = GuidSection.GuidSection()
+            GuidSectionObj.NameGuid = GuidValue
+            GuidSectionObj.SectionType = "GUIDED"
+            GuidSectionObj.ProcessRequired = AttribDict["PROCESSING_REQUIRED"]
+            GuidSectionObj.AuthStatusValid = AttribDict["AUTH_STATUS_VALID"]
+            
+            # Efi sections...
+            while True:
+                IsEncapsulate = self.__GetRuleEncapsulationSection(GuidSectionObj)
+                IsLeaf = self.__GetEfiSection(GuidSectionObj)
+                if not IsEncapsulate and not IsLeaf:
+                    break
+            
+            if not self.__IsToken( "}"):
+                raise Warning("expected '}' At Line ", self.FileName, self.CurrentLineNumber)
+            Rule.SectionList.append(GuidSectionObj)
+
+            return True
+
+        return False
+        
+    ## __GetVtf() method
+    #
+    #   Get VTF section contents and store its data into VTF list of self.Profile
+    #
+    #   @param  self        The object pointer
+    #   @retval True        Successfully find a VTF
+    #   @retval False       Not able to find a VTF
+    #
+    def __GetVtf(self):
+        
+        if not self.__GetNextToken():
+            return False
+
+        S = self.__Token.upper()
+        if S.startswith("[") and not S.startswith("[VTF."):
+            if not S.startswith("[RULE.") and not S.startswith("[OPTIONROM."):
+                raise Warning("Unknown section or section appear sequence error (The correct sequence should be [FD.], [FV.], [Capsule.], [VTF.], [Rule.], [OptionRom.])", self.FileName, self.CurrentLineNumber)
+            self.__UndoToken()
+            return False
+
+        self.__UndoToken()
+        if not self.__IsToken("[VTF.", True):
+            FileLineTuple = GetRealFileLine(self.FileName, self.CurrentLineNumber)
+            print 'Parsing String: %s in File %s, At line: %d, Offset Within Line: %d' \
+                    % (self.Profile.FileLinesList[self.CurrentLineNumber - 1][self.CurrentOffsetWithinLine :], FileLineTuple[0], FileLineTuple[1], self.CurrentOffsetWithinLine)
+            raise Warning("expected [VTF.] At Line ", self.FileName, self.CurrentLineNumber)
+
+        if not self.__SkipToToken("."):
+            raise Warning("expected '.' At Line ", self.FileName, self.CurrentLineNumber)
+
+        Arch = self.__SkippedChars.rstrip(".").upper()
+        if Arch not in ("IA32", "X64", "IPF", "ARM", "AARCH64"):
+            raise Warning("Unknown Arch At line ", self.FileName, self.CurrentLineNumber)
+
+        if not self.__GetNextWord():
+            raise Warning("expected VTF name At Line ", self.FileName, self.CurrentLineNumber)
+        Name = self.__Token.upper()
+
+        VtfObj = Vtf.Vtf()
+        VtfObj.UiName = Name
+        VtfObj.KeyArch = Arch
+        
+        if self.__IsToken(","):
+            if not self.__GetNextWord():
+                raise Warning("expected Arch list At Line ", self.FileName, self.CurrentLineNumber)
+            if self.__Token.upper() not in ("IA32", "X64", "IPF", "ARM", "AARCH64"):
+                raise Warning("Unknown Arch At line ", self.FileName, self.CurrentLineNumber)
+            VtfObj.ArchList = self.__Token.upper()
+
+        if not self.__IsToken( "]"):
+            raise Warning("expected ']' At Line ", self.FileName, self.CurrentLineNumber)
+        
+        if self.__IsKeyword("IA32_RST_BIN"):
+            if not self.__IsToken("="):
+                raise Warning("expected '=' At Line ", self.FileName, self.CurrentLineNumber)
+
+            if not self.__GetNextToken():
+                raise Warning("expected Reset file At Line ", self.FileName, self.CurrentLineNumber)
+
+            VtfObj.ResetBin = self.__Token
+            
+        while self.__GetComponentStatement(VtfObj):
+            pass
+        
+        self.Profile.VtfList.append(VtfObj)
+        return True
+    
+    ## __GetComponentStatement() method
+    #
+    #   Get components in VTF
+    #
+    #   @param  self        The object pointer
+    #   @param  VtfObj         for whom component is got
+    #   @retval True        Successfully find a component
+    #   @retval False       Not able to find a component
+    #
+    def __GetComponentStatement(self, VtfObj):
+        
+        if not self.__IsKeyword("COMP_NAME"):
+            return False
+        
+        if not self.__IsToken("="):
+            raise Warning("expected '=' At Line ", self.FileName, self.CurrentLineNumber)
+
+        if not self.__GetNextWord():
+            raise Warning("expected Component Name At Line ", self.FileName, self.CurrentLineNumber)
+
+        CompStatementObj = ComponentStatement.ComponentStatement()
+        CompStatementObj.CompName = self.__Token
+        
+        if not self.__IsKeyword("COMP_LOC"):
+            raise Warning("expected COMP_LOC At Line ", self.FileName, self.CurrentLineNumber)
+
+        if not self.__IsToken("="):
+            raise Warning("expected '=' At Line ", self.FileName, self.CurrentLineNumber)
+
+        CompStatementObj.CompLoc = ""
+        if self.__GetNextWord():
+            CompStatementObj.CompLoc = self.__Token
+            if self.__IsToken('|'):
+                if not self.__GetNextWord():
+                    raise Warning("Expected Region Name At Line ", self.FileName, self.CurrentLineNumber)
+                
+                if self.__Token not in ("F", "N", "S"):    #, "H", "L", "PH", "PL"): not support
+                    raise Warning("Unknown location type At line ", self.FileName, self.CurrentLineNumber)
+    
+                CompStatementObj.FilePos = self.__Token
+        else:
+            self.CurrentLineNumber += 1
+            self.CurrentOffsetWithinLine = 0
+        
+        if not self.__IsKeyword("COMP_TYPE"):
+            raise Warning("expected COMP_TYPE At Line ", self.FileName, self.CurrentLineNumber)
+
+        if not self.__IsToken("="):
+            raise Warning("expected '=' At Line ", self.FileName, self.CurrentLineNumber)
+
+        if not self.__GetNextToken():
+            raise Warning("expected Component type At Line ", self.FileName, self.CurrentLineNumber)
+        if self.__Token not in ("FIT", "PAL_B", "PAL_A", "OEM"):
+            if not self.__Token.startswith("0x") or len(self.__Token) < 3 or len(self.__Token) > 4 or \
+                not self.__HexDigit(self.__Token[2]) or not self.__HexDigit(self.__Token[-1]):
+                raise Warning("Unknown location type At line ", self.FileName, self.CurrentLineNumber)
+        CompStatementObj.CompType = self.__Token
+        
+        if not self.__IsKeyword("COMP_VER"):
+            raise Warning("expected COMP_VER At Line ", self.FileName, self.CurrentLineNumber)
+
+        if not self.__IsToken("="):
+            raise Warning("expected '=' At Line ", self.FileName, self.CurrentLineNumber)
+
+        if not self.__GetNextToken():
+            raise Warning("expected Component version At Line ", self.FileName, self.CurrentLineNumber)
+
+        Pattern = re.compile('-$|[0-9]{0,1}[0-9]{1}\.[0-9]{0,1}[0-9]{1}')
+        if Pattern.match(self.__Token) == None:
+            raise Warning("Unknown version format At line ", self.FileName, self.CurrentLineNumber)
+        CompStatementObj.CompVer = self.__Token
+        
+        if not self.__IsKeyword("COMP_CS"):
+            raise Warning("expected COMP_CS At Line ", self.FileName, self.CurrentLineNumber)
+
+        if not self.__IsToken("="):
+            raise Warning("expected '=' At Line ", self.FileName, self.CurrentLineNumber)
+
+        if not self.__GetNextToken():
+            raise Warning("expected Component CS At Line ", self.FileName, self.CurrentLineNumber)
+        if self.__Token not in ("1", "0"):
+            raise Warning("Unknown  Component CS At line ", self.FileName, self.CurrentLineNumber)
+        CompStatementObj.CompCs = self.__Token
+        
+        
+        if not self.__IsKeyword("COMP_BIN"):
+            raise Warning("expected COMP_BIN At Line ", self.FileName, self.CurrentLineNumber)
+
+        if not self.__IsToken("="):
+            raise Warning("expected '=' At Line ", self.FileName, self.CurrentLineNumber)
+
+        if not self.__GetNextToken():
+            raise Warning("expected Component file At Line ", self.FileName, self.CurrentLineNumber)
+
+        CompStatementObj.CompBin = self.__Token
+        
+        if not self.__IsKeyword("COMP_SYM"):
+            raise Warning("expected COMP_SYM At Line ", self.FileName, self.CurrentLineNumber)
+
+        if not self.__IsToken("="):
+            raise Warning("expected '=' At Line ", self.FileName, self.CurrentLineNumber)
+
+        if not self.__GetNextToken():
+            raise Warning("expected Component symbol file At Line ", self.FileName, self.CurrentLineNumber)
+
+        CompStatementObj.CompSym = self.__Token
+    
+        if not self.__IsKeyword("COMP_SIZE"):
+            raise Warning("expected COMP_SIZE At Line ", self.FileName, self.CurrentLineNumber)
+
+        if not self.__IsToken("="):
+            raise Warning("expected '=' At Line ", self.FileName, self.CurrentLineNumber)
+
+        if self.__IsToken("-"):
+            CompStatementObj.CompSize = self.__Token
+        elif self.__GetNextDecimalNumber():
+            CompStatementObj.CompSize = self.__Token
+        elif self.__GetNextHexNumber():
+            CompStatementObj.CompSize = self.__Token
+        else:
+            raise Warning("Unknown size At line ", self.FileName, self.CurrentLineNumber)
+        
+        VtfObj.ComponentStatementList.append(CompStatementObj)
+        return True
+    
+    ## __GetFvInFd() method
+    #
+    #   Get FV list contained in FD
+    #
+    #   @param  self        The object pointer
+    #   @param  FdName      FD name
+    #   @retval FvList      list of FV in FD
+    #
+    def __GetFvInFd (self, FdName):
+    
+        FvList = []
+        if FdName.upper() in self.Profile.FdDict.keys():
+            FdObj = self.Profile.FdDict[FdName.upper()]
+            for elementRegion in FdObj.RegionList:
+                if elementRegion.RegionType == 'FV':
+                    for elementRegionData in elementRegion.RegionDataList:
+                        if elementRegionData != None and elementRegionData.upper() not in FvList:
+                            FvList.append(elementRegionData.upper())
+        return FvList
+    
+    ## __GetReferencedFdFvTuple() method
+    #
+    #   Get FD and FV list referenced by a FFS file
+    #
+    #   @param  self        The object pointer
+    #   @param  FfsFile     contains sections to be searched
+    #   @param  RefFdList   referenced FD by section
+    #   @param  RefFvList   referenced FV by section
+    #
+    def __GetReferencedFdFvTuple(self, FvObj, RefFdList = [], RefFvList = []):
+        
+        for FfsObj in FvObj.FfsList:
+            if isinstance(FfsObj, FfsFileStatement.FileStatement):
+                if FfsObj.FvName != None and FfsObj.FvName.upper() not in RefFvList:
+                    RefFvList.append(FfsObj.FvName.upper())
+                elif FfsObj.FdName != None and FfsObj.FdName.upper() not in RefFdList:
+                    RefFdList.append(FfsObj.FdName.upper())
+                else:
+                    self.__GetReferencedFdFvTupleFromSection(FfsObj, RefFdList, RefFvList)    
+    
+    ## __GetReferencedFdFvTupleFromSection() method
+    #
+    #   Get FD and FV list referenced by a FFS section
+    #
+    #   @param  self        The object pointer
+    #   @param  FfsFile     contains sections to be searched
+    #   @param  FdList      referenced FD by section
+    #   @param  FvList      referenced FV by section
+    #
+    def __GetReferencedFdFvTupleFromSection(self, FfsFile, FdList = [], FvList = []):
+        
+        SectionStack = []
+        SectionStack.extend(FfsFile.SectionList)
+        while SectionStack != []:
+            SectionObj = SectionStack.pop()
+            if isinstance(SectionObj, FvImageSection.FvImageSection):
+                if SectionObj.FvName != None and SectionObj.FvName.upper() not in FvList:
+                    FvList.append(SectionObj.FvName.upper())
+                if SectionObj.Fv != None and SectionObj.Fv.UiFvName != None and SectionObj.Fv.UiFvName.upper() not in FvList:
+                    FvList.append(SectionObj.Fv.UiFvName.upper())
+                    self.__GetReferencedFdFvTuple(SectionObj.Fv, FdList, FvList)
+            
+            if isinstance(SectionObj, CompressSection.CompressSection) or isinstance(SectionObj, GuidSection.GuidSection):
+                SectionStack.extend(SectionObj.SectionList)
+                          
+    ## CycleReferenceCheck() method
+    #
+    #   Check whether cycle reference exists in FDF
+    #
+    #   @param  self        The object pointer
+    #   @retval True        cycle reference exists
+    #   @retval False       Not exists cycle reference
+    #
+    def CycleReferenceCheck(self):
+        
+        CycleRefExists = False
+        
+        try:
+            for FvName in self.Profile.FvDict.keys():
+                LogStr = "Cycle Reference Checking for FV: %s\n" % FvName
+                RefFvStack = []
+                RefFvStack.append(FvName)
+                FdAnalyzedList = []
+                
+                while RefFvStack != []:
+                    FvNameFromStack = RefFvStack.pop()
+                    if FvNameFromStack.upper() in self.Profile.FvDict.keys():
+                        FvObj = self.Profile.FvDict[FvNameFromStack.upper()]
+                    else:
+                        continue
+                    
+                    RefFdList = []
+                    RefFvList = []
+                    self.__GetReferencedFdFvTuple(FvObj, RefFdList, RefFvList)
+                    
+                    for RefFdName in RefFdList:
+                        if RefFdName in FdAnalyzedList:
+                            continue
+                        
+                        LogStr += "FD %s is referenced by FV %s\n" % (RefFdName, FvNameFromStack) 
+                        FvInFdList = self.__GetFvInFd(RefFdName)
+                        if FvInFdList != []:
+                            LogStr += "FD %s contains FV: " % RefFdName
+                            for FvObj in FvInFdList:
+                                LogStr += FvObj
+                                LogStr += ' \n'
+                                if FvObj not in RefFvStack:
+                                    RefFvStack.append(FvObj)
+                        
+                                if FvName in RefFvStack:
+                                    CycleRefExists = True
+                                    raise Warning(LogStr)
+                        FdAnalyzedList.append(RefFdName)
+                                   
+                    for RefFvName in RefFvList:
+                        LogStr += "FV %s is referenced by FV %s\n" % (RefFvName, FvNameFromStack)
+                        if RefFvName not in RefFvStack:
+                            RefFvStack.append(RefFvName)
+                            
+                        if FvName in RefFvStack:
+                            CycleRefExists = True
+                            raise Warning(LogStr)
+        
+        except Warning:
+            print LogStr
+        
+        finally:
+            return CycleRefExists
+        
+if __name__ == "__main__":
+    import sys
+    try:
+        test_file = sys.argv[1]
+    except IndexError, v:
+        print "Usage: %s filename" % sys.argv[0]
+        sys.exit(1)
+
+    parser = FdfParser(test_file)
+    try:
+        parser.ParseFile()
+        parser.CycleReferenceCheck()
+    except Warning, X:
+        print X.message
+    else:
+        print "Success!"
+