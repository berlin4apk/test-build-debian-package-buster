--- conflicted
+++ resolved
@@ -1,323 +1,320 @@
-## @file
-# This is the base class for applications that operate on an EDK II Workspace 
-#
-# Copyright (c) 2007 - 2014, Intel Corporation. All rights reserved.<BR>
-# This program and the accompanying materials
-# are licensed and made available under the terms and conditions of the BSD License
-# which accompanies this distribution.  The full text of the license may be found at
-# http://opensource.org/licenses/bsd-license.php
-#
-# THE PROGRAM IS DISTRIBUTED UNDER THE BSD LICENSE ON AN "AS IS" BASIS,
-# WITHOUT WARRANTIES OR REPRESENTATIONS OF ANY KIND, EITHER EXPRESS OR IMPLIED.
-#
-
-##
-# Import Modules
-#
-import Common.LongFilePathOs as os, sys, time
-from DataType import *
-from Common.LongFilePathSupport import OpenLongFilePath as open
-<<<<<<< HEAD
-=======
-from Common.MultipleWorkspace import MultipleWorkspace as mws
->>>>>>> c2a892d7
-
-## EdkIIWorkspace
-#
-# Collect WorkspaceDir from the environment, the Verbose command line flag, and detect an icon bitmap file.
-# 
-# @var StartTime:       Time of build system starting
-# @var PrintRunTime:    Printable time of build system running
-# @var PrintRunStatus:  Printable status of build system running
-# @var RunStatus:       Status of build system running
-#
-class EdkIIWorkspace:
-    def __init__(self):
-        self.StartTime = time.time()
-        self.PrintRunTime = False
-        self.PrintRunStatus = False
-        self.RunStatus = ''
-        
-        #
-        # Check environment valiable 'WORKSPACE'
-        #
-        if os.environ.get('WORKSPACE') == None:
-            print 'ERROR: WORKSPACE not defined.    Please run EdkSetup from the EDK II install directory.'
-            return False
-
-        self.CurrentWorkingDir = os.getcwd()
-        
-        self.WorkspaceDir = os.path.realpath(os.environ.get('WORKSPACE'))
-        (Drive, Path) = os.path.splitdrive(self.WorkspaceDir)
-        if Drive == '':
-            (Drive, CwdPath) = os.path.splitdrive(self.CurrentWorkingDir)
-            if Drive != '':
-                self.WorkspaceDir = Drive + Path
-        else:
-            self.WorkspaceDir = Drive.upper() + Path
-
-        self.WorkspaceRelativeWorkingDir = self.WorkspaceRelativePath (self.CurrentWorkingDir)
-            
-        try:
-            #
-            # Load TianoCoreOrgLogo, used for GUI tool
-            #
-            self.Icon = wx.Icon(self.WorkspaceFile('tools/Python/TianoCoreOrgLogo.gif'), wx.BITMAP_TYPE_GIF)
-        except:
-            self.Icon = None
-            
-        self.Verbose = False
-        for Arg in sys.argv:
-            if Arg.lower() == '-v':
-                self.Verbose = True
-    
-    ## Close build system
-    #
-    # Close build system and print running time and status
-    #
-    def Close(self):
-        if self.PrintRunTime:
-            Seconds = int(time.time() - self.StartTime)
-            if Seconds < 60:
-                print 'Run Time: %d seconds' % (Seconds)
-            else:
-                Minutes = Seconds / 60
-                Seconds = Seconds % 60
-                if Minutes < 60:
-                    print 'Run Time: %d minutes %d seconds' % (Minutes, Seconds)
-                else:
-                    Hours = Minutes / 60
-                    Minutes = Minutes % 60
-                    print 'Run Time: %d hours %d minutes %d seconds' % (Hours, Minutes, Seconds)
-        if self.RunStatus != '':
-            print self.RunStatus
-
-    ## Convert to a workspace relative filename
-    #
-    # Convert a full path filename to a workspace relative filename.
-    #
-    # @param FileName:  The filename to be Converted
-    #
-    # @retval None    Workspace dir is not found in the full path
-    # @retval string  The relative filename
-    #
-    def WorkspaceRelativePath(self, FileName):
-        FileName = os.path.realpath(FileName)
-        if FileName.find(self.WorkspaceDir) != 0:
-            return None
-        return FileName.replace (self.WorkspaceDir, '').strip('\\').strip('/')
-
-    ## Convert to a full path filename
-    #
-    # Convert a workspace relative filename to a full path filename.
-    #
-    # @param FileName:  The filename to be Converted
-    #
-    # @retval string  The full path filename
-    #
-    def WorkspaceFile(self, FileName):
-        return os.path.realpath(mws.join(self.WorkspaceDir,FileName))
-
-    ## Convert to a real path filename
-    #
-    # Convert ${WORKSPACE} to real path
-    #
-    # @param FileName:  The filename to be Converted
-    #
-    # @retval string  The full path filename
-    #
-    def WorkspacePathConvert(self, FileName):
-        return os.path.realpath(FileName.replace(TAB_WORKSPACE, self.WorkspaceDir))
-
-    ## Convert XML into a DOM
-    #
-    # Parse an XML file into a DOM and return the DOM.
-    #
-    # @param FileName:  The filename to be parsed
-    #
-    # @retval XmlParseFile (self.WorkspaceFile(FileName))
-    #
-    def XmlParseFile (self, FileName):
-        if self.Verbose:
-            print FileName
-        return XmlParseFile (self.WorkspaceFile(FileName))
-
-    ## Convert a XML section
-    #
-    # Parse a section of an XML file into a DOM(Document Object Model) and return the DOM.
-    #
-    # @param FileName:    The filename to be parsed
-    # @param SectionTag:  The tag name of the section to be parsed
-    #
-    # @retval XmlParseFileSection (self.WorkspaceFile(FileName), SectionTag)
-    #
-    def XmlParseFileSection (self, FileName, SectionTag):
-        if self.Verbose:
-            print FileName
-        return XmlParseFileSection (self.WorkspaceFile(FileName), SectionTag)
-
-    ## Save a XML file
-    #
-    # Save a DOM(Document Object Model) into an XML file.
-    #
-    # @param Dom:       The Dom to be saved
-    # @param FileName:  The filename
-    #
-    # @retval XmlSaveFile (Dom, self.WorkspaceFile(FileName))
-    #
-    def XmlSaveFile (self, Dom, FileName):
-        if self.Verbose:
-            print FileName
-        return XmlSaveFile (Dom, self.WorkspaceFile(FileName))
-
-    ## Convert Text File To Dictionary
-    #
-    # Convert a workspace relative text file to a dictionary of (name:value) pairs.
-    #
-    # @param FileName:             Text filename
-    # @param Dictionary:           Dictionary to store data
-    # @param CommentCharacter:     Comment char, be used to ignore comment content
-    # @param KeySplitCharacter:    Key split char, between key name and key value. Key1 = Value1, '=' is the key split char
-    # @param ValueSplitFlag:       Value split flag, be used to decide if has multiple values
-    # @param ValueSplitCharacter:  Value split char, be used to split multiple values. Key1 = Value1|Value2, '|' is the value split char
-    #
-    # @retval ConvertTextFileToDictionary(self.WorkspaceFile(FileName), Dictionary, CommentCharacter, KeySplitCharacter, ValueSplitFlag, ValueSplitCharacter)
-    #
-    def ConvertTextFileToDictionary(self, FileName, Dictionary, CommentCharacter, KeySplitCharacter, ValueSplitFlag, ValueSplitCharacter):
-        if self.Verbose:
-            print FileName
-        return ConvertTextFileToDictionary(self.WorkspaceFile(FileName), Dictionary, CommentCharacter, KeySplitCharacter, ValueSplitFlag, ValueSplitCharacter)
-
-    ## Convert Dictionary To Text File
-    #
-    # Convert a dictionary of (name:value) pairs to a workspace relative text file.
-    #
-    # @param FileName:             Text filename
-    # @param Dictionary:           Dictionary to store data
-    # @param CommentCharacter:     Comment char, be used to ignore comment content
-    # @param KeySplitCharacter:    Key split char, between key name and key value. Key1 = Value1, '=' is the key split char
-    # @param ValueSplitFlag:       Value split flag, be used to decide if has multiple values
-    # @param ValueSplitCharacter:  Value split char, be used to split multiple values. Key1 = Value1|Value2, '|' is the value split char
-    #
-    # @retval ConvertDictionaryToTextFile(self.WorkspaceFile(FileName), Dictionary, CommentCharacter, KeySplitCharacter, ValueSplitFlag, ValueSplitCharacter)
-    #
-    def ConvertDictionaryToTextFile(self, FileName, Dictionary, CommentCharacter, KeySplitCharacter, ValueSplitFlag, ValueSplitCharacter):
-        if self.Verbose:
-            print FileName
-        return ConvertDictionaryToTextFile(self.WorkspaceFile(FileName), Dictionary, CommentCharacter, KeySplitCharacter, ValueSplitFlag, ValueSplitCharacter)
-
-## Convert Text File To Dictionary
-#
-# Convert a text file to a dictionary of (name:value) pairs.
-#
-# @param FileName:             Text filename
-# @param Dictionary:           Dictionary to store data
-# @param CommentCharacter:     Comment char, be used to ignore comment content
-# @param KeySplitCharacter:    Key split char, between key name and key value. Key1 = Value1, '=' is the key split char
-# @param ValueSplitFlag:       Value split flag, be used to decide if has multiple values
-# @param ValueSplitCharacter:  Value split char, be used to split multiple values. Key1 = Value1|Value2, '|' is the value split char
-#
-# @retval True  Convert successfully
-# @retval False Open file failed
-#
-def ConvertTextFileToDictionary(FileName, Dictionary, CommentCharacter, KeySplitCharacter, ValueSplitFlag, ValueSplitCharacter):
-    try:
-        F = open(FileName, 'r')
-    except:
-        return False
-    Keys = []
-    for Line in F:
-        LineList = Line.split(KeySplitCharacter, 1)
-        if len(LineList) >= 2:
-            Key = LineList[0].split()
-            if len(Key) == 1 and Key[0][0] != CommentCharacter and Key[0] not in Keys:
-                if ValueSplitFlag:
-                    Dictionary[Key[0]] = LineList[1].replace('\\', '/').split(ValueSplitCharacter)
-                else:
-                    Dictionary[Key[0]] = LineList[1].strip().replace('\\', '/')
-                Keys += [Key[0]]
-    F.close()
-    return True
-
-## Convert Dictionary To Text File
-#
-# Convert a dictionary of (name:value) pairs to a text file.
-#
-# @param FileName:             Text filename
-# @param Dictionary:           Dictionary to store data
-# @param CommentCharacter:     Comment char, be used to ignore comment content
-# @param KeySplitCharacter:    Key split char, between key name and key value. Key1 = Value1, '=' is the key split char
-# @param ValueSplitFlag:       Value split flag, be used to decide if has multiple values
-# @param ValueSplitCharacter:  Value split char, be used to split multiple values. Key1 = Value1|Value2, '|' is the value split char
-#
-# @retval True  Convert successfully
-# @retval False Open file failed
-#
-def ConvertDictionaryToTextFile(FileName, Dictionary, CommentCharacter, KeySplitCharacter, ValueSplitFlag, ValueSplitCharacter):
-    try:
-        F = open(FileName, 'r')
-        Lines = []
-        Lines = F.readlines()
-        F.close()
-    except:
-        Lines = []
-    Keys = Dictionary.keys()
-    MaxLength = 0
-    for Key in Keys:
-        if len(Key) > MaxLength:
-            MaxLength = len(Key)
-    Index = 0
-    for Line in Lines:
-        LineList = Line.split(KeySplitCharacter, 1)
-        if len(LineList) >= 2:
-            Key = LineList[0].split()
-            if len(Key) == 1 and Key[0][0] != CommentCharacter and Key[0] in Dictionary:
-                if ValueSplitFlag:
-                    Line = '%-*s %c %s\n' % (MaxLength, Key[0], KeySplitCharacter, ' '.join(Dictionary[Key[0]]))
-                else:
-                    Line = '%-*s %c %s\n' % (MaxLength, Key[0], KeySplitCharacter, Dictionary[Key[0]])
-                Lines.pop(Index)
-                if Key[0] in Keys:
-                    Lines.insert(Index, Line)
-                    Keys.remove(Key[0])
-        Index += 1
-    for RemainingKey in Keys:
-        if ValueSplitFlag:
-            Line = '%-*s %c %s\n' % (MaxLength, RemainingKey, KeySplitCharacter, ' '.join(Dictionary[RemainingKey]))
-        else:
-            Line = '%-*s %c %s\n' % (MaxLength, RemainingKey, KeySplitCharacter, Dictionary[RemainingKey])
-        Lines.append(Line)
-    try:
-        F = open(FileName, 'w')
-    except:
-        return False
-    F.writelines(Lines)
-    F.close()
-    return True
-
-## Create a new directory
-#
-# @param Directory:           Directory to be created
-#
-def CreateDirectory(Directory):
-    if not os.access(Directory, os.F_OK):
-        os.makedirs (Directory)
-
-## Create a new file
-#
-# @param Directory:  Directory to be created
-# @param FileName:   Filename to be created
-# @param Mode:       The mode of open file, defautl is 'w'
-#
-def CreateFile(Directory, FileName, Mode='w'):
-    CreateDirectory (Directory)
-    return open(os.path.join(Directory, FileName), Mode)
-
-##
-#
-# This acts like the main() function for the script, unless it is 'import'ed into another
-# script.
-#
-if __name__ == '__main__':
-    # Nothing to do here. Could do some unit tests
+## @file
+# This is the base class for applications that operate on an EDK II Workspace 
+#
+# Copyright (c) 2007 - 2014, Intel Corporation. All rights reserved.<BR>
+# This program and the accompanying materials
+# are licensed and made available under the terms and conditions of the BSD License
+# which accompanies this distribution.  The full text of the license may be found at
+# http://opensource.org/licenses/bsd-license.php
+#
+# THE PROGRAM IS DISTRIBUTED UNDER THE BSD LICENSE ON AN "AS IS" BASIS,
+# WITHOUT WARRANTIES OR REPRESENTATIONS OF ANY KIND, EITHER EXPRESS OR IMPLIED.
+#
+
+##
+# Import Modules
+#
+import Common.LongFilePathOs as os, sys, time
+from DataType import *
+from Common.LongFilePathSupport import OpenLongFilePath as open
+from Common.MultipleWorkspace import MultipleWorkspace as mws
+
+## EdkIIWorkspace
+#
+# Collect WorkspaceDir from the environment, the Verbose command line flag, and detect an icon bitmap file.
+# 
+# @var StartTime:       Time of build system starting
+# @var PrintRunTime:    Printable time of build system running
+# @var PrintRunStatus:  Printable status of build system running
+# @var RunStatus:       Status of build system running
+#
+class EdkIIWorkspace:
+    def __init__(self):
+        self.StartTime = time.time()
+        self.PrintRunTime = False
+        self.PrintRunStatus = False
+        self.RunStatus = ''
+        
+        #
+        # Check environment valiable 'WORKSPACE'
+        #
+        if os.environ.get('WORKSPACE') == None:
+            print 'ERROR: WORKSPACE not defined.    Please run EdkSetup from the EDK II install directory.'
+            return False
+
+        self.CurrentWorkingDir = os.getcwd()
+        
+        self.WorkspaceDir = os.path.realpath(os.environ.get('WORKSPACE'))
+        (Drive, Path) = os.path.splitdrive(self.WorkspaceDir)
+        if Drive == '':
+            (Drive, CwdPath) = os.path.splitdrive(self.CurrentWorkingDir)
+            if Drive != '':
+                self.WorkspaceDir = Drive + Path
+        else:
+            self.WorkspaceDir = Drive.upper() + Path
+
+        self.WorkspaceRelativeWorkingDir = self.WorkspaceRelativePath (self.CurrentWorkingDir)
+            
+        try:
+            #
+            # Load TianoCoreOrgLogo, used for GUI tool
+            #
+            self.Icon = wx.Icon(self.WorkspaceFile('tools/Python/TianoCoreOrgLogo.gif'), wx.BITMAP_TYPE_GIF)
+        except:
+            self.Icon = None
+            
+        self.Verbose = False
+        for Arg in sys.argv:
+            if Arg.lower() == '-v':
+                self.Verbose = True
+    
+    ## Close build system
+    #
+    # Close build system and print running time and status
+    #
+    def Close(self):
+        if self.PrintRunTime:
+            Seconds = int(time.time() - self.StartTime)
+            if Seconds < 60:
+                print 'Run Time: %d seconds' % (Seconds)
+            else:
+                Minutes = Seconds / 60
+                Seconds = Seconds % 60
+                if Minutes < 60:
+                    print 'Run Time: %d minutes %d seconds' % (Minutes, Seconds)
+                else:
+                    Hours = Minutes / 60
+                    Minutes = Minutes % 60
+                    print 'Run Time: %d hours %d minutes %d seconds' % (Hours, Minutes, Seconds)
+        if self.RunStatus != '':
+            print self.RunStatus
+
+    ## Convert to a workspace relative filename
+    #
+    # Convert a full path filename to a workspace relative filename.
+    #
+    # @param FileName:  The filename to be Converted
+    #
+    # @retval None    Workspace dir is not found in the full path
+    # @retval string  The relative filename
+    #
+    def WorkspaceRelativePath(self, FileName):
+        FileName = os.path.realpath(FileName)
+        if FileName.find(self.WorkspaceDir) != 0:
+            return None
+        return FileName.replace (self.WorkspaceDir, '').strip('\\').strip('/')
+
+    ## Convert to a full path filename
+    #
+    # Convert a workspace relative filename to a full path filename.
+    #
+    # @param FileName:  The filename to be Converted
+    #
+    # @retval string  The full path filename
+    #
+    def WorkspaceFile(self, FileName):
+        return os.path.realpath(mws.join(self.WorkspaceDir,FileName))
+
+    ## Convert to a real path filename
+    #
+    # Convert ${WORKSPACE} to real path
+    #
+    # @param FileName:  The filename to be Converted
+    #
+    # @retval string  The full path filename
+    #
+    def WorkspacePathConvert(self, FileName):
+        return os.path.realpath(FileName.replace(TAB_WORKSPACE, self.WorkspaceDir))
+
+    ## Convert XML into a DOM
+    #
+    # Parse an XML file into a DOM and return the DOM.
+    #
+    # @param FileName:  The filename to be parsed
+    #
+    # @retval XmlParseFile (self.WorkspaceFile(FileName))
+    #
+    def XmlParseFile (self, FileName):
+        if self.Verbose:
+            print FileName
+        return XmlParseFile (self.WorkspaceFile(FileName))
+
+    ## Convert a XML section
+    #
+    # Parse a section of an XML file into a DOM(Document Object Model) and return the DOM.
+    #
+    # @param FileName:    The filename to be parsed
+    # @param SectionTag:  The tag name of the section to be parsed
+    #
+    # @retval XmlParseFileSection (self.WorkspaceFile(FileName), SectionTag)
+    #
+    def XmlParseFileSection (self, FileName, SectionTag):
+        if self.Verbose:
+            print FileName
+        return XmlParseFileSection (self.WorkspaceFile(FileName), SectionTag)
+
+    ## Save a XML file
+    #
+    # Save a DOM(Document Object Model) into an XML file.
+    #
+    # @param Dom:       The Dom to be saved
+    # @param FileName:  The filename
+    #
+    # @retval XmlSaveFile (Dom, self.WorkspaceFile(FileName))
+    #
+    def XmlSaveFile (self, Dom, FileName):
+        if self.Verbose:
+            print FileName
+        return XmlSaveFile (Dom, self.WorkspaceFile(FileName))
+
+    ## Convert Text File To Dictionary
+    #
+    # Convert a workspace relative text file to a dictionary of (name:value) pairs.
+    #
+    # @param FileName:             Text filename
+    # @param Dictionary:           Dictionary to store data
+    # @param CommentCharacter:     Comment char, be used to ignore comment content
+    # @param KeySplitCharacter:    Key split char, between key name and key value. Key1 = Value1, '=' is the key split char
+    # @param ValueSplitFlag:       Value split flag, be used to decide if has multiple values
+    # @param ValueSplitCharacter:  Value split char, be used to split multiple values. Key1 = Value1|Value2, '|' is the value split char
+    #
+    # @retval ConvertTextFileToDictionary(self.WorkspaceFile(FileName), Dictionary, CommentCharacter, KeySplitCharacter, ValueSplitFlag, ValueSplitCharacter)
+    #
+    def ConvertTextFileToDictionary(self, FileName, Dictionary, CommentCharacter, KeySplitCharacter, ValueSplitFlag, ValueSplitCharacter):
+        if self.Verbose:
+            print FileName
+        return ConvertTextFileToDictionary(self.WorkspaceFile(FileName), Dictionary, CommentCharacter, KeySplitCharacter, ValueSplitFlag, ValueSplitCharacter)
+
+    ## Convert Dictionary To Text File
+    #
+    # Convert a dictionary of (name:value) pairs to a workspace relative text file.
+    #
+    # @param FileName:             Text filename
+    # @param Dictionary:           Dictionary to store data
+    # @param CommentCharacter:     Comment char, be used to ignore comment content
+    # @param KeySplitCharacter:    Key split char, between key name and key value. Key1 = Value1, '=' is the key split char
+    # @param ValueSplitFlag:       Value split flag, be used to decide if has multiple values
+    # @param ValueSplitCharacter:  Value split char, be used to split multiple values. Key1 = Value1|Value2, '|' is the value split char
+    #
+    # @retval ConvertDictionaryToTextFile(self.WorkspaceFile(FileName), Dictionary, CommentCharacter, KeySplitCharacter, ValueSplitFlag, ValueSplitCharacter)
+    #
+    def ConvertDictionaryToTextFile(self, FileName, Dictionary, CommentCharacter, KeySplitCharacter, ValueSplitFlag, ValueSplitCharacter):
+        if self.Verbose:
+            print FileName
+        return ConvertDictionaryToTextFile(self.WorkspaceFile(FileName), Dictionary, CommentCharacter, KeySplitCharacter, ValueSplitFlag, ValueSplitCharacter)
+
+## Convert Text File To Dictionary
+#
+# Convert a text file to a dictionary of (name:value) pairs.
+#
+# @param FileName:             Text filename
+# @param Dictionary:           Dictionary to store data
+# @param CommentCharacter:     Comment char, be used to ignore comment content
+# @param KeySplitCharacter:    Key split char, between key name and key value. Key1 = Value1, '=' is the key split char
+# @param ValueSplitFlag:       Value split flag, be used to decide if has multiple values
+# @param ValueSplitCharacter:  Value split char, be used to split multiple values. Key1 = Value1|Value2, '|' is the value split char
+#
+# @retval True  Convert successfully
+# @retval False Open file failed
+#
+def ConvertTextFileToDictionary(FileName, Dictionary, CommentCharacter, KeySplitCharacter, ValueSplitFlag, ValueSplitCharacter):
+    try:
+        F = open(FileName, 'r')
+    except:
+        return False
+    Keys = []
+    for Line in F:
+        LineList = Line.split(KeySplitCharacter, 1)
+        if len(LineList) >= 2:
+            Key = LineList[0].split()
+            if len(Key) == 1 and Key[0][0] != CommentCharacter and Key[0] not in Keys:
+                if ValueSplitFlag:
+                    Dictionary[Key[0]] = LineList[1].replace('\\', '/').split(ValueSplitCharacter)
+                else:
+                    Dictionary[Key[0]] = LineList[1].strip().replace('\\', '/')
+                Keys += [Key[0]]
+    F.close()
+    return True
+
+## Convert Dictionary To Text File
+#
+# Convert a dictionary of (name:value) pairs to a text file.
+#
+# @param FileName:             Text filename
+# @param Dictionary:           Dictionary to store data
+# @param CommentCharacter:     Comment char, be used to ignore comment content
+# @param KeySplitCharacter:    Key split char, between key name and key value. Key1 = Value1, '=' is the key split char
+# @param ValueSplitFlag:       Value split flag, be used to decide if has multiple values
+# @param ValueSplitCharacter:  Value split char, be used to split multiple values. Key1 = Value1|Value2, '|' is the value split char
+#
+# @retval True  Convert successfully
+# @retval False Open file failed
+#
+def ConvertDictionaryToTextFile(FileName, Dictionary, CommentCharacter, KeySplitCharacter, ValueSplitFlag, ValueSplitCharacter):
+    try:
+        F = open(FileName, 'r')
+        Lines = []
+        Lines = F.readlines()
+        F.close()
+    except:
+        Lines = []
+    Keys = Dictionary.keys()
+    MaxLength = 0
+    for Key in Keys:
+        if len(Key) > MaxLength:
+            MaxLength = len(Key)
+    Index = 0
+    for Line in Lines:
+        LineList = Line.split(KeySplitCharacter, 1)
+        if len(LineList) >= 2:
+            Key = LineList[0].split()
+            if len(Key) == 1 and Key[0][0] != CommentCharacter and Key[0] in Dictionary:
+                if ValueSplitFlag:
+                    Line = '%-*s %c %s\n' % (MaxLength, Key[0], KeySplitCharacter, ' '.join(Dictionary[Key[0]]))
+                else:
+                    Line = '%-*s %c %s\n' % (MaxLength, Key[0], KeySplitCharacter, Dictionary[Key[0]])
+                Lines.pop(Index)
+                if Key[0] in Keys:
+                    Lines.insert(Index, Line)
+                    Keys.remove(Key[0])
+        Index += 1
+    for RemainingKey in Keys:
+        if ValueSplitFlag:
+            Line = '%-*s %c %s\n' % (MaxLength, RemainingKey, KeySplitCharacter, ' '.join(Dictionary[RemainingKey]))
+        else:
+            Line = '%-*s %c %s\n' % (MaxLength, RemainingKey, KeySplitCharacter, Dictionary[RemainingKey])
+        Lines.append(Line)
+    try:
+        F = open(FileName, 'w')
+    except:
+        return False
+    F.writelines(Lines)
+    F.close()
+    return True
+
+## Create a new directory
+#
+# @param Directory:           Directory to be created
+#
+def CreateDirectory(Directory):
+    if not os.access(Directory, os.F_OK):
+        os.makedirs (Directory)
+
+## Create a new file
+#
+# @param Directory:  Directory to be created
+# @param FileName:   Filename to be created
+# @param Mode:       The mode of open file, defautl is 'w'
+#
+def CreateFile(Directory, FileName, Mode='w'):
+    CreateDirectory (Directory)
+    return open(os.path.join(Directory, FileName), Mode)
+
+##
+#
+# This acts like the main() function for the script, unless it is 'import'ed into another
+# script.
+#
+if __name__ == '__main__':
+    # Nothing to do here. Could do some unit tests
     pass