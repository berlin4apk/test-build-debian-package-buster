--- conflicted
+++ resolved
@@ -1,164 +1,157 @@
-## @file
-# Standardized Error Hanlding infrastructures.
-#
-<<<<<<< HEAD
-# Copyright (c) 2007 - 2010, Intel Corporation. All rights reserved.<BR>
-=======
-# Copyright (c) 2007 - 2015, Intel Corporation. All rights reserved.<BR>
->>>>>>> c2a892d7
-# This program and the accompanying materials
-# are licensed and made available under the terms and conditions of the BSD License
-# which accompanies this distribution.  The full text of the license may be found at
-# http://opensource.org/licenses/bsd-license.php
-#
-# THE PROGRAM IS DISTRIBUTED UNDER THE BSD LICENSE ON AN "AS IS" BASIS,
-# WITHOUT WARRANTIES OR REPRESENTATIONS OF ANY KIND, EITHER EXPRESS OR IMPLIED.
-#
-
-FILE_OPEN_FAILURE = 1
-FILE_WRITE_FAILURE = 2
-FILE_PARSE_FAILURE = 3
-FILE_READ_FAILURE = 4
-FILE_CREATE_FAILURE = 5
-FILE_CHECKSUM_FAILURE = 6
-FILE_COMPRESS_FAILURE = 7
-FILE_DECOMPRESS_FAILURE = 8
-FILE_MOVE_FAILURE = 9
-FILE_DELETE_FAILURE = 10
-FILE_COPY_FAILURE = 11
-FILE_POSITIONING_FAILURE = 12
-FILE_ALREADY_EXIST = 13
-FILE_NOT_FOUND = 14
-FILE_TYPE_MISMATCH = 15
-FILE_CASE_MISMATCH = 16
-FILE_DUPLICATED = 17
-FILE_UNKNOWN_ERROR = 0x0FFF
-
-OPTION_UNKNOWN = 0x1000
-OPTION_MISSING = 0x1001
-OPTION_CONFLICT = 0x1002
-OPTION_VALUE_INVALID = 0x1003
-OPTION_DEPRECATED = 0x1004
-OPTION_NOT_SUPPORTED = 0x1005
-OPTION_UNKNOWN_ERROR = 0x1FFF
-
-PARAMETER_INVALID = 0x2000
-PARAMETER_MISSING = 0x2001
-PARAMETER_UNKNOWN_ERROR =0x2FFF
-
-FORMAT_INVALID = 0x3000
-FORMAT_NOT_SUPPORTED = 0x3001
-FORMAT_UNKNOWN = 0x3002
-FORMAT_UNKNOWN_ERROR = 0x3FFF
-
-RESOURCE_NOT_AVAILABLE = 0x4000
-RESOURCE_ALLOCATE_FAILURE = 0x4001
-RESOURCE_FULL = 0x4002
-RESOURCE_OVERFLOW = 0x4003
-RESOURCE_UNDERRUN = 0x4004
-RESOURCE_UNKNOWN_ERROR = 0x4FFF
-
-ATTRIBUTE_NOT_AVAILABLE = 0x5000
-ATTRIBUTE_GET_FAILURE = 0x5001
-ATTRIBUTE_SET_FAILURE = 0x5002
-ATTRIBUTE_UPDATE_FAILURE = 0x5003
-ATTRIBUTE_ACCESS_DENIED = 0x5004
-ATTRIBUTE_UNKNOWN_ERROR = 0x5FFF
-
-IO_NOT_READY = 0x6000
-IO_BUSY = 0x6001
-IO_TIMEOUT = 0x6002
-IO_UNKNOWN_ERROR = 0x6FFF
-
-COMMAND_FAILURE = 0x7000
-
-PERMISSION_FAILURE = 0x8000
-
-CODE_ERROR = 0xC0DE
-
-AUTOGEN_ERROR = 0xF000
-PARSER_ERROR = 0xF001
-BUILD_ERROR = 0xF002
-GENFDS_ERROR = 0xF003
-ECC_ERROR = 0xF004
-EOT_ERROR = 0xF005
-DDC_ERROR = 0xF009
-WARNING_AS_ERROR = 0xF006
-MIGRATION_ERROR = 0xF010
-<<<<<<< HEAD
-=======
-PCD_VALIDATION_INFO_ERROR = 0xF011
-PCD_VARIABLE_ATTRIBUTES_ERROR = 0xF012
-PCD_VARIABLE_ATTRIBUTES_CONFLICT_ERROR = 0xF013
->>>>>>> c2a892d7
-ABORT_ERROR = 0xFFFE
-UNKNOWN_ERROR = 0xFFFF
-
-## Error message of each error code
-gErrorMessage = {
-    FILE_NOT_FOUND          :   "File/directory not found in workspace",
-    FILE_OPEN_FAILURE       :   "File open failure",
-    FILE_WRITE_FAILURE      :   "File write failure",
-    FILE_PARSE_FAILURE      :   "File parse failure",
-    FILE_READ_FAILURE       :   "File read failure",
-    FILE_CREATE_FAILURE     :   "File create failure",
-    FILE_CHECKSUM_FAILURE   :   "Invalid checksum of file",
-    FILE_COMPRESS_FAILURE   :   "File compress failure",
-    FILE_DECOMPRESS_FAILURE :   "File decompress failure",
-    FILE_MOVE_FAILURE       :   "File move failure",
-    FILE_DELETE_FAILURE     :   "File delete failure",
-    FILE_COPY_FAILURE       :   "File copy failure",
-    FILE_POSITIONING_FAILURE:   "Failed to seeking position",
-    FILE_ALREADY_EXIST      :   "File or directory already exists",
-    FILE_TYPE_MISMATCH      :   "Incorrect file type",
-    FILE_CASE_MISMATCH      :   "File name case mismatch",
-    FILE_DUPLICATED         :   "Duplicated file found",
-    FILE_UNKNOWN_ERROR      :   "Unknown error encountered on file",
-
-    OPTION_UNKNOWN          :   "Unknown option",
-    OPTION_MISSING          :   "Missing option",
-    OPTION_CONFLICT         :   "Conflict options",
-    OPTION_VALUE_INVALID    :   "Invalid value of option",
-    OPTION_DEPRECATED       :   "Deprecated option",
-    OPTION_NOT_SUPPORTED    :   "Unsupported option",
-    OPTION_UNKNOWN_ERROR    :   "Unknown error when processing options",
-
-    PARAMETER_INVALID       :   "Invalid parameter",
-    PARAMETER_MISSING       :   "Missing parameter",
-    PARAMETER_UNKNOWN_ERROR :   "Unknown error in parameters",
-
-    FORMAT_INVALID          :   "Invalid syntax/format",
-    FORMAT_NOT_SUPPORTED    :   "Not supported syntax/format",
-    FORMAT_UNKNOWN          :   "Unknown format",
-    FORMAT_UNKNOWN_ERROR    :   "Unknown error in syntax/format ",
-
-    RESOURCE_NOT_AVAILABLE  :   "Not available",
-    RESOURCE_ALLOCATE_FAILURE :   "Allocate failure",
-    RESOURCE_FULL           :   "Full",
-    RESOURCE_OVERFLOW       :   "Overflow",
-    RESOURCE_UNDERRUN       :   "Underrun",
-    RESOURCE_UNKNOWN_ERROR  :   "Unknown error",
-
-    ATTRIBUTE_NOT_AVAILABLE :   "Not available",
-    ATTRIBUTE_GET_FAILURE   :   "Failed to retrieve",
-    ATTRIBUTE_SET_FAILURE   :   "Failed to set",
-    ATTRIBUTE_UPDATE_FAILURE:   "Failed to update",
-    ATTRIBUTE_ACCESS_DENIED :   "Access denied",
-    ATTRIBUTE_UNKNOWN_ERROR :   "Unknown error when accessing",
-
-    COMMAND_FAILURE         :   "Failed to execute command",
-
-    IO_NOT_READY            :   "Not ready",
-    IO_BUSY                 :   "Busy",
-    IO_TIMEOUT              :   "Timeout",
-    IO_UNKNOWN_ERROR        :   "Unknown error in IO operation",
-
-    UNKNOWN_ERROR           :   "Unknown error",
-}
-
-## Exception indicating a fatal error
-class FatalError(Exception):
-    pass
-
-if __name__ == "__main__":
-    pass
+## @file
+# Standardized Error Hanlding infrastructures.
+#
+# Copyright (c) 2007 - 2015, Intel Corporation. All rights reserved.<BR>
+# This program and the accompanying materials
+# are licensed and made available under the terms and conditions of the BSD License
+# which accompanies this distribution.  The full text of the license may be found at
+# http://opensource.org/licenses/bsd-license.php
+#
+# THE PROGRAM IS DISTRIBUTED UNDER THE BSD LICENSE ON AN "AS IS" BASIS,
+# WITHOUT WARRANTIES OR REPRESENTATIONS OF ANY KIND, EITHER EXPRESS OR IMPLIED.
+#
+
+FILE_OPEN_FAILURE = 1
+FILE_WRITE_FAILURE = 2
+FILE_PARSE_FAILURE = 3
+FILE_READ_FAILURE = 4
+FILE_CREATE_FAILURE = 5
+FILE_CHECKSUM_FAILURE = 6
+FILE_COMPRESS_FAILURE = 7
+FILE_DECOMPRESS_FAILURE = 8
+FILE_MOVE_FAILURE = 9
+FILE_DELETE_FAILURE = 10
+FILE_COPY_FAILURE = 11
+FILE_POSITIONING_FAILURE = 12
+FILE_ALREADY_EXIST = 13
+FILE_NOT_FOUND = 14
+FILE_TYPE_MISMATCH = 15
+FILE_CASE_MISMATCH = 16
+FILE_DUPLICATED = 17
+FILE_UNKNOWN_ERROR = 0x0FFF
+
+OPTION_UNKNOWN = 0x1000
+OPTION_MISSING = 0x1001
+OPTION_CONFLICT = 0x1002
+OPTION_VALUE_INVALID = 0x1003
+OPTION_DEPRECATED = 0x1004
+OPTION_NOT_SUPPORTED = 0x1005
+OPTION_UNKNOWN_ERROR = 0x1FFF
+
+PARAMETER_INVALID = 0x2000
+PARAMETER_MISSING = 0x2001
+PARAMETER_UNKNOWN_ERROR =0x2FFF
+
+FORMAT_INVALID = 0x3000
+FORMAT_NOT_SUPPORTED = 0x3001
+FORMAT_UNKNOWN = 0x3002
+FORMAT_UNKNOWN_ERROR = 0x3FFF
+
+RESOURCE_NOT_AVAILABLE = 0x4000
+RESOURCE_ALLOCATE_FAILURE = 0x4001
+RESOURCE_FULL = 0x4002
+RESOURCE_OVERFLOW = 0x4003
+RESOURCE_UNDERRUN = 0x4004
+RESOURCE_UNKNOWN_ERROR = 0x4FFF
+
+ATTRIBUTE_NOT_AVAILABLE = 0x5000
+ATTRIBUTE_GET_FAILURE = 0x5001
+ATTRIBUTE_SET_FAILURE = 0x5002
+ATTRIBUTE_UPDATE_FAILURE = 0x5003
+ATTRIBUTE_ACCESS_DENIED = 0x5004
+ATTRIBUTE_UNKNOWN_ERROR = 0x5FFF
+
+IO_NOT_READY = 0x6000
+IO_BUSY = 0x6001
+IO_TIMEOUT = 0x6002
+IO_UNKNOWN_ERROR = 0x6FFF
+
+COMMAND_FAILURE = 0x7000
+
+PERMISSION_FAILURE = 0x8000
+
+CODE_ERROR = 0xC0DE
+
+AUTOGEN_ERROR = 0xF000
+PARSER_ERROR = 0xF001
+BUILD_ERROR = 0xF002
+GENFDS_ERROR = 0xF003
+ECC_ERROR = 0xF004
+EOT_ERROR = 0xF005
+DDC_ERROR = 0xF009
+WARNING_AS_ERROR = 0xF006
+MIGRATION_ERROR = 0xF010
+PCD_VALIDATION_INFO_ERROR = 0xF011
+PCD_VARIABLE_ATTRIBUTES_ERROR = 0xF012
+PCD_VARIABLE_ATTRIBUTES_CONFLICT_ERROR = 0xF013
+ABORT_ERROR = 0xFFFE
+UNKNOWN_ERROR = 0xFFFF
+
+## Error message of each error code
+gErrorMessage = {
+    FILE_NOT_FOUND          :   "File/directory not found in workspace",
+    FILE_OPEN_FAILURE       :   "File open failure",
+    FILE_WRITE_FAILURE      :   "File write failure",
+    FILE_PARSE_FAILURE      :   "File parse failure",
+    FILE_READ_FAILURE       :   "File read failure",
+    FILE_CREATE_FAILURE     :   "File create failure",
+    FILE_CHECKSUM_FAILURE   :   "Invalid checksum of file",
+    FILE_COMPRESS_FAILURE   :   "File compress failure",
+    FILE_DECOMPRESS_FAILURE :   "File decompress failure",
+    FILE_MOVE_FAILURE       :   "File move failure",
+    FILE_DELETE_FAILURE     :   "File delete failure",
+    FILE_COPY_FAILURE       :   "File copy failure",
+    FILE_POSITIONING_FAILURE:   "Failed to seeking position",
+    FILE_ALREADY_EXIST      :   "File or directory already exists",
+    FILE_TYPE_MISMATCH      :   "Incorrect file type",
+    FILE_CASE_MISMATCH      :   "File name case mismatch",
+    FILE_DUPLICATED         :   "Duplicated file found",
+    FILE_UNKNOWN_ERROR      :   "Unknown error encountered on file",
+
+    OPTION_UNKNOWN          :   "Unknown option",
+    OPTION_MISSING          :   "Missing option",
+    OPTION_CONFLICT         :   "Conflict options",
+    OPTION_VALUE_INVALID    :   "Invalid value of option",
+    OPTION_DEPRECATED       :   "Deprecated option",
+    OPTION_NOT_SUPPORTED    :   "Unsupported option",
+    OPTION_UNKNOWN_ERROR    :   "Unknown error when processing options",
+
+    PARAMETER_INVALID       :   "Invalid parameter",
+    PARAMETER_MISSING       :   "Missing parameter",
+    PARAMETER_UNKNOWN_ERROR :   "Unknown error in parameters",
+
+    FORMAT_INVALID          :   "Invalid syntax/format",
+    FORMAT_NOT_SUPPORTED    :   "Not supported syntax/format",
+    FORMAT_UNKNOWN          :   "Unknown format",
+    FORMAT_UNKNOWN_ERROR    :   "Unknown error in syntax/format ",
+
+    RESOURCE_NOT_AVAILABLE  :   "Not available",
+    RESOURCE_ALLOCATE_FAILURE :   "Allocate failure",
+    RESOURCE_FULL           :   "Full",
+    RESOURCE_OVERFLOW       :   "Overflow",
+    RESOURCE_UNDERRUN       :   "Underrun",
+    RESOURCE_UNKNOWN_ERROR  :   "Unknown error",
+
+    ATTRIBUTE_NOT_AVAILABLE :   "Not available",
+    ATTRIBUTE_GET_FAILURE   :   "Failed to retrieve",
+    ATTRIBUTE_SET_FAILURE   :   "Failed to set",
+    ATTRIBUTE_UPDATE_FAILURE:   "Failed to update",
+    ATTRIBUTE_ACCESS_DENIED :   "Access denied",
+    ATTRIBUTE_UNKNOWN_ERROR :   "Unknown error when accessing",
+
+    COMMAND_FAILURE         :   "Failed to execute command",
+
+    IO_NOT_READY            :   "Not ready",
+    IO_BUSY                 :   "Busy",
+    IO_TIMEOUT              :   "Timeout",
+    IO_UNKNOWN_ERROR        :   "Unknown error in IO operation",
+
+    UNKNOWN_ERROR           :   "Unknown error",
+}
+
+## Exception indicating a fatal error
+class FatalError(Exception):
+    pass
+
+if __name__ == "__main__":
+    pass