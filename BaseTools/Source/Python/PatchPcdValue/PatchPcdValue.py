--- conflicted
+++ resolved
@@ -1,326 +1,291 @@
-## @file
-# Patch value into the binary file.
-#
-# Copyright (c) 2010 - 2014, Intel Corporation. All rights reserved.<BR>
-# This program and the accompanying materials
-# are licensed and made available under the terms and conditions of the BSD License
-# which accompanies this distribution.  The full text of the license may be found at
-# http://opensource.org/licenses/bsd-license.php
-#
-# THE PROGRAM IS DISTRIBUTED UNDER THE BSD LICENSE ON AN "AS IS" BASIS,
-# WITHOUT WARRANTIES OR REPRESENTATIONS OF ANY KIND, EITHER EXPRESS OR IMPLIED.
-#
-
-##
-# Import Modules
-#
-import Common.LongFilePathOs as os
-from Common.LongFilePathSupport import OpenLongFilePath as open
-import sys
-import re
-
-from optparse import OptionParser
-from optparse import make_option
-from Common.BuildToolError import *
-import Common.EdkLogger as EdkLogger
-from Common.BuildVersion import gBUILD_VERSION
-import array
-
-# Version and Copyright
-__version_number__ = ("0.10" + " " + gBUILD_VERSION)
-__version__ = "%prog Version " + __version_number__
-__copyright__ = "Copyright (c) 2010, Intel Corporation. All rights reserved."
-
-## PatchBinaryFile method
-#
-# This method mainly patches the data into binary file.
-# 
-# @param FileName    File path of the binary file
-# @param ValueOffset Offset value 
-# @param TypeName    DataType Name
-# @param Value       Value String
-# @param MaxSize     MaxSize value
-#
-# @retval 0     File is updated successfully.
-# @retval not 0 File is updated failed.
-#
-def PatchBinaryFile(FileName, ValueOffset, TypeName, ValueString, MaxSize=0):
-    #
-    # Length of Binary File
-    #
-<<<<<<< HEAD
-    FileHandle = open (FileName, 'rb')
-=======
-    FileHandle = open(FileName, 'rb')
->>>>>>> c2a892d7
-    FileHandle.seek (0, 2)
-    FileLength = FileHandle.tell()
-    FileHandle.close()
-    #
-    # Unify string to upper string
-    #
-    TypeName = TypeName.upper()
-    #
-    # Get PCD value data length
-    #
-    ValueLength = 0
-    if TypeName == 'BOOLEAN':
-        ValueLength = 1
-    elif TypeName == 'UINT8':
-        ValueLength = 1
-    elif TypeName == 'UINT16':
-        ValueLength = 2
-    elif TypeName == 'UINT32':
-        ValueLength = 4
-    elif TypeName == 'UINT64':
-        ValueLength = 8
-    elif TypeName == 'VOID*':
-        if MaxSize == 0:
-            return OPTION_MISSING, "PcdMaxSize is not specified for VOID* type PCD."
-        ValueLength = int(MaxSize)
-    else:
-<<<<<<< HEAD
-        return PARAMETER_INVALID,  "PCD type %s is not valid." %(CommandOptions.PcdTypeName)
-=======
-        return PARAMETER_INVALID, "PCD type %s is not valid." % (CommandOptions.PcdTypeName)
->>>>>>> c2a892d7
-    #
-    # Check PcdValue is in the input binary file.
-    #
-    if ValueOffset + ValueLength > FileLength:
-        return PARAMETER_INVALID, "PcdOffset + PcdMaxSize(DataType) is larger than the input file size."
-    #
-    # Read binary file into array
-    #
-<<<<<<< HEAD
-    FileHandle = open (FileName, 'rb')
-=======
-    FileHandle = open(FileName, 'rb')
->>>>>>> c2a892d7
-    ByteArray = array.array('B')
-    ByteArray.fromfile(FileHandle, FileLength)
-    FileHandle.close()
-    OrigByteList = ByteArray.tolist()
-    ByteList = ByteArray.tolist()
-    #
-    # Clear the data in file
-    #
-    for Index in range(ValueLength):
-        ByteList[ValueOffset + Index] = 0
-    #
-    # Patch value into offset
-    #
-    SavedStr = ValueString
-    ValueString = ValueString.upper()
-    ValueNumber = 0
-    if TypeName == 'BOOLEAN':
-        #
-        # Get PCD value for BOOLEAN data type
-        #
-        try:
-            if ValueString == 'TRUE':
-                ValueNumber = 1
-            elif ValueString == 'FALSE':
-                ValueNumber = 0
-            elif ValueString.startswith('0X'):
-                ValueNumber = int (ValueString, 16)
-            else:
-                ValueNumber = int (ValueString)
-            if ValueNumber != 0:
-                ValueNumber = 1
-        except:
-<<<<<<< HEAD
-            return PARAMETER_INVALID, "PCD Value %s is not valid dec or hex string." %(ValueString)
-=======
-            return PARAMETER_INVALID, "PCD Value %s is not valid dec or hex string." % (ValueString)
->>>>>>> c2a892d7
-        #
-        # Set PCD value into binary data
-        #
-        ByteList[ValueOffset] = ValueNumber
-    elif TypeName in ['UINT8', 'UINT16', 'UINT32', 'UINT64']:
-        #
-        # Get PCD value for UINT* data type
-        #
-        try:
-            if ValueString.startswith('0X'):
-                ValueNumber = int (ValueString, 16)
-            else:
-                ValueNumber = int (ValueString)
-        except:
-<<<<<<< HEAD
-            return PARAMETER_INVALID, "PCD Value %s is not valid dec or hex string." %(ValueString)
-=======
-            return PARAMETER_INVALID, "PCD Value %s is not valid dec or hex string." % (ValueString)
->>>>>>> c2a892d7
-        #
-        # Set PCD value into binary data
-        #
-        for Index in range(ValueLength):
-            ByteList[ValueOffset + Index] = ValueNumber % 0x100
-            ValueNumber = ValueNumber / 0x100
-    elif TypeName == 'VOID*':
-        ValueString = SavedStr
-        if ValueString.startswith('L"'):
-            #
-            # Patch Unicode String
-            #
-            Index = 0
-            for ByteString in ValueString[2:-1]:
-                #
-                # Reserve zero as unicode tail
-                #
-                if Index + 2 >= ValueLength:
-                    break
-                #
-                # Set string value one by one
-                #
-                ByteList[ValueOffset + Index] = ord(ByteString)
-                Index = Index + 2
-        elif ValueString.startswith("{") and ValueString.endswith("}"):
-            #
-            # Patch {0x1, 0x2, ...} byte by byte
-            #
-            ValueList = ValueString[1 : len(ValueString) - 1].split(', ')
-            Index = 0
-            try:
-                for ByteString in ValueList:
-                    if ByteString.upper().startswith('0X'):
-                        ByteValue = int(ByteString, 16)
-                    else:
-                        ByteValue = int(ByteString)
-                    ByteList[ValueOffset + Index] = ByteValue % 0x100
-                    Index = Index + 1
-                    if Index >= ValueLength:
-                        break
-            except:
-<<<<<<< HEAD
-                return PARAMETER_INVALID, "PCD Value %s is not valid dec or hex string array." %(ValueString)
-=======
-                return PARAMETER_INVALID, "PCD Value %s is not valid dec or hex string array." % (ValueString)
->>>>>>> c2a892d7
-        else:
-            #
-            # Patch ascii string 
-            #
-            Index = 0
-            for ByteString in ValueString[1:-1]:
-                #
-                # Reserve zero as string tail
-                #
-                if Index + 1 >= ValueLength:
-                    break
-                #
-                # Set string value one by one
-                #
-                ByteList[ValueOffset + Index] = ord(ByteString)
-                Index = Index + 1
-    #
-    # Update new data into input file.
-    #
-    if ByteList != OrigByteList:
-        ByteArray = array.array('B')
-        ByteArray.fromlist(ByteList)
-<<<<<<< HEAD
-        FileHandle = open (FileName, 'wb')
-        ByteArray.tofile(FileHandle)
-        FileHandle.close()
-    return 0, "Patch Value into File %s successfully." %(FileName)
-=======
-        FileHandle = open(FileName, 'wb')
-        ByteArray.tofile(FileHandle)
-        FileHandle.close()
-    return 0, "Patch Value into File %s successfully." % (FileName)
->>>>>>> c2a892d7
-
-## Parse command line options
-#
-# Using standard Python module optparse to parse command line option of this tool.
-#
-# @retval Options   A optparse.Values object containing the parsed options
-# @retval InputFile Path of file to be trimmed
-#
-def Options():
-    OptionList = [
-        make_option("-f", "--offset", dest="PcdOffset", action="store", type="int",
-                          help="Start offset to the image is used to store PCD value."),
-        make_option("-u", "--value", dest="PcdValue", action="store",
-                          help="PCD value will be updated into the image."),
-        make_option("-t", "--type", dest="PcdTypeName", action="store",
-                          help="The name of PCD data type may be one of VOID*,BOOLEAN, UINT8, UINT16, UINT32, UINT64."),
-        make_option("-s", "--maxsize", dest="PcdMaxSize", action="store", type="int",
-                          help="Max size of data buffer is taken by PCD value.It must be set when PCD type is VOID*."),
-        make_option("-v", "--verbose", dest="LogLevel", action="store_const", const=EdkLogger.VERBOSE,
-                          help="Run verbosely"),
-        make_option("-d", "--debug", dest="LogLevel", type="int",
-                          help="Run with debug information"),
-        make_option("-q", "--quiet", dest="LogLevel", action="store_const", const=EdkLogger.QUIET,
-                          help="Run quietly"),
-        make_option("-?", action="help", help="show this help message and exit"),
-    ]
-
-    # use clearer usage to override default usage message
-    UsageString = "%prog -f Offset -u Value -t Type [-s MaxSize] <input_file>"
-
-    Parser = OptionParser(description=__copyright__, version=__version__, option_list=OptionList, usage=UsageString)
-    Parser.set_defaults(LogLevel=EdkLogger.INFO)
-
-    Options, Args = Parser.parse_args()
-
-    # error check
-    if len(Args) == 0:
-        EdkLogger.error("PatchPcdValue", PARAMETER_INVALID, ExtraData=Parser.get_usage())
-
-    InputFile = Args[len(Args) - 1]
-    return Options, InputFile
-
-## Entrance method
-#
-# This method mainly dispatch specific methods per the command line options.
-# If no error found, return zero value so the caller of this tool can know
-# if it's executed successfully or not.
-#
-# @retval 0     Tool was successful
-# @retval 1     Tool failed
-#
-def Main():
-    try:
-        #
-        # Check input parameter
-        #
-        EdkLogger.Initialize()
-        CommandOptions, InputFile = Options()
-        if CommandOptions.LogLevel < EdkLogger.DEBUG_9:
-            EdkLogger.SetLevel(CommandOptions.LogLevel + 1)
-        else:
-            EdkLogger.SetLevel(CommandOptions.LogLevel)
-        if not os.path.exists (InputFile):
-            EdkLogger.error("PatchPcdValue", FILE_NOT_FOUND, ExtraData=InputFile)
-            return 1
-        if CommandOptions.PcdOffset == None or CommandOptions.PcdValue == None or CommandOptions.PcdTypeName == None:
-            EdkLogger.error("PatchPcdValue", OPTION_MISSING, ExtraData="PcdOffset or PcdValue of PcdTypeName is not specified.")
-            return 1
-        if CommandOptions.PcdTypeName.upper() not in ["BOOLEAN", "UINT8", "UINT16", "UINT32", "UINT64", "VOID*"]:
-<<<<<<< HEAD
-            EdkLogger.error("PatchPcdValue", PARAMETER_INVALID, ExtraData="PCD type %s is not valid." %(CommandOptions.PcdTypeName))
-=======
-            EdkLogger.error("PatchPcdValue", PARAMETER_INVALID, ExtraData="PCD type %s is not valid." % (CommandOptions.PcdTypeName))
->>>>>>> c2a892d7
-            return 1
-        if CommandOptions.PcdTypeName.upper() == "VOID*" and CommandOptions.PcdMaxSize == None:
-            EdkLogger.error("PatchPcdValue", OPTION_MISSING, ExtraData="PcdMaxSize is not specified for VOID* type PCD.")
-            return 1
-        #
-        # Patch value into binary image.
-        #
-        ReturnValue, ErrorInfo = PatchBinaryFile (InputFile, CommandOptions.PcdOffset, CommandOptions.PcdTypeName, CommandOptions.PcdValue, CommandOptions.PcdMaxSize)
-        if ReturnValue != 0:
-            EdkLogger.error("PatchPcdValue", ReturnValue, ExtraData=ErrorInfo)
-            return 1
-        return 0
-    except:
-        return 1
-
-if __name__ == '__main__':
-    r = Main()
-    sys.exit(r)
+## @file
+# Patch value into the binary file.
+#
+# Copyright (c) 2010 - 2014, Intel Corporation. All rights reserved.<BR>
+# This program and the accompanying materials
+# are licensed and made available under the terms and conditions of the BSD License
+# which accompanies this distribution.  The full text of the license may be found at
+# http://opensource.org/licenses/bsd-license.php
+#
+# THE PROGRAM IS DISTRIBUTED UNDER THE BSD LICENSE ON AN "AS IS" BASIS,
+# WITHOUT WARRANTIES OR REPRESENTATIONS OF ANY KIND, EITHER EXPRESS OR IMPLIED.
+#
+
+##
+# Import Modules
+#
+import Common.LongFilePathOs as os
+from Common.LongFilePathSupport import OpenLongFilePath as open
+import sys
+import re
+
+from optparse import OptionParser
+from optparse import make_option
+from Common.BuildToolError import *
+import Common.EdkLogger as EdkLogger
+from Common.BuildVersion import gBUILD_VERSION
+import array
+
+# Version and Copyright
+__version_number__ = ("0.10" + " " + gBUILD_VERSION)
+__version__ = "%prog Version " + __version_number__
+__copyright__ = "Copyright (c) 2010, Intel Corporation. All rights reserved."
+
+## PatchBinaryFile method
+#
+# This method mainly patches the data into binary file.
+# 
+# @param FileName    File path of the binary file
+# @param ValueOffset Offset value 
+# @param TypeName    DataType Name
+# @param Value       Value String
+# @param MaxSize     MaxSize value
+#
+# @retval 0     File is updated successfully.
+# @retval not 0 File is updated failed.
+#
+def PatchBinaryFile(FileName, ValueOffset, TypeName, ValueString, MaxSize=0):
+    #
+    # Length of Binary File
+    #
+    FileHandle = open(FileName, 'rb')
+    FileHandle.seek (0, 2)
+    FileLength = FileHandle.tell()
+    FileHandle.close()
+    #
+    # Unify string to upper string
+    #
+    TypeName = TypeName.upper()
+    #
+    # Get PCD value data length
+    #
+    ValueLength = 0
+    if TypeName == 'BOOLEAN':
+        ValueLength = 1
+    elif TypeName == 'UINT8':
+        ValueLength = 1
+    elif TypeName == 'UINT16':
+        ValueLength = 2
+    elif TypeName == 'UINT32':
+        ValueLength = 4
+    elif TypeName == 'UINT64':
+        ValueLength = 8
+    elif TypeName == 'VOID*':
+        if MaxSize == 0:
+            return OPTION_MISSING, "PcdMaxSize is not specified for VOID* type PCD."
+        ValueLength = int(MaxSize)
+    else:
+        return PARAMETER_INVALID, "PCD type %s is not valid." % (CommandOptions.PcdTypeName)
+    #
+    # Check PcdValue is in the input binary file.
+    #
+    if ValueOffset + ValueLength > FileLength:
+        return PARAMETER_INVALID, "PcdOffset + PcdMaxSize(DataType) is larger than the input file size."
+    #
+    # Read binary file into array
+    #
+    FileHandle = open(FileName, 'rb')
+    ByteArray = array.array('B')
+    ByteArray.fromfile(FileHandle, FileLength)
+    FileHandle.close()
+    OrigByteList = ByteArray.tolist()
+    ByteList = ByteArray.tolist()
+    #
+    # Clear the data in file
+    #
+    for Index in range(ValueLength):
+        ByteList[ValueOffset + Index] = 0
+    #
+    # Patch value into offset
+    #
+    SavedStr = ValueString
+    ValueString = ValueString.upper()
+    ValueNumber = 0
+    if TypeName == 'BOOLEAN':
+        #
+        # Get PCD value for BOOLEAN data type
+        #
+        try:
+            if ValueString == 'TRUE':
+                ValueNumber = 1
+            elif ValueString == 'FALSE':
+                ValueNumber = 0
+            elif ValueString.startswith('0X'):
+                ValueNumber = int (ValueString, 16)
+            else:
+                ValueNumber = int (ValueString)
+            if ValueNumber != 0:
+                ValueNumber = 1
+        except:
+            return PARAMETER_INVALID, "PCD Value %s is not valid dec or hex string." % (ValueString)
+        #
+        # Set PCD value into binary data
+        #
+        ByteList[ValueOffset] = ValueNumber
+    elif TypeName in ['UINT8', 'UINT16', 'UINT32', 'UINT64']:
+        #
+        # Get PCD value for UINT* data type
+        #
+        try:
+            if ValueString.startswith('0X'):
+                ValueNumber = int (ValueString, 16)
+            else:
+                ValueNumber = int (ValueString)
+        except:
+            return PARAMETER_INVALID, "PCD Value %s is not valid dec or hex string." % (ValueString)
+        #
+        # Set PCD value into binary data
+        #
+        for Index in range(ValueLength):
+            ByteList[ValueOffset + Index] = ValueNumber % 0x100
+            ValueNumber = ValueNumber / 0x100
+    elif TypeName == 'VOID*':
+        ValueString = SavedStr
+        if ValueString.startswith('L"'):
+            #
+            # Patch Unicode String
+            #
+            Index = 0
+            for ByteString in ValueString[2:-1]:
+                #
+                # Reserve zero as unicode tail
+                #
+                if Index + 2 >= ValueLength:
+                    break
+                #
+                # Set string value one by one
+                #
+                ByteList[ValueOffset + Index] = ord(ByteString)
+                Index = Index + 2
+        elif ValueString.startswith("{") and ValueString.endswith("}"):
+            #
+            # Patch {0x1, 0x2, ...} byte by byte
+            #
+            ValueList = ValueString[1 : len(ValueString) - 1].split(', ')
+            Index = 0
+            try:
+                for ByteString in ValueList:
+                    if ByteString.upper().startswith('0X'):
+                        ByteValue = int(ByteString, 16)
+                    else:
+                        ByteValue = int(ByteString)
+                    ByteList[ValueOffset + Index] = ByteValue % 0x100
+                    Index = Index + 1
+                    if Index >= ValueLength:
+                        break
+            except:
+                return PARAMETER_INVALID, "PCD Value %s is not valid dec or hex string array." % (ValueString)
+        else:
+            #
+            # Patch ascii string 
+            #
+            Index = 0
+            for ByteString in ValueString[1:-1]:
+                #
+                # Reserve zero as string tail
+                #
+                if Index + 1 >= ValueLength:
+                    break
+                #
+                # Set string value one by one
+                #
+                ByteList[ValueOffset + Index] = ord(ByteString)
+                Index = Index + 1
+    #
+    # Update new data into input file.
+    #
+    if ByteList != OrigByteList:
+        ByteArray = array.array('B')
+        ByteArray.fromlist(ByteList)
+        FileHandle = open(FileName, 'wb')
+        ByteArray.tofile(FileHandle)
+        FileHandle.close()
+    return 0, "Patch Value into File %s successfully." % (FileName)
+
+## Parse command line options
+#
+# Using standard Python module optparse to parse command line option of this tool.
+#
+# @retval Options   A optparse.Values object containing the parsed options
+# @retval InputFile Path of file to be trimmed
+#
+def Options():
+    OptionList = [
+        make_option("-f", "--offset", dest="PcdOffset", action="store", type="int",
+                          help="Start offset to the image is used to store PCD value."),
+        make_option("-u", "--value", dest="PcdValue", action="store",
+                          help="PCD value will be updated into the image."),
+        make_option("-t", "--type", dest="PcdTypeName", action="store",
+                          help="The name of PCD data type may be one of VOID*,BOOLEAN, UINT8, UINT16, UINT32, UINT64."),
+        make_option("-s", "--maxsize", dest="PcdMaxSize", action="store", type="int",
+                          help="Max size of data buffer is taken by PCD value.It must be set when PCD type is VOID*."),
+        make_option("-v", "--verbose", dest="LogLevel", action="store_const", const=EdkLogger.VERBOSE,
+                          help="Run verbosely"),
+        make_option("-d", "--debug", dest="LogLevel", type="int",
+                          help="Run with debug information"),
+        make_option("-q", "--quiet", dest="LogLevel", action="store_const", const=EdkLogger.QUIET,
+                          help="Run quietly"),
+        make_option("-?", action="help", help="show this help message and exit"),
+    ]
+
+    # use clearer usage to override default usage message
+    UsageString = "%prog -f Offset -u Value -t Type [-s MaxSize] <input_file>"
+
+    Parser = OptionParser(description=__copyright__, version=__version__, option_list=OptionList, usage=UsageString)
+    Parser.set_defaults(LogLevel=EdkLogger.INFO)
+
+    Options, Args = Parser.parse_args()
+
+    # error check
+    if len(Args) == 0:
+        EdkLogger.error("PatchPcdValue", PARAMETER_INVALID, ExtraData=Parser.get_usage())
+
+    InputFile = Args[len(Args) - 1]
+    return Options, InputFile
+
+## Entrance method
+#
+# This method mainly dispatch specific methods per the command line options.
+# If no error found, return zero value so the caller of this tool can know
+# if it's executed successfully or not.
+#
+# @retval 0     Tool was successful
+# @retval 1     Tool failed
+#
+def Main():
+    try:
+        #
+        # Check input parameter
+        #
+        EdkLogger.Initialize()
+        CommandOptions, InputFile = Options()
+        if CommandOptions.LogLevel < EdkLogger.DEBUG_9:
+            EdkLogger.SetLevel(CommandOptions.LogLevel + 1)
+        else:
+            EdkLogger.SetLevel(CommandOptions.LogLevel)
+        if not os.path.exists (InputFile):
+            EdkLogger.error("PatchPcdValue", FILE_NOT_FOUND, ExtraData=InputFile)
+            return 1
+        if CommandOptions.PcdOffset == None or CommandOptions.PcdValue == None or CommandOptions.PcdTypeName == None:
+            EdkLogger.error("PatchPcdValue", OPTION_MISSING, ExtraData="PcdOffset or PcdValue of PcdTypeName is not specified.")
+            return 1
+        if CommandOptions.PcdTypeName.upper() not in ["BOOLEAN", "UINT8", "UINT16", "UINT32", "UINT64", "VOID*"]:
+            EdkLogger.error("PatchPcdValue", PARAMETER_INVALID, ExtraData="PCD type %s is not valid." % (CommandOptions.PcdTypeName))
+            return 1
+        if CommandOptions.PcdTypeName.upper() == "VOID*" and CommandOptions.PcdMaxSize == None:
+            EdkLogger.error("PatchPcdValue", OPTION_MISSING, ExtraData="PcdMaxSize is not specified for VOID* type PCD.")
+            return 1
+        #
+        # Patch value into binary image.
+        #
+        ReturnValue, ErrorInfo = PatchBinaryFile (InputFile, CommandOptions.PcdOffset, CommandOptions.PcdTypeName, CommandOptions.PcdValue, CommandOptions.PcdMaxSize)
+        if ReturnValue != 0:
+            EdkLogger.error("PatchPcdValue", ReturnValue, ExtraData=ErrorInfo)
+            return 1
+        return 0
+    except:
+        return 1
+
+if __name__ == '__main__':
+    r = Main()
+    sys.exit(r)