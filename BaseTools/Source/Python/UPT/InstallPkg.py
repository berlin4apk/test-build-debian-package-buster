--- conflicted
+++ resolved
@@ -1,985 +1,969 @@
-## @file
-# Install distribution package.
-#
-<<<<<<< HEAD
-# Copyright (c) 2011 - 2014, Intel Corporation. All rights reserved.<BR>
-=======
-# Copyright (c) 2011 - 2015, Intel Corporation. All rights reserved.<BR>
->>>>>>> c2a892d7
-#
-# This program and the accompanying materials are licensed and made available 
-# under the terms and conditions of the BSD License which accompanies this 
-# distribution. The full text of the license may be found at 
-# http://opensource.org/licenses/bsd-license.php
-#
-# THE PROGRAM IS DISTRIBUTED UNDER THE BSD LICENSE ON AN "AS IS" BASIS,
-# WITHOUT WARRANTIES OR REPRESENTATIONS OF ANY KIND, EITHER EXPRESS OR IMPLIED.
-#
-"""
-Install a distribution package
-"""
-##
-# Import Modules
-#
-from Core.FileHook import __FileHookOpen__
-import os.path
-from os import chmod
-from os import SEEK_SET
-from os import SEEK_END
-import stat
-import md5
-import copy
-from sys import stdin
-from sys import platform
-from shutil import rmtree
-from shutil import copyfile
-from traceback import format_exc
-from platform import python_version
-
-from Logger import StringTable as ST
-from Logger.ToolError import UNKNOWN_ERROR
-from Logger.ToolError import FILE_UNKNOWN_ERROR
-from Logger.ToolError import OPTION_MISSING
-from Logger.ToolError import UPT_ALREADY_INSTALLED_ERROR
-from Logger.ToolError import FatalError
-from Logger.ToolError import ABORT_ERROR
-from Logger.ToolError import CODE_ERROR
-from Logger.ToolError import FORMAT_INVALID
-from Logger.ToolError import FILE_TYPE_MISMATCH
-import Logger.Log as Logger
-
-from Library.Misc import Sdict
-from Library.Misc import ConvertPath
-from Library.ParserValidate import IsValidInstallPath
-from Xml.XmlParser import DistributionPackageXml
-from GenMetaFile.GenDecFile import PackageToDec
-from GenMetaFile.GenInfFile import ModuleToInf
-from Core.PackageFile import PackageFile
-from Core.PackageFile import FILE_NOT_FOUND
-from Core.PackageFile import FILE_CHECKSUM_FAILURE
-from Core.PackageFile import CreateDirectory
-from Core.DependencyRules import DependencyRules
-from Library import GlobalData
-
-## InstallNewPackage
-#
-# @param WorkspaceDir:   Workspace Directory
-# @param Path:           Package Path
-# @param CustomPath:     whether need to customize path at first
-#
-def InstallNewPackage(WorkspaceDir, Path, CustomPath = False):
-    if os.path.isabs(Path):
-        Logger.Info(ST.MSG_RELATIVE_PATH_ONLY%Path)
-    elif CustomPath:
-        Logger.Info(ST.MSG_NEW_PKG_PATH)
-    else:
-        Path = ConvertPath(Path)
-        Path = os.path.normpath(Path)
-        FullPath = os.path.normpath(os.path.join(WorkspaceDir, Path))
-        if os.path.exists(FullPath):
-            Logger.Info(ST.ERR_DIR_ALREADY_EXIST%FullPath)
-        else:
-            return Path
-
-    Input = stdin.readline()
-    Input = Input.replace('\r', '').replace('\n', '')
-    if Input == '':
-        Logger.Error("InstallPkg", UNKNOWN_ERROR, ST.ERR_USER_INTERRUPT)
-    Input = Input.replace('\r', '').replace('\n', '')
-    return InstallNewPackage(WorkspaceDir, Input, False)
-
-## InstallNewModule
-#
-# @param WorkspaceDir:   Workspace Directory
-# @param Path:           Standalone Module Path
-# @param PathList:       The already installed standalone module Path list
-#
-def InstallNewModule(WorkspaceDir, Path, PathList = None):
-    if PathList == None:
-        PathList = []
-    Path = ConvertPath(Path)
-    Path = os.path.normpath(Path)
-    FullPath = os.path.normpath(os.path.join(WorkspaceDir, Path))
-    if os.path.exists(FullPath) and FullPath not in PathList:
-        Logger.Info(ST.ERR_DIR_ALREADY_EXIST%Path)
-    elif Path == FullPath:
-        Logger.Info(ST.MSG_RELATIVE_PATH_ONLY%FullPath)
-    else:
-        return Path
-    
-    Input = stdin.readline()
-    Input = Input.replace('\r', '').replace('\n', '')
-    if Input == '':
-        Logger.Error("InstallPkg", UNKNOWN_ERROR, ST.ERR_USER_INTERRUPT)
-    Input = Input.replace('\r', '').replace('\n', '')
-    return InstallNewModule(WorkspaceDir, Input, PathList)
-
-    
-## InstallNewFile
-#
-# @param WorkspaceDir:   Workspace Direction
-# @param File:      File
-#
-def InstallNewFile(WorkspaceDir, File):
-    FullPath = os.path.normpath(os.path.join(WorkspaceDir, File))
-    if os.path.exists(FullPath):
-        Logger.Info(ST.ERR_FILE_ALREADY_EXIST %File)
-        Input = stdin.readline()
-        Input = Input.replace('\r', '').replace('\n', '')
-        if Input == '':
-            Logger.Error("InstallPkg", UNKNOWN_ERROR, ST.ERR_USER_INTERRUPT)
-        Input = Input.replace('\r', '').replace('\n', '')
-        return InstallNewFile(WorkspaceDir, Input)
-    else:
-        return File
-
-## UnZipDp
-#
-# UnZipDp
-#
-def UnZipDp(WorkspaceDir, DpPkgFileName):
-    ContentZipFile = None
-    Logger.Quiet(ST.MSG_UZIP_PARSE_XML)
-    DistFile = PackageFile(DpPkgFileName)
-    
-    DpDescFileName, ContentFileName = GetDPFile(DistFile.GetZipFile())
-    
-    GlobalData.gUNPACK_DIR = os.path.normpath(os.path.join(WorkspaceDir, ".tmp"))
-    DistPkgFile = DistFile.UnpackFile(DpDescFileName,
-        os.path.normpath(os.path.join(GlobalData.gUNPACK_DIR, DpDescFileName)))
-    if not DistPkgFile:
-        Logger.Error("InstallPkg", FILE_NOT_FOUND, ST.ERR_FILE_BROKEN %DpDescFileName)
-    
-    #
-    # Generate distpkg
-    #
-    DistPkgObj = DistributionPackageXml()
-    DistPkg = DistPkgObj.FromXml(DistPkgFile)
-    if DistPkg.Header.RePackage == '':
-        DistPkg.Header.RePackage = False
-    if DistPkg.Header.ReadOnly == '':
-        DistPkg.Header.ReadOnly = False
-
-    #
-    # unzip contents.zip file
-    #
-    ContentFile = DistFile.UnpackFile(ContentFileName,
-        os.path.normpath(os.path.join(GlobalData.gUNPACK_DIR, ContentFileName)))
-    if not ContentFile:
-        Logger.Error("InstallPkg", FILE_NOT_FOUND,
-            ST.ERR_FILE_BROKEN % ContentFileName)
-
-    FilePointer = __FileHookOpen__(ContentFile, "rb")
-    #
-    # Assume no archive comment.
-    #
-    FilePointer.seek(0, SEEK_SET)
-    FilePointer.seek(0, SEEK_END)
-    #
-    # Get file size
-    #                
-    FileSize = FilePointer.tell()
-    FilePointer.close()
-               
-    if FileSize != 0:        
-        ContentZipFile = PackageFile(ContentFile)
-
-    #
-    # verify MD5 signature when existed
-    #
-    if DistPkg.Header.Signature != '':
-        Md5Sigature = md5.new(__FileHookOpen__(ContentFile, 'rb').read())
-        if DistPkg.Header.Signature != Md5Sigature.hexdigest():
-            ContentZipFile.Close()
-            Logger.Error("InstallPkg", FILE_CHECKSUM_FAILURE,
-                ExtraData=ContentFile)
-
-    return DistPkg, ContentZipFile, DpPkgFileName, DistFile
-
-## GetPackageList
-#
-# GetPackageList
-#
-def GetPackageList(DistPkg, Dep, WorkspaceDir, Options, ContentZipFile, ModuleList, PackageList):
-    NewDict = Sdict()
-    for Guid, Version, Path in DistPkg.PackageSurfaceArea:
-        PackagePath = Path
-        Package = DistPkg.PackageSurfaceArea[Guid, Version, Path]
-        Logger.Info(ST.MSG_INSTALL_PACKAGE % Package.GetName())
-        if Dep.CheckPackageExists(Guid, Version):
-            Logger.Info(ST.WRN_PACKAGE_EXISTED %(Guid, Version))
-        if Options.UseGuidedPkgPath:
-            GuidedPkgPath = "%s_%s_%s" % (Package.GetName(), Guid, Version)
-            NewPackagePath = InstallNewPackage(WorkspaceDir, GuidedPkgPath, Options.CustomPath)
-        else:
-            NewPackagePath = InstallNewPackage(WorkspaceDir, PackagePath, Options.CustomPath)
-        InstallPackageContent(PackagePath, NewPackagePath, Package, ContentZipFile, Dep, WorkspaceDir, ModuleList, 
-                              DistPkg.Header.ReadOnly)
-        PackageList.append(Package)
-        
-        NewDict[Guid, Version, Package.GetPackagePath()] = Package
-    
-    #
-    # Now generate meta-data files, first generate all dec for package
-    # dec should be generated before inf, and inf should be generated after
-    # all packages installed, else hard to resolve modules' package
-    # dependency (Hard to get the location of the newly installed package)
-    #
-    for Package in PackageList:
-        FilePath = PackageToDec(Package, DistPkg.Header)
-        Md5Sigature = md5.new(__FileHookOpen__(str(FilePath), 'rb').read())
-        Md5Sum = Md5Sigature.hexdigest()
-        if (FilePath, Md5Sum) not in Package.FileList:
-            Package.FileList.append((FilePath, Md5Sum))
-    
-    return NewDict
-
-## GetModuleList
-#
-# GetModuleList
-#
-def GetModuleList(DistPkg, Dep, WorkspaceDir, ContentZipFile, ModuleList):
-    #
-    # ModulePathList will keep track of the standalone module path that
-    # we just installed. If a new module's path in that list 
-    # (only multiple INF in one directory will be so), we will 
-    # install them directly. If not, we will try to create a new directory 
-    # for it.
-    #
-    ModulePathList = []
-    
-    #
-    # Check module exist and install
-    #
-    Module = None
-    NewDict = Sdict()        
-    for Guid, Version, Name, Path in DistPkg.ModuleSurfaceArea:
-        ModulePath = Path
-        Module = DistPkg.ModuleSurfaceArea[Guid, Version, Name, Path]
-        Logger.Info(ST.MSG_INSTALL_MODULE % Module.GetName())
-        if Dep.CheckModuleExists(Guid, Version, Name, Path):
-            Logger.Quiet(ST.WRN_MODULE_EXISTED %Path)
-        #
-        # here check for the multiple inf share the same module path cases:
-        # they should be installed into the same directory
-        #
-        ModuleFullPath = \
-        os.path.normpath(os.path.join(WorkspaceDir, ModulePath))
-        if ModuleFullPath not in ModulePathList:
-            NewModulePath = InstallNewModule(WorkspaceDir, ModulePath, ModulePathList)
-            NewModuleFullPath = os.path.normpath(os.path.join(WorkspaceDir, NewModulePath))
-            ModulePathList.append(NewModuleFullPath)
-        else:
-            NewModulePath = ModulePath
-        
-        InstallModuleContent(ModulePath, NewModulePath, '', Module, ContentZipFile, WorkspaceDir, ModuleList, None, 
-                             DistPkg.Header.ReadOnly)
-        #
-        # Update module
-        #
-        Module.SetModulePath(Module.GetModulePath().replace(Path, NewModulePath, 1))
-        
-        NewDict[Guid, Version, Name, Module.GetModulePath()] = Module
-
-    #
-    # generate all inf for modules
-    #
-    for (Module, Package) in ModuleList:
-        CheckCNameInModuleRedefined(Module, DistPkg)
-        FilePath = ModuleToInf(Module, Package, DistPkg.Header)
-        Md5Sigature = md5.new(__FileHookOpen__(str(FilePath), 'rb').read())
-        Md5Sum = Md5Sigature.hexdigest()
-        if Package:
-            if (FilePath, Md5Sum) not in Package.FileList:
-                Package.FileList.append((FilePath, Md5Sum))
-        else:
-            if (FilePath, Md5Sum) not in Module.FileList:
-                Module.FileList.append((FilePath, Md5Sum))
-        #
-        # append the module unicode files to Package FileList
-        #
-        for (FilePath, Md5Sum) in Module.FileList:
-            if str(FilePath).endswith('.uni') and Package and (FilePath, Md5Sum) not in Package.FileList:
-                Package.FileList.append((FilePath, Md5Sum))
-    
-    return NewDict
-
-##
-# Get all protocol/ppi/guid CNames and pcd name from all dependent DEC file
-#
-def GetDepProtocolPpiGuidPcdNames(DePackageObjList):
-    #
-    # [[Dec1Protocol1, Dec1Protocol2...], [Dec2Protocols...],...]
-    #
-    DependentProtocolCNames = []
-    DependentPpiCNames = []
-    DependentGuidCNames = []
-    DependentPcdNames = []
-    
-    for PackageObj in DePackageObjList:
-        #
-        # Get protocol CName list from all dependent DEC file
-        #
-        ProtocolCNames = []
-        for Protocol in PackageObj.GetProtocolList():
-            if Protocol.GetCName() not in ProtocolCNames:
-                ProtocolCNames.append(Protocol.GetCName())
-  
-        DependentProtocolCNames.append(ProtocolCNames)
-            
-        #
-        # Get Ppi CName list from all dependent DEC file
-        #            
-        PpiCNames = []
-        for Ppi in PackageObj.GetPpiList():
-            if Ppi.GetCName() not in PpiCNames:
-                PpiCNames.append(Ppi.GetCName())
-
-        DependentPpiCNames.append(PpiCNames)
-            
-        #
-        # Get Guid CName list from all dependent DEC file
-        #      
-        GuidCNames = []
-        for Guid in PackageObj.GetGuidList():
-            if Guid.GetCName() not in GuidCNames:
-                GuidCNames.append(Guid.GetCName())
-        
-        DependentGuidCNames.append(GuidCNames)
-        
-        #
-        # Get PcdName list from all dependent DEC file
-        #
-        PcdNames = []
-        for Pcd in PackageObj.GetPcdList():
-            PcdName = '.'.join([Pcd.GetTokenSpaceGuidCName(), Pcd.GetCName()])
-            if PcdName not in PcdNames:
-                PcdNames.append(PcdName)
-        
-        DependentPcdNames.append(PcdNames)
-                
-            
-    return DependentProtocolCNames, DependentPpiCNames, DependentGuidCNames, DependentPcdNames
-
-##
-# Check if protocol CName is redefined
-#
-def CheckProtoclCNameRedefined(Module, DependentProtocolCNames):
-    for ProtocolInModule in Module.GetProtocolList():
-        IsCNameDefined = False
-        for PackageProtocolCNames in DependentProtocolCNames:
-            if ProtocolInModule.GetCName() in PackageProtocolCNames:
-                if IsCNameDefined:
-                    Logger.Error("\nUPT", FORMAT_INVALID, 
-                                 File = Module.GetFullPath(), 
-                                 ExtraData = \
-                                 ST.ERR_INF_PARSER_ITEM_DUPLICATE_IN_DEC % ProtocolInModule.GetCName())
-                else:
-                    IsCNameDefined = True
-
-##
-# Check if Ppi CName is redefined
-#
-def CheckPpiCNameRedefined(Module, DependentPpiCNames):
-    for PpiInModule in Module.GetPpiList():
-        IsCNameDefined = False
-        for PackagePpiCNames in DependentPpiCNames:
-            if PpiInModule.GetCName() in PackagePpiCNames:
-                if IsCNameDefined:
-                    Logger.Error("\nUPT", FORMAT_INVALID, 
-                                 File = Module.GetFullPath(), 
-                                 ExtraData = ST.ERR_INF_PARSER_ITEM_DUPLICATE_IN_DEC % PpiInModule.GetCName())
-                else:
-                    IsCNameDefined = True    
-
-##
-# Check if Guid CName is redefined
-#
-def CheckGuidCNameRedefined(Module, DependentGuidCNames):
-    for GuidInModule in Module.GetGuidList():
-        IsCNameDefined = False
-        for PackageGuidCNames in DependentGuidCNames:
-            if GuidInModule.GetCName() in PackageGuidCNames:
-                if IsCNameDefined:
-                    Logger.Error("\nUPT", FORMAT_INVALID, 
-                                 File = Module.GetFullPath(), 
-                                 ExtraData = \
-                                 ST.ERR_INF_PARSER_ITEM_DUPLICATE_IN_DEC % GuidInModule.GetCName())
-                else:
-                    IsCNameDefined = True
-
-##
-# Check if PcdName is redefined
-#
-def CheckPcdNameRedefined(Module, DependentPcdNames):
-    PcdObjs = []
-    if not Module.GetBinaryFileList():
-        PcdObjs += Module.GetPcdList()
-    else:
-        Binary = Module.GetBinaryFileList()[0]
-        for AsBuild in Binary.GetAsBuiltList():
-            PcdObjs += AsBuild.GetPatchPcdList() + AsBuild.GetPcdExList()
-
-    for PcdObj in PcdObjs:
-        PcdName = '.'.join([PcdObj.GetTokenSpaceGuidCName(), PcdObj.GetCName()])
-        IsPcdNameDefined = False
-        for PcdNames in DependentPcdNames:
-            if PcdName in PcdNames:
-                if IsPcdNameDefined:
-                    Logger.Error("\nUPT", FORMAT_INVALID, 
-                                 File = Module.GetFullPath(), 
-                                 ExtraData = ST.ERR_INF_PARSER_ITEM_DUPLICATE_IN_DEC % PcdName)
-                else:
-                    IsPcdNameDefined = True
-
-##
-# Check if any Protocol/Ppi/Guid and Pcd name is redefined in its dependent DEC files
-#
-def CheckCNameInModuleRedefined(Module, DistPkg):
-    DePackageObjList = []
-    #
-    # Get all dependent package objects
-    # 
-    for Obj in Module.GetPackageDependencyList():
-        Guid = Obj.GetGuid()
-        Version = Obj.GetVersion()
-        for Key in DistPkg.PackageSurfaceArea:
-            if Key[0] == Guid and Key[1] == Version:
-                if DistPkg.PackageSurfaceArea[Key] not in DePackageObjList:
-                    DePackageObjList.append(DistPkg.PackageSurfaceArea[Key])
-    
-    DependentProtocolCNames, DependentPpiCNames, DependentGuidCNames, DependentPcdNames = \
-    GetDepProtocolPpiGuidPcdNames(DePackageObjList)
-
-    CheckProtoclCNameRedefined(Module, DependentProtocolCNames)
-    CheckPpiCNameRedefined(Module, DependentPpiCNames)
-    CheckGuidCNameRedefined(Module, DependentGuidCNames)
-    CheckPcdNameRedefined(Module, DependentPcdNames)
-
-## GenToolMisc
-#
-# GenToolMisc
-#
-#
-def GenToolMisc(DistPkg, WorkspaceDir, ContentZipFile):
-    ToolObject = DistPkg.Tools
-    MiscObject = DistPkg.MiscellaneousFiles
-    DistPkg.FileList = []
-    FileList = []
-    ToolFileNum = 0
-    FileNum = 0
-    RootDir = WorkspaceDir
-    
-    #
-    # FileList stores both tools files and misc files
-    # Misc file list must be appended to FileList *AFTER* Tools file list
-    #
-    if ToolObject:
-        FileList += ToolObject.GetFileList()
-        ToolFileNum = len(ToolObject.GetFileList())
-        if 'EDK_TOOLS_PATH' in os.environ:
-            RootDir = os.environ['EDK_TOOLS_PATH']
-    if MiscObject:
-        FileList += MiscObject.GetFileList()
-    for FileObject in FileList:
-        FileNum += 1
-        if FileNum > ToolFileNum:
-            #
-            # Misc files, root should be changed to WORKSPACE
-            #
-            RootDir = WorkspaceDir
-        File = ConvertPath(FileObject.GetURI())
-        ToFile = os.path.normpath(os.path.join(RootDir, File))
-        if os.path.exists(ToFile):
-            Logger.Info( ST.WRN_FILE_EXISTED % ToFile )
-            #
-            # ask for user input the new file name
-            #
-            Logger.Info( ST.MSG_NEW_FILE_NAME)
-            Input = stdin.readline()
-            Input = Input.replace('\r', '').replace('\n', '')
-            OrigPath = os.path.split(ToFile)[0]
-            ToFile = os.path.normpath(os.path.join(OrigPath, Input))
-        FromFile = os.path.join(FileObject.GetURI())
-        Md5Sum = InstallFile(ContentZipFile, FromFile, ToFile, DistPkg.Header.ReadOnly, FileObject.GetExecutable())
-        DistPkg.FileList.append((ToFile, Md5Sum))
-
-## Tool entrance method
-#
-# This method mainly dispatch specific methods per the command line options.
-# If no error found, return zero value so the caller of this tool can know
-# if it's executed successfully or not.
-#
-# @param  Options: command Options
-#
-def Main(Options = None):
-    ContentZipFile, DistFile = None, None
-
-    try:
-        DataBase = GlobalData.gDB
-        WorkspaceDir = GlobalData.gWORKSPACE
-        if not Options.PackageFile:
-            Logger.Error("InstallPkg", OPTION_MISSING, ExtraData=ST.ERR_SPECIFY_PACKAGE)
-        
-        #
-        # unzip dist.pkg file
-        #
-        DistPkg, ContentZipFile, DpPkgFileName, DistFile = UnZipDp(WorkspaceDir, Options.PackageFile)
-
-        #
-        # check dependency
-        #
-        Dep = DependencyRules(DataBase)
-        CheckInstallDpx(Dep, DistPkg)
-
-        #
-        # Install distribution
-        #
-        InstallDp(DistPkg, DpPkgFileName, ContentZipFile, Options, Dep, WorkspaceDir, DataBase)
-        ReturnCode = 0
-        
-    except FatalError, XExcept:
-        ReturnCode = XExcept.args[0]
-        if Logger.GetLevel() <= Logger.DEBUG_9:
-            Logger.Quiet(ST.MSG_PYTHON_ON % (python_version(), platform) + format_exc())
-            
-    except KeyboardInterrupt:
-        ReturnCode = ABORT_ERROR
-        if Logger.GetLevel() <= Logger.DEBUG_9:
-            Logger.Quiet(ST.MSG_PYTHON_ON % (python_version(), platform) + format_exc())
-            
-    except:
-        ReturnCode = CODE_ERROR
-        Logger.Error(
-                    "\nInstallPkg",
-                    CODE_ERROR,
-                    ST.ERR_UNKNOWN_FATAL_INSTALL_ERR % Options.PackageFile,
-                    ExtraData=ST.MSG_SEARCH_FOR_HELP,
-                    RaiseError=False
-                    )
-        Logger.Quiet(ST.MSG_PYTHON_ON % (python_version(),
-            platform) + format_exc())
-    finally:
-<<<<<<< HEAD
-        Logger.Quiet(ST.MSG_REMOVE_TEMP_FILE_STARTED)
-        if DistFile:
-            DistFile.Close()
-        if ContentZipFile:
-            ContentZipFile.Close()
-        if GlobalData.gUNPACK_DIR:
-            rmtree(GlobalData.gUNPACK_DIR)
-            GlobalData.gUNPACK_DIR = None
-        Logger.Quiet(ST.MSG_REMOVE_TEMP_FILE_DONE)
-=======
-        if ReturnCode != UPT_ALREADY_INSTALLED_ERROR:
-            Logger.Quiet(ST.MSG_REMOVE_TEMP_FILE_STARTED)
-            if DistFile:
-                DistFile.Close()
-            if ContentZipFile:
-                ContentZipFile.Close()
-            if GlobalData.gUNPACK_DIR:
-                rmtree(GlobalData.gUNPACK_DIR)
-                GlobalData.gUNPACK_DIR = None
-            Logger.Quiet(ST.MSG_REMOVE_TEMP_FILE_DONE)
->>>>>>> c2a892d7
-    if ReturnCode == 0:
-        Logger.Quiet(ST.MSG_FINISH)
-    return ReturnCode
-
-# BackupDist method
-#  
-# This method will backup the Distribution file into the $(WORKSPACE)/conf/upt, and rename it 
-# if there is already a same-named distribution existed.
-#
-# @param DpPkgFileName: The distribution path
-# @param Guid:          The distribution Guid
-# @param Version:       The distribution Version
-# @param WorkspaceDir:  The workspace directory
-# @retval NewDpPkgFileName: The exact backup file name
-#
-def BackupDist(DpPkgFileName, Guid, Version, WorkspaceDir):
-    DistFileName = os.path.split(DpPkgFileName)[1]
-    DestDir = os.path.normpath(os.path.join(WorkspaceDir, GlobalData.gUPT_DIR))
-    CreateDirectory(DestDir)
-    DestFile = os.path.normpath(os.path.join(DestDir, DistFileName))
-    if os.path.exists(DestFile):
-        FileName, Ext = os.path.splitext(DistFileName)
-        NewFileName = FileName + '_' + Guid + '_' + Version + Ext
-        DestFile = os.path.normpath(os.path.join(DestDir, NewFileName))
-        if os.path.exists(DestFile):
-            #
-            # ask for user input the new file name
-            #
-            Logger.Info( ST.MSG_NEW_FILE_NAME_FOR_DIST)
-            Input = stdin.readline()
-            Input = Input.replace('\r', '').replace('\n', '')
-            DestFile = os.path.normpath(os.path.join(DestDir, Input))
-    copyfile(DpPkgFileName, DestFile)
-    NewDpPkgFileName = DestFile[DestFile.find(DestDir) + len(DestDir) + 1:]
-    return NewDpPkgFileName
-
-## CheckInstallDpx method
-#
-#  check whether distribution could be installed
-#
-#   @param  Dep: the DependencyRules instance that used to check dependency
-#   @param  DistPkg: the distribution object
-#
-def CheckInstallDpx(Dep, DistPkg):
-    #
-    # Check distribution package installed or not
-    #
-    if Dep.CheckDpExists(DistPkg.Header.GetGuid(),
-        DistPkg.Header.GetVersion()):
-        Logger.Error("InstallPkg", UPT_ALREADY_INSTALLED_ERROR,
-            ST.WRN_DIST_PKG_INSTALLED)
-    #
-    # Check distribution dependency (all module dependency should be
-    # satisfied)
-    #
-    if not Dep.CheckInstallDpDepexSatisfied(DistPkg):
-        Logger.Error("InstallPkg", UNKNOWN_ERROR,
-            ST.ERR_PACKAGE_NOT_MATCH_DEPENDENCY,
-            ExtraData=DistPkg.Header.Name)
-
-## InstallModuleContent method
-#
-# If this is standalone module, then Package should be none,
-# ModulePath should be ''
-#   @param  FromPath: FromPath
-#   @param  NewPath: NewPath
-#   @param  ModulePath: ModulePath
-#   @param  Module: Module
-#   @param  ContentZipFile: ContentZipFile
-#   @param  WorkspaceDir: WorkspaceDir
-#   @param  ModuleList: ModuleList
-#   @param  Package: Package
-#
-def InstallModuleContent(FromPath, NewPath, ModulePath, Module, ContentZipFile,
-    WorkspaceDir, ModuleList, Package = None, ReadOnly = False):
-    
-    if NewPath.startswith("\\") or NewPath.startswith("/"):
-        NewPath = NewPath[1:]
-    
-    if not IsValidInstallPath(NewPath):
-        Logger.Error("UPT", FORMAT_INVALID, ST.ERR_FILE_NAME_INVALIDE%NewPath) 
-           
-    NewModuleFullPath = os.path.normpath(os.path.join(WorkspaceDir, NewPath,
-        ConvertPath(ModulePath)))
-    Module.SetFullPath(os.path.normpath(os.path.join(NewModuleFullPath,
-        ConvertPath(Module.GetName()) + '.inf')))
-    Module.FileList = []
-    
-    for MiscFile in Module.GetMiscFileList():
-        if not MiscFile:
-            continue
-        for Item in MiscFile.GetFileList():
-            File = Item.GetURI()
-            if File.startswith("\\") or File.startswith("/"):
-                File = File[1:]
-            
-            if not IsValidInstallPath(File):
-                Logger.Error("UPT", FORMAT_INVALID, ST.ERR_FILE_NAME_INVALIDE%File)
-
-            FromFile = os.path.join(FromPath, ModulePath, File)
-            Executable = Item.GetExecutable()            
-            ToFile = os.path.normpath(os.path.join(NewModuleFullPath, ConvertPath(File)))
-            Md5Sum = InstallFile(ContentZipFile, FromFile, ToFile, ReadOnly, Executable)
-            if Package and ((ToFile, Md5Sum) not in Package.FileList):
-                Package.FileList.append((ToFile, Md5Sum))
-            elif Package:
-                continue
-            elif (ToFile, Md5Sum) not in Module.FileList:
-                Module.FileList.append((ToFile, Md5Sum))
-    for Item in Module.GetSourceFileList():
-        File = Item.GetSourceFile()
-        if File.startswith("\\") or File.startswith("/"):
-            File = File[1:]
-            
-        if not IsValidInstallPath(File):
-            Logger.Error("UPT", FORMAT_INVALID, ST.ERR_FILE_NAME_INVALIDE%File) 
-                               
-        FromFile = os.path.join(FromPath, ModulePath, File)
-        ToFile = os.path.normpath(os.path.join(NewModuleFullPath, ConvertPath(File)))
-        Md5Sum = InstallFile(ContentZipFile, FromFile, ToFile, ReadOnly)
-        if Package and ((ToFile, Md5Sum) not in Package.FileList):
-            Package.FileList.append((ToFile, Md5Sum))
-        elif Package:
-            continue
-        elif (ToFile, Md5Sum) not in Module.FileList:
-            Module.FileList.append((ToFile, Md5Sum))
-    for Item in Module.GetBinaryFileList():
-        FileNameList = Item.GetFileNameList()
-        for FileName in FileNameList:              
-            File = FileName.GetFilename()          
-            if File.startswith("\\") or File.startswith("/"):
-                File = File[1:]
-                
-            if not IsValidInstallPath(File):
-                Logger.Error("UPT", FORMAT_INVALID, ST.ERR_FILE_NAME_INVALIDE%File)
-
-            FromFile = os.path.join(FromPath, ModulePath, File)
-            ToFile = os.path.normpath(os.path.join(NewModuleFullPath, ConvertPath(File)))
-            Md5Sum = InstallFile(ContentZipFile, FromFile, ToFile, ReadOnly)       
-            if Package and ((ToFile, Md5Sum) not in Package.FileList):
-                Package.FileList.append((ToFile, Md5Sum))
-            elif Package:
-                continue
-            elif (ToFile, Md5Sum) not in Module.FileList:
-                Module.FileList.append((ToFile, Md5Sum))
-    
-    InstallModuleContentZipFile(ContentZipFile, FromPath, ModulePath, WorkspaceDir, NewPath, Module, Package, ReadOnly,
-                                ModuleList)
-
-## InstallModuleContentZipFile
-#
-# InstallModuleContentZipFile
-#
-def InstallModuleContentZipFile(ContentZipFile, FromPath, ModulePath, WorkspaceDir, NewPath, Module, Package, ReadOnly,
-                                ModuleList):
-    #
-    # Extract other files under current module path in content Zip file but not listed in the description 
-    #
-    if ContentZipFile:
-        for FileName in ContentZipFile.GetZipFile().namelist():
-            FileName = os.path.normpath(FileName)
-            CheckPath = os.path.normpath(os.path.join(FromPath, ModulePath))
-            if FileUnderPath(FileName, CheckPath):
-                if FileName.startswith("\\") or FileName.startswith("/"):
-                    FileName = FileName[1:]
-                    
-                if not IsValidInstallPath(FileName):
-                    Logger.Error("UPT", FORMAT_INVALID, ST.ERR_FILE_NAME_INVALIDE%FileName)
-                                                   
-                FromFile = FileName
-                ToFile = os.path.normpath(os.path.join(WorkspaceDir, 
-                        ConvertPath(FileName.replace(FromPath, NewPath, 1))))
-                CheckList = copy.copy(Module.FileList)
-                if Package:
-                    CheckList += Package.FileList
-                for Item in CheckList:
-                    if Item[0] == ToFile:
-                        break
-                else:
-                    Md5Sum = InstallFile(ContentZipFile, FromFile, ToFile, ReadOnly)
-                    if Package and ((ToFile, Md5Sum) not in Package.FileList):
-                        Package.FileList.append((ToFile, Md5Sum))
-                    elif Package:
-                        continue
-                    elif (ToFile, Md5Sum) not in Module.FileList:
-                        Module.FileList.append((ToFile, Md5Sum))            
-    
-    ModuleList.append((Module, Package))
-
-## FileUnderPath
-#  Check whether FileName started with directory specified by CheckPath 
-#
-# @param FileName: the FileName need to be checked
-# @param CheckPath: the path need to be checked against
-# @return:  True or False  
-#
-def FileUnderPath(FileName, CheckPath):
-    FileName = FileName.replace('\\', '/')
-    FileName = os.path.normpath(FileName)
-    CheckPath = CheckPath.replace('\\', '/')
-    CheckPath = os.path.normpath(CheckPath)
-    if FileName.startswith(CheckPath):
-        RemainingPath = os.path.normpath(FileName.replace(CheckPath, '', 1))
-        while RemainingPath.startswith('\\') or RemainingPath.startswith('/'):
-            RemainingPath = RemainingPath[1:]
-        if FileName == os.path.normpath(os.path.join(CheckPath, RemainingPath)):
-            return True
-    
-    return False
-
-## InstallFile
-#  Extract File from Zipfile, set file attribute, and return the Md5Sum
-#
-# @return:  True or False  
-#
-def InstallFile(ContentZipFile, FromFile, ToFile, ReadOnly, Executable=False):
-    if os.path.exists(os.path.normpath(ToFile)):
-        pass
-    else:
-        if not ContentZipFile or not ContentZipFile.UnpackFile(FromFile, ToFile):
-            Logger.Error("UPT", FILE_NOT_FOUND, ST.ERR_INSTALL_FILE_FROM_EMPTY_CONTENT % FromFile)
-
-        if ReadOnly:
-            if not Executable:
-                chmod(ToFile, stat.S_IRUSR | stat.S_IRGRP | stat.S_IROTH)
-            else:
-                chmod(ToFile, stat.S_IRUSR | stat.S_IRGRP | stat.S_IROTH | stat.S_IEXEC | stat.S_IXGRP | stat.S_IXOTH)
-        elif Executable:
-            chmod(ToFile, stat.S_IRUSR | stat.S_IRGRP | stat.S_IROTH | stat.S_IWUSR | stat.S_IWGRP |
-                  stat.S_IWOTH | stat.S_IEXEC | stat.S_IXGRP | stat.S_IXOTH)
-        else:
-            chmod(ToFile, stat.S_IRUSR | stat.S_IRGRP | stat.S_IROTH | stat.S_IWUSR | stat.S_IWGRP | stat.S_IWOTH)
-                
-    Md5Sigature = md5.new(__FileHookOpen__(str(ToFile), 'rb').read())
-    Md5Sum = Md5Sigature.hexdigest()
-
-    return Md5Sum
-
-## InstallPackageContent method
-#
-#   @param  FromPath: FromPath
-#   @param  ToPath: ToPath
-#   @param  Package: Package
-#   @param  ContentZipFile: ContentZipFile
-#   @param  Dep: Dep
-#   @param  WorkspaceDir: WorkspaceDir
-#   @param  ModuleList: ModuleList
-#
-def InstallPackageContent(FromPath, ToPath, Package, ContentZipFile, Dep,
-    WorkspaceDir, ModuleList, ReadOnly = False):
-    if Dep:
-        pass
-    Package.FileList = []
-    
-    if ToPath.startswith("\\") or ToPath.startswith("/"):
-        ToPath = ToPath[1:]
-    
-    if not IsValidInstallPath(ToPath):
-        Logger.Error("UPT", FORMAT_INVALID, ST.ERR_FILE_NAME_INVALIDE%ToPath)     
-
-    if FromPath.startswith("\\") or FromPath.startswith("/"):
-        FromPath = FromPath[1:]
-    
-    if not IsValidInstallPath(FromPath):
-        Logger.Error("UPT", FORMAT_INVALID, ST.ERR_FILE_NAME_INVALIDE%FromPath)   
-    
-    PackageFullPath = os.path.normpath(os.path.join(WorkspaceDir, ToPath))
-    for MiscFile in Package.GetMiscFileList():
-        for Item in MiscFile.GetFileList():
-            FileName = Item.GetURI()
-            if FileName.startswith("\\") or FileName.startswith("/"):
-                FileName = FileName[1:]
-                
-            if not IsValidInstallPath(FileName):
-                Logger.Error("UPT", FORMAT_INVALID, ST.ERR_FILE_NAME_INVALIDE%FileName)
-                            
-            FromFile = os.path.join(FromPath, FileName)
-            Executable = Item.GetExecutable()
-            ToFile =  (os.path.join(PackageFullPath, ConvertPath(FileName)))
-            Md5Sum = InstallFile(ContentZipFile, FromFile, ToFile, ReadOnly, Executable)
-            if (ToFile, Md5Sum) not in Package.FileList:
-                Package.FileList.append((ToFile, Md5Sum))
-    PackageIncludeArchList = [] 
-    for Item in Package.GetPackageIncludeFileList():
-        FileName = Item.GetFilePath()
-        if FileName.startswith("\\") or FileName.startswith("/"):
-            FileName = FileName[1:]
-            
-        if not IsValidInstallPath(FileName):
-            Logger.Error("UPT", FORMAT_INVALID, ST.ERR_FILE_NAME_INVALIDE%FileName) 
-                   
-        FromFile = os.path.join(FromPath, FileName)
-        ToFile = os.path.normpath(os.path.join(PackageFullPath, ConvertPath(FileName)))
-        RetFile = ContentZipFile.UnpackFile(FromFile, ToFile)
-        if RetFile == '':
-            #
-            # a non-exist path in Zipfile will return '', which means an include directory in our case
-            # save the information for later DEC creation usage and also create the directory
-            #
-            PackageIncludeArchList.append([Item.GetFilePath(), Item.GetSupArchList()])
-            CreateDirectory(ToFile)
-            continue
-        if ReadOnly:
-            chmod(ToFile, stat.S_IRUSR|stat.S_IRGRP|stat.S_IROTH)
-        else:
-            chmod(ToFile, stat.S_IRUSR|stat.S_IRGRP|stat.S_IROTH|stat.S_IWUSR|stat.S_IWGRP|stat.S_IWOTH)            
-        Md5Sigature = md5.new(__FileHookOpen__(str(ToFile), 'rb').read())
-        Md5Sum = Md5Sigature.hexdigest()
-        if (ToFile, Md5Sum) not in Package.FileList:
-            Package.FileList.append((ToFile, Md5Sum))
-    Package.SetIncludeArchList(PackageIncludeArchList)
-    
-    for Item in Package.GetStandardIncludeFileList():
-        FileName = Item.GetFilePath()
-        if FileName.startswith("\\") or FileName.startswith("/"):
-            FileName = FileName[1:]
-            
-        if not IsValidInstallPath(FileName):
-            Logger.Error("UPT", FORMAT_INVALID, ST.ERR_FILE_NAME_INVALIDE%FileName) 
-                    
-        FromFile = os.path.join(FromPath, FileName)
-        ToFile = os.path.normpath(os.path.join(PackageFullPath, ConvertPath(FileName)))
-        Md5Sum = InstallFile(ContentZipFile, FromFile, ToFile, ReadOnly)
-        if (ToFile, Md5Sum) not in Package.FileList:
-            Package.FileList.append((ToFile, Md5Sum))
-
-    #
-    # Update package
-    #
-    Package.SetPackagePath(Package.GetPackagePath().replace(FromPath,
-        ToPath, 1))
-    Package.SetFullPath(os.path.normpath(os.path.join(PackageFullPath,
-        ConvertPath(Package.GetName()) + '.dec')))
-
-    #
-    # Install files in module
-    #
-    Module = None
-    ModuleDict = Package.GetModuleDict()
-    for ModuleGuid, ModuleVersion, ModuleName, ModulePath in ModuleDict:
-        Module = ModuleDict[ModuleGuid, ModuleVersion, ModuleName, ModulePath]
-        InstallModuleContent(FromPath, ToPath, ModulePath, Module,
-            ContentZipFile, WorkspaceDir, ModuleList, Package, ReadOnly)
-
-## GetDPFile method
-#
-#   @param  ZipFile: A ZipFile
-#
-def GetDPFile(ZipFile):
-    ContentFile = ''
-    DescFile = ''
-    for FileName in ZipFile.namelist():
-        if FileName.endswith('.content'):
-            if not ContentFile:
-                ContentFile = FileName
-                continue
-        elif FileName.endswith('.pkg'):
-            if not DescFile:
-                DescFile = FileName
-                continue
-        else:
-            continue
-        
-        Logger.Error("PackagingTool", FILE_TYPE_MISMATCH,
-            ExtraData=ST.ERR_DIST_FILE_TOOMANY)
-    if not DescFile or not ContentFile:
-        Logger.Error("PackagingTool", FILE_UNKNOWN_ERROR,
-            ExtraData=ST.ERR_DIST_FILE_TOOFEW)
-    return DescFile, ContentFile
-
-## InstallDp method
-#
-#   Install the distribution to current workspace
-#
-def InstallDp(DistPkg, DpPkgFileName, ContentZipFile, Options, Dep, WorkspaceDir, DataBase):
-    #
-    # PackageList, ModuleList record the information for the meta-data
-    # files that need to be generated later
-    #
-    PackageList = []
-    ModuleList = []
-    DistPkg.PackageSurfaceArea = GetPackageList(DistPkg, Dep, WorkspaceDir, Options, 
-                                                ContentZipFile, ModuleList, PackageList)
-
-    DistPkg.ModuleSurfaceArea = GetModuleList(DistPkg, Dep, WorkspaceDir, ContentZipFile, ModuleList)
-    
-    GenToolMisc(DistPkg, WorkspaceDir, ContentZipFile)
-    
-    #
-    # copy "Distribution File" to directory $(WORKSPACE)/conf/upt
-    #
-    DistFileName = os.path.split(DpPkgFileName)[1]
-    NewDpPkgFileName = BackupDist(DpPkgFileName, DistPkg.Header.GetGuid(), DistPkg.Header.GetVersion(), WorkspaceDir)
-
-    #
-    # update database
-    #
-    Logger.Quiet(ST.MSG_UPDATE_PACKAGE_DATABASE)
-    DataBase.AddDPObject(DistPkg, NewDpPkgFileName, DistFileName, 
-                   DistPkg.Header.RePackage)
-
+## @file
+# Install distribution package.
+#
+# Copyright (c) 2011 - 2015, Intel Corporation. All rights reserved.<BR>
+#
+# This program and the accompanying materials are licensed and made available 
+# under the terms and conditions of the BSD License which accompanies this 
+# distribution. The full text of the license may be found at 
+# http://opensource.org/licenses/bsd-license.php
+#
+# THE PROGRAM IS DISTRIBUTED UNDER THE BSD LICENSE ON AN "AS IS" BASIS,
+# WITHOUT WARRANTIES OR REPRESENTATIONS OF ANY KIND, EITHER EXPRESS OR IMPLIED.
+#
+"""
+Install a distribution package
+"""
+##
+# Import Modules
+#
+from Core.FileHook import __FileHookOpen__
+import os.path
+from os import chmod
+from os import SEEK_SET
+from os import SEEK_END
+import stat
+import md5
+import copy
+from sys import stdin
+from sys import platform
+from shutil import rmtree
+from shutil import copyfile
+from traceback import format_exc
+from platform import python_version
+
+from Logger import StringTable as ST
+from Logger.ToolError import UNKNOWN_ERROR
+from Logger.ToolError import FILE_UNKNOWN_ERROR
+from Logger.ToolError import OPTION_MISSING
+from Logger.ToolError import UPT_ALREADY_INSTALLED_ERROR
+from Logger.ToolError import FatalError
+from Logger.ToolError import ABORT_ERROR
+from Logger.ToolError import CODE_ERROR
+from Logger.ToolError import FORMAT_INVALID
+from Logger.ToolError import FILE_TYPE_MISMATCH
+import Logger.Log as Logger
+
+from Library.Misc import Sdict
+from Library.Misc import ConvertPath
+from Library.ParserValidate import IsValidInstallPath
+from Xml.XmlParser import DistributionPackageXml
+from GenMetaFile.GenDecFile import PackageToDec
+from GenMetaFile.GenInfFile import ModuleToInf
+from Core.PackageFile import PackageFile
+from Core.PackageFile import FILE_NOT_FOUND
+from Core.PackageFile import FILE_CHECKSUM_FAILURE
+from Core.PackageFile import CreateDirectory
+from Core.DependencyRules import DependencyRules
+from Library import GlobalData
+
+## InstallNewPackage
+#
+# @param WorkspaceDir:   Workspace Directory
+# @param Path:           Package Path
+# @param CustomPath:     whether need to customize path at first
+#
+def InstallNewPackage(WorkspaceDir, Path, CustomPath = False):
+    if os.path.isabs(Path):
+        Logger.Info(ST.MSG_RELATIVE_PATH_ONLY%Path)
+    elif CustomPath:
+        Logger.Info(ST.MSG_NEW_PKG_PATH)
+    else:
+        Path = ConvertPath(Path)
+        Path = os.path.normpath(Path)
+        FullPath = os.path.normpath(os.path.join(WorkspaceDir, Path))
+        if os.path.exists(FullPath):
+            Logger.Info(ST.ERR_DIR_ALREADY_EXIST%FullPath)
+        else:
+            return Path
+
+    Input = stdin.readline()
+    Input = Input.replace('\r', '').replace('\n', '')
+    if Input == '':
+        Logger.Error("InstallPkg", UNKNOWN_ERROR, ST.ERR_USER_INTERRUPT)
+    Input = Input.replace('\r', '').replace('\n', '')
+    return InstallNewPackage(WorkspaceDir, Input, False)
+
+## InstallNewModule
+#
+# @param WorkspaceDir:   Workspace Directory
+# @param Path:           Standalone Module Path
+# @param PathList:       The already installed standalone module Path list
+#
+def InstallNewModule(WorkspaceDir, Path, PathList = None):
+    if PathList == None:
+        PathList = []
+    Path = ConvertPath(Path)
+    Path = os.path.normpath(Path)
+    FullPath = os.path.normpath(os.path.join(WorkspaceDir, Path))
+    if os.path.exists(FullPath) and FullPath not in PathList:
+        Logger.Info(ST.ERR_DIR_ALREADY_EXIST%Path)
+    elif Path == FullPath:
+        Logger.Info(ST.MSG_RELATIVE_PATH_ONLY%FullPath)
+    else:
+        return Path
+    
+    Input = stdin.readline()
+    Input = Input.replace('\r', '').replace('\n', '')
+    if Input == '':
+        Logger.Error("InstallPkg", UNKNOWN_ERROR, ST.ERR_USER_INTERRUPT)
+    Input = Input.replace('\r', '').replace('\n', '')
+    return InstallNewModule(WorkspaceDir, Input, PathList)
+
+    
+## InstallNewFile
+#
+# @param WorkspaceDir:   Workspace Direction
+# @param File:      File
+#
+def InstallNewFile(WorkspaceDir, File):
+    FullPath = os.path.normpath(os.path.join(WorkspaceDir, File))
+    if os.path.exists(FullPath):
+        Logger.Info(ST.ERR_FILE_ALREADY_EXIST %File)
+        Input = stdin.readline()
+        Input = Input.replace('\r', '').replace('\n', '')
+        if Input == '':
+            Logger.Error("InstallPkg", UNKNOWN_ERROR, ST.ERR_USER_INTERRUPT)
+        Input = Input.replace('\r', '').replace('\n', '')
+        return InstallNewFile(WorkspaceDir, Input)
+    else:
+        return File
+
+## UnZipDp
+#
+# UnZipDp
+#
+def UnZipDp(WorkspaceDir, DpPkgFileName):
+    ContentZipFile = None
+    Logger.Quiet(ST.MSG_UZIP_PARSE_XML)
+    DistFile = PackageFile(DpPkgFileName)
+    
+    DpDescFileName, ContentFileName = GetDPFile(DistFile.GetZipFile())
+    
+    GlobalData.gUNPACK_DIR = os.path.normpath(os.path.join(WorkspaceDir, ".tmp"))
+    DistPkgFile = DistFile.UnpackFile(DpDescFileName,
+        os.path.normpath(os.path.join(GlobalData.gUNPACK_DIR, DpDescFileName)))
+    if not DistPkgFile:
+        Logger.Error("InstallPkg", FILE_NOT_FOUND, ST.ERR_FILE_BROKEN %DpDescFileName)
+    
+    #
+    # Generate distpkg
+    #
+    DistPkgObj = DistributionPackageXml()
+    DistPkg = DistPkgObj.FromXml(DistPkgFile)
+    if DistPkg.Header.RePackage == '':
+        DistPkg.Header.RePackage = False
+    if DistPkg.Header.ReadOnly == '':
+        DistPkg.Header.ReadOnly = False
+
+    #
+    # unzip contents.zip file
+    #
+    ContentFile = DistFile.UnpackFile(ContentFileName,
+        os.path.normpath(os.path.join(GlobalData.gUNPACK_DIR, ContentFileName)))
+    if not ContentFile:
+        Logger.Error("InstallPkg", FILE_NOT_FOUND,
+            ST.ERR_FILE_BROKEN % ContentFileName)
+
+    FilePointer = __FileHookOpen__(ContentFile, "rb")
+    #
+    # Assume no archive comment.
+    #
+    FilePointer.seek(0, SEEK_SET)
+    FilePointer.seek(0, SEEK_END)
+    #
+    # Get file size
+    #                
+    FileSize = FilePointer.tell()
+    FilePointer.close()
+               
+    if FileSize != 0:        
+        ContentZipFile = PackageFile(ContentFile)
+
+    #
+    # verify MD5 signature when existed
+    #
+    if DistPkg.Header.Signature != '':
+        Md5Sigature = md5.new(__FileHookOpen__(ContentFile, 'rb').read())
+        if DistPkg.Header.Signature != Md5Sigature.hexdigest():
+            ContentZipFile.Close()
+            Logger.Error("InstallPkg", FILE_CHECKSUM_FAILURE,
+                ExtraData=ContentFile)
+
+    return DistPkg, ContentZipFile, DpPkgFileName, DistFile
+
+## GetPackageList
+#
+# GetPackageList
+#
+def GetPackageList(DistPkg, Dep, WorkspaceDir, Options, ContentZipFile, ModuleList, PackageList):
+    NewDict = Sdict()
+    for Guid, Version, Path in DistPkg.PackageSurfaceArea:
+        PackagePath = Path
+        Package = DistPkg.PackageSurfaceArea[Guid, Version, Path]
+        Logger.Info(ST.MSG_INSTALL_PACKAGE % Package.GetName())
+        if Dep.CheckPackageExists(Guid, Version):
+            Logger.Info(ST.WRN_PACKAGE_EXISTED %(Guid, Version))
+        if Options.UseGuidedPkgPath:
+            GuidedPkgPath = "%s_%s_%s" % (Package.GetName(), Guid, Version)
+            NewPackagePath = InstallNewPackage(WorkspaceDir, GuidedPkgPath, Options.CustomPath)
+        else:
+            NewPackagePath = InstallNewPackage(WorkspaceDir, PackagePath, Options.CustomPath)
+        InstallPackageContent(PackagePath, NewPackagePath, Package, ContentZipFile, Dep, WorkspaceDir, ModuleList, 
+                              DistPkg.Header.ReadOnly)
+        PackageList.append(Package)
+        
+        NewDict[Guid, Version, Package.GetPackagePath()] = Package
+    
+    #
+    # Now generate meta-data files, first generate all dec for package
+    # dec should be generated before inf, and inf should be generated after
+    # all packages installed, else hard to resolve modules' package
+    # dependency (Hard to get the location of the newly installed package)
+    #
+    for Package in PackageList:
+        FilePath = PackageToDec(Package, DistPkg.Header)
+        Md5Sigature = md5.new(__FileHookOpen__(str(FilePath), 'rb').read())
+        Md5Sum = Md5Sigature.hexdigest()
+        if (FilePath, Md5Sum) not in Package.FileList:
+            Package.FileList.append((FilePath, Md5Sum))
+    
+    return NewDict
+
+## GetModuleList
+#
+# GetModuleList
+#
+def GetModuleList(DistPkg, Dep, WorkspaceDir, ContentZipFile, ModuleList):
+    #
+    # ModulePathList will keep track of the standalone module path that
+    # we just installed. If a new module's path in that list 
+    # (only multiple INF in one directory will be so), we will 
+    # install them directly. If not, we will try to create a new directory 
+    # for it.
+    #
+    ModulePathList = []
+    
+    #
+    # Check module exist and install
+    #
+    Module = None
+    NewDict = Sdict()        
+    for Guid, Version, Name, Path in DistPkg.ModuleSurfaceArea:
+        ModulePath = Path
+        Module = DistPkg.ModuleSurfaceArea[Guid, Version, Name, Path]
+        Logger.Info(ST.MSG_INSTALL_MODULE % Module.GetName())
+        if Dep.CheckModuleExists(Guid, Version, Name, Path):
+            Logger.Quiet(ST.WRN_MODULE_EXISTED %Path)
+        #
+        # here check for the multiple inf share the same module path cases:
+        # they should be installed into the same directory
+        #
+        ModuleFullPath = \
+        os.path.normpath(os.path.join(WorkspaceDir, ModulePath))
+        if ModuleFullPath not in ModulePathList:
+            NewModulePath = InstallNewModule(WorkspaceDir, ModulePath, ModulePathList)
+            NewModuleFullPath = os.path.normpath(os.path.join(WorkspaceDir, NewModulePath))
+            ModulePathList.append(NewModuleFullPath)
+        else:
+            NewModulePath = ModulePath
+        
+        InstallModuleContent(ModulePath, NewModulePath, '', Module, ContentZipFile, WorkspaceDir, ModuleList, None, 
+                             DistPkg.Header.ReadOnly)
+        #
+        # Update module
+        #
+        Module.SetModulePath(Module.GetModulePath().replace(Path, NewModulePath, 1))
+        
+        NewDict[Guid, Version, Name, Module.GetModulePath()] = Module
+
+    #
+    # generate all inf for modules
+    #
+    for (Module, Package) in ModuleList:
+        CheckCNameInModuleRedefined(Module, DistPkg)
+        FilePath = ModuleToInf(Module, Package, DistPkg.Header)
+        Md5Sigature = md5.new(__FileHookOpen__(str(FilePath), 'rb').read())
+        Md5Sum = Md5Sigature.hexdigest()
+        if Package:
+            if (FilePath, Md5Sum) not in Package.FileList:
+                Package.FileList.append((FilePath, Md5Sum))
+        else:
+            if (FilePath, Md5Sum) not in Module.FileList:
+                Module.FileList.append((FilePath, Md5Sum))
+        #
+        # append the module unicode files to Package FileList
+        #
+        for (FilePath, Md5Sum) in Module.FileList:
+            if str(FilePath).endswith('.uni') and Package and (FilePath, Md5Sum) not in Package.FileList:
+                Package.FileList.append((FilePath, Md5Sum))
+    
+    return NewDict
+
+##
+# Get all protocol/ppi/guid CNames and pcd name from all dependent DEC file
+#
+def GetDepProtocolPpiGuidPcdNames(DePackageObjList):
+    #
+    # [[Dec1Protocol1, Dec1Protocol2...], [Dec2Protocols...],...]
+    #
+    DependentProtocolCNames = []
+    DependentPpiCNames = []
+    DependentGuidCNames = []
+    DependentPcdNames = []
+    
+    for PackageObj in DePackageObjList:
+        #
+        # Get protocol CName list from all dependent DEC file
+        #
+        ProtocolCNames = []
+        for Protocol in PackageObj.GetProtocolList():
+            if Protocol.GetCName() not in ProtocolCNames:
+                ProtocolCNames.append(Protocol.GetCName())
+  
+        DependentProtocolCNames.append(ProtocolCNames)
+            
+        #
+        # Get Ppi CName list from all dependent DEC file
+        #            
+        PpiCNames = []
+        for Ppi in PackageObj.GetPpiList():
+            if Ppi.GetCName() not in PpiCNames:
+                PpiCNames.append(Ppi.GetCName())
+
+        DependentPpiCNames.append(PpiCNames)
+            
+        #
+        # Get Guid CName list from all dependent DEC file
+        #      
+        GuidCNames = []
+        for Guid in PackageObj.GetGuidList():
+            if Guid.GetCName() not in GuidCNames:
+                GuidCNames.append(Guid.GetCName())
+        
+        DependentGuidCNames.append(GuidCNames)
+        
+        #
+        # Get PcdName list from all dependent DEC file
+        #
+        PcdNames = []
+        for Pcd in PackageObj.GetPcdList():
+            PcdName = '.'.join([Pcd.GetTokenSpaceGuidCName(), Pcd.GetCName()])
+            if PcdName not in PcdNames:
+                PcdNames.append(PcdName)
+        
+        DependentPcdNames.append(PcdNames)
+                
+            
+    return DependentProtocolCNames, DependentPpiCNames, DependentGuidCNames, DependentPcdNames
+
+##
+# Check if protocol CName is redefined
+#
+def CheckProtoclCNameRedefined(Module, DependentProtocolCNames):
+    for ProtocolInModule in Module.GetProtocolList():
+        IsCNameDefined = False
+        for PackageProtocolCNames in DependentProtocolCNames:
+            if ProtocolInModule.GetCName() in PackageProtocolCNames:
+                if IsCNameDefined:
+                    Logger.Error("\nUPT", FORMAT_INVALID, 
+                                 File = Module.GetFullPath(), 
+                                 ExtraData = \
+                                 ST.ERR_INF_PARSER_ITEM_DUPLICATE_IN_DEC % ProtocolInModule.GetCName())
+                else:
+                    IsCNameDefined = True
+
+##
+# Check if Ppi CName is redefined
+#
+def CheckPpiCNameRedefined(Module, DependentPpiCNames):
+    for PpiInModule in Module.GetPpiList():
+        IsCNameDefined = False
+        for PackagePpiCNames in DependentPpiCNames:
+            if PpiInModule.GetCName() in PackagePpiCNames:
+                if IsCNameDefined:
+                    Logger.Error("\nUPT", FORMAT_INVALID, 
+                                 File = Module.GetFullPath(), 
+                                 ExtraData = ST.ERR_INF_PARSER_ITEM_DUPLICATE_IN_DEC % PpiInModule.GetCName())
+                else:
+                    IsCNameDefined = True    
+
+##
+# Check if Guid CName is redefined
+#
+def CheckGuidCNameRedefined(Module, DependentGuidCNames):
+    for GuidInModule in Module.GetGuidList():
+        IsCNameDefined = False
+        for PackageGuidCNames in DependentGuidCNames:
+            if GuidInModule.GetCName() in PackageGuidCNames:
+                if IsCNameDefined:
+                    Logger.Error("\nUPT", FORMAT_INVALID, 
+                                 File = Module.GetFullPath(), 
+                                 ExtraData = \
+                                 ST.ERR_INF_PARSER_ITEM_DUPLICATE_IN_DEC % GuidInModule.GetCName())
+                else:
+                    IsCNameDefined = True
+
+##
+# Check if PcdName is redefined
+#
+def CheckPcdNameRedefined(Module, DependentPcdNames):
+    PcdObjs = []
+    if not Module.GetBinaryFileList():
+        PcdObjs += Module.GetPcdList()
+    else:
+        Binary = Module.GetBinaryFileList()[0]
+        for AsBuild in Binary.GetAsBuiltList():
+            PcdObjs += AsBuild.GetPatchPcdList() + AsBuild.GetPcdExList()
+
+    for PcdObj in PcdObjs:
+        PcdName = '.'.join([PcdObj.GetTokenSpaceGuidCName(), PcdObj.GetCName()])
+        IsPcdNameDefined = False
+        for PcdNames in DependentPcdNames:
+            if PcdName in PcdNames:
+                if IsPcdNameDefined:
+                    Logger.Error("\nUPT", FORMAT_INVALID, 
+                                 File = Module.GetFullPath(), 
+                                 ExtraData = ST.ERR_INF_PARSER_ITEM_DUPLICATE_IN_DEC % PcdName)
+                else:
+                    IsPcdNameDefined = True
+
+##
+# Check if any Protocol/Ppi/Guid and Pcd name is redefined in its dependent DEC files
+#
+def CheckCNameInModuleRedefined(Module, DistPkg):
+    DePackageObjList = []
+    #
+    # Get all dependent package objects
+    # 
+    for Obj in Module.GetPackageDependencyList():
+        Guid = Obj.GetGuid()
+        Version = Obj.GetVersion()
+        for Key in DistPkg.PackageSurfaceArea:
+            if Key[0] == Guid and Key[1] == Version:
+                if DistPkg.PackageSurfaceArea[Key] not in DePackageObjList:
+                    DePackageObjList.append(DistPkg.PackageSurfaceArea[Key])
+    
+    DependentProtocolCNames, DependentPpiCNames, DependentGuidCNames, DependentPcdNames = \
+    GetDepProtocolPpiGuidPcdNames(DePackageObjList)
+
+    CheckProtoclCNameRedefined(Module, DependentProtocolCNames)
+    CheckPpiCNameRedefined(Module, DependentPpiCNames)
+    CheckGuidCNameRedefined(Module, DependentGuidCNames)
+    CheckPcdNameRedefined(Module, DependentPcdNames)
+
+## GenToolMisc
+#
+# GenToolMisc
+#
+#
+def GenToolMisc(DistPkg, WorkspaceDir, ContentZipFile):
+    ToolObject = DistPkg.Tools
+    MiscObject = DistPkg.MiscellaneousFiles
+    DistPkg.FileList = []
+    FileList = []
+    ToolFileNum = 0
+    FileNum = 0
+    RootDir = WorkspaceDir
+    
+    #
+    # FileList stores both tools files and misc files
+    # Misc file list must be appended to FileList *AFTER* Tools file list
+    #
+    if ToolObject:
+        FileList += ToolObject.GetFileList()
+        ToolFileNum = len(ToolObject.GetFileList())
+        if 'EDK_TOOLS_PATH' in os.environ:
+            RootDir = os.environ['EDK_TOOLS_PATH']
+    if MiscObject:
+        FileList += MiscObject.GetFileList()
+    for FileObject in FileList:
+        FileNum += 1
+        if FileNum > ToolFileNum:
+            #
+            # Misc files, root should be changed to WORKSPACE
+            #
+            RootDir = WorkspaceDir
+        File = ConvertPath(FileObject.GetURI())
+        ToFile = os.path.normpath(os.path.join(RootDir, File))
+        if os.path.exists(ToFile):
+            Logger.Info( ST.WRN_FILE_EXISTED % ToFile )
+            #
+            # ask for user input the new file name
+            #
+            Logger.Info( ST.MSG_NEW_FILE_NAME)
+            Input = stdin.readline()
+            Input = Input.replace('\r', '').replace('\n', '')
+            OrigPath = os.path.split(ToFile)[0]
+            ToFile = os.path.normpath(os.path.join(OrigPath, Input))
+        FromFile = os.path.join(FileObject.GetURI())
+        Md5Sum = InstallFile(ContentZipFile, FromFile, ToFile, DistPkg.Header.ReadOnly, FileObject.GetExecutable())
+        DistPkg.FileList.append((ToFile, Md5Sum))
+
+## Tool entrance method
+#
+# This method mainly dispatch specific methods per the command line options.
+# If no error found, return zero value so the caller of this tool can know
+# if it's executed successfully or not.
+#
+# @param  Options: command Options
+#
+def Main(Options = None):
+    ContentZipFile, DistFile = None, None
+
+    try:
+        DataBase = GlobalData.gDB
+        WorkspaceDir = GlobalData.gWORKSPACE
+        if not Options.PackageFile:
+            Logger.Error("InstallPkg", OPTION_MISSING, ExtraData=ST.ERR_SPECIFY_PACKAGE)
+        
+        #
+        # unzip dist.pkg file
+        #
+        DistPkg, ContentZipFile, DpPkgFileName, DistFile = UnZipDp(WorkspaceDir, Options.PackageFile)
+
+        #
+        # check dependency
+        #
+        Dep = DependencyRules(DataBase)
+        CheckInstallDpx(Dep, DistPkg)
+
+        #
+        # Install distribution
+        #
+        InstallDp(DistPkg, DpPkgFileName, ContentZipFile, Options, Dep, WorkspaceDir, DataBase)
+        ReturnCode = 0
+        
+    except FatalError, XExcept:
+        ReturnCode = XExcept.args[0]
+        if Logger.GetLevel() <= Logger.DEBUG_9:
+            Logger.Quiet(ST.MSG_PYTHON_ON % (python_version(), platform) + format_exc())
+            
+    except KeyboardInterrupt:
+        ReturnCode = ABORT_ERROR
+        if Logger.GetLevel() <= Logger.DEBUG_9:
+            Logger.Quiet(ST.MSG_PYTHON_ON % (python_version(), platform) + format_exc())
+            
+    except:
+        ReturnCode = CODE_ERROR
+        Logger.Error(
+                    "\nInstallPkg",
+                    CODE_ERROR,
+                    ST.ERR_UNKNOWN_FATAL_INSTALL_ERR % Options.PackageFile,
+                    ExtraData=ST.MSG_SEARCH_FOR_HELP,
+                    RaiseError=False
+                    )
+        Logger.Quiet(ST.MSG_PYTHON_ON % (python_version(),
+            platform) + format_exc())
+    finally:
+        if ReturnCode != UPT_ALREADY_INSTALLED_ERROR:
+            Logger.Quiet(ST.MSG_REMOVE_TEMP_FILE_STARTED)
+            if DistFile:
+                DistFile.Close()
+            if ContentZipFile:
+                ContentZipFile.Close()
+            if GlobalData.gUNPACK_DIR:
+                rmtree(GlobalData.gUNPACK_DIR)
+                GlobalData.gUNPACK_DIR = None
+            Logger.Quiet(ST.MSG_REMOVE_TEMP_FILE_DONE)
+    if ReturnCode == 0:
+        Logger.Quiet(ST.MSG_FINISH)
+    return ReturnCode
+
+# BackupDist method
+#  
+# This method will backup the Distribution file into the $(WORKSPACE)/conf/upt, and rename it 
+# if there is already a same-named distribution existed.
+#
+# @param DpPkgFileName: The distribution path
+# @param Guid:          The distribution Guid
+# @param Version:       The distribution Version
+# @param WorkspaceDir:  The workspace directory
+# @retval NewDpPkgFileName: The exact backup file name
+#
+def BackupDist(DpPkgFileName, Guid, Version, WorkspaceDir):
+    DistFileName = os.path.split(DpPkgFileName)[1]
+    DestDir = os.path.normpath(os.path.join(WorkspaceDir, GlobalData.gUPT_DIR))
+    CreateDirectory(DestDir)
+    DestFile = os.path.normpath(os.path.join(DestDir, DistFileName))
+    if os.path.exists(DestFile):
+        FileName, Ext = os.path.splitext(DistFileName)
+        NewFileName = FileName + '_' + Guid + '_' + Version + Ext
+        DestFile = os.path.normpath(os.path.join(DestDir, NewFileName))
+        if os.path.exists(DestFile):
+            #
+            # ask for user input the new file name
+            #
+            Logger.Info( ST.MSG_NEW_FILE_NAME_FOR_DIST)
+            Input = stdin.readline()
+            Input = Input.replace('\r', '').replace('\n', '')
+            DestFile = os.path.normpath(os.path.join(DestDir, Input))
+    copyfile(DpPkgFileName, DestFile)
+    NewDpPkgFileName = DestFile[DestFile.find(DestDir) + len(DestDir) + 1:]
+    return NewDpPkgFileName
+
+## CheckInstallDpx method
+#
+#  check whether distribution could be installed
+#
+#   @param  Dep: the DependencyRules instance that used to check dependency
+#   @param  DistPkg: the distribution object
+#
+def CheckInstallDpx(Dep, DistPkg):
+    #
+    # Check distribution package installed or not
+    #
+    if Dep.CheckDpExists(DistPkg.Header.GetGuid(),
+        DistPkg.Header.GetVersion()):
+        Logger.Error("InstallPkg", UPT_ALREADY_INSTALLED_ERROR,
+            ST.WRN_DIST_PKG_INSTALLED)
+    #
+    # Check distribution dependency (all module dependency should be
+    # satisfied)
+    #
+    if not Dep.CheckInstallDpDepexSatisfied(DistPkg):
+        Logger.Error("InstallPkg", UNKNOWN_ERROR,
+            ST.ERR_PACKAGE_NOT_MATCH_DEPENDENCY,
+            ExtraData=DistPkg.Header.Name)
+
+## InstallModuleContent method
+#
+# If this is standalone module, then Package should be none,
+# ModulePath should be ''
+#   @param  FromPath: FromPath
+#   @param  NewPath: NewPath
+#   @param  ModulePath: ModulePath
+#   @param  Module: Module
+#   @param  ContentZipFile: ContentZipFile
+#   @param  WorkspaceDir: WorkspaceDir
+#   @param  ModuleList: ModuleList
+#   @param  Package: Package
+#
+def InstallModuleContent(FromPath, NewPath, ModulePath, Module, ContentZipFile,
+    WorkspaceDir, ModuleList, Package = None, ReadOnly = False):
+    
+    if NewPath.startswith("\\") or NewPath.startswith("/"):
+        NewPath = NewPath[1:]
+    
+    if not IsValidInstallPath(NewPath):
+        Logger.Error("UPT", FORMAT_INVALID, ST.ERR_FILE_NAME_INVALIDE%NewPath) 
+           
+    NewModuleFullPath = os.path.normpath(os.path.join(WorkspaceDir, NewPath,
+        ConvertPath(ModulePath)))
+    Module.SetFullPath(os.path.normpath(os.path.join(NewModuleFullPath,
+        ConvertPath(Module.GetName()) + '.inf')))
+    Module.FileList = []
+    
+    for MiscFile in Module.GetMiscFileList():
+        if not MiscFile:
+            continue
+        for Item in MiscFile.GetFileList():
+            File = Item.GetURI()
+            if File.startswith("\\") or File.startswith("/"):
+                File = File[1:]
+            
+            if not IsValidInstallPath(File):
+                Logger.Error("UPT", FORMAT_INVALID, ST.ERR_FILE_NAME_INVALIDE%File)
+
+            FromFile = os.path.join(FromPath, ModulePath, File)
+            Executable = Item.GetExecutable()            
+            ToFile = os.path.normpath(os.path.join(NewModuleFullPath, ConvertPath(File)))
+            Md5Sum = InstallFile(ContentZipFile, FromFile, ToFile, ReadOnly, Executable)
+            if Package and ((ToFile, Md5Sum) not in Package.FileList):
+                Package.FileList.append((ToFile, Md5Sum))
+            elif Package:
+                continue
+            elif (ToFile, Md5Sum) not in Module.FileList:
+                Module.FileList.append((ToFile, Md5Sum))
+    for Item in Module.GetSourceFileList():
+        File = Item.GetSourceFile()
+        if File.startswith("\\") or File.startswith("/"):
+            File = File[1:]
+            
+        if not IsValidInstallPath(File):
+            Logger.Error("UPT", FORMAT_INVALID, ST.ERR_FILE_NAME_INVALIDE%File) 
+                               
+        FromFile = os.path.join(FromPath, ModulePath, File)
+        ToFile = os.path.normpath(os.path.join(NewModuleFullPath, ConvertPath(File)))
+        Md5Sum = InstallFile(ContentZipFile, FromFile, ToFile, ReadOnly)
+        if Package and ((ToFile, Md5Sum) not in Package.FileList):
+            Package.FileList.append((ToFile, Md5Sum))
+        elif Package:
+            continue
+        elif (ToFile, Md5Sum) not in Module.FileList:
+            Module.FileList.append((ToFile, Md5Sum))
+    for Item in Module.GetBinaryFileList():
+        FileNameList = Item.GetFileNameList()
+        for FileName in FileNameList:              
+            File = FileName.GetFilename()          
+            if File.startswith("\\") or File.startswith("/"):
+                File = File[1:]
+                
+            if not IsValidInstallPath(File):
+                Logger.Error("UPT", FORMAT_INVALID, ST.ERR_FILE_NAME_INVALIDE%File)
+
+            FromFile = os.path.join(FromPath, ModulePath, File)
+            ToFile = os.path.normpath(os.path.join(NewModuleFullPath, ConvertPath(File)))
+            Md5Sum = InstallFile(ContentZipFile, FromFile, ToFile, ReadOnly)       
+            if Package and ((ToFile, Md5Sum) not in Package.FileList):
+                Package.FileList.append((ToFile, Md5Sum))
+            elif Package:
+                continue
+            elif (ToFile, Md5Sum) not in Module.FileList:
+                Module.FileList.append((ToFile, Md5Sum))
+    
+    InstallModuleContentZipFile(ContentZipFile, FromPath, ModulePath, WorkspaceDir, NewPath, Module, Package, ReadOnly,
+                                ModuleList)
+
+## InstallModuleContentZipFile
+#
+# InstallModuleContentZipFile
+#
+def InstallModuleContentZipFile(ContentZipFile, FromPath, ModulePath, WorkspaceDir, NewPath, Module, Package, ReadOnly,
+                                ModuleList):
+    #
+    # Extract other files under current module path in content Zip file but not listed in the description 
+    #
+    if ContentZipFile:
+        for FileName in ContentZipFile.GetZipFile().namelist():
+            FileName = os.path.normpath(FileName)
+            CheckPath = os.path.normpath(os.path.join(FromPath, ModulePath))
+            if FileUnderPath(FileName, CheckPath):
+                if FileName.startswith("\\") or FileName.startswith("/"):
+                    FileName = FileName[1:]
+                    
+                if not IsValidInstallPath(FileName):
+                    Logger.Error("UPT", FORMAT_INVALID, ST.ERR_FILE_NAME_INVALIDE%FileName)
+                                                   
+                FromFile = FileName
+                ToFile = os.path.normpath(os.path.join(WorkspaceDir, 
+                        ConvertPath(FileName.replace(FromPath, NewPath, 1))))
+                CheckList = copy.copy(Module.FileList)
+                if Package:
+                    CheckList += Package.FileList
+                for Item in CheckList:
+                    if Item[0] == ToFile:
+                        break
+                else:
+                    Md5Sum = InstallFile(ContentZipFile, FromFile, ToFile, ReadOnly)
+                    if Package and ((ToFile, Md5Sum) not in Package.FileList):
+                        Package.FileList.append((ToFile, Md5Sum))
+                    elif Package:
+                        continue
+                    elif (ToFile, Md5Sum) not in Module.FileList:
+                        Module.FileList.append((ToFile, Md5Sum))            
+    
+    ModuleList.append((Module, Package))
+
+## FileUnderPath
+#  Check whether FileName started with directory specified by CheckPath 
+#
+# @param FileName: the FileName need to be checked
+# @param CheckPath: the path need to be checked against
+# @return:  True or False  
+#
+def FileUnderPath(FileName, CheckPath):
+    FileName = FileName.replace('\\', '/')
+    FileName = os.path.normpath(FileName)
+    CheckPath = CheckPath.replace('\\', '/')
+    CheckPath = os.path.normpath(CheckPath)
+    if FileName.startswith(CheckPath):
+        RemainingPath = os.path.normpath(FileName.replace(CheckPath, '', 1))
+        while RemainingPath.startswith('\\') or RemainingPath.startswith('/'):
+            RemainingPath = RemainingPath[1:]
+        if FileName == os.path.normpath(os.path.join(CheckPath, RemainingPath)):
+            return True
+    
+    return False
+
+## InstallFile
+#  Extract File from Zipfile, set file attribute, and return the Md5Sum
+#
+# @return:  True or False  
+#
+def InstallFile(ContentZipFile, FromFile, ToFile, ReadOnly, Executable=False):
+    if os.path.exists(os.path.normpath(ToFile)):
+        pass
+    else:
+        if not ContentZipFile or not ContentZipFile.UnpackFile(FromFile, ToFile):
+            Logger.Error("UPT", FILE_NOT_FOUND, ST.ERR_INSTALL_FILE_FROM_EMPTY_CONTENT % FromFile)
+
+        if ReadOnly:
+            if not Executable:
+                chmod(ToFile, stat.S_IRUSR | stat.S_IRGRP | stat.S_IROTH)
+            else:
+                chmod(ToFile, stat.S_IRUSR | stat.S_IRGRP | stat.S_IROTH | stat.S_IEXEC | stat.S_IXGRP | stat.S_IXOTH)
+        elif Executable:
+            chmod(ToFile, stat.S_IRUSR | stat.S_IRGRP | stat.S_IROTH | stat.S_IWUSR | stat.S_IWGRP |
+                  stat.S_IWOTH | stat.S_IEXEC | stat.S_IXGRP | stat.S_IXOTH)
+        else:
+            chmod(ToFile, stat.S_IRUSR | stat.S_IRGRP | stat.S_IROTH | stat.S_IWUSR | stat.S_IWGRP | stat.S_IWOTH)
+                
+    Md5Sigature = md5.new(__FileHookOpen__(str(ToFile), 'rb').read())
+    Md5Sum = Md5Sigature.hexdigest()
+
+    return Md5Sum
+
+## InstallPackageContent method
+#
+#   @param  FromPath: FromPath
+#   @param  ToPath: ToPath
+#   @param  Package: Package
+#   @param  ContentZipFile: ContentZipFile
+#   @param  Dep: Dep
+#   @param  WorkspaceDir: WorkspaceDir
+#   @param  ModuleList: ModuleList
+#
+def InstallPackageContent(FromPath, ToPath, Package, ContentZipFile, Dep,
+    WorkspaceDir, ModuleList, ReadOnly = False):
+    if Dep:
+        pass
+    Package.FileList = []
+    
+    if ToPath.startswith("\\") or ToPath.startswith("/"):
+        ToPath = ToPath[1:]
+    
+    if not IsValidInstallPath(ToPath):
+        Logger.Error("UPT", FORMAT_INVALID, ST.ERR_FILE_NAME_INVALIDE%ToPath)     
+
+    if FromPath.startswith("\\") or FromPath.startswith("/"):
+        FromPath = FromPath[1:]
+    
+    if not IsValidInstallPath(FromPath):
+        Logger.Error("UPT", FORMAT_INVALID, ST.ERR_FILE_NAME_INVALIDE%FromPath)   
+    
+    PackageFullPath = os.path.normpath(os.path.join(WorkspaceDir, ToPath))
+    for MiscFile in Package.GetMiscFileList():
+        for Item in MiscFile.GetFileList():
+            FileName = Item.GetURI()
+            if FileName.startswith("\\") or FileName.startswith("/"):
+                FileName = FileName[1:]
+                
+            if not IsValidInstallPath(FileName):
+                Logger.Error("UPT", FORMAT_INVALID, ST.ERR_FILE_NAME_INVALIDE%FileName)
+                            
+            FromFile = os.path.join(FromPath, FileName)
+            Executable = Item.GetExecutable()
+            ToFile =  (os.path.join(PackageFullPath, ConvertPath(FileName)))
+            Md5Sum = InstallFile(ContentZipFile, FromFile, ToFile, ReadOnly, Executable)
+            if (ToFile, Md5Sum) not in Package.FileList:
+                Package.FileList.append((ToFile, Md5Sum))
+    PackageIncludeArchList = [] 
+    for Item in Package.GetPackageIncludeFileList():
+        FileName = Item.GetFilePath()
+        if FileName.startswith("\\") or FileName.startswith("/"):
+            FileName = FileName[1:]
+            
+        if not IsValidInstallPath(FileName):
+            Logger.Error("UPT", FORMAT_INVALID, ST.ERR_FILE_NAME_INVALIDE%FileName) 
+                   
+        FromFile = os.path.join(FromPath, FileName)
+        ToFile = os.path.normpath(os.path.join(PackageFullPath, ConvertPath(FileName)))
+        RetFile = ContentZipFile.UnpackFile(FromFile, ToFile)
+        if RetFile == '':
+            #
+            # a non-exist path in Zipfile will return '', which means an include directory in our case
+            # save the information for later DEC creation usage and also create the directory
+            #
+            PackageIncludeArchList.append([Item.GetFilePath(), Item.GetSupArchList()])
+            CreateDirectory(ToFile)
+            continue
+        if ReadOnly:
+            chmod(ToFile, stat.S_IRUSR|stat.S_IRGRP|stat.S_IROTH)
+        else:
+            chmod(ToFile, stat.S_IRUSR|stat.S_IRGRP|stat.S_IROTH|stat.S_IWUSR|stat.S_IWGRP|stat.S_IWOTH)            
+        Md5Sigature = md5.new(__FileHookOpen__(str(ToFile), 'rb').read())
+        Md5Sum = Md5Sigature.hexdigest()
+        if (ToFile, Md5Sum) not in Package.FileList:
+            Package.FileList.append((ToFile, Md5Sum))
+    Package.SetIncludeArchList(PackageIncludeArchList)
+    
+    for Item in Package.GetStandardIncludeFileList():
+        FileName = Item.GetFilePath()
+        if FileName.startswith("\\") or FileName.startswith("/"):
+            FileName = FileName[1:]
+            
+        if not IsValidInstallPath(FileName):
+            Logger.Error("UPT", FORMAT_INVALID, ST.ERR_FILE_NAME_INVALIDE%FileName) 
+                    
+        FromFile = os.path.join(FromPath, FileName)
+        ToFile = os.path.normpath(os.path.join(PackageFullPath, ConvertPath(FileName)))
+        Md5Sum = InstallFile(ContentZipFile, FromFile, ToFile, ReadOnly)
+        if (ToFile, Md5Sum) not in Package.FileList:
+            Package.FileList.append((ToFile, Md5Sum))
+
+    #
+    # Update package
+    #
+    Package.SetPackagePath(Package.GetPackagePath().replace(FromPath,
+        ToPath, 1))
+    Package.SetFullPath(os.path.normpath(os.path.join(PackageFullPath,
+        ConvertPath(Package.GetName()) + '.dec')))
+
+    #
+    # Install files in module
+    #
+    Module = None
+    ModuleDict = Package.GetModuleDict()
+    for ModuleGuid, ModuleVersion, ModuleName, ModulePath in ModuleDict:
+        Module = ModuleDict[ModuleGuid, ModuleVersion, ModuleName, ModulePath]
+        InstallModuleContent(FromPath, ToPath, ModulePath, Module,
+            ContentZipFile, WorkspaceDir, ModuleList, Package, ReadOnly)
+
+## GetDPFile method
+#
+#   @param  ZipFile: A ZipFile
+#
+def GetDPFile(ZipFile):
+    ContentFile = ''
+    DescFile = ''
+    for FileName in ZipFile.namelist():
+        if FileName.endswith('.content'):
+            if not ContentFile:
+                ContentFile = FileName
+                continue
+        elif FileName.endswith('.pkg'):
+            if not DescFile:
+                DescFile = FileName
+                continue
+        else:
+            continue
+        
+        Logger.Error("PackagingTool", FILE_TYPE_MISMATCH,
+            ExtraData=ST.ERR_DIST_FILE_TOOMANY)
+    if not DescFile or not ContentFile:
+        Logger.Error("PackagingTool", FILE_UNKNOWN_ERROR,
+            ExtraData=ST.ERR_DIST_FILE_TOOFEW)
+    return DescFile, ContentFile
+
+## InstallDp method
+#
+#   Install the distribution to current workspace
+#
+def InstallDp(DistPkg, DpPkgFileName, ContentZipFile, Options, Dep, WorkspaceDir, DataBase):
+    #
+    # PackageList, ModuleList record the information for the meta-data
+    # files that need to be generated later
+    #
+    PackageList = []
+    ModuleList = []
+    DistPkg.PackageSurfaceArea = GetPackageList(DistPkg, Dep, WorkspaceDir, Options, 
+                                                ContentZipFile, ModuleList, PackageList)
+
+    DistPkg.ModuleSurfaceArea = GetModuleList(DistPkg, Dep, WorkspaceDir, ContentZipFile, ModuleList)
+    
+    GenToolMisc(DistPkg, WorkspaceDir, ContentZipFile)
+    
+    #
+    # copy "Distribution File" to directory $(WORKSPACE)/conf/upt
+    #
+    DistFileName = os.path.split(DpPkgFileName)[1]
+    NewDpPkgFileName = BackupDist(DpPkgFileName, DistPkg.Header.GetGuid(), DistPkg.Header.GetVersion(), WorkspaceDir)
+
+    #
+    # update database
+    #
+    Logger.Quiet(ST.MSG_UPDATE_PACKAGE_DATABASE)
+    DataBase.AddDPObject(DistPkg, NewDpPkgFileName, DistFileName, 
+                   DistPkg.Header.RePackage)
+