## @file
# Common routines used by all tools
#
# Copyright (c) 2011 - 2014, Intel Corporation. All rights reserved.<BR>
#
# This program and the accompanying materials are licensed and made available 
# under the terms and conditions of the BSD License which accompanies this 
# distribution. The full text of the license may be found at 
# http://opensource.org/licenses/bsd-license.php
#
# THE PROGRAM IS DISTRIBUTED UNDER THE BSD LICENSE ON AN "AS IS" BASIS,
# WITHOUT WARRANTIES OR REPRESENTATIONS OF ANY KIND, EITHER EXPRESS OR IMPLIED.
#

'''
Misc
'''

##
# Import Modules
#
import os.path
from os import access
from os import F_OK
from os import makedirs
from os import getcwd
from os import chdir
from os import listdir
from os import remove
from os import rmdir
from os import linesep
from os import walk
from os import environ
import re
from UserDict import IterableUserDict

import Logger.Log as Logger
from Logger import StringTable as ST
from Logger import ToolError
from Library import GlobalData
from Library.DataType import SUP_MODULE_LIST
from Library.DataType import END_OF_LINE
from Library.DataType import TAB_SPLIT
from Library.DataType import TAB_LANGUAGE_EN_US
from Library.DataType import TAB_LANGUAGE_EN
from Library.DataType import TAB_LANGUAGE_EN_X
from Library.DataType import TAB_UNI_FILE_SUFFIXS
from Library.String import GetSplitValueList
from Library.ParserValidate import IsValidHexVersion
from Library.ParserValidate import IsValidPath
from Object.POM.CommonObject import TextObject
from Core.FileHook import __FileHookOpen__
<<<<<<< HEAD
=======
from Common.MultipleWorkspace import MultipleWorkspace as mws
>>>>>>> c2a892d7

## Convert GUID string in xxxxxxxx-xxxx-xxxx-xxxx-xxxxxxxxxxxx style to C 
# structure style
#
# @param      Guid:    The GUID string
#
def GuidStringToGuidStructureString(Guid):
    GuidList = Guid.split('-')
    Result = '{'
    for Index in range(0, 3, 1):
        Result = Result + '0x' + GuidList[Index] + ', '
    Result = Result + '{0x' + GuidList[3][0:2] + ', 0x' + GuidList[3][2:4]
    for Index in range(0, 12, 2):
        Result = Result + ', 0x' + GuidList[4][Index:Index + 2]
    Result += '}}'
    return Result

## Check whether GUID string is of format xxxxxxxx-xxxx-xxxx-xxxx-xxxxxxxxxxxx
#
# @param      GuidValue:   The GUID value
#
def CheckGuidRegFormat(GuidValue):
    ## Regular expression used to find out register format of GUID
    #
    RegFormatGuidPattern = re.compile("^\s*([0-9a-fA-F]){8}-"
                                       "([0-9a-fA-F]){4}-"
                                       "([0-9a-fA-F]){4}-"
                                       "([0-9a-fA-F]){4}-"
                                       "([0-9a-fA-F]){12}\s*$")

    if RegFormatGuidPattern.match(GuidValue):
        return True
    else:
        return False


## Convert GUID string in C structure style to 
# xxxxxxxx-xxxx-xxxx-xxxx-xxxxxxxxxxxx
#
# @param      GuidValue:   The GUID value in C structure format
#
def GuidStructureStringToGuidString(GuidValue):
    GuidValueString = GuidValue.lower().replace("{", "").replace("}", "").\
    replace(" ", "").replace(";", "")
    GuidValueList = GuidValueString.split(",")
    if len(GuidValueList) != 11:
        return ''
    try:
        return "%08x-%04x-%04x-%02x%02x-%02x%02x%02x%02x%02x%02x" % (
                int(GuidValueList[0], 16),
                int(GuidValueList[1], 16),
                int(GuidValueList[2], 16),
                int(GuidValueList[3], 16),
                int(GuidValueList[4], 16),
                int(GuidValueList[5], 16),
                int(GuidValueList[6], 16),
                int(GuidValueList[7], 16),
                int(GuidValueList[8], 16),
                int(GuidValueList[9], 16),
                int(GuidValueList[10], 16)
                )
    except BaseException:
        return ''

## Create directories
#
# @param      Directory:   The directory name
#
def CreateDirectory(Directory):
    if Directory == None or Directory.strip() == "":
        return True
    try:
        if not access(Directory, F_OK):
            makedirs(Directory)
    except BaseException:
        return False
    return True

## Remove directories, including files and sub-directories in it
#
# @param      Directory:   The directory name
#
def RemoveDirectory(Directory, Recursively=False):
    if Directory == None or Directory.strip() == "" or not \
    os.path.exists(Directory):
        return
    if Recursively:
        CurrentDirectory = getcwd()
        chdir(Directory)
        for File in listdir("."):
            if os.path.isdir(File):
                RemoveDirectory(File, Recursively)
            else:
                remove(File)
        chdir(CurrentDirectory)
    rmdir(Directory)

## Store content in file
#
# This method is used to save file only when its content is changed. This is
# quite useful for "make" system to decide what will be re-built and what 
# won't.
#
# @param      File:            The path of file
# @param      Content:         The new content of the file
# @param      IsBinaryFile:    The flag indicating if the file is binary file 
#                              or not
#
def SaveFileOnChange(File, Content, IsBinaryFile=True):
    if not IsBinaryFile:
        Content = Content.replace("\n", linesep)

    if os.path.exists(File):
        try:
            if Content == __FileHookOpen__(File, "rb").read():
                return False
        except BaseException:
            Logger.Error(None, ToolError.FILE_OPEN_FAILURE, ExtraData=File)

    CreateDirectory(os.path.dirname(File))
    try:
        FileFd = __FileHookOpen__(File, "wb")
        FileFd.write(Content)
        FileFd.close()
    except BaseException:
        Logger.Error(None, ToolError.FILE_CREATE_FAILURE, ExtraData=File)

    return True

## Get all files of a directory
#
# @param Root:       Root dir
# @param SkipList :  The files need be skipped
#
def GetFiles(Root, SkipList=None, FullPath=True):
    OriPath = os.path.normpath(Root)
    FileList = []
    for Root, Dirs, Files in walk(Root):
        if SkipList:
            for Item in SkipList:
                if Item in Dirs:
                    Dirs.remove(Item)
                if Item in Files:
                    Files.remove(Item)
        for Dir in Dirs:
            if Dir.startswith('.'):
                Dirs.remove(Dir)

        for File in Files:
            if File.startswith('.'):
                continue
            File = os.path.normpath(os.path.join(Root, File))
            if not FullPath:
                File = File[len(OriPath) + 1:]
            FileList.append(File)

    return FileList

## Get all non-metadata files of a directory
#
# @param Root:       Root Dir
# @param SkipList :  List of path need be skipped
# @param FullPath:  True if the returned file should be full path
# @param PrefixPath: the path that need to be added to the files found
# @return: the list of files found
#  
def GetNonMetaDataFiles(Root, SkipList, FullPath, PrefixPath):
    FileList = GetFiles(Root, SkipList, FullPath)
    NewFileList = []
    for File in FileList:
        ExtName = os.path.splitext(File)[1]
        #
        # skip '.dec', '.inf', '.dsc', '.fdf' files
        #
        if ExtName.lower() not in ['.dec', '.inf', '.dsc', '.fdf']:
            NewFileList.append(os.path.normpath(os.path.join(PrefixPath, File)))

    return NewFileList

## Check if given file exists or not
#
# @param      File:    File name or path to be checked
# @param      Dir:     The directory the file is relative to
#
def ValidFile(File, Ext=None):
    File = File.replace('\\', '/')
    if Ext != None:
        FileExt = os.path.splitext(File)[1]
        if FileExt.lower() != Ext.lower():
            return False
    if not os.path.exists(File):
        return False
    return True

## RealPath
#
# @param      File:    File name or path to be checked
# @param      Dir:     The directory the file is relative to
# @param      OverrideDir:     The override directory
#
def RealPath(File, Dir='', OverrideDir=''):
    NewFile = os.path.normpath(os.path.join(Dir, File))
    NewFile = GlobalData.gALL_FILES[NewFile]
    if not NewFile and OverrideDir:
        NewFile = os.path.normpath(os.path.join(OverrideDir, File))
        NewFile = GlobalData.gALL_FILES[NewFile]
    return NewFile

## RealPath2
#
# @param      File:    File name or path to be checked
# @param      Dir:     The directory the file is relative to
# @param      OverrideDir:     The override directory
#
def RealPath2(File, Dir='', OverrideDir=''):
    if OverrideDir:
        NewFile = GlobalData.gALL_FILES[os.path.normpath(os.path.join\
                                                        (OverrideDir, File))]
        if NewFile:
            if OverrideDir[-1] == os.path.sep:
                return NewFile[len(OverrideDir):], NewFile[0:len(OverrideDir)]
            else:
                return NewFile[len(OverrideDir) + 1:], \
            NewFile[0:len(OverrideDir)]

    NewFile = GlobalData.gALL_FILES[os.path.normpath(os.path.join(Dir, File))]
    if NewFile:
        if Dir:
            if Dir[-1] == os.path.sep:
                return NewFile[len(Dir):], NewFile[0:len(Dir)]
            else:
                return NewFile[len(Dir) + 1:], NewFile[0:len(Dir)]
        else:
            return NewFile, ''

    return None, None

## A dict which can access its keys and/or values orderly
#
#  The class implements a new kind of dict which its keys or values can be
#  accessed in the order they are added into the dict. It guarantees the order
#  by making use of an internal list to keep a copy of keys.
#
class Sdict(IterableUserDict):
    ## Constructor
    #
    def __init__(self):
        IterableUserDict.__init__(self)
        self._key_list = []

    ## [] operator
    #
    def __setitem__(self, Key, Value):
        if Key not in self._key_list:
            self._key_list.append(Key)
        IterableUserDict.__setitem__(self, Key, Value)

    ## del operator
    #
    def __delitem__(self, Key):
        self._key_list.remove(Key)
        IterableUserDict.__delitem__(self, Key)

    ## used in "for k in dict" loop to ensure the correct order
    #
    def __iter__(self):
        return self.iterkeys()

    ## len() support
    #
    def __len__(self):
        return len(self._key_list)

    ## "in" test support
    #
    def __contains__(self, Key):
        return Key in self._key_list

    ## indexof support
    #
    def index(self, Key):
        return self._key_list.index(Key)

    ## insert support
    #
    def insert(self, Key, Newkey, Newvalue, Order):
        Index = self._key_list.index(Key)
        if Order == 'BEFORE':
            self._key_list.insert(Index, Newkey)
            IterableUserDict.__setitem__(self, Newkey, Newvalue)
        elif Order == 'AFTER':
            self._key_list.insert(Index + 1, Newkey)
            IterableUserDict.__setitem__(self, Newkey, Newvalue)

    ## append support
    #
    def append(self, Sdict2):
        for Key in Sdict2:
            if Key not in self._key_list:
                self._key_list.append(Key)
            IterableUserDict.__setitem__(self, Key, Sdict2[Key])
    ## hash key
    #
    def has_key(self, Key):
        return Key in self._key_list

    ## Empty the dict
    #
    def clear(self):
        self._key_list = []
        IterableUserDict.clear(self)

    ## Return a copy of keys
    #
    def keys(self):
        Keys = []
        for Key in self._key_list:
            Keys.append(Key)
        return Keys

    ## Return a copy of values
    #
    def values(self):
        Values = []
        for Key in self._key_list:
            Values.append(self[Key])
        return Values

    ## Return a copy of (key, value) list
    #
    def items(self):
        Items = []
        for Key in self._key_list:
            Items.append((Key, self[Key]))
        return Items

    ## Iteration support
    #
    def iteritems(self):
        return iter(self.items())

    ## Keys interation support
    #
    def iterkeys(self):
        return iter(self.keys())

    ## Values interation support
    #
    def itervalues(self):
        return iter(self.values())

    ## Return value related to a key, and remove the (key, value) from the dict
    #
    def pop(self, Key, *Dv):
        Value = None
        if Key in self._key_list:
            Value = self[Key]
            self.__delitem__(Key)
        elif len(Dv) != 0 :
            Value = Dv[0]
        return Value

    ## Return (key, value) pair, and remove the (key, value) from the dict
    #
    def popitem(self):
        Key = self._key_list[-1]
        Value = self[Key]
        self.__delitem__(Key)
        return Key, Value
    ## update method
    #
    def update(self, Dict=None, **Kwargs):
        if Dict != None:
            for Key1, Val1 in Dict.items():
                self[Key1] = Val1
        if len(Kwargs):
            for Key1, Val1 in Kwargs.items():
                self[Key1] = Val1

## CommonPath
#
# @param PathList: PathList
#
def CommonPath(PathList):
    Path1 = min(PathList).split(os.path.sep)
    Path2 = max(PathList).split(os.path.sep)
    for Index in xrange(min(len(Path1), len(Path2))):
        if Path1[Index] != Path2[Index]:
            return os.path.sep.join(Path1[:Index])
    return os.path.sep.join(Path1)

## PathClass
#
class PathClass(object):
    def __init__(self, File='', Root='', AlterRoot='', Type='', IsBinary=False,
                 Arch='COMMON', ToolChainFamily='', Target='', TagName='', \
                 ToolCode=''):
        self.Arch = Arch
        self.File = str(File)
        if os.path.isabs(self.File):
            self.Root = ''
            self.AlterRoot = ''
        else:
            self.Root = str(Root)
            self.AlterRoot = str(AlterRoot)

        #
        # Remove any '.' and '..' in path
        #
        if self.Root:
            self.Path = os.path.normpath(os.path.join(self.Root, self.File))
            self.Root = os.path.normpath(CommonPath([self.Root, self.Path]))
            #
            # eliminate the side-effect of 'C:'
            #
            if self.Root[-1] == ':':
                self.Root += os.path.sep
            #
            # file path should not start with path separator
            #
            if self.Root[-1] == os.path.sep:
                self.File = self.Path[len(self.Root):]
            else:
                self.File = self.Path[len(self.Root) + 1:]
        else:
            self.Path = os.path.normpath(self.File)

        self.SubDir, self.Name = os.path.split(self.File)
        self.BaseName, self.Ext = os.path.splitext(self.Name)

        if self.Root:
            if self.SubDir:
                self.Dir = os.path.join(self.Root, self.SubDir)
            else:
                self.Dir = self.Root
        else:
            self.Dir = self.SubDir

        if IsBinary:
            self.Type = Type
        else:
            self.Type = self.Ext.lower()

        self.IsBinary = IsBinary
        self.Target = Target
        self.TagName = TagName
        self.ToolCode = ToolCode
        self.ToolChainFamily = ToolChainFamily

        self._Key = None

    ## Convert the object of this class to a string
    #
    #  Convert member Path of the class to a string
    #
    def __str__(self):
        return self.Path

    ## Override __eq__ function
    #
    # Check whether PathClass are the same
    #
    def __eq__(self, Other):
        if type(Other) == type(self):
            return self.Path == Other.Path
        else:
            return self.Path == str(Other)

    ## Override __hash__ function
    #
    # Use Path as key in hash table
    #
    def __hash__(self):
        return hash(self.Path)

    ## _GetFileKey
    #
    def _GetFileKey(self):
        if self._Key == None:
            self._Key = self.Path.upper()
        return self._Key
    ## Validate
    #
    def Validate(self, Type='', CaseSensitive=True):
        if GlobalData.gCASE_INSENSITIVE:
            CaseSensitive = False
        if Type and Type.lower() != self.Type:
            return ToolError.FILE_TYPE_MISMATCH, '%s (expect %s but got %s)' % \
        (self.File, Type, self.Type)

        RealFile, RealRoot = RealPath2(self.File, self.Root, self.AlterRoot)
        if not RealRoot and not RealFile:
            RealFile = self.File
            if self.AlterRoot:
                RealFile = os.path.join(self.AlterRoot, self.File)
            elif self.Root:
                RealFile = os.path.join(self.Root, self.File)
            return ToolError.FILE_NOT_FOUND, os.path.join(self.AlterRoot, RealFile)

        ErrorCode = 0
        ErrorInfo = ''
        if RealRoot != self.Root or RealFile != self.File:
            if CaseSensitive and (RealFile != self.File or \
                                  (RealRoot != self.Root and RealRoot != \
                                   self.AlterRoot)):
                ErrorCode = ToolError.FILE_CASE_MISMATCH
                ErrorInfo = self.File + '\n\t' + RealFile + \
                 " [in file system]"

            self.SubDir, self.Name = os.path.split(RealFile)
            self.BaseName, self.Ext = os.path.splitext(self.Name)
            if self.SubDir:
                self.Dir = os.path.join(RealRoot, self.SubDir)
            else:
                self.Dir = RealRoot
            self.File = RealFile
            self.Root = RealRoot
            self.Path = os.path.join(RealRoot, RealFile)
        return ErrorCode, ErrorInfo

    Key = property(_GetFileKey)

## Get current workspace
#
#  get WORKSPACE from environment variable if present,if not use current working directory as WORKSPACE
#
def GetWorkspace():
    #
    # check WORKSPACE
    #
    if "WORKSPACE" in environ:
        WorkspaceDir = os.path.normpath(environ["WORKSPACE"])
        if not os.path.exists(WorkspaceDir):
            Logger.Error("UPT",
                         ToolError.UPT_ENVIRON_MISSING_ERROR,
                         ST.ERR_WORKSPACE_NOTEXIST,
                         ExtraData="%s" % WorkspaceDir)
    else:
        WorkspaceDir = os.getcwd()

    if WorkspaceDir[-1] == ':':
        WorkspaceDir += os.sep
<<<<<<< HEAD
    return WorkspaceDir
=======

    PackagesPath = os.environ.get("PACKAGES_PATH")
    mws.setWs(WorkspaceDir, PackagesPath)

    return WorkspaceDir, mws.PACKAGES_PATH
>>>>>>> c2a892d7

## Get relative path
#
#  use full path and workspace to get relative path
#  the destination of this function is mainly to resolve the root path issue(like c: or c:\)  
#
#  @param Fullpath: a string of fullpath
#  @param Workspace: a string of workspace
#
def GetRelativePath(Fullpath, Workspace):
    
    RelativePath = ''
    if Workspace.endswith(os.sep):
        RelativePath = Fullpath[Fullpath.upper().find(Workspace.upper())+len(Workspace):]
    else:
        RelativePath = Fullpath[Fullpath.upper().find(Workspace.upper())+len(Workspace)+1:]
        
    return RelativePath
    
## Check whether all module types are in list
#
# check whether all module types (SUP_MODULE_LIST) are in list
#  
# @param ModuleList:  a list of ModuleType
#
def IsAllModuleList(ModuleList):
    NewModuleList = [Module.upper() for Module in ModuleList]
    for Module in SUP_MODULE_LIST:
        if Module not in NewModuleList:
            return False
    else:
        return True

## Dictionary that use comment(GenericComment, TailComment) as value,
# if a new comment which key already in the dic is inserted, then the 
# comment will be merged.
# Key is (Statement, SupArch), when TailComment is added, it will ident 
# according to Statement
#
class MergeCommentDict(dict):
    ## []= operator
    #
    def __setitem__(self, Key, CommentVal):
        GenericComment, TailComment = CommentVal
        if Key in self:
            OrigVal1, OrigVal2 = dict.__getitem__(self, Key)
            Statement = Key[0]
            dict.__setitem__(self, Key, (OrigVal1 + GenericComment, OrigVal2 \
                                         + len(Statement) * ' ' + TailComment))
        else:
            dict.__setitem__(self, Key, (GenericComment, TailComment))

    ## =[] operator
    #
    def __getitem__(self, Key):
        return dict.__getitem__(self, Key)


## GenDummyHelpTextObj
#
# @retval HelpTxt:   Generated dummy help text object
#
def GenDummyHelpTextObj():
    HelpTxt = TextObject()
    HelpTxt.SetLang(TAB_LANGUAGE_EN_US)
    HelpTxt.SetString(' ')
    return HelpTxt

## ConvertVersionToDecimal, the minor version should be within 0 - 99
# <HexVersion>          ::=  "0x" <Major> <Minor>
# <Major>               ::=  (a-fA-F0-9){4}
# <Minor>               ::=  (a-fA-F0-9){4}
# <DecVersion>          ::=  (0-65535) ["." (0-99)]
# 
# @param StringIn:  The string contains version defined in INF file.
#                   It can be Decimal or Hex
#
def ConvertVersionToDecimal(StringIn):
    if IsValidHexVersion(StringIn):
        Value = int(StringIn, 16)
        Major = Value >> 16
        Minor = Value & 0xFFFF
        MinorStr = str(Minor)
        if len(MinorStr) == 1:
            MinorStr = '0' + MinorStr
        return str(Major) + '.' + MinorStr
    else:
        if StringIn.find(TAB_SPLIT) != -1:
            return StringIn
        elif StringIn:
            return StringIn + '.0'
        else:
            #
            # when StringIn is '', return it directly
            #
            return StringIn

## GetHelpStringByRemoveHashKey
#
# Remove hash key at the header of string and return the remain.
#
# @param String:  The string need to be processed.
#
def GetHelpStringByRemoveHashKey(String):
    ReturnString = ''
    PattenRemoveHashKey = re.compile(r"^[#+\s]+", re.DOTALL)
    String = String.strip()
    if String == '':
        return String

    LineList = GetSplitValueList(String, END_OF_LINE)
    for Line in LineList:
        ValueList = PattenRemoveHashKey.split(Line)
        if len(ValueList) == 1:
            ReturnString += ValueList[0] + END_OF_LINE
        else:
            ReturnString += ValueList[1] + END_OF_LINE

    if ReturnString.endswith('\n') and not ReturnString.endswith('\n\n') and ReturnString != '\n':
        ReturnString = ReturnString[:-1]

    return ReturnString

## ConvPathFromAbsToRel
#
# Get relative file path from absolute path.
#
# @param Path:  The string contain file absolute path.
# @param Root:  The string contain the parent path of Path in.
#
#
def ConvPathFromAbsToRel(Path, Root):
    Path = os.path.normpath(Path)
    Root = os.path.normpath(Root)
    FullPath = os.path.normpath(os.path.join(Root, Path))

    #
    # If Path is absolute path.
    # It should be in Root.
    #
    if os.path.isabs(Path):
        return FullPath[FullPath.find(Root) + len(Root) + 1:]

    else:
        return Path

## ConvertPath
#
# Convert special characters to '_', '\' to '/'
# return converted path: Test!1.inf -> Test_1.inf
#
# @param Path: Path to be converted
#
def ConvertPath(Path):
    RetPath = ''
    for Char in Path.strip():
        if Char.isalnum() or Char in '.-_/':
            RetPath = RetPath + Char
        elif Char == '\\':
            RetPath = RetPath + '/'
        else:
            RetPath = RetPath + '_'
    return RetPath

## ConvertSpec
#
# during install, convert the Spec string extract from UPD into INF allowable definition, 
# the difference is period is allowed in the former (not the first letter) but not in the latter.
# return converted Spec string
#
# @param SpecStr: SpecStr to be converted
#
def ConvertSpec(SpecStr):
    RetStr = ''
    for Char in SpecStr:
        if Char.isalnum() or Char == '_':
            RetStr = RetStr + Char
        else:
            RetStr = RetStr + '_'

    return RetStr


## IsEqualList
#
# Judge two lists are identical(contain same item).
# The rule is elements in List A are in List B and elements in List B are in List A.
#
# @param ListA, ListB  Lists need to be judged.
# 
# @return True  ListA and ListB are identical
# @return False ListA and ListB are different with each other
#
def IsEqualList(ListA, ListB):
    if ListA == ListB:
        return True

    for ItemA in ListA:
        if not ItemA in ListB:
            return False

    for ItemB in ListB:
        if not ItemB in ListA:
            return False

    return True

## ConvertArchList
#
# Convert item in ArchList if the start character is lower case.
# In UDP spec, Arch is only allowed as: [A-Z]([a-zA-Z0-9])* 
#
# @param ArchList The ArchList need to be converted.
# 
# @return NewList  The ArchList been converted.
#
def ConvertArchList(ArchList):
    NewArchList = []
    if not ArchList:
        return NewArchList

    if type(ArchList) == list:
        for Arch in ArchList:
            Arch = Arch.upper()
            NewArchList.append(Arch)
    elif type(ArchList) == str:
        ArchList = ArchList.upper()
        NewArchList.append(ArchList)

    return NewArchList

## ProcessLineExtender
#
# Process the LineExtender of Line in LineList.
# If one line ends with a line extender, then it will be combined together with next line.
#
# @param LineList The LineList need to be processed.
# 
# @return NewList  The ArchList been processed.
#
def ProcessLineExtender(LineList):
    NewList = []
    Count = 0
    while Count < len(LineList):
        if LineList[Count].strip().endswith("\\") and Count + 1 < len(LineList):
            NewList.append(LineList[Count].strip()[:-2] + LineList[Count + 1])
            Count = Count + 1
        else:
            NewList.append(LineList[Count])

        Count = Count + 1

    return NewList

## ProcessEdkComment
#
# Process EDK style comment in LineList: c style /* */ comment or cpp style // comment 
#
#
# @param LineList The LineList need to be processed.
# 
# @return LineList  The LineList been processed.
# @return FirstPos  Where Edk comment is first found, -1 if not found
#
def ProcessEdkComment(LineList):
    FindEdkBlockComment = False
    Count = 0
    StartPos = -1
    EndPos = -1
    FirstPos = -1
    
    while(Count < len(LineList)):
        Line = LineList[Count].strip()
        if Line.startswith("/*"):
            #
            # handling c style comment
            #
            StartPos = Count
            while Count < len(LineList):
                Line = LineList[Count].strip()
                if Line.endswith("*/"):
                    if (Count == StartPos) and Line.strip() == '/*/':
                        Count = Count + 1
                        continue
                    EndPos = Count
                    FindEdkBlockComment = True
                    break
                Count = Count + 1
            
            if FindEdkBlockComment:
                if FirstPos == -1:
                    FirstPos = StartPos
                for Index in xrange(StartPos, EndPos+1):
                    LineList[Index] = ''
                FindEdkBlockComment = False
        elif Line.find("//") != -1 and not Line.startswith("#"):
            #
            # handling cpp style comment
            #
            LineList[Count] = Line.replace("//", '#')
            if FirstPos == -1:
                FirstPos = Count
        
        Count = Count + 1
    
    return LineList, FirstPos

## GetLibInstanceInfo
#
# Get the information from Library Instance INF file.
#
# @param string.  A string start with # and followed by INF file path
# @param WorkSpace. The WorkSpace directory used to combined with INF file path.
#
# @return GUID, Version
def GetLibInstanceInfo(String, WorkSpace, LineNo):

    FileGuidString = ""
    VerString = ""

    OrignalString = String
    String = String.strip()
    if not String:
        return None, None
    #
    # Remove "#" characters at the beginning
    #
    String = GetHelpStringByRemoveHashKey(String)
    String = String.strip()

    #
    # Validate file name exist.
    #
    FullFileName = os.path.normpath(os.path.realpath(os.path.join(WorkSpace, String)))
    if not (ValidFile(FullFileName)):
        Logger.Error("InfParser",
                     ToolError.FORMAT_INVALID,
                     ST.ERR_FILELIST_EXIST % (String),
                     File=GlobalData.gINF_MODULE_NAME,
                     Line=LineNo,
                     ExtraData=OrignalString)

    #
    # Validate file exist/format.
    #
    if IsValidPath(String, WorkSpace):
        IsValidFileFlag = True
    else:
        Logger.Error("InfParser",
                     ToolError.FORMAT_INVALID,
                     ST.ERR_INF_PARSER_FILE_NOT_EXIST_OR_NAME_INVALID % (String),
                     File=GlobalData.gINF_MODULE_NAME,
                     Line=LineNo,
                     ExtraData=OrignalString)
        return False
    if IsValidFileFlag:
        FileLinesList = []

        try:
            FInputfile = open(FullFileName, "rb", 0)
            try:
                FileLinesList = FInputfile.readlines()
            except BaseException:
                Logger.Error("InfParser",
                             ToolError.FILE_READ_FAILURE,
                             ST.ERR_FILE_OPEN_FAILURE,
                             File=FullFileName)
            finally:
                FInputfile.close()
        except BaseException:
            Logger.Error("InfParser",
                         ToolError.FILE_READ_FAILURE,
                         ST.ERR_FILE_OPEN_FAILURE,
                         File=FullFileName)

        ReFileGuidPattern = re.compile("^\s*FILE_GUID\s*=.*$")
        ReVerStringPattern = re.compile("^\s*VERSION_STRING\s*=.*$")

        FileLinesList = ProcessLineExtender(FileLinesList)

        for Line in FileLinesList:
            if ReFileGuidPattern.match(Line):
                FileGuidString = Line
            if ReVerStringPattern.match(Line):
                VerString = Line

        if FileGuidString:
            FileGuidString = GetSplitValueList(FileGuidString, '=', 1)[1]
        if VerString:
            VerString = GetSplitValueList(VerString, '=', 1)[1]

        return FileGuidString, VerString

## GetLocalValue
#
# Generate the local value for INF and DEC file. If Lang attribute not present, then use this value.
# If present, and there is no element without the Lang attribute, and one of the elements has the rfc1766 code is 
# "en-x-tianocore", or "en-US" if "en-x-tianocore" was not found, or "en" if "en-US" was not found, or startswith 'en' 
# if 'en' was not found, then use this value.
# If multiple entries of a tag exist which have the same language code, use the last entry.
#
# @param ValueList  A list need to be processed.
# @param UseFirstValue: True to use the first value, False to use the last value 
#
# @return LocalValue
def GetLocalValue(ValueList, UseFirstValue=False):
    Value1 = ''
    Value2 = ''
    Value3 = ''
    Value4 = ''
    Value5 = ''
    for (Key, Value) in ValueList:
        if Key == TAB_LANGUAGE_EN_X:
            if UseFirstValue:
                if not Value1:
                    Value1 = Value
            else:
                Value1 = Value
        if Key == TAB_LANGUAGE_EN_US:
            if UseFirstValue:
                if not Value2:
                    Value2 = Value
            else:
                Value2 = Value
        if Key == TAB_LANGUAGE_EN:
            if UseFirstValue:
                if not Value3:
                    Value3 = Value
            else:
                Value3 = Value
        if Key.startswith(TAB_LANGUAGE_EN):
            if UseFirstValue:
                if not Value4:
                    Value4 = Value
            else:
                Value4 = Value
        if Key == '':
            if UseFirstValue:
                if not Value5:
                    Value5 = Value
            else:
                Value5 = Value
            
    if Value1:
        return Value1
    if Value2:
        return Value2
    if Value3:
        return Value3
    if Value4:
        return Value4
    if Value5:
        return Value5
    
    return ''


## GetCharIndexOutStr
#
# Get comment character index outside a string
#
# @param Line:              The string to be checked
# @param CommentCharacter:  Comment char, used to ignore comment content
#
# @retval Index
#
def GetCharIndexOutStr(CommentCharacter, Line):
    #
    # remove whitespace
    #
    Line = Line.strip()

    #
    # Check whether comment character is in a string
    #
    InString = False
    for Index in range(0, len(Line)):
        if Line[Index] == '"':
            InString = not InString
        elif Line[Index] == CommentCharacter and InString :
            pass
        elif Line[Index] == CommentCharacter and (Index +1) < len(Line) and Line[Index+1] == CommentCharacter \
            and not InString :
            return Index
    return -1

## ValidateUNIFilePath
#
# Check the UNI file path
#
# @param FilePath: The UNI file path 
#
def ValidateUNIFilePath(Path):
    Suffix = Path[Path.rfind(TAB_SPLIT):]
    
    #
    # Check if the suffix is one of the '.uni', '.UNI', '.Uni' 
    #
    if Suffix not in TAB_UNI_FILE_SUFFIXS:
        Logger.Error("Unicode File Parser", 
                        ToolError.FORMAT_INVALID, 
                        Message=ST.ERR_UNI_FILE_SUFFIX_WRONG, 
                        ExtraData=Path)    
    
    #
    # Check if '..' in the file name(without suffixe)
    #
    if (TAB_SPLIT + TAB_SPLIT) in Path:
        Logger.Error("Unicode File Parser", 
                        ToolError.FORMAT_INVALID, 
                        Message=ST.ERR_UNI_FILE_NAME_INVALID, 
                        ExtraData=Path)    
    
    #
    # Check if the file name is valid according to the DEC and INF specification
    #
    Pattern = '[a-zA-Z0-9_][a-zA-Z0-9_\-\.]*'
    FileName = Path.replace(Suffix, '')
    InvalidCh = re.sub(Pattern, '', FileName)
    if InvalidCh:
        Logger.Error("Unicode File Parser", 
                        ToolError.FORMAT_INVALID, 
                        Message=ST.ERR_INF_PARSER_FILE_NOT_EXIST_OR_NAME_INVALID, 
                        ExtraData=Path)    

<|MERGE_RESOLUTION|>--- conflicted
+++ resolved
@@ -1,1132 +1,1125 @@
-## @file
-# Common routines used by all tools
-#
-# Copyright (c) 2011 - 2014, Intel Corporation. All rights reserved.<BR>
-#
-# This program and the accompanying materials are licensed and made available 
-# under the terms and conditions of the BSD License which accompanies this 
-# distribution. The full text of the license may be found at 
-# http://opensource.org/licenses/bsd-license.php
-#
-# THE PROGRAM IS DISTRIBUTED UNDER THE BSD LICENSE ON AN "AS IS" BASIS,
-# WITHOUT WARRANTIES OR REPRESENTATIONS OF ANY KIND, EITHER EXPRESS OR IMPLIED.
-#
-
-'''
-Misc
-'''
-
-##
-# Import Modules
-#
-import os.path
-from os import access
-from os import F_OK
-from os import makedirs
-from os import getcwd
-from os import chdir
-from os import listdir
-from os import remove
-from os import rmdir
-from os import linesep
-from os import walk
-from os import environ
-import re
-from UserDict import IterableUserDict
-
-import Logger.Log as Logger
-from Logger import StringTable as ST
-from Logger import ToolError
-from Library import GlobalData
-from Library.DataType import SUP_MODULE_LIST
-from Library.DataType import END_OF_LINE
-from Library.DataType import TAB_SPLIT
-from Library.DataType import TAB_LANGUAGE_EN_US
-from Library.DataType import TAB_LANGUAGE_EN
-from Library.DataType import TAB_LANGUAGE_EN_X
-from Library.DataType import TAB_UNI_FILE_SUFFIXS
-from Library.String import GetSplitValueList
-from Library.ParserValidate import IsValidHexVersion
-from Library.ParserValidate import IsValidPath
-from Object.POM.CommonObject import TextObject
-from Core.FileHook import __FileHookOpen__
-<<<<<<< HEAD
-=======
-from Common.MultipleWorkspace import MultipleWorkspace as mws
->>>>>>> c2a892d7
-
-## Convert GUID string in xxxxxxxx-xxxx-xxxx-xxxx-xxxxxxxxxxxx style to C 
-# structure style
-#
-# @param      Guid:    The GUID string
-#
-def GuidStringToGuidStructureString(Guid):
-    GuidList = Guid.split('-')
-    Result = '{'
-    for Index in range(0, 3, 1):
-        Result = Result + '0x' + GuidList[Index] + ', '
-    Result = Result + '{0x' + GuidList[3][0:2] + ', 0x' + GuidList[3][2:4]
-    for Index in range(0, 12, 2):
-        Result = Result + ', 0x' + GuidList[4][Index:Index + 2]
-    Result += '}}'
-    return Result
-
-## Check whether GUID string is of format xxxxxxxx-xxxx-xxxx-xxxx-xxxxxxxxxxxx
-#
-# @param      GuidValue:   The GUID value
-#
-def CheckGuidRegFormat(GuidValue):
-    ## Regular expression used to find out register format of GUID
-    #
-    RegFormatGuidPattern = re.compile("^\s*([0-9a-fA-F]){8}-"
-                                       "([0-9a-fA-F]){4}-"
-                                       "([0-9a-fA-F]){4}-"
-                                       "([0-9a-fA-F]){4}-"
-                                       "([0-9a-fA-F]){12}\s*$")
-
-    if RegFormatGuidPattern.match(GuidValue):
-        return True
-    else:
-        return False
-
-
-## Convert GUID string in C structure style to 
-# xxxxxxxx-xxxx-xxxx-xxxx-xxxxxxxxxxxx
-#
-# @param      GuidValue:   The GUID value in C structure format
-#
-def GuidStructureStringToGuidString(GuidValue):
-    GuidValueString = GuidValue.lower().replace("{", "").replace("}", "").\
-    replace(" ", "").replace(";", "")
-    GuidValueList = GuidValueString.split(",")
-    if len(GuidValueList) != 11:
-        return ''
-    try:
-        return "%08x-%04x-%04x-%02x%02x-%02x%02x%02x%02x%02x%02x" % (
-                int(GuidValueList[0], 16),
-                int(GuidValueList[1], 16),
-                int(GuidValueList[2], 16),
-                int(GuidValueList[3], 16),
-                int(GuidValueList[4], 16),
-                int(GuidValueList[5], 16),
-                int(GuidValueList[6], 16),
-                int(GuidValueList[7], 16),
-                int(GuidValueList[8], 16),
-                int(GuidValueList[9], 16),
-                int(GuidValueList[10], 16)
-                )
-    except BaseException:
-        return ''
-
-## Create directories
-#
-# @param      Directory:   The directory name
-#
-def CreateDirectory(Directory):
-    if Directory == None or Directory.strip() == "":
-        return True
-    try:
-        if not access(Directory, F_OK):
-            makedirs(Directory)
-    except BaseException:
-        return False
-    return True
-
-## Remove directories, including files and sub-directories in it
-#
-# @param      Directory:   The directory name
-#
-def RemoveDirectory(Directory, Recursively=False):
-    if Directory == None or Directory.strip() == "" or not \
-    os.path.exists(Directory):
-        return
-    if Recursively:
-        CurrentDirectory = getcwd()
-        chdir(Directory)
-        for File in listdir("."):
-            if os.path.isdir(File):
-                RemoveDirectory(File, Recursively)
-            else:
-                remove(File)
-        chdir(CurrentDirectory)
-    rmdir(Directory)
-
-## Store content in file
-#
-# This method is used to save file only when its content is changed. This is
-# quite useful for "make" system to decide what will be re-built and what 
-# won't.
-#
-# @param      File:            The path of file
-# @param      Content:         The new content of the file
-# @param      IsBinaryFile:    The flag indicating if the file is binary file 
-#                              or not
-#
-def SaveFileOnChange(File, Content, IsBinaryFile=True):
-    if not IsBinaryFile:
-        Content = Content.replace("\n", linesep)
-
-    if os.path.exists(File):
-        try:
-            if Content == __FileHookOpen__(File, "rb").read():
-                return False
-        except BaseException:
-            Logger.Error(None, ToolError.FILE_OPEN_FAILURE, ExtraData=File)
-
-    CreateDirectory(os.path.dirname(File))
-    try:
-        FileFd = __FileHookOpen__(File, "wb")
-        FileFd.write(Content)
-        FileFd.close()
-    except BaseException:
-        Logger.Error(None, ToolError.FILE_CREATE_FAILURE, ExtraData=File)
-
-    return True
-
-## Get all files of a directory
-#
-# @param Root:       Root dir
-# @param SkipList :  The files need be skipped
-#
-def GetFiles(Root, SkipList=None, FullPath=True):
-    OriPath = os.path.normpath(Root)
-    FileList = []
-    for Root, Dirs, Files in walk(Root):
-        if SkipList:
-            for Item in SkipList:
-                if Item in Dirs:
-                    Dirs.remove(Item)
-                if Item in Files:
-                    Files.remove(Item)
-        for Dir in Dirs:
-            if Dir.startswith('.'):
-                Dirs.remove(Dir)
-
-        for File in Files:
-            if File.startswith('.'):
-                continue
-            File = os.path.normpath(os.path.join(Root, File))
-            if not FullPath:
-                File = File[len(OriPath) + 1:]
-            FileList.append(File)
-
-    return FileList
-
-## Get all non-metadata files of a directory
-#
-# @param Root:       Root Dir
-# @param SkipList :  List of path need be skipped
-# @param FullPath:  True if the returned file should be full path
-# @param PrefixPath: the path that need to be added to the files found
-# @return: the list of files found
-#  
-def GetNonMetaDataFiles(Root, SkipList, FullPath, PrefixPath):
-    FileList = GetFiles(Root, SkipList, FullPath)
-    NewFileList = []
-    for File in FileList:
-        ExtName = os.path.splitext(File)[1]
-        #
-        # skip '.dec', '.inf', '.dsc', '.fdf' files
-        #
-        if ExtName.lower() not in ['.dec', '.inf', '.dsc', '.fdf']:
-            NewFileList.append(os.path.normpath(os.path.join(PrefixPath, File)))
-
-    return NewFileList
-
-## Check if given file exists or not
-#
-# @param      File:    File name or path to be checked
-# @param      Dir:     The directory the file is relative to
-#
-def ValidFile(File, Ext=None):
-    File = File.replace('\\', '/')
-    if Ext != None:
-        FileExt = os.path.splitext(File)[1]
-        if FileExt.lower() != Ext.lower():
-            return False
-    if not os.path.exists(File):
-        return False
-    return True
-
-## RealPath
-#
-# @param      File:    File name or path to be checked
-# @param      Dir:     The directory the file is relative to
-# @param      OverrideDir:     The override directory
-#
-def RealPath(File, Dir='', OverrideDir=''):
-    NewFile = os.path.normpath(os.path.join(Dir, File))
-    NewFile = GlobalData.gALL_FILES[NewFile]
-    if not NewFile and OverrideDir:
-        NewFile = os.path.normpath(os.path.join(OverrideDir, File))
-        NewFile = GlobalData.gALL_FILES[NewFile]
-    return NewFile
-
-## RealPath2
-#
-# @param      File:    File name or path to be checked
-# @param      Dir:     The directory the file is relative to
-# @param      OverrideDir:     The override directory
-#
-def RealPath2(File, Dir='', OverrideDir=''):
-    if OverrideDir:
-        NewFile = GlobalData.gALL_FILES[os.path.normpath(os.path.join\
-                                                        (OverrideDir, File))]
-        if NewFile:
-            if OverrideDir[-1] == os.path.sep:
-                return NewFile[len(OverrideDir):], NewFile[0:len(OverrideDir)]
-            else:
-                return NewFile[len(OverrideDir) + 1:], \
-            NewFile[0:len(OverrideDir)]
-
-    NewFile = GlobalData.gALL_FILES[os.path.normpath(os.path.join(Dir, File))]
-    if NewFile:
-        if Dir:
-            if Dir[-1] == os.path.sep:
-                return NewFile[len(Dir):], NewFile[0:len(Dir)]
-            else:
-                return NewFile[len(Dir) + 1:], NewFile[0:len(Dir)]
-        else:
-            return NewFile, ''
-
-    return None, None
-
-## A dict which can access its keys and/or values orderly
-#
-#  The class implements a new kind of dict which its keys or values can be
-#  accessed in the order they are added into the dict. It guarantees the order
-#  by making use of an internal list to keep a copy of keys.
-#
-class Sdict(IterableUserDict):
-    ## Constructor
-    #
-    def __init__(self):
-        IterableUserDict.__init__(self)
-        self._key_list = []
-
-    ## [] operator
-    #
-    def __setitem__(self, Key, Value):
-        if Key not in self._key_list:
-            self._key_list.append(Key)
-        IterableUserDict.__setitem__(self, Key, Value)
-
-    ## del operator
-    #
-    def __delitem__(self, Key):
-        self._key_list.remove(Key)
-        IterableUserDict.__delitem__(self, Key)
-
-    ## used in "for k in dict" loop to ensure the correct order
-    #
-    def __iter__(self):
-        return self.iterkeys()
-
-    ## len() support
-    #
-    def __len__(self):
-        return len(self._key_list)
-
-    ## "in" test support
-    #
-    def __contains__(self, Key):
-        return Key in self._key_list
-
-    ## indexof support
-    #
-    def index(self, Key):
-        return self._key_list.index(Key)
-
-    ## insert support
-    #
-    def insert(self, Key, Newkey, Newvalue, Order):
-        Index = self._key_list.index(Key)
-        if Order == 'BEFORE':
-            self._key_list.insert(Index, Newkey)
-            IterableUserDict.__setitem__(self, Newkey, Newvalue)
-        elif Order == 'AFTER':
-            self._key_list.insert(Index + 1, Newkey)
-            IterableUserDict.__setitem__(self, Newkey, Newvalue)
-
-    ## append support
-    #
-    def append(self, Sdict2):
-        for Key in Sdict2:
-            if Key not in self._key_list:
-                self._key_list.append(Key)
-            IterableUserDict.__setitem__(self, Key, Sdict2[Key])
-    ## hash key
-    #
-    def has_key(self, Key):
-        return Key in self._key_list
-
-    ## Empty the dict
-    #
-    def clear(self):
-        self._key_list = []
-        IterableUserDict.clear(self)
-
-    ## Return a copy of keys
-    #
-    def keys(self):
-        Keys = []
-        for Key in self._key_list:
-            Keys.append(Key)
-        return Keys
-
-    ## Return a copy of values
-    #
-    def values(self):
-        Values = []
-        for Key in self._key_list:
-            Values.append(self[Key])
-        return Values
-
-    ## Return a copy of (key, value) list
-    #
-    def items(self):
-        Items = []
-        for Key in self._key_list:
-            Items.append((Key, self[Key]))
-        return Items
-
-    ## Iteration support
-    #
-    def iteritems(self):
-        return iter(self.items())
-
-    ## Keys interation support
-    #
-    def iterkeys(self):
-        return iter(self.keys())
-
-    ## Values interation support
-    #
-    def itervalues(self):
-        return iter(self.values())
-
-    ## Return value related to a key, and remove the (key, value) from the dict
-    #
-    def pop(self, Key, *Dv):
-        Value = None
-        if Key in self._key_list:
-            Value = self[Key]
-            self.__delitem__(Key)
-        elif len(Dv) != 0 :
-            Value = Dv[0]
-        return Value
-
-    ## Return (key, value) pair, and remove the (key, value) from the dict
-    #
-    def popitem(self):
-        Key = self._key_list[-1]
-        Value = self[Key]
-        self.__delitem__(Key)
-        return Key, Value
-    ## update method
-    #
-    def update(self, Dict=None, **Kwargs):
-        if Dict != None:
-            for Key1, Val1 in Dict.items():
-                self[Key1] = Val1
-        if len(Kwargs):
-            for Key1, Val1 in Kwargs.items():
-                self[Key1] = Val1
-
-## CommonPath
-#
-# @param PathList: PathList
-#
-def CommonPath(PathList):
-    Path1 = min(PathList).split(os.path.sep)
-    Path2 = max(PathList).split(os.path.sep)
-    for Index in xrange(min(len(Path1), len(Path2))):
-        if Path1[Index] != Path2[Index]:
-            return os.path.sep.join(Path1[:Index])
-    return os.path.sep.join(Path1)
-
-## PathClass
-#
-class PathClass(object):
-    def __init__(self, File='', Root='', AlterRoot='', Type='', IsBinary=False,
-                 Arch='COMMON', ToolChainFamily='', Target='', TagName='', \
-                 ToolCode=''):
-        self.Arch = Arch
-        self.File = str(File)
-        if os.path.isabs(self.File):
-            self.Root = ''
-            self.AlterRoot = ''
-        else:
-            self.Root = str(Root)
-            self.AlterRoot = str(AlterRoot)
-
-        #
-        # Remove any '.' and '..' in path
-        #
-        if self.Root:
-            self.Path = os.path.normpath(os.path.join(self.Root, self.File))
-            self.Root = os.path.normpath(CommonPath([self.Root, self.Path]))
-            #
-            # eliminate the side-effect of 'C:'
-            #
-            if self.Root[-1] == ':':
-                self.Root += os.path.sep
-            #
-            # file path should not start with path separator
-            #
-            if self.Root[-1] == os.path.sep:
-                self.File = self.Path[len(self.Root):]
-            else:
-                self.File = self.Path[len(self.Root) + 1:]
-        else:
-            self.Path = os.path.normpath(self.File)
-
-        self.SubDir, self.Name = os.path.split(self.File)
-        self.BaseName, self.Ext = os.path.splitext(self.Name)
-
-        if self.Root:
-            if self.SubDir:
-                self.Dir = os.path.join(self.Root, self.SubDir)
-            else:
-                self.Dir = self.Root
-        else:
-            self.Dir = self.SubDir
-
-        if IsBinary:
-            self.Type = Type
-        else:
-            self.Type = self.Ext.lower()
-
-        self.IsBinary = IsBinary
-        self.Target = Target
-        self.TagName = TagName
-        self.ToolCode = ToolCode
-        self.ToolChainFamily = ToolChainFamily
-
-        self._Key = None
-
-    ## Convert the object of this class to a string
-    #
-    #  Convert member Path of the class to a string
-    #
-    def __str__(self):
-        return self.Path
-
-    ## Override __eq__ function
-    #
-    # Check whether PathClass are the same
-    #
-    def __eq__(self, Other):
-        if type(Other) == type(self):
-            return self.Path == Other.Path
-        else:
-            return self.Path == str(Other)
-
-    ## Override __hash__ function
-    #
-    # Use Path as key in hash table
-    #
-    def __hash__(self):
-        return hash(self.Path)
-
-    ## _GetFileKey
-    #
-    def _GetFileKey(self):
-        if self._Key == None:
-            self._Key = self.Path.upper()
-        return self._Key
-    ## Validate
-    #
-    def Validate(self, Type='', CaseSensitive=True):
-        if GlobalData.gCASE_INSENSITIVE:
-            CaseSensitive = False
-        if Type and Type.lower() != self.Type:
-            return ToolError.FILE_TYPE_MISMATCH, '%s (expect %s but got %s)' % \
-        (self.File, Type, self.Type)
-
-        RealFile, RealRoot = RealPath2(self.File, self.Root, self.AlterRoot)
-        if not RealRoot and not RealFile:
-            RealFile = self.File
-            if self.AlterRoot:
-                RealFile = os.path.join(self.AlterRoot, self.File)
-            elif self.Root:
-                RealFile = os.path.join(self.Root, self.File)
-            return ToolError.FILE_NOT_FOUND, os.path.join(self.AlterRoot, RealFile)
-
-        ErrorCode = 0
-        ErrorInfo = ''
-        if RealRoot != self.Root or RealFile != self.File:
-            if CaseSensitive and (RealFile != self.File or \
-                                  (RealRoot != self.Root and RealRoot != \
-                                   self.AlterRoot)):
-                ErrorCode = ToolError.FILE_CASE_MISMATCH
-                ErrorInfo = self.File + '\n\t' + RealFile + \
-                 " [in file system]"
-
-            self.SubDir, self.Name = os.path.split(RealFile)
-            self.BaseName, self.Ext = os.path.splitext(self.Name)
-            if self.SubDir:
-                self.Dir = os.path.join(RealRoot, self.SubDir)
-            else:
-                self.Dir = RealRoot
-            self.File = RealFile
-            self.Root = RealRoot
-            self.Path = os.path.join(RealRoot, RealFile)
-        return ErrorCode, ErrorInfo
-
-    Key = property(_GetFileKey)
-
-## Get current workspace
-#
-#  get WORKSPACE from environment variable if present,if not use current working directory as WORKSPACE
-#
-def GetWorkspace():
-    #
-    # check WORKSPACE
-    #
-    if "WORKSPACE" in environ:
-        WorkspaceDir = os.path.normpath(environ["WORKSPACE"])
-        if not os.path.exists(WorkspaceDir):
-            Logger.Error("UPT",
-                         ToolError.UPT_ENVIRON_MISSING_ERROR,
-                         ST.ERR_WORKSPACE_NOTEXIST,
-                         ExtraData="%s" % WorkspaceDir)
-    else:
-        WorkspaceDir = os.getcwd()
-
-    if WorkspaceDir[-1] == ':':
-        WorkspaceDir += os.sep
-<<<<<<< HEAD
-    return WorkspaceDir
-=======
-
-    PackagesPath = os.environ.get("PACKAGES_PATH")
-    mws.setWs(WorkspaceDir, PackagesPath)
-
-    return WorkspaceDir, mws.PACKAGES_PATH
->>>>>>> c2a892d7
-
-## Get relative path
-#
-#  use full path and workspace to get relative path
-#  the destination of this function is mainly to resolve the root path issue(like c: or c:\)  
-#
-#  @param Fullpath: a string of fullpath
-#  @param Workspace: a string of workspace
-#
-def GetRelativePath(Fullpath, Workspace):
-    
-    RelativePath = ''
-    if Workspace.endswith(os.sep):
-        RelativePath = Fullpath[Fullpath.upper().find(Workspace.upper())+len(Workspace):]
-    else:
-        RelativePath = Fullpath[Fullpath.upper().find(Workspace.upper())+len(Workspace)+1:]
-        
-    return RelativePath
-    
-## Check whether all module types are in list
-#
-# check whether all module types (SUP_MODULE_LIST) are in list
-#  
-# @param ModuleList:  a list of ModuleType
-#
-def IsAllModuleList(ModuleList):
-    NewModuleList = [Module.upper() for Module in ModuleList]
-    for Module in SUP_MODULE_LIST:
-        if Module not in NewModuleList:
-            return False
-    else:
-        return True
-
-## Dictionary that use comment(GenericComment, TailComment) as value,
-# if a new comment which key already in the dic is inserted, then the 
-# comment will be merged.
-# Key is (Statement, SupArch), when TailComment is added, it will ident 
-# according to Statement
-#
-class MergeCommentDict(dict):
-    ## []= operator
-    #
-    def __setitem__(self, Key, CommentVal):
-        GenericComment, TailComment = CommentVal
-        if Key in self:
-            OrigVal1, OrigVal2 = dict.__getitem__(self, Key)
-            Statement = Key[0]
-            dict.__setitem__(self, Key, (OrigVal1 + GenericComment, OrigVal2 \
-                                         + len(Statement) * ' ' + TailComment))
-        else:
-            dict.__setitem__(self, Key, (GenericComment, TailComment))
-
-    ## =[] operator
-    #
-    def __getitem__(self, Key):
-        return dict.__getitem__(self, Key)
-
-
-## GenDummyHelpTextObj
-#
-# @retval HelpTxt:   Generated dummy help text object
-#
-def GenDummyHelpTextObj():
-    HelpTxt = TextObject()
-    HelpTxt.SetLang(TAB_LANGUAGE_EN_US)
-    HelpTxt.SetString(' ')
-    return HelpTxt
-
-## ConvertVersionToDecimal, the minor version should be within 0 - 99
-# <HexVersion>          ::=  "0x" <Major> <Minor>
-# <Major>               ::=  (a-fA-F0-9){4}
-# <Minor>               ::=  (a-fA-F0-9){4}
-# <DecVersion>          ::=  (0-65535) ["." (0-99)]
-# 
-# @param StringIn:  The string contains version defined in INF file.
-#                   It can be Decimal or Hex
-#
-def ConvertVersionToDecimal(StringIn):
-    if IsValidHexVersion(StringIn):
-        Value = int(StringIn, 16)
-        Major = Value >> 16
-        Minor = Value & 0xFFFF
-        MinorStr = str(Minor)
-        if len(MinorStr) == 1:
-            MinorStr = '0' + MinorStr
-        return str(Major) + '.' + MinorStr
-    else:
-        if StringIn.find(TAB_SPLIT) != -1:
-            return StringIn
-        elif StringIn:
-            return StringIn + '.0'
-        else:
-            #
-            # when StringIn is '', return it directly
-            #
-            return StringIn
-
-## GetHelpStringByRemoveHashKey
-#
-# Remove hash key at the header of string and return the remain.
-#
-# @param String:  The string need to be processed.
-#
-def GetHelpStringByRemoveHashKey(String):
-    ReturnString = ''
-    PattenRemoveHashKey = re.compile(r"^[#+\s]+", re.DOTALL)
-    String = String.strip()
-    if String == '':
-        return String
-
-    LineList = GetSplitValueList(String, END_OF_LINE)
-    for Line in LineList:
-        ValueList = PattenRemoveHashKey.split(Line)
-        if len(ValueList) == 1:
-            ReturnString += ValueList[0] + END_OF_LINE
-        else:
-            ReturnString += ValueList[1] + END_OF_LINE
-
-    if ReturnString.endswith('\n') and not ReturnString.endswith('\n\n') and ReturnString != '\n':
-        ReturnString = ReturnString[:-1]
-
-    return ReturnString
-
-## ConvPathFromAbsToRel
-#
-# Get relative file path from absolute path.
-#
-# @param Path:  The string contain file absolute path.
-# @param Root:  The string contain the parent path of Path in.
-#
-#
-def ConvPathFromAbsToRel(Path, Root):
-    Path = os.path.normpath(Path)
-    Root = os.path.normpath(Root)
-    FullPath = os.path.normpath(os.path.join(Root, Path))
-
-    #
-    # If Path is absolute path.
-    # It should be in Root.
-    #
-    if os.path.isabs(Path):
-        return FullPath[FullPath.find(Root) + len(Root) + 1:]
-
-    else:
-        return Path
-
-## ConvertPath
-#
-# Convert special characters to '_', '\' to '/'
-# return converted path: Test!1.inf -> Test_1.inf
-#
-# @param Path: Path to be converted
-#
-def ConvertPath(Path):
-    RetPath = ''
-    for Char in Path.strip():
-        if Char.isalnum() or Char in '.-_/':
-            RetPath = RetPath + Char
-        elif Char == '\\':
-            RetPath = RetPath + '/'
-        else:
-            RetPath = RetPath + '_'
-    return RetPath
-
-## ConvertSpec
-#
-# during install, convert the Spec string extract from UPD into INF allowable definition, 
-# the difference is period is allowed in the former (not the first letter) but not in the latter.
-# return converted Spec string
-#
-# @param SpecStr: SpecStr to be converted
-#
-def ConvertSpec(SpecStr):
-    RetStr = ''
-    for Char in SpecStr:
-        if Char.isalnum() or Char == '_':
-            RetStr = RetStr + Char
-        else:
-            RetStr = RetStr + '_'
-
-    return RetStr
-
-
-## IsEqualList
-#
-# Judge two lists are identical(contain same item).
-# The rule is elements in List A are in List B and elements in List B are in List A.
-#
-# @param ListA, ListB  Lists need to be judged.
-# 
-# @return True  ListA and ListB are identical
-# @return False ListA and ListB are different with each other
-#
-def IsEqualList(ListA, ListB):
-    if ListA == ListB:
-        return True
-
-    for ItemA in ListA:
-        if not ItemA in ListB:
-            return False
-
-    for ItemB in ListB:
-        if not ItemB in ListA:
-            return False
-
-    return True
-
-## ConvertArchList
-#
-# Convert item in ArchList if the start character is lower case.
-# In UDP spec, Arch is only allowed as: [A-Z]([a-zA-Z0-9])* 
-#
-# @param ArchList The ArchList need to be converted.
-# 
-# @return NewList  The ArchList been converted.
-#
-def ConvertArchList(ArchList):
-    NewArchList = []
-    if not ArchList:
-        return NewArchList
-
-    if type(ArchList) == list:
-        for Arch in ArchList:
-            Arch = Arch.upper()
-            NewArchList.append(Arch)
-    elif type(ArchList) == str:
-        ArchList = ArchList.upper()
-        NewArchList.append(ArchList)
-
-    return NewArchList
-
-## ProcessLineExtender
-#
-# Process the LineExtender of Line in LineList.
-# If one line ends with a line extender, then it will be combined together with next line.
-#
-# @param LineList The LineList need to be processed.
-# 
-# @return NewList  The ArchList been processed.
-#
-def ProcessLineExtender(LineList):
-    NewList = []
-    Count = 0
-    while Count < len(LineList):
-        if LineList[Count].strip().endswith("\\") and Count + 1 < len(LineList):
-            NewList.append(LineList[Count].strip()[:-2] + LineList[Count + 1])
-            Count = Count + 1
-        else:
-            NewList.append(LineList[Count])
-
-        Count = Count + 1
-
-    return NewList
-
-## ProcessEdkComment
-#
-# Process EDK style comment in LineList: c style /* */ comment or cpp style // comment 
-#
-#
-# @param LineList The LineList need to be processed.
-# 
-# @return LineList  The LineList been processed.
-# @return FirstPos  Where Edk comment is first found, -1 if not found
-#
-def ProcessEdkComment(LineList):
-    FindEdkBlockComment = False
-    Count = 0
-    StartPos = -1
-    EndPos = -1
-    FirstPos = -1
-    
-    while(Count < len(LineList)):
-        Line = LineList[Count].strip()
-        if Line.startswith("/*"):
-            #
-            # handling c style comment
-            #
-            StartPos = Count
-            while Count < len(LineList):
-                Line = LineList[Count].strip()
-                if Line.endswith("*/"):
-                    if (Count == StartPos) and Line.strip() == '/*/':
-                        Count = Count + 1
-                        continue
-                    EndPos = Count
-                    FindEdkBlockComment = True
-                    break
-                Count = Count + 1
-            
-            if FindEdkBlockComment:
-                if FirstPos == -1:
-                    FirstPos = StartPos
-                for Index in xrange(StartPos, EndPos+1):
-                    LineList[Index] = ''
-                FindEdkBlockComment = False
-        elif Line.find("//") != -1 and not Line.startswith("#"):
-            #
-            # handling cpp style comment
-            #
-            LineList[Count] = Line.replace("//", '#')
-            if FirstPos == -1:
-                FirstPos = Count
-        
-        Count = Count + 1
-    
-    return LineList, FirstPos
-
-## GetLibInstanceInfo
-#
-# Get the information from Library Instance INF file.
-#
-# @param string.  A string start with # and followed by INF file path
-# @param WorkSpace. The WorkSpace directory used to combined with INF file path.
-#
-# @return GUID, Version
-def GetLibInstanceInfo(String, WorkSpace, LineNo):
-
-    FileGuidString = ""
-    VerString = ""
-
-    OrignalString = String
-    String = String.strip()
-    if not String:
-        return None, None
-    #
-    # Remove "#" characters at the beginning
-    #
-    String = GetHelpStringByRemoveHashKey(String)
-    String = String.strip()
-
-    #
-    # Validate file name exist.
-    #
-    FullFileName = os.path.normpath(os.path.realpath(os.path.join(WorkSpace, String)))
-    if not (ValidFile(FullFileName)):
-        Logger.Error("InfParser",
-                     ToolError.FORMAT_INVALID,
-                     ST.ERR_FILELIST_EXIST % (String),
-                     File=GlobalData.gINF_MODULE_NAME,
-                     Line=LineNo,
-                     ExtraData=OrignalString)
-
-    #
-    # Validate file exist/format.
-    #
-    if IsValidPath(String, WorkSpace):
-        IsValidFileFlag = True
-    else:
-        Logger.Error("InfParser",
-                     ToolError.FORMAT_INVALID,
-                     ST.ERR_INF_PARSER_FILE_NOT_EXIST_OR_NAME_INVALID % (String),
-                     File=GlobalData.gINF_MODULE_NAME,
-                     Line=LineNo,
-                     ExtraData=OrignalString)
-        return False
-    if IsValidFileFlag:
-        FileLinesList = []
-
-        try:
-            FInputfile = open(FullFileName, "rb", 0)
-            try:
-                FileLinesList = FInputfile.readlines()
-            except BaseException:
-                Logger.Error("InfParser",
-                             ToolError.FILE_READ_FAILURE,
-                             ST.ERR_FILE_OPEN_FAILURE,
-                             File=FullFileName)
-            finally:
-                FInputfile.close()
-        except BaseException:
-            Logger.Error("InfParser",
-                         ToolError.FILE_READ_FAILURE,
-                         ST.ERR_FILE_OPEN_FAILURE,
-                         File=FullFileName)
-
-        ReFileGuidPattern = re.compile("^\s*FILE_GUID\s*=.*$")
-        ReVerStringPattern = re.compile("^\s*VERSION_STRING\s*=.*$")
-
-        FileLinesList = ProcessLineExtender(FileLinesList)
-
-        for Line in FileLinesList:
-            if ReFileGuidPattern.match(Line):
-                FileGuidString = Line
-            if ReVerStringPattern.match(Line):
-                VerString = Line
-
-        if FileGuidString:
-            FileGuidString = GetSplitValueList(FileGuidString, '=', 1)[1]
-        if VerString:
-            VerString = GetSplitValueList(VerString, '=', 1)[1]
-
-        return FileGuidString, VerString
-
-## GetLocalValue
-#
-# Generate the local value for INF and DEC file. If Lang attribute not present, then use this value.
-# If present, and there is no element without the Lang attribute, and one of the elements has the rfc1766 code is 
-# "en-x-tianocore", or "en-US" if "en-x-tianocore" was not found, or "en" if "en-US" was not found, or startswith 'en' 
-# if 'en' was not found, then use this value.
-# If multiple entries of a tag exist which have the same language code, use the last entry.
-#
-# @param ValueList  A list need to be processed.
-# @param UseFirstValue: True to use the first value, False to use the last value 
-#
-# @return LocalValue
-def GetLocalValue(ValueList, UseFirstValue=False):
-    Value1 = ''
-    Value2 = ''
-    Value3 = ''
-    Value4 = ''
-    Value5 = ''
-    for (Key, Value) in ValueList:
-        if Key == TAB_LANGUAGE_EN_X:
-            if UseFirstValue:
-                if not Value1:
-                    Value1 = Value
-            else:
-                Value1 = Value
-        if Key == TAB_LANGUAGE_EN_US:
-            if UseFirstValue:
-                if not Value2:
-                    Value2 = Value
-            else:
-                Value2 = Value
-        if Key == TAB_LANGUAGE_EN:
-            if UseFirstValue:
-                if not Value3:
-                    Value3 = Value
-            else:
-                Value3 = Value
-        if Key.startswith(TAB_LANGUAGE_EN):
-            if UseFirstValue:
-                if not Value4:
-                    Value4 = Value
-            else:
-                Value4 = Value
-        if Key == '':
-            if UseFirstValue:
-                if not Value5:
-                    Value5 = Value
-            else:
-                Value5 = Value
-            
-    if Value1:
-        return Value1
-    if Value2:
-        return Value2
-    if Value3:
-        return Value3
-    if Value4:
-        return Value4
-    if Value5:
-        return Value5
-    
-    return ''
-
-
-## GetCharIndexOutStr
-#
-# Get comment character index outside a string
-#
-# @param Line:              The string to be checked
-# @param CommentCharacter:  Comment char, used to ignore comment content
-#
-# @retval Index
-#
-def GetCharIndexOutStr(CommentCharacter, Line):
-    #
-    # remove whitespace
-    #
-    Line = Line.strip()
-
-    #
-    # Check whether comment character is in a string
-    #
-    InString = False
-    for Index in range(0, len(Line)):
-        if Line[Index] == '"':
-            InString = not InString
-        elif Line[Index] == CommentCharacter and InString :
-            pass
-        elif Line[Index] == CommentCharacter and (Index +1) < len(Line) and Line[Index+1] == CommentCharacter \
-            and not InString :
-            return Index
-    return -1
-
-## ValidateUNIFilePath
-#
-# Check the UNI file path
-#
-# @param FilePath: The UNI file path 
-#
-def ValidateUNIFilePath(Path):
-    Suffix = Path[Path.rfind(TAB_SPLIT):]
-    
-    #
-    # Check if the suffix is one of the '.uni', '.UNI', '.Uni' 
-    #
-    if Suffix not in TAB_UNI_FILE_SUFFIXS:
-        Logger.Error("Unicode File Parser", 
-                        ToolError.FORMAT_INVALID, 
-                        Message=ST.ERR_UNI_FILE_SUFFIX_WRONG, 
-                        ExtraData=Path)    
-    
-    #
-    # Check if '..' in the file name(without suffixe)
-    #
-    if (TAB_SPLIT + TAB_SPLIT) in Path:
-        Logger.Error("Unicode File Parser", 
-                        ToolError.FORMAT_INVALID, 
-                        Message=ST.ERR_UNI_FILE_NAME_INVALID, 
-                        ExtraData=Path)    
-    
-    #
-    # Check if the file name is valid according to the DEC and INF specification
-    #
-    Pattern = '[a-zA-Z0-9_][a-zA-Z0-9_\-\.]*'
-    FileName = Path.replace(Suffix, '')
-    InvalidCh = re.sub(Pattern, '', FileName)
-    if InvalidCh:
-        Logger.Error("Unicode File Parser", 
-                        ToolError.FORMAT_INVALID, 
-                        Message=ST.ERR_INF_PARSER_FILE_NOT_EXIST_OR_NAME_INVALID, 
-                        ExtraData=Path)    
-
+## @file
+# Common routines used by all tools
+#
+# Copyright (c) 2011 - 2014, Intel Corporation. All rights reserved.<BR>
+#
+# This program and the accompanying materials are licensed and made available 
+# under the terms and conditions of the BSD License which accompanies this 
+# distribution. The full text of the license may be found at 
+# http://opensource.org/licenses/bsd-license.php
+#
+# THE PROGRAM IS DISTRIBUTED UNDER THE BSD LICENSE ON AN "AS IS" BASIS,
+# WITHOUT WARRANTIES OR REPRESENTATIONS OF ANY KIND, EITHER EXPRESS OR IMPLIED.
+#
+
+'''
+Misc
+'''
+
+##
+# Import Modules
+#
+import os.path
+from os import access
+from os import F_OK
+from os import makedirs
+from os import getcwd
+from os import chdir
+from os import listdir
+from os import remove
+from os import rmdir
+from os import linesep
+from os import walk
+from os import environ
+import re
+from UserDict import IterableUserDict
+
+import Logger.Log as Logger
+from Logger import StringTable as ST
+from Logger import ToolError
+from Library import GlobalData
+from Library.DataType import SUP_MODULE_LIST
+from Library.DataType import END_OF_LINE
+from Library.DataType import TAB_SPLIT
+from Library.DataType import TAB_LANGUAGE_EN_US
+from Library.DataType import TAB_LANGUAGE_EN
+from Library.DataType import TAB_LANGUAGE_EN_X
+from Library.DataType import TAB_UNI_FILE_SUFFIXS
+from Library.String import GetSplitValueList
+from Library.ParserValidate import IsValidHexVersion
+from Library.ParserValidate import IsValidPath
+from Object.POM.CommonObject import TextObject
+from Core.FileHook import __FileHookOpen__
+from Common.MultipleWorkspace import MultipleWorkspace as mws
+
+## Convert GUID string in xxxxxxxx-xxxx-xxxx-xxxx-xxxxxxxxxxxx style to C 
+# structure style
+#
+# @param      Guid:    The GUID string
+#
+def GuidStringToGuidStructureString(Guid):
+    GuidList = Guid.split('-')
+    Result = '{'
+    for Index in range(0, 3, 1):
+        Result = Result + '0x' + GuidList[Index] + ', '
+    Result = Result + '{0x' + GuidList[3][0:2] + ', 0x' + GuidList[3][2:4]
+    for Index in range(0, 12, 2):
+        Result = Result + ', 0x' + GuidList[4][Index:Index + 2]
+    Result += '}}'
+    return Result
+
+## Check whether GUID string is of format xxxxxxxx-xxxx-xxxx-xxxx-xxxxxxxxxxxx
+#
+# @param      GuidValue:   The GUID value
+#
+def CheckGuidRegFormat(GuidValue):
+    ## Regular expression used to find out register format of GUID
+    #
+    RegFormatGuidPattern = re.compile("^\s*([0-9a-fA-F]){8}-"
+                                       "([0-9a-fA-F]){4}-"
+                                       "([0-9a-fA-F]){4}-"
+                                       "([0-9a-fA-F]){4}-"
+                                       "([0-9a-fA-F]){12}\s*$")
+
+    if RegFormatGuidPattern.match(GuidValue):
+        return True
+    else:
+        return False
+
+
+## Convert GUID string in C structure style to 
+# xxxxxxxx-xxxx-xxxx-xxxx-xxxxxxxxxxxx
+#
+# @param      GuidValue:   The GUID value in C structure format
+#
+def GuidStructureStringToGuidString(GuidValue):
+    GuidValueString = GuidValue.lower().replace("{", "").replace("}", "").\
+    replace(" ", "").replace(";", "")
+    GuidValueList = GuidValueString.split(",")
+    if len(GuidValueList) != 11:
+        return ''
+    try:
+        return "%08x-%04x-%04x-%02x%02x-%02x%02x%02x%02x%02x%02x" % (
+                int(GuidValueList[0], 16),
+                int(GuidValueList[1], 16),
+                int(GuidValueList[2], 16),
+                int(GuidValueList[3], 16),
+                int(GuidValueList[4], 16),
+                int(GuidValueList[5], 16),
+                int(GuidValueList[6], 16),
+                int(GuidValueList[7], 16),
+                int(GuidValueList[8], 16),
+                int(GuidValueList[9], 16),
+                int(GuidValueList[10], 16)
+                )
+    except BaseException:
+        return ''
+
+## Create directories
+#
+# @param      Directory:   The directory name
+#
+def CreateDirectory(Directory):
+    if Directory == None or Directory.strip() == "":
+        return True
+    try:
+        if not access(Directory, F_OK):
+            makedirs(Directory)
+    except BaseException:
+        return False
+    return True
+
+## Remove directories, including files and sub-directories in it
+#
+# @param      Directory:   The directory name
+#
+def RemoveDirectory(Directory, Recursively=False):
+    if Directory == None or Directory.strip() == "" or not \
+    os.path.exists(Directory):
+        return
+    if Recursively:
+        CurrentDirectory = getcwd()
+        chdir(Directory)
+        for File in listdir("."):
+            if os.path.isdir(File):
+                RemoveDirectory(File, Recursively)
+            else:
+                remove(File)
+        chdir(CurrentDirectory)
+    rmdir(Directory)
+
+## Store content in file
+#
+# This method is used to save file only when its content is changed. This is
+# quite useful for "make" system to decide what will be re-built and what 
+# won't.
+#
+# @param      File:            The path of file
+# @param      Content:         The new content of the file
+# @param      IsBinaryFile:    The flag indicating if the file is binary file 
+#                              or not
+#
+def SaveFileOnChange(File, Content, IsBinaryFile=True):
+    if not IsBinaryFile:
+        Content = Content.replace("\n", linesep)
+
+    if os.path.exists(File):
+        try:
+            if Content == __FileHookOpen__(File, "rb").read():
+                return False
+        except BaseException:
+            Logger.Error(None, ToolError.FILE_OPEN_FAILURE, ExtraData=File)
+
+    CreateDirectory(os.path.dirname(File))
+    try:
+        FileFd = __FileHookOpen__(File, "wb")
+        FileFd.write(Content)
+        FileFd.close()
+    except BaseException:
+        Logger.Error(None, ToolError.FILE_CREATE_FAILURE, ExtraData=File)
+
+    return True
+
+## Get all files of a directory
+#
+# @param Root:       Root dir
+# @param SkipList :  The files need be skipped
+#
+def GetFiles(Root, SkipList=None, FullPath=True):
+    OriPath = os.path.normpath(Root)
+    FileList = []
+    for Root, Dirs, Files in walk(Root):
+        if SkipList:
+            for Item in SkipList:
+                if Item in Dirs:
+                    Dirs.remove(Item)
+                if Item in Files:
+                    Files.remove(Item)
+        for Dir in Dirs:
+            if Dir.startswith('.'):
+                Dirs.remove(Dir)
+
+        for File in Files:
+            if File.startswith('.'):
+                continue
+            File = os.path.normpath(os.path.join(Root, File))
+            if not FullPath:
+                File = File[len(OriPath) + 1:]
+            FileList.append(File)
+
+    return FileList
+
+## Get all non-metadata files of a directory
+#
+# @param Root:       Root Dir
+# @param SkipList :  List of path need be skipped
+# @param FullPath:  True if the returned file should be full path
+# @param PrefixPath: the path that need to be added to the files found
+# @return: the list of files found
+#  
+def GetNonMetaDataFiles(Root, SkipList, FullPath, PrefixPath):
+    FileList = GetFiles(Root, SkipList, FullPath)
+    NewFileList = []
+    for File in FileList:
+        ExtName = os.path.splitext(File)[1]
+        #
+        # skip '.dec', '.inf', '.dsc', '.fdf' files
+        #
+        if ExtName.lower() not in ['.dec', '.inf', '.dsc', '.fdf']:
+            NewFileList.append(os.path.normpath(os.path.join(PrefixPath, File)))
+
+    return NewFileList
+
+## Check if given file exists or not
+#
+# @param      File:    File name or path to be checked
+# @param      Dir:     The directory the file is relative to
+#
+def ValidFile(File, Ext=None):
+    File = File.replace('\\', '/')
+    if Ext != None:
+        FileExt = os.path.splitext(File)[1]
+        if FileExt.lower() != Ext.lower():
+            return False
+    if not os.path.exists(File):
+        return False
+    return True
+
+## RealPath
+#
+# @param      File:    File name or path to be checked
+# @param      Dir:     The directory the file is relative to
+# @param      OverrideDir:     The override directory
+#
+def RealPath(File, Dir='', OverrideDir=''):
+    NewFile = os.path.normpath(os.path.join(Dir, File))
+    NewFile = GlobalData.gALL_FILES[NewFile]
+    if not NewFile and OverrideDir:
+        NewFile = os.path.normpath(os.path.join(OverrideDir, File))
+        NewFile = GlobalData.gALL_FILES[NewFile]
+    return NewFile
+
+## RealPath2
+#
+# @param      File:    File name or path to be checked
+# @param      Dir:     The directory the file is relative to
+# @param      OverrideDir:     The override directory
+#
+def RealPath2(File, Dir='', OverrideDir=''):
+    if OverrideDir:
+        NewFile = GlobalData.gALL_FILES[os.path.normpath(os.path.join\
+                                                        (OverrideDir, File))]
+        if NewFile:
+            if OverrideDir[-1] == os.path.sep:
+                return NewFile[len(OverrideDir):], NewFile[0:len(OverrideDir)]
+            else:
+                return NewFile[len(OverrideDir) + 1:], \
+            NewFile[0:len(OverrideDir)]
+
+    NewFile = GlobalData.gALL_FILES[os.path.normpath(os.path.join(Dir, File))]
+    if NewFile:
+        if Dir:
+            if Dir[-1] == os.path.sep:
+                return NewFile[len(Dir):], NewFile[0:len(Dir)]
+            else:
+                return NewFile[len(Dir) + 1:], NewFile[0:len(Dir)]
+        else:
+            return NewFile, ''
+
+    return None, None
+
+## A dict which can access its keys and/or values orderly
+#
+#  The class implements a new kind of dict which its keys or values can be
+#  accessed in the order they are added into the dict. It guarantees the order
+#  by making use of an internal list to keep a copy of keys.
+#
+class Sdict(IterableUserDict):
+    ## Constructor
+    #
+    def __init__(self):
+        IterableUserDict.__init__(self)
+        self._key_list = []
+
+    ## [] operator
+    #
+    def __setitem__(self, Key, Value):
+        if Key not in self._key_list:
+            self._key_list.append(Key)
+        IterableUserDict.__setitem__(self, Key, Value)
+
+    ## del operator
+    #
+    def __delitem__(self, Key):
+        self._key_list.remove(Key)
+        IterableUserDict.__delitem__(self, Key)
+
+    ## used in "for k in dict" loop to ensure the correct order
+    #
+    def __iter__(self):
+        return self.iterkeys()
+
+    ## len() support
+    #
+    def __len__(self):
+        return len(self._key_list)
+
+    ## "in" test support
+    #
+    def __contains__(self, Key):
+        return Key in self._key_list
+
+    ## indexof support
+    #
+    def index(self, Key):
+        return self._key_list.index(Key)
+
+    ## insert support
+    #
+    def insert(self, Key, Newkey, Newvalue, Order):
+        Index = self._key_list.index(Key)
+        if Order == 'BEFORE':
+            self._key_list.insert(Index, Newkey)
+            IterableUserDict.__setitem__(self, Newkey, Newvalue)
+        elif Order == 'AFTER':
+            self._key_list.insert(Index + 1, Newkey)
+            IterableUserDict.__setitem__(self, Newkey, Newvalue)
+
+    ## append support
+    #
+    def append(self, Sdict2):
+        for Key in Sdict2:
+            if Key not in self._key_list:
+                self._key_list.append(Key)
+            IterableUserDict.__setitem__(self, Key, Sdict2[Key])
+    ## hash key
+    #
+    def has_key(self, Key):
+        return Key in self._key_list
+
+    ## Empty the dict
+    #
+    def clear(self):
+        self._key_list = []
+        IterableUserDict.clear(self)
+
+    ## Return a copy of keys
+    #
+    def keys(self):
+        Keys = []
+        for Key in self._key_list:
+            Keys.append(Key)
+        return Keys
+
+    ## Return a copy of values
+    #
+    def values(self):
+        Values = []
+        for Key in self._key_list:
+            Values.append(self[Key])
+        return Values
+
+    ## Return a copy of (key, value) list
+    #
+    def items(self):
+        Items = []
+        for Key in self._key_list:
+            Items.append((Key, self[Key]))
+        return Items
+
+    ## Iteration support
+    #
+    def iteritems(self):
+        return iter(self.items())
+
+    ## Keys interation support
+    #
+    def iterkeys(self):
+        return iter(self.keys())
+
+    ## Values interation support
+    #
+    def itervalues(self):
+        return iter(self.values())
+
+    ## Return value related to a key, and remove the (key, value) from the dict
+    #
+    def pop(self, Key, *Dv):
+        Value = None
+        if Key in self._key_list:
+            Value = self[Key]
+            self.__delitem__(Key)
+        elif len(Dv) != 0 :
+            Value = Dv[0]
+        return Value
+
+    ## Return (key, value) pair, and remove the (key, value) from the dict
+    #
+    def popitem(self):
+        Key = self._key_list[-1]
+        Value = self[Key]
+        self.__delitem__(Key)
+        return Key, Value
+    ## update method
+    #
+    def update(self, Dict=None, **Kwargs):
+        if Dict != None:
+            for Key1, Val1 in Dict.items():
+                self[Key1] = Val1
+        if len(Kwargs):
+            for Key1, Val1 in Kwargs.items():
+                self[Key1] = Val1
+
+## CommonPath
+#
+# @param PathList: PathList
+#
+def CommonPath(PathList):
+    Path1 = min(PathList).split(os.path.sep)
+    Path2 = max(PathList).split(os.path.sep)
+    for Index in xrange(min(len(Path1), len(Path2))):
+        if Path1[Index] != Path2[Index]:
+            return os.path.sep.join(Path1[:Index])
+    return os.path.sep.join(Path1)
+
+## PathClass
+#
+class PathClass(object):
+    def __init__(self, File='', Root='', AlterRoot='', Type='', IsBinary=False,
+                 Arch='COMMON', ToolChainFamily='', Target='', TagName='', \
+                 ToolCode=''):
+        self.Arch = Arch
+        self.File = str(File)
+        if os.path.isabs(self.File):
+            self.Root = ''
+            self.AlterRoot = ''
+        else:
+            self.Root = str(Root)
+            self.AlterRoot = str(AlterRoot)
+
+        #
+        # Remove any '.' and '..' in path
+        #
+        if self.Root:
+            self.Path = os.path.normpath(os.path.join(self.Root, self.File))
+            self.Root = os.path.normpath(CommonPath([self.Root, self.Path]))
+            #
+            # eliminate the side-effect of 'C:'
+            #
+            if self.Root[-1] == ':':
+                self.Root += os.path.sep
+            #
+            # file path should not start with path separator
+            #
+            if self.Root[-1] == os.path.sep:
+                self.File = self.Path[len(self.Root):]
+            else:
+                self.File = self.Path[len(self.Root) + 1:]
+        else:
+            self.Path = os.path.normpath(self.File)
+
+        self.SubDir, self.Name = os.path.split(self.File)
+        self.BaseName, self.Ext = os.path.splitext(self.Name)
+
+        if self.Root:
+            if self.SubDir:
+                self.Dir = os.path.join(self.Root, self.SubDir)
+            else:
+                self.Dir = self.Root
+        else:
+            self.Dir = self.SubDir
+
+        if IsBinary:
+            self.Type = Type
+        else:
+            self.Type = self.Ext.lower()
+
+        self.IsBinary = IsBinary
+        self.Target = Target
+        self.TagName = TagName
+        self.ToolCode = ToolCode
+        self.ToolChainFamily = ToolChainFamily
+
+        self._Key = None
+
+    ## Convert the object of this class to a string
+    #
+    #  Convert member Path of the class to a string
+    #
+    def __str__(self):
+        return self.Path
+
+    ## Override __eq__ function
+    #
+    # Check whether PathClass are the same
+    #
+    def __eq__(self, Other):
+        if type(Other) == type(self):
+            return self.Path == Other.Path
+        else:
+            return self.Path == str(Other)
+
+    ## Override __hash__ function
+    #
+    # Use Path as key in hash table
+    #
+    def __hash__(self):
+        return hash(self.Path)
+
+    ## _GetFileKey
+    #
+    def _GetFileKey(self):
+        if self._Key == None:
+            self._Key = self.Path.upper()
+        return self._Key
+    ## Validate
+    #
+    def Validate(self, Type='', CaseSensitive=True):
+        if GlobalData.gCASE_INSENSITIVE:
+            CaseSensitive = False
+        if Type and Type.lower() != self.Type:
+            return ToolError.FILE_TYPE_MISMATCH, '%s (expect %s but got %s)' % \
+        (self.File, Type, self.Type)
+
+        RealFile, RealRoot = RealPath2(self.File, self.Root, self.AlterRoot)
+        if not RealRoot and not RealFile:
+            RealFile = self.File
+            if self.AlterRoot:
+                RealFile = os.path.join(self.AlterRoot, self.File)
+            elif self.Root:
+                RealFile = os.path.join(self.Root, self.File)
+            return ToolError.FILE_NOT_FOUND, os.path.join(self.AlterRoot, RealFile)
+
+        ErrorCode = 0
+        ErrorInfo = ''
+        if RealRoot != self.Root or RealFile != self.File:
+            if CaseSensitive and (RealFile != self.File or \
+                                  (RealRoot != self.Root and RealRoot != \
+                                   self.AlterRoot)):
+                ErrorCode = ToolError.FILE_CASE_MISMATCH
+                ErrorInfo = self.File + '\n\t' + RealFile + \
+                 " [in file system]"
+
+            self.SubDir, self.Name = os.path.split(RealFile)
+            self.BaseName, self.Ext = os.path.splitext(self.Name)
+            if self.SubDir:
+                self.Dir = os.path.join(RealRoot, self.SubDir)
+            else:
+                self.Dir = RealRoot
+            self.File = RealFile
+            self.Root = RealRoot
+            self.Path = os.path.join(RealRoot, RealFile)
+        return ErrorCode, ErrorInfo
+
+    Key = property(_GetFileKey)
+
+## Get current workspace
+#
+#  get WORKSPACE from environment variable if present,if not use current working directory as WORKSPACE
+#
+def GetWorkspace():
+    #
+    # check WORKSPACE
+    #
+    if "WORKSPACE" in environ:
+        WorkspaceDir = os.path.normpath(environ["WORKSPACE"])
+        if not os.path.exists(WorkspaceDir):
+            Logger.Error("UPT",
+                         ToolError.UPT_ENVIRON_MISSING_ERROR,
+                         ST.ERR_WORKSPACE_NOTEXIST,
+                         ExtraData="%s" % WorkspaceDir)
+    else:
+        WorkspaceDir = os.getcwd()
+
+    if WorkspaceDir[-1] == ':':
+        WorkspaceDir += os.sep
+
+    PackagesPath = os.environ.get("PACKAGES_PATH")
+    mws.setWs(WorkspaceDir, PackagesPath)
+
+    return WorkspaceDir, mws.PACKAGES_PATH
+
+## Get relative path
+#
+#  use full path and workspace to get relative path
+#  the destination of this function is mainly to resolve the root path issue(like c: or c:\)  
+#
+#  @param Fullpath: a string of fullpath
+#  @param Workspace: a string of workspace
+#
+def GetRelativePath(Fullpath, Workspace):
+    
+    RelativePath = ''
+    if Workspace.endswith(os.sep):
+        RelativePath = Fullpath[Fullpath.upper().find(Workspace.upper())+len(Workspace):]
+    else:
+        RelativePath = Fullpath[Fullpath.upper().find(Workspace.upper())+len(Workspace)+1:]
+        
+    return RelativePath
+    
+## Check whether all module types are in list
+#
+# check whether all module types (SUP_MODULE_LIST) are in list
+#  
+# @param ModuleList:  a list of ModuleType
+#
+def IsAllModuleList(ModuleList):
+    NewModuleList = [Module.upper() for Module in ModuleList]
+    for Module in SUP_MODULE_LIST:
+        if Module not in NewModuleList:
+            return False
+    else:
+        return True
+
+## Dictionary that use comment(GenericComment, TailComment) as value,
+# if a new comment which key already in the dic is inserted, then the 
+# comment will be merged.
+# Key is (Statement, SupArch), when TailComment is added, it will ident 
+# according to Statement
+#
+class MergeCommentDict(dict):
+    ## []= operator
+    #
+    def __setitem__(self, Key, CommentVal):
+        GenericComment, TailComment = CommentVal
+        if Key in self:
+            OrigVal1, OrigVal2 = dict.__getitem__(self, Key)
+            Statement = Key[0]
+            dict.__setitem__(self, Key, (OrigVal1 + GenericComment, OrigVal2 \
+                                         + len(Statement) * ' ' + TailComment))
+        else:
+            dict.__setitem__(self, Key, (GenericComment, TailComment))
+
+    ## =[] operator
+    #
+    def __getitem__(self, Key):
+        return dict.__getitem__(self, Key)
+
+
+## GenDummyHelpTextObj
+#
+# @retval HelpTxt:   Generated dummy help text object
+#
+def GenDummyHelpTextObj():
+    HelpTxt = TextObject()
+    HelpTxt.SetLang(TAB_LANGUAGE_EN_US)
+    HelpTxt.SetString(' ')
+    return HelpTxt
+
+## ConvertVersionToDecimal, the minor version should be within 0 - 99
+# <HexVersion>          ::=  "0x" <Major> <Minor>
+# <Major>               ::=  (a-fA-F0-9){4}
+# <Minor>               ::=  (a-fA-F0-9){4}
+# <DecVersion>          ::=  (0-65535) ["." (0-99)]
+# 
+# @param StringIn:  The string contains version defined in INF file.
+#                   It can be Decimal or Hex
+#
+def ConvertVersionToDecimal(StringIn):
+    if IsValidHexVersion(StringIn):
+        Value = int(StringIn, 16)
+        Major = Value >> 16
+        Minor = Value & 0xFFFF
+        MinorStr = str(Minor)
+        if len(MinorStr) == 1:
+            MinorStr = '0' + MinorStr
+        return str(Major) + '.' + MinorStr
+    else:
+        if StringIn.find(TAB_SPLIT) != -1:
+            return StringIn
+        elif StringIn:
+            return StringIn + '.0'
+        else:
+            #
+            # when StringIn is '', return it directly
+            #
+            return StringIn
+
+## GetHelpStringByRemoveHashKey
+#
+# Remove hash key at the header of string and return the remain.
+#
+# @param String:  The string need to be processed.
+#
+def GetHelpStringByRemoveHashKey(String):
+    ReturnString = ''
+    PattenRemoveHashKey = re.compile(r"^[#+\s]+", re.DOTALL)
+    String = String.strip()
+    if String == '':
+        return String
+
+    LineList = GetSplitValueList(String, END_OF_LINE)
+    for Line in LineList:
+        ValueList = PattenRemoveHashKey.split(Line)
+        if len(ValueList) == 1:
+            ReturnString += ValueList[0] + END_OF_LINE
+        else:
+            ReturnString += ValueList[1] + END_OF_LINE
+
+    if ReturnString.endswith('\n') and not ReturnString.endswith('\n\n') and ReturnString != '\n':
+        ReturnString = ReturnString[:-1]
+
+    return ReturnString
+
+## ConvPathFromAbsToRel
+#
+# Get relative file path from absolute path.
+#
+# @param Path:  The string contain file absolute path.
+# @param Root:  The string contain the parent path of Path in.
+#
+#
+def ConvPathFromAbsToRel(Path, Root):
+    Path = os.path.normpath(Path)
+    Root = os.path.normpath(Root)
+    FullPath = os.path.normpath(os.path.join(Root, Path))
+
+    #
+    # If Path is absolute path.
+    # It should be in Root.
+    #
+    if os.path.isabs(Path):
+        return FullPath[FullPath.find(Root) + len(Root) + 1:]
+
+    else:
+        return Path
+
+## ConvertPath
+#
+# Convert special characters to '_', '\' to '/'
+# return converted path: Test!1.inf -> Test_1.inf
+#
+# @param Path: Path to be converted
+#
+def ConvertPath(Path):
+    RetPath = ''
+    for Char in Path.strip():
+        if Char.isalnum() or Char in '.-_/':
+            RetPath = RetPath + Char
+        elif Char == '\\':
+            RetPath = RetPath + '/'
+        else:
+            RetPath = RetPath + '_'
+    return RetPath
+
+## ConvertSpec
+#
+# during install, convert the Spec string extract from UPD into INF allowable definition, 
+# the difference is period is allowed in the former (not the first letter) but not in the latter.
+# return converted Spec string
+#
+# @param SpecStr: SpecStr to be converted
+#
+def ConvertSpec(SpecStr):
+    RetStr = ''
+    for Char in SpecStr:
+        if Char.isalnum() or Char == '_':
+            RetStr = RetStr + Char
+        else:
+            RetStr = RetStr + '_'
+
+    return RetStr
+
+
+## IsEqualList
+#
+# Judge two lists are identical(contain same item).
+# The rule is elements in List A are in List B and elements in List B are in List A.
+#
+# @param ListA, ListB  Lists need to be judged.
+# 
+# @return True  ListA and ListB are identical
+# @return False ListA and ListB are different with each other
+#
+def IsEqualList(ListA, ListB):
+    if ListA == ListB:
+        return True
+
+    for ItemA in ListA:
+        if not ItemA in ListB:
+            return False
+
+    for ItemB in ListB:
+        if not ItemB in ListA:
+            return False
+
+    return True
+
+## ConvertArchList
+#
+# Convert item in ArchList if the start character is lower case.
+# In UDP spec, Arch is only allowed as: [A-Z]([a-zA-Z0-9])* 
+#
+# @param ArchList The ArchList need to be converted.
+# 
+# @return NewList  The ArchList been converted.
+#
+def ConvertArchList(ArchList):
+    NewArchList = []
+    if not ArchList:
+        return NewArchList
+
+    if type(ArchList) == list:
+        for Arch in ArchList:
+            Arch = Arch.upper()
+            NewArchList.append(Arch)
+    elif type(ArchList) == str:
+        ArchList = ArchList.upper()
+        NewArchList.append(ArchList)
+
+    return NewArchList
+
+## ProcessLineExtender
+#
+# Process the LineExtender of Line in LineList.
+# If one line ends with a line extender, then it will be combined together with next line.
+#
+# @param LineList The LineList need to be processed.
+# 
+# @return NewList  The ArchList been processed.
+#
+def ProcessLineExtender(LineList):
+    NewList = []
+    Count = 0
+    while Count < len(LineList):
+        if LineList[Count].strip().endswith("\\") and Count + 1 < len(LineList):
+            NewList.append(LineList[Count].strip()[:-2] + LineList[Count + 1])
+            Count = Count + 1
+        else:
+            NewList.append(LineList[Count])
+
+        Count = Count + 1
+
+    return NewList
+
+## ProcessEdkComment
+#
+# Process EDK style comment in LineList: c style /* */ comment or cpp style // comment 
+#
+#
+# @param LineList The LineList need to be processed.
+# 
+# @return LineList  The LineList been processed.
+# @return FirstPos  Where Edk comment is first found, -1 if not found
+#
+def ProcessEdkComment(LineList):
+    FindEdkBlockComment = False
+    Count = 0
+    StartPos = -1
+    EndPos = -1
+    FirstPos = -1
+    
+    while(Count < len(LineList)):
+        Line = LineList[Count].strip()
+        if Line.startswith("/*"):
+            #
+            # handling c style comment
+            #
+            StartPos = Count
+            while Count < len(LineList):
+                Line = LineList[Count].strip()
+                if Line.endswith("*/"):
+                    if (Count == StartPos) and Line.strip() == '/*/':
+                        Count = Count + 1
+                        continue
+                    EndPos = Count
+                    FindEdkBlockComment = True
+                    break
+                Count = Count + 1
+            
+            if FindEdkBlockComment:
+                if FirstPos == -1:
+                    FirstPos = StartPos
+                for Index in xrange(StartPos, EndPos+1):
+                    LineList[Index] = ''
+                FindEdkBlockComment = False
+        elif Line.find("//") != -1 and not Line.startswith("#"):
+            #
+            # handling cpp style comment
+            #
+            LineList[Count] = Line.replace("//", '#')
+            if FirstPos == -1:
+                FirstPos = Count
+        
+        Count = Count + 1
+    
+    return LineList, FirstPos
+
+## GetLibInstanceInfo
+#
+# Get the information from Library Instance INF file.
+#
+# @param string.  A string start with # and followed by INF file path
+# @param WorkSpace. The WorkSpace directory used to combined with INF file path.
+#
+# @return GUID, Version
+def GetLibInstanceInfo(String, WorkSpace, LineNo):
+
+    FileGuidString = ""
+    VerString = ""
+
+    OrignalString = String
+    String = String.strip()
+    if not String:
+        return None, None
+    #
+    # Remove "#" characters at the beginning
+    #
+    String = GetHelpStringByRemoveHashKey(String)
+    String = String.strip()
+
+    #
+    # Validate file name exist.
+    #
+    FullFileName = os.path.normpath(os.path.realpath(os.path.join(WorkSpace, String)))
+    if not (ValidFile(FullFileName)):
+        Logger.Error("InfParser",
+                     ToolError.FORMAT_INVALID,
+                     ST.ERR_FILELIST_EXIST % (String),
+                     File=GlobalData.gINF_MODULE_NAME,
+                     Line=LineNo,
+                     ExtraData=OrignalString)
+
+    #
+    # Validate file exist/format.
+    #
+    if IsValidPath(String, WorkSpace):
+        IsValidFileFlag = True
+    else:
+        Logger.Error("InfParser",
+                     ToolError.FORMAT_INVALID,
+                     ST.ERR_INF_PARSER_FILE_NOT_EXIST_OR_NAME_INVALID % (String),
+                     File=GlobalData.gINF_MODULE_NAME,
+                     Line=LineNo,
+                     ExtraData=OrignalString)
+        return False
+    if IsValidFileFlag:
+        FileLinesList = []
+
+        try:
+            FInputfile = open(FullFileName, "rb", 0)
+            try:
+                FileLinesList = FInputfile.readlines()
+            except BaseException:
+                Logger.Error("InfParser",
+                             ToolError.FILE_READ_FAILURE,
+                             ST.ERR_FILE_OPEN_FAILURE,
+                             File=FullFileName)
+            finally:
+                FInputfile.close()
+        except BaseException:
+            Logger.Error("InfParser",
+                         ToolError.FILE_READ_FAILURE,
+                         ST.ERR_FILE_OPEN_FAILURE,
+                         File=FullFileName)
+
+        ReFileGuidPattern = re.compile("^\s*FILE_GUID\s*=.*$")
+        ReVerStringPattern = re.compile("^\s*VERSION_STRING\s*=.*$")
+
+        FileLinesList = ProcessLineExtender(FileLinesList)
+
+        for Line in FileLinesList:
+            if ReFileGuidPattern.match(Line):
+                FileGuidString = Line
+            if ReVerStringPattern.match(Line):
+                VerString = Line
+
+        if FileGuidString:
+            FileGuidString = GetSplitValueList(FileGuidString, '=', 1)[1]
+        if VerString:
+            VerString = GetSplitValueList(VerString, '=', 1)[1]
+
+        return FileGuidString, VerString
+
+## GetLocalValue
+#
+# Generate the local value for INF and DEC file. If Lang attribute not present, then use this value.
+# If present, and there is no element without the Lang attribute, and one of the elements has the rfc1766 code is 
+# "en-x-tianocore", or "en-US" if "en-x-tianocore" was not found, or "en" if "en-US" was not found, or startswith 'en' 
+# if 'en' was not found, then use this value.
+# If multiple entries of a tag exist which have the same language code, use the last entry.
+#
+# @param ValueList  A list need to be processed.
+# @param UseFirstValue: True to use the first value, False to use the last value 
+#
+# @return LocalValue
+def GetLocalValue(ValueList, UseFirstValue=False):
+    Value1 = ''
+    Value2 = ''
+    Value3 = ''
+    Value4 = ''
+    Value5 = ''
+    for (Key, Value) in ValueList:
+        if Key == TAB_LANGUAGE_EN_X:
+            if UseFirstValue:
+                if not Value1:
+                    Value1 = Value
+            else:
+                Value1 = Value
+        if Key == TAB_LANGUAGE_EN_US:
+            if UseFirstValue:
+                if not Value2:
+                    Value2 = Value
+            else:
+                Value2 = Value
+        if Key == TAB_LANGUAGE_EN:
+            if UseFirstValue:
+                if not Value3:
+                    Value3 = Value
+            else:
+                Value3 = Value
+        if Key.startswith(TAB_LANGUAGE_EN):
+            if UseFirstValue:
+                if not Value4:
+                    Value4 = Value
+            else:
+                Value4 = Value
+        if Key == '':
+            if UseFirstValue:
+                if not Value5:
+                    Value5 = Value
+            else:
+                Value5 = Value
+            
+    if Value1:
+        return Value1
+    if Value2:
+        return Value2
+    if Value3:
+        return Value3
+    if Value4:
+        return Value4
+    if Value5:
+        return Value5
+    
+    return ''
+
+
+## GetCharIndexOutStr
+#
+# Get comment character index outside a string
+#
+# @param Line:              The string to be checked
+# @param CommentCharacter:  Comment char, used to ignore comment content
+#
+# @retval Index
+#
+def GetCharIndexOutStr(CommentCharacter, Line):
+    #
+    # remove whitespace
+    #
+    Line = Line.strip()
+
+    #
+    # Check whether comment character is in a string
+    #
+    InString = False
+    for Index in range(0, len(Line)):
+        if Line[Index] == '"':
+            InString = not InString
+        elif Line[Index] == CommentCharacter and InString :
+            pass
+        elif Line[Index] == CommentCharacter and (Index +1) < len(Line) and Line[Index+1] == CommentCharacter \
+            and not InString :
+            return Index
+    return -1
+
+## ValidateUNIFilePath
+#
+# Check the UNI file path
+#
+# @param FilePath: The UNI file path 
+#
+def ValidateUNIFilePath(Path):
+    Suffix = Path[Path.rfind(TAB_SPLIT):]
+    
+    #
+    # Check if the suffix is one of the '.uni', '.UNI', '.Uni' 
+    #
+    if Suffix not in TAB_UNI_FILE_SUFFIXS:
+        Logger.Error("Unicode File Parser", 
+                        ToolError.FORMAT_INVALID, 
+                        Message=ST.ERR_UNI_FILE_SUFFIX_WRONG, 
+                        ExtraData=Path)    
+    
+    #
+    # Check if '..' in the file name(without suffixe)
+    #
+    if (TAB_SPLIT + TAB_SPLIT) in Path:
+        Logger.Error("Unicode File Parser", 
+                        ToolError.FORMAT_INVALID, 
+                        Message=ST.ERR_UNI_FILE_NAME_INVALID, 
+                        ExtraData=Path)    
+    
+    #
+    # Check if the file name is valid according to the DEC and INF specification
+    #
+    Pattern = '[a-zA-Z0-9_][a-zA-Z0-9_\-\.]*'
+    FileName = Path.replace(Suffix, '')
+    InvalidCh = re.sub(Pattern, '', FileName)
+    if InvalidCh:
+        Logger.Error("Unicode File Parser", 
+                        ToolError.FORMAT_INVALID, 
+                        Message=ST.ERR_INF_PARSER_FILE_NOT_EXIST_OR_NAME_INVALID, 
+                        ExtraData=Path)    
+