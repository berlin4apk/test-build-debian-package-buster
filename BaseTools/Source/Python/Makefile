--- conflicted
+++ resolved
@@ -1,334 +1,293 @@
-## @file
-# Windows makefile for Python tools build.
-#
-<<<<<<< HEAD
-# Copyright (c) 2010 - 2014, Intel Corporation. All rights reserved.<BR>
-=======
-# Copyright (c) 2010 - 2015, Intel Corporation. All rights reserved.<BR>
->>>>>>> c2a892d7
-# This program and the accompanying materials
-# are licensed and made available under the terms and conditions of the BSD License
-# which accompanies this distribution.  The full text of the license may be found at
-# http://opensource.org/licenses/bsd-license.php
-#
-# THE PROGRAM IS DISTRIBUTED UNDER THE BSD LICENSE ON AN "AS IS" BASIS,
-# WITHOUT WARRANTIES OR REPRESENTATIONS OF ANY KIND, EITHER EXPRESS OR IMPLIED.
-#
-
-!IFNDEF PYTHON_FREEZER_PATH
-!ERROR PYTHON_FREEZER_PATH must be defined!
-!ENDIF
-
-!IF EXIST ($(PYTHON_FREEZER_PATH)\cxfreeze)
-# Using cx_Freeze 4.2.3 with Python 2.7.2
-FREEZE=$(PYTHON_FREEZER_PATH)\cxfreeze
-!ELSE
-# Using cx_Freeze 3.0.3 with Python 2.5.4
-FREEZE=$(PYTHON_FREEZER_PATH)\FreezePython.exe
-!ENDIF
-
-MODULES=encodings.cp437,encodings.gbk,encodings.utf_16,encodings.utf_8,encodings.utf_16_le,encodings.latin_1,encodings.ascii
-
-# DOS del command doesn't support ":\\" in the file path, such as j:\\BaseTools. Convert ":\\" to ":\"
-BASE_TOOLS_PATH = $(BASE_TOOLS_PATH::\\=:\)
-EDK_TOOLS_PATH  = $(EDK_TOOLS_PATH::\\=:\)
-
-BIN_DIR=$(EDK_TOOLS_PATH)\Bin\Win32
-
-<<<<<<< HEAD
-APPLICATIONS=$(BIN_DIR)\build.exe $(BIN_DIR)\GenFds.exe $(BIN_DIR)\Trim.exe $(BIN_DIR)\TargetTool.exe $(BIN_DIR)\GenDepex.exe $(BIN_DIR)\GenPatchPcdTable.exe $(BIN_DIR)\PatchPcdValue.exe $(BIN_DIR)\BPDG.exe $(BIN_DIR)\UPT.exe $(BIN_DIR)\Rsa2048Sha256Sign.exe $(BIN_DIR)\Rsa2048Sha256GenerateKeys.exe
-=======
-APPLICATIONS=$(BIN_DIR)\build.exe $(BIN_DIR)\GenFds.exe $(BIN_DIR)\Trim.exe $(BIN_DIR)\TargetTool.exe $(BIN_DIR)\GenDepex.exe $(BIN_DIR)\GenPatchPcdTable.exe $(BIN_DIR)\PatchPcdValue.exe $(BIN_DIR)\BPDG.exe $(BIN_DIR)\UPT.exe $(BIN_DIR)\Rsa2048Sha256Sign.exe $(BIN_DIR)\Rsa2048Sha256GenerateKeys.exe $(BIN_DIR)\Ecc.exe
->>>>>>> c2a892d7
-
-COMMON_PYTHON=$(BASE_TOOLS_PATH)\Source\Python\Common\BuildToolError.py \
-              $(BASE_TOOLS_PATH)\Source\Python\Common\Database.py \
-              $(BASE_TOOLS_PATH)\Source\Python\Common\DataType.py \
-              $(BASE_TOOLS_PATH)\Source\Python\Common\DecClassObject.py \
-              $(BASE_TOOLS_PATH)\Source\Python\Common\Dictionary.py \
-              $(BASE_TOOLS_PATH)\Source\Python\Common\DscClassObject.py \
-              $(BASE_TOOLS_PATH)\Source\Python\Common\EdkIIWorkspace.py \
-              $(BASE_TOOLS_PATH)\Source\Python\Common\EdkIIWorkspaceBuild.py \
-              $(BASE_TOOLS_PATH)\Source\Python\Common\EdkLogger.py \
-              $(BASE_TOOLS_PATH)\Source\Python\Common\Expression.py \
-              $(BASE_TOOLS_PATH)\Source\Python\Common\FdfClassObject.py \
-              $(BASE_TOOLS_PATH)\Source\Python\Common\FdfParserLite.py \
-              $(BASE_TOOLS_PATH)\Source\Python\Common\GlobalData.py \
-              $(BASE_TOOLS_PATH)\Source\Python\Common\Identification.py \
-              $(BASE_TOOLS_PATH)\Source\Python\Common\InfClassObject.py \
-              $(BASE_TOOLS_PATH)\Source\Python\Common\LongFilePathOs.py \
-              $(BASE_TOOLS_PATH)\Source\Python\Common\LongFilePathOsPath.py \
-              $(BASE_TOOLS_PATH)\Source\Python\Common\LongFilePathSupport.py \
-              $(BASE_TOOLS_PATH)\Source\Python\Common\MigrationUtilities.py \
-              $(BASE_TOOLS_PATH)\Source\Python\Common\Misc.py \
-              $(BASE_TOOLS_PATH)\Source\Python\Common\Parsing.py \
-              $(BASE_TOOLS_PATH)\Source\Python\Common\String.py \
-              $(BASE_TOOLS_PATH)\Source\Python\Common\TargetTxtClassObject.py \
-              $(BASE_TOOLS_PATH)\Source\Python\Common\ToolDefClassObject.py \
-              $(BASE_TOOLS_PATH)\Source\Python\Common\VpdInfoFile.py \
-              $(BASE_TOOLS_PATH)\Source\Python\Common\BuildVersion.py \
-<<<<<<< HEAD
-=======
-              $(BASE_TOOLS_PATH)\Source\Python\Common\MultipleWorkspace.py \
->>>>>>> c2a892d7
-              $(BASE_TOOLS_PATH)\Source\Python\CommonDataClass\CommonClass.py \
-              $(BASE_TOOLS_PATH)\Source\Python\CommonDataClass\DataClass.py \
-              $(BASE_TOOLS_PATH)\Source\Python\CommonDataClass\Exceptions.py \
-              $(BASE_TOOLS_PATH)\Source\Python\CommonDataClass\FdfClass.py \
-              $(BASE_TOOLS_PATH)\Source\Python\CommonDataClass\ModuleClass.py \
-              $(BASE_TOOLS_PATH)\Source\Python\CommonDataClass\PackageClass.py \
-              $(BASE_TOOLS_PATH)\Source\Python\CommonDataClass\PlatformClass.py \
-              $(BASE_TOOLS_PATH)\Source\Python\Table\Table.py \
-              $(BASE_TOOLS_PATH)\Source\Python\Table\TableDataModel.py \
-              $(BASE_TOOLS_PATH)\Source\Python\Table\TableDec.py \
-              $(BASE_TOOLS_PATH)\Source\Python\Table\TableDsc.py \
-              $(BASE_TOOLS_PATH)\Source\Python\Table\TableEotReport.py \
-              $(BASE_TOOLS_PATH)\Source\Python\Table\TableFdf.py \
-              $(BASE_TOOLS_PATH)\Source\Python\Table\TableFile.py \
-              $(BASE_TOOLS_PATH)\Source\Python\Table\TableFunction.py \
-              $(BASE_TOOLS_PATH)\Source\Python\Table\TableIdentifier.py \
-              $(BASE_TOOLS_PATH)\Source\Python\Table\TableInf.py \
-              $(BASE_TOOLS_PATH)\Source\Python\Table\TablePcd.py \
-              $(BASE_TOOLS_PATH)\Source\Python\Table\TableQuery.py \
-              $(BASE_TOOLS_PATH)\Source\Python\Table\TableReport.py \
-              $(BASE_TOOLS_PATH)\Source\Python\Workspace\BuildClassObject.py \
-              $(BASE_TOOLS_PATH)\Source\Python\Workspace\MetaDataTable.py \
-              $(BASE_TOOLS_PATH)\Source\Python\Workspace\MetaFileCommentParser.py \
-              $(BASE_TOOLS_PATH)\Source\Python\Workspace\MetaFileParser.py \
-              $(BASE_TOOLS_PATH)\Source\Python\Workspace\MetaFileTable.py \
-              $(BASE_TOOLS_PATH)\Source\Python\Workspace\WorkspaceCommon.py \
-              $(BASE_TOOLS_PATH)\Source\Python\Workspace\WorkspaceDatabase.py \
-              $(BASE_TOOLS_PATH)\Source\Python\AutoGen\AutoGen.py \
-              $(BASE_TOOLS_PATH)\Source\Python\AutoGen\BuildEngine.py \
-              $(BASE_TOOLS_PATH)\Source\Python\AutoGen\GenC.py \
-              $(BASE_TOOLS_PATH)\Source\Python\AutoGen\GenDepex.py \
-              $(BASE_TOOLS_PATH)\Source\Python\AutoGen\GenMake.py \
-              $(BASE_TOOLS_PATH)\Source\Python\AutoGen\GenPcdDb.py \
-              $(BASE_TOOLS_PATH)\Source\Python\AutoGen\InfSectionParser.py \
-              $(BASE_TOOLS_PATH)\Source\Python\AutoGen\StrGather.py \
-<<<<<<< HEAD
-              $(BASE_TOOLS_PATH)\Source\Python\AutoGen\UniClassObject.py
-=======
-              $(BASE_TOOLS_PATH)\Source\Python\AutoGen\UniClassObject.py \
-              $(BASE_TOOLS_PATH)\Source\Python\AutoGen\ValidCheckingInfoObject.py \
-              $(BASE_TOOLS_PATH)\Source\Python\Common\RangeExpression.py \
-              $(BASE_TOOLS_PATH)\Source\Python\Common\VariableAttributes.py
->>>>>>> c2a892d7
-
-CMD_BUILD=$(BASE_TOOLS_PATH)\Source\Python\build\BuildReport.py \
-    $(BASE_TOOLS_PATH)\Source\Python\GenPatchPcdTable\GenPatchPcdTable.py \
-    $(BASE_TOOLS_PATH)\Source\Python\PatchPcdValue\PatchPcdValue.py \
-    $(BASE_TOOLS_PATH)\Source\Python\Eot\c.py \
-    $(BASE_TOOLS_PATH)\Source\Python\Eot\CLexer.py \
-    $(BASE_TOOLS_PATH)\Source\Python\Eot\CodeFragment.py \
-    $(BASE_TOOLS_PATH)\Source\Python\Eot\CodeFragmentCollector.py \
-    $(BASE_TOOLS_PATH)\Source\Python\Eot\CParser.py \
-    $(BASE_TOOLS_PATH)\Source\Python\Eot\Database.py \
-    $(BASE_TOOLS_PATH)\Source\Python\Eot\EfiCompressor.pyd \
-    $(BASE_TOOLS_PATH)\Source\Python\Eot\Eot.py \
-    $(BASE_TOOLS_PATH)\Source\Python\Eot\EotGlobalData.py \
-    $(BASE_TOOLS_PATH)\Source\Python\Eot\EotToolError.py \
-    $(BASE_TOOLS_PATH)\Source\Python\Eot\FileProfile.py \
-    $(BASE_TOOLS_PATH)\Source\Python\Eot\FvImage.py \
-    $(BASE_TOOLS_PATH)\Source\Python\Eot\InfParserLite.py \
-    $(BASE_TOOLS_PATH)\Source\Python\Eot\LzmaCompressor.pyd \
-    $(BASE_TOOLS_PATH)\Source\Python\Eot\Parser.py \
-    $(BASE_TOOLS_PATH)\Source\Python\Eot\ParserWarning.py \
-    $(BASE_TOOLS_PATH)\Source\Python\Eot\Report.py
-
-CMD_GENFDS=$(BASE_TOOLS_PATH)\Source\Python\GenFds\AprioriSection.py \
-    $(BASE_TOOLS_PATH)\Source\Python\GenFds\Attribute.py \
-    $(BASE_TOOLS_PATH)\Source\Python\GenFds\Capsule.py \
-    $(BASE_TOOLS_PATH)\Source\Python\GenFds\CapsuleData.py \
-    $(BASE_TOOLS_PATH)\Source\Python\GenFds\ComponentStatement.py \
-    $(BASE_TOOLS_PATH)\Source\Python\GenFds\CompressSection.py \
-    $(BASE_TOOLS_PATH)\Source\Python\GenFds\DataSection.py \
-    $(BASE_TOOLS_PATH)\Source\Python\GenFds\DepexSection.py \
-    $(BASE_TOOLS_PATH)\Source\Python\GenFds\EfiSection.py \
-    $(BASE_TOOLS_PATH)\Source\Python\GenFds\Fd.py \
-    $(BASE_TOOLS_PATH)\Source\Python\GenFds\FdfParser.py \
-    $(BASE_TOOLS_PATH)\Source\Python\GenFds\Ffs.py \
-    $(BASE_TOOLS_PATH)\Source\Python\GenFds\FfsFileStatement.py \
-    $(BASE_TOOLS_PATH)\Source\Python\GenFds\FfsInfStatement.py \
-    $(BASE_TOOLS_PATH)\Source\Python\GenFds\Fv.py \
-    $(BASE_TOOLS_PATH)\Source\Python\GenFds\FvImageSection.py \
-    $(BASE_TOOLS_PATH)\Source\Python\GenFds\GenFds.py \
-    $(BASE_TOOLS_PATH)\Source\Python\GenFds\GenFdsGlobalVariable.py \
-    $(BASE_TOOLS_PATH)\Source\Python\GenFds\GuidSection.py \
-    $(BASE_TOOLS_PATH)\Source\Python\GenFds\OptionRom.py \
-    $(BASE_TOOLS_PATH)\Source\Python\GenFds\OptRomFileStatement.py \
-    $(BASE_TOOLS_PATH)\Source\Python\GenFds\OptRomInfStatement.py \
-    $(BASE_TOOLS_PATH)\Source\Python\GenFds\Region.py \
-    $(BASE_TOOLS_PATH)\Source\Python\GenFds\Rule.py \
-    $(BASE_TOOLS_PATH)\Source\Python\GenFds\RuleComplexFile.py \
-    $(BASE_TOOLS_PATH)\Source\Python\GenFds\RuleSimpleFile.py \
-    $(BASE_TOOLS_PATH)\Source\Python\GenFds\Section.py \
-    $(BASE_TOOLS_PATH)\Source\Python\GenFds\UiSection.py \
-    $(BASE_TOOLS_PATH)\Source\Python\GenFds\VerSection.py \
-    $(BASE_TOOLS_PATH)\Source\Python\GenFds\Vtf.py
-
-CMD_BPDG=$(BASE_TOOLS_PATH)\Source\Python\BPDG\GenVpd.py \
-    $(BASE_TOOLS_PATH)\Source\Python\BPDG\StringTable.py
-
-CMD_UPT=$(BASE_TOOLS_PATH)\Source\Python\UPT\Core\DependencyRules.py \
-    $(BASE_TOOLS_PATH)\Source\Python\UPT\Core\DistributionPackageClass.py \
-    $(BASE_TOOLS_PATH)\Source\Python\UPT\Core\FileHook.py \
-    $(BASE_TOOLS_PATH)\Source\Python\UPT\Core\IpiDb.py \
-    $(BASE_TOOLS_PATH)\Source\Python\UPT\Core\PackageFile.py \
-    $(BASE_TOOLS_PATH)\Source\Python\UPT\Dll\sqlite3.dll \
-    $(BASE_TOOLS_PATH)\Source\Python\UPT\GenMetaFile\GenDecFile.py \
-    $(BASE_TOOLS_PATH)\Source\Python\UPT\GenMetaFile\GenInfFile.py \
-    $(BASE_TOOLS_PATH)\Source\Python\UPT\GenMetaFile\GenMetaFileMisc.py \
-    $(BASE_TOOLS_PATH)\Source\Python\UPT\GenMetaFile\GenXmlFile.py \
-    $(BASE_TOOLS_PATH)\Source\Python\UPT\InstallPkg.py \
-    $(BASE_TOOLS_PATH)\Source\Python\UPT\InventoryWs.py \
-    $(BASE_TOOLS_PATH)\Source\Python\UPT\Library\CommentGenerating.py \
-    $(BASE_TOOLS_PATH)\Source\Python\UPT\Library\CommentParsing.py \
-    $(BASE_TOOLS_PATH)\Source\Python\UPT\Library\DataType.py \
-    $(BASE_TOOLS_PATH)\Source\Python\UPT\Library\ExpressionValidate.py \
-    $(BASE_TOOLS_PATH)\Source\Python\UPT\Library\GlobalData.py \
-    $(BASE_TOOLS_PATH)\Source\Python\UPT\Library\Misc.py \
-    $(BASE_TOOLS_PATH)\Source\Python\UPT\Library\ParserValidate.py \
-    $(BASE_TOOLS_PATH)\Source\Python\UPT\Library\Parsing.py \
-    $(BASE_TOOLS_PATH)\Source\Python\UPT\Library\String.py \
-    $(BASE_TOOLS_PATH)\Source\Python\UPT\Library\UniClassObject.py \
-    $(BASE_TOOLS_PATH)\Source\Python\UPT\Library\Xml\XmlRoutines.py \
-    $(BASE_TOOLS_PATH)\Source\Python\UPT\Logger\Log.py \
-    $(BASE_TOOLS_PATH)\Source\Python\UPT\Logger\StringTable.py \
-    $(BASE_TOOLS_PATH)\Source\Python\UPT\Logger\ToolError.py \
-    $(BASE_TOOLS_PATH)\Source\Python\UPT\MkPkg.py \
-    $(BASE_TOOLS_PATH)\Source\Python\UPT\Object\Parser\DecObject.py \
-    $(BASE_TOOLS_PATH)\Source\Python\UPT\Object\Parser\InfBinaryObject.py \
-    $(BASE_TOOLS_PATH)\Source\Python\UPT\Object\Parser\InfBuildOptionObject.py \
-    $(BASE_TOOLS_PATH)\Source\Python\UPT\Object\Parser\InfCommonObject.py \
-    $(BASE_TOOLS_PATH)\Source\Python\UPT\Object\Parser\InfDefineCommonObject.py \
-    $(BASE_TOOLS_PATH)\Source\Python\UPT\Object\Parser\InfDefineObject.py \
-    $(BASE_TOOLS_PATH)\Source\Python\UPT\Object\Parser\InfDepexObject.py \
-    $(BASE_TOOLS_PATH)\Source\Python\UPT\Object\Parser\InfGuidObject.py \
-    $(BASE_TOOLS_PATH)\Source\Python\UPT\Object\Parser\InfHeaderObject.py \
-    $(BASE_TOOLS_PATH)\Source\Python\UPT\Object\Parser\InfLibraryClassesObject.py \
-    $(BASE_TOOLS_PATH)\Source\Python\UPT\Object\Parser\InfMisc.py \
-    $(BASE_TOOLS_PATH)\Source\Python\UPT\Object\Parser\InfPackagesObject.py \
-    $(BASE_TOOLS_PATH)\Source\Python\UPT\Object\Parser\InfPcdObject.py \
-    $(BASE_TOOLS_PATH)\Source\Python\UPT\Object\Parser\InfPpiObject.py \
-    $(BASE_TOOLS_PATH)\Source\Python\UPT\Object\Parser\InfProtocolObject.py \
-    $(BASE_TOOLS_PATH)\Source\Python\UPT\Object\Parser\InfSoucesObject.py \
-    $(BASE_TOOLS_PATH)\Source\Python\UPT\Object\Parser\InfUserExtensionObject.py \
-    $(BASE_TOOLS_PATH)\Source\Python\UPT\Object\POM\CommonObject.py \
-    $(BASE_TOOLS_PATH)\Source\Python\UPT\Object\POM\ModuleObject.py \
-    $(BASE_TOOLS_PATH)\Source\Python\UPT\Object\POM\PackageObject.py \
-    $(BASE_TOOLS_PATH)\Source\Python\UPT\Parser\DecParser.py \
-    $(BASE_TOOLS_PATH)\Source\Python\UPT\Parser\DecParserMisc.py \
-    $(BASE_TOOLS_PATH)\Source\Python\UPT\Parser\InfAsBuiltProcess.py \
-    $(BASE_TOOLS_PATH)\Source\Python\UPT\Parser\InfBinarySectionParser.py \
-    $(BASE_TOOLS_PATH)\Source\Python\UPT\Parser\InfBuildOptionSectionParser.py \
-    $(BASE_TOOLS_PATH)\Source\Python\UPT\Parser\InfDefineSectionParser.py \
-    $(BASE_TOOLS_PATH)\Source\Python\UPT\Parser\InfDepexSectionParser.py \
-    $(BASE_TOOLS_PATH)\Source\Python\UPT\Parser\InfGuidPpiProtocolSectionParser.py \
-    $(BASE_TOOLS_PATH)\Source\Python\UPT\Parser\InfLibrarySectionParser.py \
-    $(BASE_TOOLS_PATH)\Source\Python\UPT\Parser\InfPackageSectionParser.py \
-    $(BASE_TOOLS_PATH)\Source\Python\UPT\Parser\InfParser.py \
-    $(BASE_TOOLS_PATH)\Source\Python\UPT\Parser\InfParserMisc.py \
-    $(BASE_TOOLS_PATH)\Source\Python\UPT\Parser\InfPcdSectionParser.py \
-    $(BASE_TOOLS_PATH)\Source\Python\UPT\Parser\InfSectionParser.py \
-    $(BASE_TOOLS_PATH)\Source\Python\UPT\Parser\InfSourceSectionParser.py \
-    $(BASE_TOOLS_PATH)\Source\Python\UPT\PomAdapter\DecPomAlignment.py \
-    $(BASE_TOOLS_PATH)\Source\Python\UPT\PomAdapter\InfPomAlignment.py \
-    $(BASE_TOOLS_PATH)\Source\Python\UPT\PomAdapter\InfPomAlignmentMisc.py \
-    $(BASE_TOOLS_PATH)\Source\Python\UPT\ReplacePkg.py \
-    $(BASE_TOOLS_PATH)\Source\Python\UPT\RmPkg.py \
-    $(BASE_TOOLS_PATH)\Source\Python\UPT\UnitTest\CommentGeneratingUnitTest.py \
-    $(BASE_TOOLS_PATH)\Source\Python\UPT\UnitTest\CommentParsingUnitTest.py \
-    $(BASE_TOOLS_PATH)\Source\Python\UPT\UnitTest\DecParserTest.py \
-    $(BASE_TOOLS_PATH)\Source\Python\UPT\UnitTest\DecParserUnitTest.py \
-    $(BASE_TOOLS_PATH)\Source\Python\UPT\UnitTest\InfBinarySectionTest.py \
-    $(BASE_TOOLS_PATH)\Source\Python\UPT\Xml\CommonXml.py \
-    $(BASE_TOOLS_PATH)\Source\Python\UPT\Xml\GuidProtocolPpiXml.py \
-    $(BASE_TOOLS_PATH)\Source\Python\UPT\Xml\IniToXml.py \
-    $(BASE_TOOLS_PATH)\Source\Python\UPT\Xml\ModuleSurfaceAreaXml.py \
-    $(BASE_TOOLS_PATH)\Source\Python\UPT\Xml\PackageSurfaceAreaXml.py \
-    $(BASE_TOOLS_PATH)\Source\Python\UPT\Xml\PcdXml.py \
-    $(BASE_TOOLS_PATH)\Source\Python\UPT\Xml\XmlParser.py \
-    $(BASE_TOOLS_PATH)\Source\Python\UPT\Xml\XmlParserMisc.py
-
-<<<<<<< HEAD
-              
-=======
->>>>>>> c2a892d7
-all: SetPythonPath $(APPLICATIONS)
-
-SetPythonPath:
-  set PYTHONPATH=$(BASE_TOOLS_PATH)\Source\Python
-
-$(BIN_DIR)\build.exe: $(BASE_TOOLS_PATH)\Source\Python\build\build.py $(COMMON_PYTHON) $(CMD_BUILD) $(CMD_GENFDS)
-<<<<<<< HEAD
-  @pushd . & @cd build & @$(FREEZE) --include-modules=$(MODULES) --install-dir=$(BIN_DIR) build.py & @popd
-
-$(BIN_DIR)\GenFds.exe: $(BASE_TOOLS_PATH)\Source\Python\GenFds\GenFds.py $(COMMON_PYTHON) $(CMD_GENFDS)
-  @pushd . & @cd GenFds & @$(FREEZE) --include-modules=$(MODULES) --install-dir=$(BIN_DIR) GenFds.py & @popd
-=======
-  @$(FREEZE) --include-modules=$(MODULES) --install-dir=$(BIN_DIR) build\build.py
-
-$(BIN_DIR)\GenFds.exe: $(BASE_TOOLS_PATH)\Source\Python\GenFds\GenFds.py $(COMMON_PYTHON) $(CMD_GENFDS)
-  @$(FREEZE) --include-modules=$(MODULES) --install-dir=$(BIN_DIR) GenFds\GenFds.py
->>>>>>> c2a892d7
-
-$(BIN_DIR)\Trim.exe: $(BASE_TOOLS_PATH)\Source\Python\Trim\Trim.py $(COMMON_PYTHON)
-  @$(FREEZE) --include-modules=$(MODULES) --install-dir=$(BIN_DIR) Trim\Trim.py
-
-$(BIN_DIR)\GenDepex.exe: $(BASE_TOOLS_PATH)\Source\Python\AutoGen\GenDepex.py $(COMMON_PYTHON)
-  @$(FREEZE) --include-modules=$(MODULES) --install-dir=$(BIN_DIR) AutoGen\GenDepex.py
-
-$(BIN_DIR)\TargetTool.exe: $(BASE_TOOLS_PATH)\Source\Python\TargetTool\TargetTool.py $(COMMON_PYTHON)
-  @$(FREEZE) --include-modules=$(MODULES) --install-dir=$(BIN_DIR) TargetTool\TargetTool.py
-
-$(BIN_DIR)\GenPatchPcdTable.exe: $(BASE_TOOLS_PATH)\Source\Python\GenPatchPcdTable\GenPatchPcdTable.py $(COMMON_PYTHON)
-  @$(FREEZE) --include-modules=$(MODULES) --install-dir=$(BIN_DIR) GenPatchPcdTable\GenPatchPcdTable.py
-
-$(BIN_DIR)\PatchPcdValue.exe: $(BASE_TOOLS_PATH)\Source\Python\PatchPcdValue\PatchPcdValue.py $(COMMON_PYTHON)
-  @$(FREEZE) --include-modules=$(MODULES) --install-dir=$(BIN_DIR) PatchPcdValue\PatchPcdValue.py
-
-$(BIN_DIR)\BPDG.exe: $(BASE_TOOLS_PATH)\Source\Python\BPDG\BPDG.py $(COMMON_PYTHON) $(CMD_BPDG)
-  @$(FREEZE) --include-modules=$(MODULES) --install-dir=$(BIN_DIR) BPDG\BPDG.py
-
-$(BIN_DIR)\UPT.exe: $(BASE_TOOLS_PATH)\Source\Python\UPT\UPT.py $(CMD_UPT)
-  @$(FREEZE) --include-modules=$(MODULES) --install-dir=$(BIN_DIR) UPT\UPT.py
-
-$(BIN_DIR)\Rsa2048Sha256Sign.exe: $(BASE_TOOLS_PATH)\Source\Python\Rsa2048Sha256Sign\Rsa2048Sha256Sign.py $(BIN_DIR)\TestSigningPrivateKey.pem
-  @$(FREEZE) --include-modules=$(MODULES) --install-dir=$(BIN_DIR) Rsa2048Sha256Sign\Rsa2048Sha256Sign.py
-
-$(BIN_DIR)\TestSigningPrivateKey.pem: $(BASE_TOOLS_PATH)\Source\Python\Rsa2048Sha256Sign\TestSigningPrivateKey.pem
-  @copy /Y /B $(BASE_TOOLS_PATH)\Source\Python\Rsa2048Sha256Sign\TestSigningPrivateKey.pem $(BIN_DIR)\TestSigningPrivateKey.pem
-  
-$(BIN_DIR)\Rsa2048Sha256GenerateKeys.exe: $(BASE_TOOLS_PATH)\Source\Python\Rsa2048Sha256Sign\Rsa2048Sha256GenerateKeys.py
-  @$(FREEZE) --include-modules=$(MODULES) --install-dir=$(BIN_DIR) Rsa2048Sha256Sign\Rsa2048Sha256GenerateKeys.py
-
-<<<<<<< HEAD
-$(BIN_DIR)\BPDG.exe: $(BASE_TOOLS_PATH)\Source\Python\BPDG\BPDG.py $(COMMON_PYTHON) $(CMD_BPDG)
-  @pushd . & @cd BPDG & @$(FREEZE) --include-modules=$(MODULES) --install-dir=$(BIN_DIR) BPDG.py & @popd
-
-$(BIN_DIR)\UPT.exe: $(BASE_TOOLS_PATH)\Source\Python\UPT\UPT.py $(CMD_UPT)
-  @pushd . & @cd UPT & @$(FREEZE) --include-modules=$(MODULES) --install-dir=$(BIN_DIR) UPT.py & @popd
-
-$(BIN_DIR)\Rsa2048Sha256Sign.exe: $(BASE_TOOLS_PATH)\Source\Python\Rsa2048Sha256Sign\Rsa2048Sha256Sign.py
-  @pushd . & @cd Rsa2048Sha256Sign & @$(FREEZE) --include-modules=$(MODULES) --install-dir=$(BIN_DIR) Rsa2048Sha256Sign.py & @popd
-  @pushd . & @copy /Y /B $(BASE_TOOLS_PATH)\Source\Python\Rsa2048Sha256Sign\TestSigningPrivateKey.pem $(BIN_DIR)\TestSigningPrivateKey.pem & @popd
-  
-$(BIN_DIR)\Rsa2048Sha256GenerateKeys.exe: $(BASE_TOOLS_PATH)\Source\Python\Rsa2048Sha256Sign\Rsa2048Sha256GenerateKeys.py
-  @pushd . & @cd Rsa2048Sha256Sign & @$(FREEZE) --include-modules=$(MODULES) --install-dir=$(BIN_DIR) Rsa2048Sha256GenerateKeys.py & @popd
-=======
-$(BIN_DIR)\Ecc.exe: $(BASE_TOOLS_PATH)\Source\Python\Ecc\Ecc.py $(CMD_ECC) $(BIN_DIR)\config.ini $(BIN_DIR)\exception.xml
-  @$(FREEZE) --include-modules=$(MODULES) --install-dir=$(BIN_DIR) Ecc\Ecc.py
-
-$(BIN_DIR)\config.ini: $(BASE_TOOLS_PATH)\Source\Python\Ecc\config.ini
-  @copy /Y /B $(BASE_TOOLS_PATH)\Source\Python\Ecc\config.ini $(BIN_DIR)\config.ini
-
-$(BIN_DIR)\exception.xml: $(BASE_TOOLS_PATH)\Source\Python\Ecc\exception.xml
-  @copy /Y /B $(BASE_TOOLS_PATH)\Source\Python\Ecc\exception.xml $(BIN_DIR)\exception.xml
->>>>>>> c2a892d7
-  
-clean:
-cleanall:  
-  @del /f /q $(BIN_DIR)\*.pyd $(BIN_DIR)\*.dll
-  @for %%i in ($(APPLICATIONS)) do @del /f /q %%i
-
+## @file
+# Windows makefile for Python tools build.
+#
+# Copyright (c) 2010 - 2015, Intel Corporation. All rights reserved.<BR>
+# This program and the accompanying materials
+# are licensed and made available under the terms and conditions of the BSD License
+# which accompanies this distribution.  The full text of the license may be found at
+# http://opensource.org/licenses/bsd-license.php
+#
+# THE PROGRAM IS DISTRIBUTED UNDER THE BSD LICENSE ON AN "AS IS" BASIS,
+# WITHOUT WARRANTIES OR REPRESENTATIONS OF ANY KIND, EITHER EXPRESS OR IMPLIED.
+#
+
+!IFNDEF PYTHON_FREEZER_PATH
+!ERROR PYTHON_FREEZER_PATH must be defined!
+!ENDIF
+
+!IF EXIST ($(PYTHON_FREEZER_PATH)\cxfreeze)
+# Using cx_Freeze 4.2.3 with Python 2.7.2
+FREEZE=$(PYTHON_FREEZER_PATH)\cxfreeze
+!ELSE
+# Using cx_Freeze 3.0.3 with Python 2.5.4
+FREEZE=$(PYTHON_FREEZER_PATH)\FreezePython.exe
+!ENDIF
+
+MODULES=encodings.cp437,encodings.gbk,encodings.utf_16,encodings.utf_8,encodings.utf_16_le,encodings.latin_1,encodings.ascii
+
+# DOS del command doesn't support ":\\" in the file path, such as j:\\BaseTools. Convert ":\\" to ":\"
+BASE_TOOLS_PATH = $(BASE_TOOLS_PATH::\\=:\)
+EDK_TOOLS_PATH  = $(EDK_TOOLS_PATH::\\=:\)
+
+BIN_DIR=$(EDK_TOOLS_PATH)\Bin\Win32
+
+APPLICATIONS=$(BIN_DIR)\build.exe $(BIN_DIR)\GenFds.exe $(BIN_DIR)\Trim.exe $(BIN_DIR)\TargetTool.exe $(BIN_DIR)\GenDepex.exe $(BIN_DIR)\GenPatchPcdTable.exe $(BIN_DIR)\PatchPcdValue.exe $(BIN_DIR)\BPDG.exe $(BIN_DIR)\UPT.exe $(BIN_DIR)\Rsa2048Sha256Sign.exe $(BIN_DIR)\Rsa2048Sha256GenerateKeys.exe $(BIN_DIR)\Ecc.exe
+
+COMMON_PYTHON=$(BASE_TOOLS_PATH)\Source\Python\Common\BuildToolError.py \
+              $(BASE_TOOLS_PATH)\Source\Python\Common\Database.py \
+              $(BASE_TOOLS_PATH)\Source\Python\Common\DataType.py \
+              $(BASE_TOOLS_PATH)\Source\Python\Common\DecClassObject.py \
+              $(BASE_TOOLS_PATH)\Source\Python\Common\Dictionary.py \
+              $(BASE_TOOLS_PATH)\Source\Python\Common\DscClassObject.py \
+              $(BASE_TOOLS_PATH)\Source\Python\Common\EdkIIWorkspace.py \
+              $(BASE_TOOLS_PATH)\Source\Python\Common\EdkIIWorkspaceBuild.py \
+              $(BASE_TOOLS_PATH)\Source\Python\Common\EdkLogger.py \
+              $(BASE_TOOLS_PATH)\Source\Python\Common\Expression.py \
+              $(BASE_TOOLS_PATH)\Source\Python\Common\FdfClassObject.py \
+              $(BASE_TOOLS_PATH)\Source\Python\Common\FdfParserLite.py \
+              $(BASE_TOOLS_PATH)\Source\Python\Common\GlobalData.py \
+              $(BASE_TOOLS_PATH)\Source\Python\Common\Identification.py \
+              $(BASE_TOOLS_PATH)\Source\Python\Common\InfClassObject.py \
+              $(BASE_TOOLS_PATH)\Source\Python\Common\LongFilePathOs.py \
+              $(BASE_TOOLS_PATH)\Source\Python\Common\LongFilePathOsPath.py \
+              $(BASE_TOOLS_PATH)\Source\Python\Common\LongFilePathSupport.py \
+              $(BASE_TOOLS_PATH)\Source\Python\Common\MigrationUtilities.py \
+              $(BASE_TOOLS_PATH)\Source\Python\Common\Misc.py \
+              $(BASE_TOOLS_PATH)\Source\Python\Common\Parsing.py \
+              $(BASE_TOOLS_PATH)\Source\Python\Common\String.py \
+              $(BASE_TOOLS_PATH)\Source\Python\Common\TargetTxtClassObject.py \
+              $(BASE_TOOLS_PATH)\Source\Python\Common\ToolDefClassObject.py \
+              $(BASE_TOOLS_PATH)\Source\Python\Common\VpdInfoFile.py \
+              $(BASE_TOOLS_PATH)\Source\Python\Common\BuildVersion.py \
+              $(BASE_TOOLS_PATH)\Source\Python\Common\MultipleWorkspace.py \
+              $(BASE_TOOLS_PATH)\Source\Python\CommonDataClass\CommonClass.py \
+              $(BASE_TOOLS_PATH)\Source\Python\CommonDataClass\DataClass.py \
+              $(BASE_TOOLS_PATH)\Source\Python\CommonDataClass\Exceptions.py \
+              $(BASE_TOOLS_PATH)\Source\Python\CommonDataClass\FdfClass.py \
+              $(BASE_TOOLS_PATH)\Source\Python\CommonDataClass\ModuleClass.py \
+              $(BASE_TOOLS_PATH)\Source\Python\CommonDataClass\PackageClass.py \
+              $(BASE_TOOLS_PATH)\Source\Python\CommonDataClass\PlatformClass.py \
+              $(BASE_TOOLS_PATH)\Source\Python\Table\Table.py \
+              $(BASE_TOOLS_PATH)\Source\Python\Table\TableDataModel.py \
+              $(BASE_TOOLS_PATH)\Source\Python\Table\TableDec.py \
+              $(BASE_TOOLS_PATH)\Source\Python\Table\TableDsc.py \
+              $(BASE_TOOLS_PATH)\Source\Python\Table\TableEotReport.py \
+              $(BASE_TOOLS_PATH)\Source\Python\Table\TableFdf.py \
+              $(BASE_TOOLS_PATH)\Source\Python\Table\TableFile.py \
+              $(BASE_TOOLS_PATH)\Source\Python\Table\TableFunction.py \
+              $(BASE_TOOLS_PATH)\Source\Python\Table\TableIdentifier.py \
+              $(BASE_TOOLS_PATH)\Source\Python\Table\TableInf.py \
+              $(BASE_TOOLS_PATH)\Source\Python\Table\TablePcd.py \
+              $(BASE_TOOLS_PATH)\Source\Python\Table\TableQuery.py \
+              $(BASE_TOOLS_PATH)\Source\Python\Table\TableReport.py \
+              $(BASE_TOOLS_PATH)\Source\Python\Workspace\BuildClassObject.py \
+              $(BASE_TOOLS_PATH)\Source\Python\Workspace\MetaDataTable.py \
+              $(BASE_TOOLS_PATH)\Source\Python\Workspace\MetaFileCommentParser.py \
+              $(BASE_TOOLS_PATH)\Source\Python\Workspace\MetaFileParser.py \
+              $(BASE_TOOLS_PATH)\Source\Python\Workspace\MetaFileTable.py \
+              $(BASE_TOOLS_PATH)\Source\Python\Workspace\WorkspaceCommon.py \
+              $(BASE_TOOLS_PATH)\Source\Python\Workspace\WorkspaceDatabase.py \
+              $(BASE_TOOLS_PATH)\Source\Python\AutoGen\AutoGen.py \
+              $(BASE_TOOLS_PATH)\Source\Python\AutoGen\BuildEngine.py \
+              $(BASE_TOOLS_PATH)\Source\Python\AutoGen\GenC.py \
+              $(BASE_TOOLS_PATH)\Source\Python\AutoGen\GenDepex.py \
+              $(BASE_TOOLS_PATH)\Source\Python\AutoGen\GenMake.py \
+              $(BASE_TOOLS_PATH)\Source\Python\AutoGen\GenPcdDb.py \
+              $(BASE_TOOLS_PATH)\Source\Python\AutoGen\InfSectionParser.py \
+              $(BASE_TOOLS_PATH)\Source\Python\AutoGen\StrGather.py \
+              $(BASE_TOOLS_PATH)\Source\Python\AutoGen\UniClassObject.py \
+              $(BASE_TOOLS_PATH)\Source\Python\AutoGen\ValidCheckingInfoObject.py \
+              $(BASE_TOOLS_PATH)\Source\Python\Common\RangeExpression.py \
+              $(BASE_TOOLS_PATH)\Source\Python\Common\VariableAttributes.py
+
+CMD_BUILD=$(BASE_TOOLS_PATH)\Source\Python\build\BuildReport.py \
+    $(BASE_TOOLS_PATH)\Source\Python\GenPatchPcdTable\GenPatchPcdTable.py \
+    $(BASE_TOOLS_PATH)\Source\Python\PatchPcdValue\PatchPcdValue.py \
+    $(BASE_TOOLS_PATH)\Source\Python\Eot\c.py \
+    $(BASE_TOOLS_PATH)\Source\Python\Eot\CLexer.py \
+    $(BASE_TOOLS_PATH)\Source\Python\Eot\CodeFragment.py \
+    $(BASE_TOOLS_PATH)\Source\Python\Eot\CodeFragmentCollector.py \
+    $(BASE_TOOLS_PATH)\Source\Python\Eot\CParser.py \
+    $(BASE_TOOLS_PATH)\Source\Python\Eot\Database.py \
+    $(BASE_TOOLS_PATH)\Source\Python\Eot\EfiCompressor.pyd \
+    $(BASE_TOOLS_PATH)\Source\Python\Eot\Eot.py \
+    $(BASE_TOOLS_PATH)\Source\Python\Eot\EotGlobalData.py \
+    $(BASE_TOOLS_PATH)\Source\Python\Eot\EotToolError.py \
+    $(BASE_TOOLS_PATH)\Source\Python\Eot\FileProfile.py \
+    $(BASE_TOOLS_PATH)\Source\Python\Eot\FvImage.py \
+    $(BASE_TOOLS_PATH)\Source\Python\Eot\InfParserLite.py \
+    $(BASE_TOOLS_PATH)\Source\Python\Eot\LzmaCompressor.pyd \
+    $(BASE_TOOLS_PATH)\Source\Python\Eot\Parser.py \
+    $(BASE_TOOLS_PATH)\Source\Python\Eot\ParserWarning.py \
+    $(BASE_TOOLS_PATH)\Source\Python\Eot\Report.py
+
+CMD_GENFDS=$(BASE_TOOLS_PATH)\Source\Python\GenFds\AprioriSection.py \
+    $(BASE_TOOLS_PATH)\Source\Python\GenFds\Attribute.py \
+    $(BASE_TOOLS_PATH)\Source\Python\GenFds\Capsule.py \
+    $(BASE_TOOLS_PATH)\Source\Python\GenFds\CapsuleData.py \
+    $(BASE_TOOLS_PATH)\Source\Python\GenFds\ComponentStatement.py \
+    $(BASE_TOOLS_PATH)\Source\Python\GenFds\CompressSection.py \
+    $(BASE_TOOLS_PATH)\Source\Python\GenFds\DataSection.py \
+    $(BASE_TOOLS_PATH)\Source\Python\GenFds\DepexSection.py \
+    $(BASE_TOOLS_PATH)\Source\Python\GenFds\EfiSection.py \
+    $(BASE_TOOLS_PATH)\Source\Python\GenFds\Fd.py \
+    $(BASE_TOOLS_PATH)\Source\Python\GenFds\FdfParser.py \
+    $(BASE_TOOLS_PATH)\Source\Python\GenFds\Ffs.py \
+    $(BASE_TOOLS_PATH)\Source\Python\GenFds\FfsFileStatement.py \
+    $(BASE_TOOLS_PATH)\Source\Python\GenFds\FfsInfStatement.py \
+    $(BASE_TOOLS_PATH)\Source\Python\GenFds\Fv.py \
+    $(BASE_TOOLS_PATH)\Source\Python\GenFds\FvImageSection.py \
+    $(BASE_TOOLS_PATH)\Source\Python\GenFds\GenFds.py \
+    $(BASE_TOOLS_PATH)\Source\Python\GenFds\GenFdsGlobalVariable.py \
+    $(BASE_TOOLS_PATH)\Source\Python\GenFds\GuidSection.py \
+    $(BASE_TOOLS_PATH)\Source\Python\GenFds\OptionRom.py \
+    $(BASE_TOOLS_PATH)\Source\Python\GenFds\OptRomFileStatement.py \
+    $(BASE_TOOLS_PATH)\Source\Python\GenFds\OptRomInfStatement.py \
+    $(BASE_TOOLS_PATH)\Source\Python\GenFds\Region.py \
+    $(BASE_TOOLS_PATH)\Source\Python\GenFds\Rule.py \
+    $(BASE_TOOLS_PATH)\Source\Python\GenFds\RuleComplexFile.py \
+    $(BASE_TOOLS_PATH)\Source\Python\GenFds\RuleSimpleFile.py \
+    $(BASE_TOOLS_PATH)\Source\Python\GenFds\Section.py \
+    $(BASE_TOOLS_PATH)\Source\Python\GenFds\UiSection.py \
+    $(BASE_TOOLS_PATH)\Source\Python\GenFds\VerSection.py \
+    $(BASE_TOOLS_PATH)\Source\Python\GenFds\Vtf.py
+
+CMD_BPDG=$(BASE_TOOLS_PATH)\Source\Python\BPDG\GenVpd.py \
+    $(BASE_TOOLS_PATH)\Source\Python\BPDG\StringTable.py
+
+CMD_UPT=$(BASE_TOOLS_PATH)\Source\Python\UPT\Core\DependencyRules.py \
+    $(BASE_TOOLS_PATH)\Source\Python\UPT\Core\DistributionPackageClass.py \
+    $(BASE_TOOLS_PATH)\Source\Python\UPT\Core\FileHook.py \
+    $(BASE_TOOLS_PATH)\Source\Python\UPT\Core\IpiDb.py \
+    $(BASE_TOOLS_PATH)\Source\Python\UPT\Core\PackageFile.py \
+    $(BASE_TOOLS_PATH)\Source\Python\UPT\Dll\sqlite3.dll \
+    $(BASE_TOOLS_PATH)\Source\Python\UPT\GenMetaFile\GenDecFile.py \
+    $(BASE_TOOLS_PATH)\Source\Python\UPT\GenMetaFile\GenInfFile.py \
+    $(BASE_TOOLS_PATH)\Source\Python\UPT\GenMetaFile\GenMetaFileMisc.py \
+    $(BASE_TOOLS_PATH)\Source\Python\UPT\GenMetaFile\GenXmlFile.py \
+    $(BASE_TOOLS_PATH)\Source\Python\UPT\InstallPkg.py \
+    $(BASE_TOOLS_PATH)\Source\Python\UPT\InventoryWs.py \
+    $(BASE_TOOLS_PATH)\Source\Python\UPT\Library\CommentGenerating.py \
+    $(BASE_TOOLS_PATH)\Source\Python\UPT\Library\CommentParsing.py \
+    $(BASE_TOOLS_PATH)\Source\Python\UPT\Library\DataType.py \
+    $(BASE_TOOLS_PATH)\Source\Python\UPT\Library\ExpressionValidate.py \
+    $(BASE_TOOLS_PATH)\Source\Python\UPT\Library\GlobalData.py \
+    $(BASE_TOOLS_PATH)\Source\Python\UPT\Library\Misc.py \
+    $(BASE_TOOLS_PATH)\Source\Python\UPT\Library\ParserValidate.py \
+    $(BASE_TOOLS_PATH)\Source\Python\UPT\Library\Parsing.py \
+    $(BASE_TOOLS_PATH)\Source\Python\UPT\Library\String.py \
+    $(BASE_TOOLS_PATH)\Source\Python\UPT\Library\UniClassObject.py \
+    $(BASE_TOOLS_PATH)\Source\Python\UPT\Library\Xml\XmlRoutines.py \
+    $(BASE_TOOLS_PATH)\Source\Python\UPT\Logger\Log.py \
+    $(BASE_TOOLS_PATH)\Source\Python\UPT\Logger\StringTable.py \
+    $(BASE_TOOLS_PATH)\Source\Python\UPT\Logger\ToolError.py \
+    $(BASE_TOOLS_PATH)\Source\Python\UPT\MkPkg.py \
+    $(BASE_TOOLS_PATH)\Source\Python\UPT\Object\Parser\DecObject.py \
+    $(BASE_TOOLS_PATH)\Source\Python\UPT\Object\Parser\InfBinaryObject.py \
+    $(BASE_TOOLS_PATH)\Source\Python\UPT\Object\Parser\InfBuildOptionObject.py \
+    $(BASE_TOOLS_PATH)\Source\Python\UPT\Object\Parser\InfCommonObject.py \
+    $(BASE_TOOLS_PATH)\Source\Python\UPT\Object\Parser\InfDefineCommonObject.py \
+    $(BASE_TOOLS_PATH)\Source\Python\UPT\Object\Parser\InfDefineObject.py \
+    $(BASE_TOOLS_PATH)\Source\Python\UPT\Object\Parser\InfDepexObject.py \
+    $(BASE_TOOLS_PATH)\Source\Python\UPT\Object\Parser\InfGuidObject.py \
+    $(BASE_TOOLS_PATH)\Source\Python\UPT\Object\Parser\InfHeaderObject.py \
+    $(BASE_TOOLS_PATH)\Source\Python\UPT\Object\Parser\InfLibraryClassesObject.py \
+    $(BASE_TOOLS_PATH)\Source\Python\UPT\Object\Parser\InfMisc.py \
+    $(BASE_TOOLS_PATH)\Source\Python\UPT\Object\Parser\InfPackagesObject.py \
+    $(BASE_TOOLS_PATH)\Source\Python\UPT\Object\Parser\InfPcdObject.py \
+    $(BASE_TOOLS_PATH)\Source\Python\UPT\Object\Parser\InfPpiObject.py \
+    $(BASE_TOOLS_PATH)\Source\Python\UPT\Object\Parser\InfProtocolObject.py \
+    $(BASE_TOOLS_PATH)\Source\Python\UPT\Object\Parser\InfSoucesObject.py \
+    $(BASE_TOOLS_PATH)\Source\Python\UPT\Object\Parser\InfUserExtensionObject.py \
+    $(BASE_TOOLS_PATH)\Source\Python\UPT\Object\POM\CommonObject.py \
+    $(BASE_TOOLS_PATH)\Source\Python\UPT\Object\POM\ModuleObject.py \
+    $(BASE_TOOLS_PATH)\Source\Python\UPT\Object\POM\PackageObject.py \
+    $(BASE_TOOLS_PATH)\Source\Python\UPT\Parser\DecParser.py \
+    $(BASE_TOOLS_PATH)\Source\Python\UPT\Parser\DecParserMisc.py \
+    $(BASE_TOOLS_PATH)\Source\Python\UPT\Parser\InfAsBuiltProcess.py \
+    $(BASE_TOOLS_PATH)\Source\Python\UPT\Parser\InfBinarySectionParser.py \
+    $(BASE_TOOLS_PATH)\Source\Python\UPT\Parser\InfBuildOptionSectionParser.py \
+    $(BASE_TOOLS_PATH)\Source\Python\UPT\Parser\InfDefineSectionParser.py \
+    $(BASE_TOOLS_PATH)\Source\Python\UPT\Parser\InfDepexSectionParser.py \
+    $(BASE_TOOLS_PATH)\Source\Python\UPT\Parser\InfGuidPpiProtocolSectionParser.py \
+    $(BASE_TOOLS_PATH)\Source\Python\UPT\Parser\InfLibrarySectionParser.py \
+    $(BASE_TOOLS_PATH)\Source\Python\UPT\Parser\InfPackageSectionParser.py \
+    $(BASE_TOOLS_PATH)\Source\Python\UPT\Parser\InfParser.py \
+    $(BASE_TOOLS_PATH)\Source\Python\UPT\Parser\InfParserMisc.py \
+    $(BASE_TOOLS_PATH)\Source\Python\UPT\Parser\InfPcdSectionParser.py \
+    $(BASE_TOOLS_PATH)\Source\Python\UPT\Parser\InfSectionParser.py \
+    $(BASE_TOOLS_PATH)\Source\Python\UPT\Parser\InfSourceSectionParser.py \
+    $(BASE_TOOLS_PATH)\Source\Python\UPT\PomAdapter\DecPomAlignment.py \
+    $(BASE_TOOLS_PATH)\Source\Python\UPT\PomAdapter\InfPomAlignment.py \
+    $(BASE_TOOLS_PATH)\Source\Python\UPT\PomAdapter\InfPomAlignmentMisc.py \
+    $(BASE_TOOLS_PATH)\Source\Python\UPT\ReplacePkg.py \
+    $(BASE_TOOLS_PATH)\Source\Python\UPT\RmPkg.py \
+    $(BASE_TOOLS_PATH)\Source\Python\UPT\UnitTest\CommentGeneratingUnitTest.py \
+    $(BASE_TOOLS_PATH)\Source\Python\UPT\UnitTest\CommentParsingUnitTest.py \
+    $(BASE_TOOLS_PATH)\Source\Python\UPT\UnitTest\DecParserTest.py \
+    $(BASE_TOOLS_PATH)\Source\Python\UPT\UnitTest\DecParserUnitTest.py \
+    $(BASE_TOOLS_PATH)\Source\Python\UPT\UnitTest\InfBinarySectionTest.py \
+    $(BASE_TOOLS_PATH)\Source\Python\UPT\Xml\CommonXml.py \
+    $(BASE_TOOLS_PATH)\Source\Python\UPT\Xml\GuidProtocolPpiXml.py \
+    $(BASE_TOOLS_PATH)\Source\Python\UPT\Xml\IniToXml.py \
+    $(BASE_TOOLS_PATH)\Source\Python\UPT\Xml\ModuleSurfaceAreaXml.py \
+    $(BASE_TOOLS_PATH)\Source\Python\UPT\Xml\PackageSurfaceAreaXml.py \
+    $(BASE_TOOLS_PATH)\Source\Python\UPT\Xml\PcdXml.py \
+    $(BASE_TOOLS_PATH)\Source\Python\UPT\Xml\XmlParser.py \
+    $(BASE_TOOLS_PATH)\Source\Python\UPT\Xml\XmlParserMisc.py
+
+all: SetPythonPath $(APPLICATIONS)
+
+SetPythonPath:
+  set PYTHONPATH=$(BASE_TOOLS_PATH)\Source\Python
+
+$(BIN_DIR)\build.exe: $(BASE_TOOLS_PATH)\Source\Python\build\build.py $(COMMON_PYTHON) $(CMD_BUILD) $(CMD_GENFDS)
+  @$(FREEZE) --include-modules=$(MODULES) --install-dir=$(BIN_DIR) build\build.py
+
+$(BIN_DIR)\GenFds.exe: $(BASE_TOOLS_PATH)\Source\Python\GenFds\GenFds.py $(COMMON_PYTHON) $(CMD_GENFDS)
+  @$(FREEZE) --include-modules=$(MODULES) --install-dir=$(BIN_DIR) GenFds\GenFds.py
+
+$(BIN_DIR)\Trim.exe: $(BASE_TOOLS_PATH)\Source\Python\Trim\Trim.py $(COMMON_PYTHON)
+  @$(FREEZE) --include-modules=$(MODULES) --install-dir=$(BIN_DIR) Trim\Trim.py
+
+$(BIN_DIR)\GenDepex.exe: $(BASE_TOOLS_PATH)\Source\Python\AutoGen\GenDepex.py $(COMMON_PYTHON)
+  @$(FREEZE) --include-modules=$(MODULES) --install-dir=$(BIN_DIR) AutoGen\GenDepex.py
+
+$(BIN_DIR)\TargetTool.exe: $(BASE_TOOLS_PATH)\Source\Python\TargetTool\TargetTool.py $(COMMON_PYTHON)
+  @$(FREEZE) --include-modules=$(MODULES) --install-dir=$(BIN_DIR) TargetTool\TargetTool.py
+
+$(BIN_DIR)\GenPatchPcdTable.exe: $(BASE_TOOLS_PATH)\Source\Python\GenPatchPcdTable\GenPatchPcdTable.py $(COMMON_PYTHON)
+  @$(FREEZE) --include-modules=$(MODULES) --install-dir=$(BIN_DIR) GenPatchPcdTable\GenPatchPcdTable.py
+
+$(BIN_DIR)\PatchPcdValue.exe: $(BASE_TOOLS_PATH)\Source\Python\PatchPcdValue\PatchPcdValue.py $(COMMON_PYTHON)
+  @$(FREEZE) --include-modules=$(MODULES) --install-dir=$(BIN_DIR) PatchPcdValue\PatchPcdValue.py
+
+$(BIN_DIR)\BPDG.exe: $(BASE_TOOLS_PATH)\Source\Python\BPDG\BPDG.py $(COMMON_PYTHON) $(CMD_BPDG)
+  @$(FREEZE) --include-modules=$(MODULES) --install-dir=$(BIN_DIR) BPDG\BPDG.py
+
+$(BIN_DIR)\UPT.exe: $(BASE_TOOLS_PATH)\Source\Python\UPT\UPT.py $(CMD_UPT)
+  @$(FREEZE) --include-modules=$(MODULES) --install-dir=$(BIN_DIR) UPT\UPT.py
+
+$(BIN_DIR)\Rsa2048Sha256Sign.exe: $(BASE_TOOLS_PATH)\Source\Python\Rsa2048Sha256Sign\Rsa2048Sha256Sign.py $(BIN_DIR)\TestSigningPrivateKey.pem
+  @$(FREEZE) --include-modules=$(MODULES) --install-dir=$(BIN_DIR) Rsa2048Sha256Sign\Rsa2048Sha256Sign.py
+
+$(BIN_DIR)\TestSigningPrivateKey.pem: $(BASE_TOOLS_PATH)\Source\Python\Rsa2048Sha256Sign\TestSigningPrivateKey.pem
+  @copy /Y /B $(BASE_TOOLS_PATH)\Source\Python\Rsa2048Sha256Sign\TestSigningPrivateKey.pem $(BIN_DIR)\TestSigningPrivateKey.pem
+  
+$(BIN_DIR)\Rsa2048Sha256GenerateKeys.exe: $(BASE_TOOLS_PATH)\Source\Python\Rsa2048Sha256Sign\Rsa2048Sha256GenerateKeys.py
+  @$(FREEZE) --include-modules=$(MODULES) --install-dir=$(BIN_DIR) Rsa2048Sha256Sign\Rsa2048Sha256GenerateKeys.py
+
+$(BIN_DIR)\Ecc.exe: $(BASE_TOOLS_PATH)\Source\Python\Ecc\Ecc.py $(CMD_ECC) $(BIN_DIR)\config.ini $(BIN_DIR)\exception.xml
+  @$(FREEZE) --include-modules=$(MODULES) --install-dir=$(BIN_DIR) Ecc\Ecc.py
+
+$(BIN_DIR)\config.ini: $(BASE_TOOLS_PATH)\Source\Python\Ecc\config.ini
+  @copy /Y /B $(BASE_TOOLS_PATH)\Source\Python\Ecc\config.ini $(BIN_DIR)\config.ini
+
+$(BIN_DIR)\exception.xml: $(BASE_TOOLS_PATH)\Source\Python\Ecc\exception.xml
+  @copy /Y /B $(BASE_TOOLS_PATH)\Source\Python\Ecc\exception.xml $(BIN_DIR)\exception.xml
+  
+clean:
+cleanall:  
+  @del /f /q $(BIN_DIR)\*.pyd $(BIN_DIR)\*.dll
+  @for %%i in ($(APPLICATIONS)) do @del /f /q %%i
+