--- conflicted
+++ resolved
@@ -1,673 +1,664 @@
-## @file
-#  This file include GenVpd class for fix the Vpd type PCD offset, and PcdEntry for describe
-#  and process each entry of vpd type PCD.
-#
-#  Copyright (c) 2010 - 2014, Intel Corporation. All rights reserved.<BR>
-#
-#  This program and the accompanying materials
-#  are licensed and made available under the terms and conditions of the BSD License
-#  which accompanies this distribution.  The full text of the license may be found at
-#  http://opensource.org/licenses/bsd-license.php
-#
-#  THE PROGRAM IS DISTRIBUTED UNDER THE BSD LICENSE ON AN "AS IS" BASIS,
-#  WITHOUT WARRANTIES OR REPRESENTATIONS OF ANY KIND, EITHER EXPRESS OR IMPLIED.
-#
-
-import Common.LongFilePathOs as os
-import StringIO
-import StringTable as st
-import array
-import re
-from Common.LongFilePathSupport import OpenLongFilePath as open
-from struct import *
-import Common.EdkLogger as EdkLogger
-import Common.BuildToolError as BuildToolError
-
-_FORMAT_CHAR = {1: 'B',
-                2: 'H',
-                4: 'I',
-                8: 'Q'
-                }
-
-## The VPD PCD data structure for store and process each VPD PCD entry.
-#
-#  This class contain method to format and pack pcd's value.          
-#
-class PcdEntry:
-    def __init__(self, PcdCName, SkuId,PcdOffset, PcdSize, PcdValue, Lineno=None, FileName=None, PcdUnpackValue=None, 
-                 PcdBinOffset=None, PcdBinSize=None):
-        self.PcdCName       = PcdCName.strip()
-        self.SkuId          = SkuId.strip()
-        self.PcdOffset      = PcdOffset.strip()
-        self.PcdSize        = PcdSize.strip()
-        self.PcdValue       = PcdValue.strip()
-        self.Lineno         = Lineno.strip()
-        self.FileName       = FileName.strip()
-        self.PcdUnpackValue = PcdUnpackValue
-        self.PcdBinOffset   = PcdBinOffset
-        self.PcdBinSize     = PcdBinSize
-        
-        if self.PcdValue == '' :
-            EdkLogger.error("BPDG", BuildToolError.FORMAT_INVALID,
-                            "Invalid PCD format(Name: %s File: %s line: %s) , no Value specified!" % (self.PcdCName, self.FileName, self.Lineno))
-
-        if self.PcdOffset == '' :
-            EdkLogger.error("BPDG", BuildToolError.FORMAT_INVALID,
-                            "Invalid PCD format(Name: %s File: %s Line: %s) , no Offset specified!" % (self.PcdCName, self.FileName, self.Lineno))
-
-        if self.PcdSize == '' :
-            EdkLogger.error("BPDG", BuildToolError.FORMAT_INVALID,
-                            "Invalid PCD format(Name: %s File: %s Line: %s), no PcdSize specified!" % (self.PcdCName, self.FileName, self.Lineno))
-
-        self._GenOffsetValue ()
-
-    ## Analyze the string value to judge the PCD's datum type euqal to Boolean or not.
-    # 
-    #  @param   ValueString      PCD's value
-    #  @param   Size             PCD's size
-    #  
-    #  @retval  True   PCD's datum type is Boolean
-    #  @retval  False  PCD's datum type is not Boolean.              
-    #    
-    def _IsBoolean(self, ValueString, Size):
-        if (Size == "1"):
-            if ValueString.upper() in ["TRUE", "FALSE"]:
-                return True
-            elif ValueString in ["0", "1", "0x0", "0x1", "0x00", "0x01"]:
-                return True
-
-        return False
-
-    ## Convert the PCD's value from string to integer.
-    #              
-    #  This function will try to convert the Offset value form string to integer
-    #  for both hexadecimal and decimal.
-    #    
-    def _GenOffsetValue(self):
-        if self.PcdOffset != "*" :
-            try:
-                self.PcdBinOffset = int (self.PcdOffset)
-            except:
-                try:
-                    self.PcdBinOffset = int(self.PcdOffset, 16)
-                except:
-                    EdkLogger.error("BPDG", BuildToolError.FORMAT_INVALID,
-                                    "Invalid offset value %s for PCD %s (File: %s Line: %s)" % (self.PcdOffset, self.PcdCName, self.FileName, self.Lineno))
-
-    ## Pack Boolean type VPD PCD's value form string to binary type.
-    # 
-    #  @param ValueString     The boolean type string for pack.
-    # 
-    # 
-    def _PackBooleanValue(self, ValueString):
-        if ValueString.upper() == "TRUE" or ValueString in ["1", "0x1", "0x01"]:
-            try:
-                self.PcdValue = pack(_FORMAT_CHAR[1], 1)
-            except:
-                EdkLogger.error("BPDG", BuildToolError.FORMAT_INVALID,
-                                "Invalid size or value for PCD %s to pack(File: %s Line: %s)." % (self.PcdCName, self.FileName, self.Lineno))
-        else:
-            try:
-                self.PcdValue = pack(_FORMAT_CHAR[1], 0)
-            except:
-                EdkLogger.error("BPDG", BuildToolError.FORMAT_INVALID,
-                                "Invalid size or value for PCD %s to pack(File: %s Line: %s)." % (self.PcdCName, self.FileName, self.Lineno))
-
-    ## Pack Integer type VPD PCD's value form string to binary type.
-    # 
-    #  @param ValueString     The Integer type string for pack.
-    # 
-    #                                
-    def _PackIntValue(self, IntValue, Size):
-        if Size not in _FORMAT_CHAR.keys():
-            EdkLogger.error("BPDG", BuildToolError.FORMAT_INVALID,
-                            "Invalid size %d for PCD %s in integer datum size(File: %s Line: %s)." % (Size, self.PcdCName, self.FileName, self.Lineno))
-
-        if Size == 1:
-            if IntValue < 0:
-                EdkLogger.error("BPDG", BuildToolError.FORMAT_INVALID,
-                                "PCD can't be set to negative value %d for PCD %s in UINT8 datum type(File: %s Line: %s)." % (IntValue, self.PcdCName, self.FileName, self.Lineno))
-            elif IntValue >= 0x100:
-                EdkLogger.error("BPDG", BuildToolError.FORMAT_INVALID,
-                                "Too large PCD value %d for datum type UINT8 for PCD %s(File: %s Line: %s)." % (IntValue, self.PcdCName, self.FileName, self.Lineno))
-        elif Size == 2:
-            if IntValue < 0:
-                EdkLogger.error("BPDG", BuildToolError.FORMAT_INVALID,
-                                "PCD can't be set to negative value %d for PCD %s in UINT16 datum type(File: %s Line: %s)." % (IntValue, self.PcdCName, self.FileName, self.Lineno))
-            elif IntValue >= 0x10000:
-                EdkLogger.error("BPDG", BuildToolError.FORMAT_INVALID,
-                                "Too large PCD value %d for datum type UINT16 for PCD %s(File: %s Line: %s)." % (IntValue, self.PcdCName, self.FileName, self.Lineno))
-        elif Size == 4:
-            if IntValue < 0:
-                EdkLogger.error("BPDG", BuildToolError.FORMAT_INVALID,
-                                "PCD can't be set to negative value %d for PCD %s in UINT32 datum type(File: %s Line: %s)." % (IntValue, self.PcdCName, self.FileName, self.Lineno))
-            elif IntValue >= 0x100000000:
-                EdkLogger.error("BPDG", BuildToolError.FORMAT_INVALID,
-                                "Too large PCD value %d for datum type UINT32 for PCD %s(File: %s Line: %s)." % (IntValue, self.PcdCName, self.FileName, self.Lineno))
-        elif Size == 8:
-            if IntValue < 0:
-                EdkLogger.error("BPDG", BuildToolError.FORMAT_INVALID,
-                                "PCD can't be set to negative value %d for PCD %s in UINT32 datum type(File: %s Line: %s)." % (IntValue, self.PcdCName, self.FileName, self.Lineno))
-            elif IntValue >= 0x10000000000000000:
-                EdkLogger.error("BPDG", BuildToolError.FORMAT_INVALID,
-                                "Too large PCD value %d for datum type UINT32 for PCD %s(File: %s Line: %s)." % (IntValue, self.PcdCName, self.FileName, self.Lineno))
-        else:
-            EdkLogger.error("BPDG", BuildToolError.FORMAT_INVALID,
-                            "Invalid size %d for PCD %s in integer datum size(File: %s Line: %s)." % (Size, self.PcdCName, self.FileName, self.Lineno))
-
-        try:
-            self.PcdValue = pack(_FORMAT_CHAR[Size], IntValue)
-        except:
-            EdkLogger.error("BPDG", BuildToolError.FORMAT_INVALID,
-                            "Invalid size or value for PCD %s to pack(File: %s Line: %s)." % (self.PcdCName, self.FileName, self.Lineno))
-
-    ## Pack VOID* type VPD PCD's value form string to binary type.
-    #
-    #  The VOID* type of string divided into 3 sub-type:
-    #    1:    L"String", Unicode type string.
-    #    2:    "String",  Ascii type string.
-    #    3:    {bytearray}, only support byte-array.
-    #
-    #  @param ValueString     The Integer type string for pack.
-    #       
-    def _PackPtrValue(self, ValueString, Size):
-        if ValueString.startswith('L"'):
-            self._PackUnicode(ValueString, Size)
-        elif ValueString.startswith('{') and ValueString.endswith('}'):
-            self._PackByteArray(ValueString, Size)
-        elif ValueString.startswith('"') and ValueString.endswith('"'):
-            self._PackString(ValueString, Size)
-        else:
-            EdkLogger.error("BPDG", BuildToolError.FORMAT_INVALID,
-                            "Invalid VOID* type PCD %s value %s (File: %s Line: %s)" % (self.PcdCName, ValueString, self.FileName, self.Lineno))
-
-    ## Pack an Ascii PCD value.
-    #  
-    #  An Ascii string for a PCD should be in format as  "".
-    #                   
-    def _PackString(self, ValueString, Size):
-        if (Size < 0):
-            EdkLogger.error("BPDG", BuildToolError.FORMAT_INVALID,
-                            "Invalid parameter Size %s of PCD %s!(File: %s Line: %s)" % (self.PcdBinSize, self.PcdCName, self.FileName, self.Lineno))
-        if (ValueString == ""):
-            EdkLogger.error("BPDG", BuildToolError.FORMAT_INVALID, "Invalid parameter ValueString %s of PCD %s!(File: %s Line: %s)" % (self.PcdUnpackValue, self.PcdCName, self.FileName, self.Lineno))
-        if (len(ValueString) < 2):
-            EdkLogger.error("BPDG", BuildToolError.FORMAT_INVALID, "For PCD: %s ,ASCII string %s at least contains two!(File: %s Line: %s)" % (self.PcdCName, self.PcdUnpackValue, self.FileName, self.Lineno))
-
-        ValueString = ValueString[1:-1]
-        if len(ValueString) + 1 > Size:
-            EdkLogger.error("BPDG", BuildToolError.RESOURCE_OVERFLOW,
-                            "PCD value string %s is exceed to size %d(File: %s Line: %s)" % (ValueString, Size, self.FileName, self.Lineno))
-        try:
-            self.PcdValue = pack('%ds' % Size, ValueString)
-        except:
-            EdkLogger.error("BPDG", BuildToolError.FORMAT_INVALID,
-                            "Invalid size or value for PCD %s to pack(File: %s Line: %s)." % (self.PcdCName, self.FileName, self.Lineno))
-
-    ## Pack a byte-array PCD value.
-    #  
-    #  A byte-array for a PCD should be in format as  {0x01, 0x02, ...}.
-    #         
-    def _PackByteArray(self, ValueString, Size):
-        if (Size < 0):
-            EdkLogger.error("BPDG", BuildToolError.FORMAT_INVALID, "Invalid parameter Size %s of PCD %s!(File: %s Line: %s)" % (self.PcdBinSize, self.PcdCName, self.FileName, self.Lineno))
-        if (ValueString == ""):
-            EdkLogger.error("BPDG", BuildToolError.FORMAT_INVALID, "Invalid parameter ValueString %s of PCD %s!(File: %s Line: %s)" % (self.PcdUnpackValue, self.PcdCName, self.FileName, self.Lineno))
-
-        ValueString = ValueString.strip()
-        ValueString = ValueString.lstrip('{').strip('}')
-        ValueList = ValueString.split(',')
-        ValueList = [item.strip() for item in ValueList]
-
-        if len(ValueList) > Size:
-            EdkLogger.error("BPDG", BuildToolError.RESOURCE_OVERFLOW,
-                            "The byte array %s is too large for size %d(File: %s Line: %s)" % (ValueString, Size, self.FileName, self.Lineno))
-
-        ReturnArray = array.array('B')
-
-        for Index in xrange(len(ValueList)):
-            Value = None
-            if ValueList[Index].lower().startswith('0x'):
-                # translate hex value
-                try:
-                    Value = int(ValueList[Index], 16)
-                except:
-                    EdkLogger.error("BPDG", BuildToolError.FORMAT_INVALID,
-                                    "The value item %s in byte array %s is an invalid HEX value.(File: %s Line: %s)" % \
-                                    (ValueList[Index], ValueString, self.FileName, self.Lineno))
-            else:
-                # translate decimal value
-                try:
-                    Value = int(ValueList[Index], 10)
-                except:
-                    EdkLogger.error("BPDG", BuildToolError.FORMAT_INVALID,
-                                    "The value item %s in byte array %s is an invalid DECIMAL value.(File: %s Line: %s)" % \
-                                    (ValueList[Index], ValueString, self.FileName, self.Lineno))
-
-            if Value > 255:
-                EdkLogger.error("BPDG", BuildToolError.FORMAT_INVALID,
-                                "The value item %s in byte array %s do not in range 0 ~ 0xFF(File: %s Line: %s)" % \
-                                (ValueList[Index], ValueString, self.FileName, self.Lineno))
-
-            ReturnArray.append(Value)
-
-        for Index in xrange(len(ValueList), Size):
-            ReturnArray.append(0)
-
-        self.PcdValue = ReturnArray.tolist()
-
-    ## Pack a unicode PCD value into byte array.
-    #  
-    #  A unicode string for a PCD should be in format as  L"".
-    #
-    def _PackUnicode(self, UnicodeString, Size):
-        if (Size < 0):
-            EdkLogger.error("BPDG", BuildToolError.FORMAT_INVALID, "Invalid parameter Size %s of PCD %s!(File: %s Line: %s)" % \
-                             (self.PcdBinSize, self.PcdCName, self.FileName, self.Lineno))
-        if (len(UnicodeString) < 3):
-            EdkLogger.error("BPDG", BuildToolError.FORMAT_INVALID, "For PCD: %s ,ASCII string %s at least contains two!(File: %s Line: %s)" % \
-                            (self.PcdCName, self.PcdUnpackValue, self.FileName, self.Lineno))
-
-        UnicodeString = UnicodeString[2:-1]
-
-        if (len(UnicodeString) + 1) * 2 > Size:
-            EdkLogger.error("BPDG", BuildToolError.RESOURCE_OVERFLOW,
-                            "The size of unicode string %s is too larger for size %s(File: %s Line: %s)" % \
-                            (UnicodeString, Size, self.FileName, self.Lineno))
-
-        ReturnArray = array.array('B')
-        for Value in UnicodeString:
-            try:
-                ReturnArray.append(ord(Value))
-                ReturnArray.append(0)
-            except:
-                EdkLogger.error("BPDG", BuildToolError.FORMAT_INVALID,
-                                "Invalid unicode character %s in unicode string %s(File: %s Line: %s)" % \
-                                (Value, UnicodeString, self.FileName, self.Lineno))
-<<<<<<< HEAD
-                
-=======
-
->>>>>>> c2a892d7
-        for Index in xrange(len(UnicodeString) * 2, Size):
-            ReturnArray.append(0)
-
-        self.PcdValue = ReturnArray.tolist()
-
-
-
-## The class implementing the BPDG VPD PCD offset fix process
-#
-#   The VPD PCD offset fix process includes:
-#       1. Parse the input guided.txt file and store it in the data structure;
-#       2. Format the input file data to remove unused lines;
-#       3. Fixed offset if needed;
-#       4. Generate output file, including guided.map and guided.bin file;
-#        
-class GenVPD :
-    ## Constructor of DscBuildData
-    #
-    #  Initialize object of GenVPD
-    #   @Param      InputFileName   The filename include the vpd type pcd information
-    #   @param      MapFileName     The filename of map file that stores vpd type pcd information.
-    #                               This file will be generated by the BPDG tool after fix the offset
-    #                               and adjust the offset to make the pcd data aligned.
-    #   @param      VpdFileName     The filename of Vpd file that hold vpd pcd information.
-    #
-    def __init__(self, InputFileName, MapFileName, VpdFileName):
-        self.InputFileName           = InputFileName
-        self.MapFileName             = MapFileName
-        self.VpdFileName             = VpdFileName
-        self.FileLinesList           = []
-        self.PcdFixedOffsetSizeList  = []
-        self.PcdUnknownOffsetList    = []
-        try:
-            fInputfile = open(InputFileName, "r", 0)
-            try:
-                self.FileLinesList = fInputfile.readlines()
-            except:
-                EdkLogger.error("BPDG", BuildToolError.FILE_READ_FAILURE, "File read failed for %s" % InputFileName, None)
-            finally:
-                fInputfile.close()
-        except:
-            EdkLogger.error("BPDG", BuildToolError.FILE_OPEN_FAILURE, "File open failed for %s" % InputFileName, None)
-
-    ##
-    # Parser the input file which is generated by the build tool. Convert the value of each pcd's 
-    # from string to it's real format. Also remove the useless line in the input file.
-    # 
-    def ParserInputFile (self):
-        count = 0
-        for line in self.FileLinesList:
-            # Strip "\r\n" generated by readlines ().
-            line = line.strip()
-            line = line.rstrip(os.linesep)
-
-            # Skip the comment line
-            if (not line.startswith("#")) and len(line) > 1 :
-                #
-                # Enhanced for support "|" character in the string.
-                #
-                ValueList = ['', '', '', '','']    
-<<<<<<< HEAD
-                
-                ValueRe  = re.compile(r'\s*L?\".*\|.*\"\s*$')
-=======
-
-                ValueRe = re.compile(r'\s*L?\".*\|.*\"\s*$')
->>>>>>> c2a892d7
-                PtrValue = ValueRe.findall(line)
-
-                ValueUpdateFlag = False
-
-                if len(PtrValue) >= 1:
-                    line = re.sub(ValueRe, '', line)
-                    ValueUpdateFlag = True
-
-                TokenList = line.split('|')
-                ValueList[0:len(TokenList)] = TokenList
-
-                if ValueUpdateFlag:
-                    ValueList[4] = PtrValue[0]                              
-                self.FileLinesList[count] = ValueList
-                # Store the line number
-                self.FileLinesList[count].append(str(count + 1))
-            elif len(line) <= 1 :
-                # Set the blank line to "None"
-                self.FileLinesList[count] = None
-            else :
-                # Set the comment line to "None"
-                self.FileLinesList[count] = None
-            count += 1
-
-        # The line count contain usage information
-        count = 0
-        # Delete useless lines
-        while (True) :
-            try :
-                if (self.FileLinesList[count] == None) :
-                    del(self.FileLinesList[count])
-                else :
-                    count += 1
-            except :
-                break
-        #
-        # After remove the useless line, if there are no data remain in the file line list,
-        # Report warning messages to user's.
-        # 
-        if len(self.FileLinesList) == 0 :
-            EdkLogger.warn('BPDG', BuildToolError.RESOURCE_NOT_AVAILABLE,
-                           "There are no VPD type pcds defined in DSC file, Please check it.")
-
-        # Process the pcds one by one base on the pcd's value and size
-        count = 0
-        for line in self.FileLinesList:
-            if line != None :
-                PCD = PcdEntry(line[0], line[1], line[2], line[3], line[4],line[5], self.InputFileName)   
-                # Strip the space char
-                PCD.PcdCName     = PCD.PcdCName.strip(' ')
-                PCD.SkuId        = PCD.SkuId.strip(' ')
-                PCD.PcdOffset    = PCD.PcdOffset.strip(' ')
-                PCD.PcdSize      = PCD.PcdSize.strip(' ')
-                PCD.PcdValue     = PCD.PcdValue.strip(' ')               
-                PCD.Lineno       = PCD.Lineno.strip(' ')
-                                      
-                #
-                # Store the original pcd value.
-                # This information will be useful while generate the output map file.
-                #
-                PCD.PcdUnpackValue    =  str(PCD.PcdValue)                              
-
-                #
-                # Translate PCD size string to an integer value.
-                PackSize = None
-                try:
-                    PackSize = int(PCD.PcdSize, 10)
-                    PCD.PcdBinSize = PackSize
-                except:
-                    try:
-                        PackSize = int(PCD.PcdSize, 16)
-                        PCD.PcdBinSize = PackSize
-                    except:
-                        EdkLogger.error("BPDG", BuildToolError.FORMAT_INVALID, "Invalid PCD size value %s at file: %s line: %s" % (PCD.PcdSize, self.InputFileName, PCD.Lineno))
-
-                if PCD._IsBoolean(PCD.PcdValue, PCD.PcdSize):
-                    PCD._PackBooleanValue(PCD.PcdValue)
-                    self.FileLinesList[count] = PCD
-                    count += 1
-                    continue
-                #
-                # Try to translate value to an integer firstly.
-                #
-                IsInteger = True
-                PackValue = None
-                try:
-                    PackValue = int(PCD.PcdValue)
-                except:
-                    try:
-                        PackValue = int(PCD.PcdValue, 16)
-                    except:
-                        IsInteger = False
-
-                if IsInteger:
-                    PCD._PackIntValue(PackValue, PackSize)
-                else:
-                    PCD._PackPtrValue(PCD.PcdValue, PackSize)
-
-                self.FileLinesList[count] = PCD
-                count += 1
-            else :
-                continue
-
-    ##
-    # This function used to create a clean list only contain useful information and reorganized to make it 
-    # easy to be sorted
-    #
-    def FormatFileLine (self) :
-
-        for eachPcd in self.FileLinesList :
-            if eachPcd.PcdOffset != '*' :
-                # Use pcd's Offset value as key, and pcd's Value as value 
-                self.PcdFixedOffsetSizeList.append(eachPcd)
-            else :
-                # Use pcd's CName as key, and pcd's Size as value
-                self.PcdUnknownOffsetList.append(eachPcd)
-
-
-    ##
-    # This function is use to fix the offset value which the not specified in the map file.
-    # Usually it use the star (meaning any offset) character in the offset field
-    #    
-    def FixVpdOffset (self):
-        # At first, the offset should start at 0
-        # Sort fixed offset list in order to find out where has free spaces for the pcd's offset
-        # value is "*" to insert into.      
-
-        self.PcdFixedOffsetSizeList.sort(lambda x, y: cmp(x.PcdBinOffset, y.PcdBinOffset))
-
-        #
-        # Sort the un-fixed pcd's offset by it's size.
-        #
-        self.PcdUnknownOffsetList.sort(lambda x, y: cmp(x.PcdBinSize, y.PcdBinSize))
-
-        #
-        # Process all Offset value are "*"
-        #
-        if (len(self.PcdFixedOffsetSizeList) == 0) and (len(self.PcdUnknownOffsetList) != 0) :
-            # The offset start from 0
-            NowOffset = 0
-            for Pcd in self.PcdUnknownOffsetList :
-                Pcd.PcdBinOffset = NowOffset
-                Pcd.PcdOffset    = str(hex(Pcd.PcdBinOffset))
-                NowOffset       += Pcd.PcdBinSize
-                
-            self.PcdFixedOffsetSizeList = self.PcdUnknownOffsetList
-            return
-
-        # Check the offset of VPD type pcd's offset start from 0.    
-        if self.PcdFixedOffsetSizeList[0].PcdBinOffset != 0 :
-            EdkLogger.warn("BPDG", "The offset of VPD type pcd should start with 0, please check it.",
-                            None)
-
-        # Judge whether the offset in fixed pcd offset list is overlapped or not.
-        lenOfList = len(self.PcdFixedOffsetSizeList)
-        count     = 0                       
-        while (count < lenOfList - 1) :
-            PcdNow  = self.PcdFixedOffsetSizeList[count]
-            PcdNext = self.PcdFixedOffsetSizeList[count+1]
-            # Two pcd's offset is same            
-            if PcdNow.PcdBinOffset == PcdNext.PcdBinOffset :
-                EdkLogger.error("BPDG", BuildToolError.ATTRIBUTE_GET_FAILURE,
-                                "The offset of %s at line: %s is same with %s at line: %s in file %s" % \
-                                (PcdNow.PcdCName, PcdNow.Lineno, PcdNext.PcdCName, PcdNext.Lineno, PcdNext.FileName),
-                                None)
-
-            # Overlapped   
-            if PcdNow.PcdBinOffset + PcdNow.PcdBinSize > PcdNext.PcdBinOffset :
-                EdkLogger.error("BPDG", BuildToolError.ATTRIBUTE_GET_FAILURE,
-                                "The offset of %s at line: %s is overlapped with %s at line: %s in file %s" % \
-                                (PcdNow.PcdCName, PcdNow.Lineno, PcdNext.PcdCName, PcdNext.Lineno, PcdNext.FileName),
-                                None)
-
-            # Has free space, raise a warning message   
-            if PcdNow.PcdBinOffset + PcdNow.PcdBinSize < PcdNext.PcdBinOffset :
-                EdkLogger.warn("BPDG", BuildToolError.ATTRIBUTE_GET_FAILURE,
-                               "The offsets have free space of between %s at line: %s and %s at line: %s in file %s" % \
-                               (PcdNow.PcdCName, PcdNow.Lineno, PcdNext.PcdCName, PcdNext.Lineno, PcdNext.FileName),
-                                None)
-            count += 1
-                             
-        LastOffset              = self.PcdFixedOffsetSizeList[0].PcdBinOffset
-        FixOffsetSizeListCount  = 0
-        lenOfList               = len(self.PcdFixedOffsetSizeList)
-        lenOfUnfixedList        = len(self.PcdUnknownOffsetList)
-                
-        ##
-        # Insert the un-fixed offset pcd's list into fixed offset pcd's list if has free space between those pcds. 
-        # 
-        while (FixOffsetSizeListCount < lenOfList) :
-            
-            eachFixedPcd     = self.PcdFixedOffsetSizeList[FixOffsetSizeListCount]                       
-            NowOffset        = eachFixedPcd.PcdBinOffset
-            
-            # Has free space               
-            if LastOffset < NowOffset :
-                if lenOfUnfixedList != 0 :
-                    countOfUnfixedList = 0
-                    while(countOfUnfixedList < lenOfUnfixedList) :
-                        eachUnfixedPcd      = self.PcdUnknownOffsetList[countOfUnfixedList]
-                        needFixPcdSize      = eachUnfixedPcd.PcdBinSize
-                        # Not been fixed
-                        if eachUnfixedPcd.PcdOffset == '*' :
-                            # The offset un-fixed pcd can write into this free space
-                            if needFixPcdSize <= (NowOffset - LastOffset) :
-                                # Change the offset value of un-fixed pcd
-                                eachUnfixedPcd.PcdOffset    = str(hex(LastOffset))
-                                eachUnfixedPcd.PcdBinOffset = LastOffset
-                                # Insert this pcd into fixed offset pcd list.
-                                self.PcdFixedOffsetSizeList.insert(FixOffsetSizeListCount,eachUnfixedPcd)
-                                
-                                # Delete the item's offset that has been fixed and added into fixed offset list
-                                self.PcdUnknownOffsetList.pop(countOfUnfixedList)
-                                
-                                # After item added, should enlarge the length of fixed pcd offset list
-                                lenOfList               += 1                                
-                                FixOffsetSizeListCount  += 1
-                                
-                                # Decrease the un-fixed pcd offset list's length
-                                lenOfUnfixedList        -= 1
-                                
-                                # Modify the last offset value 
-                                LastOffset              += needFixPcdSize                            
-                            else :
-                                # It can not insert into those two pcds, need to check still has other space can store it.
-                                LastOffset             = NowOffset + self.PcdFixedOffsetSizeList[FixOffsetSizeListCount].PcdBinSize
-                                FixOffsetSizeListCount += 1
-                                break
-                                                                                 
-                # Set the FixOffsetSizeListCount = lenOfList for quit the loop
-                else :
-                    FixOffsetSizeListCount = lenOfList                    
-                        
-            # No free space, smoothly connect with previous pcd. 
-            elif LastOffset == NowOffset :
-                LastOffset = NowOffset + eachFixedPcd.PcdBinSize
-                FixOffsetSizeListCount += 1
-            # Usually it will not enter into this thunk, if so, means it overlapped. 
-            else :
-                EdkLogger.error("BPDG", BuildToolError.ATTRIBUTE_NOT_AVAILABLE,
-                                "The offset value definition has overlapped at pcd: %s, it's offset is: %s, in file: %s line: %s" % \
-                                (eachFixedPcd.PcdCName, eachFixedPcd.PcdOffset, eachFixedPcd.InputFileName, eachFixedPcd.Lineno),
-                                None)
-                FixOffsetSizeListCount += 1
-        
-        # Continue to process the un-fixed offset pcd's list, add this time, just append them behind the fixed pcd's offset list.    
-        lenOfUnfixedList  = len(self.PcdUnknownOffsetList)
-        lenOfList         = len(self.PcdFixedOffsetSizeList)
-        while (lenOfUnfixedList > 0) :
-            # Still has items need to process
-            # The last pcd instance
-            LastPcd    = self.PcdFixedOffsetSizeList[lenOfList-1]
-            NeedFixPcd = self.PcdUnknownOffsetList[0]
-            
-            NeedFixPcd.PcdBinOffset = LastPcd.PcdBinOffset + LastPcd.PcdBinSize
-            NeedFixPcd.PcdOffset    = str(hex(NeedFixPcd.PcdBinOffset))
-            
-            # Insert this pcd into fixed offset pcd list's tail.
-            self.PcdFixedOffsetSizeList.insert(lenOfList, NeedFixPcd)
-            # Delete the item's offset that has been fixed and added into fixed offset list
-            self.PcdUnknownOffsetList.pop(0)
-            
-            lenOfList          += 1
-            lenOfUnfixedList   -= 1                                                                                                                
-    ##
-    # Write the final data into output files.
-    #   
-    def GenerateVpdFile (self, MapFileName, BinFileName):
-        #Open an VPD file to process
-
-        try:
-            fVpdFile = open(BinFileName, "wb", 0)
-        except:
-            # Open failed
-            EdkLogger.error("BPDG", BuildToolError.FILE_OPEN_FAILURE, "File open failed for %s" % self.VpdFileName, None)
-
-        try :
-            fMapFile = open(MapFileName, "w", 0)
-        except:
-            # Open failed
-            EdkLogger.error("BPDG", BuildToolError.FILE_OPEN_FAILURE, "File open failed for %s" % self.MapFileName, None)
-
-        # Use a instance of StringIO to cache data
-        fStringIO = StringIO.StringIO('')
-
-        # Write the header of map file.
-        try :
-            fMapFile.write (st.MAP_FILE_COMMENT_TEMPLATE + "\n")
-        except:
-            EdkLogger.error("BPDG", BuildToolError.FILE_WRITE_FAILURE, "Write data to file %s failed, please check whether the file been locked or using by other applications." % self.MapFileName, None)
-
-        for eachPcd in self.PcdFixedOffsetSizeList  :
-            # write map file
-            try :
-                fMapFile.write("%s | %s | %s | %s | %s  \n" % (eachPcd.PcdCName, eachPcd.SkuId,eachPcd.PcdOffset, eachPcd.PcdSize,eachPcd.PcdUnpackValue))
-            except:
-                EdkLogger.error("BPDG", BuildToolError.FILE_WRITE_FAILURE, "Write data to file %s failed, please check whether the file been locked or using by other applications." % self.MapFileName, None)
-
-            # Write Vpd binary file
-            fStringIO.seek (eachPcd.PcdBinOffset)
-            if isinstance(eachPcd.PcdValue, list):
-                ValueList = [chr(Item) for Item in eachPcd.PcdValue]
-                fStringIO.write(''.join(ValueList))
-            else:
-                fStringIO.write (eachPcd.PcdValue)
-
-        try :
-            fVpdFile.write (fStringIO.getvalue())
-        except:
-            EdkLogger.error("BPDG", BuildToolError.FILE_WRITE_FAILURE, "Write data to file %s failed, please check whether the file been locked or using by other applications." % self.VpdFileName, None)
-
-        fStringIO.close ()
-        fVpdFile.close ()
-        fMapFile.close ()
-        
+## @file
+#  This file include GenVpd class for fix the Vpd type PCD offset, and PcdEntry for describe
+#  and process each entry of vpd type PCD.
+#
+#  Copyright (c) 2010 - 2014, Intel Corporation. All rights reserved.<BR>
+#
+#  This program and the accompanying materials
+#  are licensed and made available under the terms and conditions of the BSD License
+#  which accompanies this distribution.  The full text of the license may be found at
+#  http://opensource.org/licenses/bsd-license.php
+#
+#  THE PROGRAM IS DISTRIBUTED UNDER THE BSD LICENSE ON AN "AS IS" BASIS,
+#  WITHOUT WARRANTIES OR REPRESENTATIONS OF ANY KIND, EITHER EXPRESS OR IMPLIED.
+#
+
+import Common.LongFilePathOs as os
+import StringIO
+import StringTable as st
+import array
+import re
+from Common.LongFilePathSupport import OpenLongFilePath as open
+from struct import *
+import Common.EdkLogger as EdkLogger
+import Common.BuildToolError as BuildToolError
+
+_FORMAT_CHAR = {1: 'B',
+                2: 'H',
+                4: 'I',
+                8: 'Q'
+                }
+
+## The VPD PCD data structure for store and process each VPD PCD entry.
+#
+#  This class contain method to format and pack pcd's value.          
+#
+class PcdEntry:
+    def __init__(self, PcdCName, SkuId,PcdOffset, PcdSize, PcdValue, Lineno=None, FileName=None, PcdUnpackValue=None, 
+                 PcdBinOffset=None, PcdBinSize=None):
+        self.PcdCName       = PcdCName.strip()
+        self.SkuId          = SkuId.strip()
+        self.PcdOffset      = PcdOffset.strip()
+        self.PcdSize        = PcdSize.strip()
+        self.PcdValue       = PcdValue.strip()
+        self.Lineno         = Lineno.strip()
+        self.FileName       = FileName.strip()
+        self.PcdUnpackValue = PcdUnpackValue
+        self.PcdBinOffset   = PcdBinOffset
+        self.PcdBinSize     = PcdBinSize
+        
+        if self.PcdValue == '' :
+            EdkLogger.error("BPDG", BuildToolError.FORMAT_INVALID,
+                            "Invalid PCD format(Name: %s File: %s line: %s) , no Value specified!" % (self.PcdCName, self.FileName, self.Lineno))
+
+        if self.PcdOffset == '' :
+            EdkLogger.error("BPDG", BuildToolError.FORMAT_INVALID,
+                            "Invalid PCD format(Name: %s File: %s Line: %s) , no Offset specified!" % (self.PcdCName, self.FileName, self.Lineno))
+
+        if self.PcdSize == '' :
+            EdkLogger.error("BPDG", BuildToolError.FORMAT_INVALID,
+                            "Invalid PCD format(Name: %s File: %s Line: %s), no PcdSize specified!" % (self.PcdCName, self.FileName, self.Lineno))
+
+        self._GenOffsetValue ()
+
+    ## Analyze the string value to judge the PCD's datum type euqal to Boolean or not.
+    # 
+    #  @param   ValueString      PCD's value
+    #  @param   Size             PCD's size
+    #  
+    #  @retval  True   PCD's datum type is Boolean
+    #  @retval  False  PCD's datum type is not Boolean.              
+    #    
+    def _IsBoolean(self, ValueString, Size):
+        if (Size == "1"):
+            if ValueString.upper() in ["TRUE", "FALSE"]:
+                return True
+            elif ValueString in ["0", "1", "0x0", "0x1", "0x00", "0x01"]:
+                return True
+
+        return False
+
+    ## Convert the PCD's value from string to integer.
+    #              
+    #  This function will try to convert the Offset value form string to integer
+    #  for both hexadecimal and decimal.
+    #    
+    def _GenOffsetValue(self):
+        if self.PcdOffset != "*" :
+            try:
+                self.PcdBinOffset = int (self.PcdOffset)
+            except:
+                try:
+                    self.PcdBinOffset = int(self.PcdOffset, 16)
+                except:
+                    EdkLogger.error("BPDG", BuildToolError.FORMAT_INVALID,
+                                    "Invalid offset value %s for PCD %s (File: %s Line: %s)" % (self.PcdOffset, self.PcdCName, self.FileName, self.Lineno))
+
+    ## Pack Boolean type VPD PCD's value form string to binary type.
+    # 
+    #  @param ValueString     The boolean type string for pack.
+    # 
+    # 
+    def _PackBooleanValue(self, ValueString):
+        if ValueString.upper() == "TRUE" or ValueString in ["1", "0x1", "0x01"]:
+            try:
+                self.PcdValue = pack(_FORMAT_CHAR[1], 1)
+            except:
+                EdkLogger.error("BPDG", BuildToolError.FORMAT_INVALID,
+                                "Invalid size or value for PCD %s to pack(File: %s Line: %s)." % (self.PcdCName, self.FileName, self.Lineno))
+        else:
+            try:
+                self.PcdValue = pack(_FORMAT_CHAR[1], 0)
+            except:
+                EdkLogger.error("BPDG", BuildToolError.FORMAT_INVALID,
+                                "Invalid size or value for PCD %s to pack(File: %s Line: %s)." % (self.PcdCName, self.FileName, self.Lineno))
+
+    ## Pack Integer type VPD PCD's value form string to binary type.
+    # 
+    #  @param ValueString     The Integer type string for pack.
+    # 
+    #                                
+    def _PackIntValue(self, IntValue, Size):
+        if Size not in _FORMAT_CHAR.keys():
+            EdkLogger.error("BPDG", BuildToolError.FORMAT_INVALID,
+                            "Invalid size %d for PCD %s in integer datum size(File: %s Line: %s)." % (Size, self.PcdCName, self.FileName, self.Lineno))
+
+        if Size == 1:
+            if IntValue < 0:
+                EdkLogger.error("BPDG", BuildToolError.FORMAT_INVALID,
+                                "PCD can't be set to negative value %d for PCD %s in UINT8 datum type(File: %s Line: %s)." % (IntValue, self.PcdCName, self.FileName, self.Lineno))
+            elif IntValue >= 0x100:
+                EdkLogger.error("BPDG", BuildToolError.FORMAT_INVALID,
+                                "Too large PCD value %d for datum type UINT8 for PCD %s(File: %s Line: %s)." % (IntValue, self.PcdCName, self.FileName, self.Lineno))
+        elif Size == 2:
+            if IntValue < 0:
+                EdkLogger.error("BPDG", BuildToolError.FORMAT_INVALID,
+                                "PCD can't be set to negative value %d for PCD %s in UINT16 datum type(File: %s Line: %s)." % (IntValue, self.PcdCName, self.FileName, self.Lineno))
+            elif IntValue >= 0x10000:
+                EdkLogger.error("BPDG", BuildToolError.FORMAT_INVALID,
+                                "Too large PCD value %d for datum type UINT16 for PCD %s(File: %s Line: %s)." % (IntValue, self.PcdCName, self.FileName, self.Lineno))
+        elif Size == 4:
+            if IntValue < 0:
+                EdkLogger.error("BPDG", BuildToolError.FORMAT_INVALID,
+                                "PCD can't be set to negative value %d for PCD %s in UINT32 datum type(File: %s Line: %s)." % (IntValue, self.PcdCName, self.FileName, self.Lineno))
+            elif IntValue >= 0x100000000:
+                EdkLogger.error("BPDG", BuildToolError.FORMAT_INVALID,
+                                "Too large PCD value %d for datum type UINT32 for PCD %s(File: %s Line: %s)." % (IntValue, self.PcdCName, self.FileName, self.Lineno))
+        elif Size == 8:
+            if IntValue < 0:
+                EdkLogger.error("BPDG", BuildToolError.FORMAT_INVALID,
+                                "PCD can't be set to negative value %d for PCD %s in UINT32 datum type(File: %s Line: %s)." % (IntValue, self.PcdCName, self.FileName, self.Lineno))
+            elif IntValue >= 0x10000000000000000:
+                EdkLogger.error("BPDG", BuildToolError.FORMAT_INVALID,
+                                "Too large PCD value %d for datum type UINT32 for PCD %s(File: %s Line: %s)." % (IntValue, self.PcdCName, self.FileName, self.Lineno))
+        else:
+            EdkLogger.error("BPDG", BuildToolError.FORMAT_INVALID,
+                            "Invalid size %d for PCD %s in integer datum size(File: %s Line: %s)." % (Size, self.PcdCName, self.FileName, self.Lineno))
+
+        try:
+            self.PcdValue = pack(_FORMAT_CHAR[Size], IntValue)
+        except:
+            EdkLogger.error("BPDG", BuildToolError.FORMAT_INVALID,
+                            "Invalid size or value for PCD %s to pack(File: %s Line: %s)." % (self.PcdCName, self.FileName, self.Lineno))
+
+    ## Pack VOID* type VPD PCD's value form string to binary type.
+    #
+    #  The VOID* type of string divided into 3 sub-type:
+    #    1:    L"String", Unicode type string.
+    #    2:    "String",  Ascii type string.
+    #    3:    {bytearray}, only support byte-array.
+    #
+    #  @param ValueString     The Integer type string for pack.
+    #       
+    def _PackPtrValue(self, ValueString, Size):
+        if ValueString.startswith('L"'):
+            self._PackUnicode(ValueString, Size)
+        elif ValueString.startswith('{') and ValueString.endswith('}'):
+            self._PackByteArray(ValueString, Size)
+        elif ValueString.startswith('"') and ValueString.endswith('"'):
+            self._PackString(ValueString, Size)
+        else:
+            EdkLogger.error("BPDG", BuildToolError.FORMAT_INVALID,
+                            "Invalid VOID* type PCD %s value %s (File: %s Line: %s)" % (self.PcdCName, ValueString, self.FileName, self.Lineno))
+
+    ## Pack an Ascii PCD value.
+    #  
+    #  An Ascii string for a PCD should be in format as  "".
+    #                   
+    def _PackString(self, ValueString, Size):
+        if (Size < 0):
+            EdkLogger.error("BPDG", BuildToolError.FORMAT_INVALID,
+                            "Invalid parameter Size %s of PCD %s!(File: %s Line: %s)" % (self.PcdBinSize, self.PcdCName, self.FileName, self.Lineno))
+        if (ValueString == ""):
+            EdkLogger.error("BPDG", BuildToolError.FORMAT_INVALID, "Invalid parameter ValueString %s of PCD %s!(File: %s Line: %s)" % (self.PcdUnpackValue, self.PcdCName, self.FileName, self.Lineno))
+        if (len(ValueString) < 2):
+            EdkLogger.error("BPDG", BuildToolError.FORMAT_INVALID, "For PCD: %s ,ASCII string %s at least contains two!(File: %s Line: %s)" % (self.PcdCName, self.PcdUnpackValue, self.FileName, self.Lineno))
+
+        ValueString = ValueString[1:-1]
+        if len(ValueString) + 1 > Size:
+            EdkLogger.error("BPDG", BuildToolError.RESOURCE_OVERFLOW,
+                            "PCD value string %s is exceed to size %d(File: %s Line: %s)" % (ValueString, Size, self.FileName, self.Lineno))
+        try:
+            self.PcdValue = pack('%ds' % Size, ValueString)
+        except:
+            EdkLogger.error("BPDG", BuildToolError.FORMAT_INVALID,
+                            "Invalid size or value for PCD %s to pack(File: %s Line: %s)." % (self.PcdCName, self.FileName, self.Lineno))
+
+    ## Pack a byte-array PCD value.
+    #  
+    #  A byte-array for a PCD should be in format as  {0x01, 0x02, ...}.
+    #         
+    def _PackByteArray(self, ValueString, Size):
+        if (Size < 0):
+            EdkLogger.error("BPDG", BuildToolError.FORMAT_INVALID, "Invalid parameter Size %s of PCD %s!(File: %s Line: %s)" % (self.PcdBinSize, self.PcdCName, self.FileName, self.Lineno))
+        if (ValueString == ""):
+            EdkLogger.error("BPDG", BuildToolError.FORMAT_INVALID, "Invalid parameter ValueString %s of PCD %s!(File: %s Line: %s)" % (self.PcdUnpackValue, self.PcdCName, self.FileName, self.Lineno))
+
+        ValueString = ValueString.strip()
+        ValueString = ValueString.lstrip('{').strip('}')
+        ValueList = ValueString.split(',')
+        ValueList = [item.strip() for item in ValueList]
+
+        if len(ValueList) > Size:
+            EdkLogger.error("BPDG", BuildToolError.RESOURCE_OVERFLOW,
+                            "The byte array %s is too large for size %d(File: %s Line: %s)" % (ValueString, Size, self.FileName, self.Lineno))
+
+        ReturnArray = array.array('B')
+
+        for Index in xrange(len(ValueList)):
+            Value = None
+            if ValueList[Index].lower().startswith('0x'):
+                # translate hex value
+                try:
+                    Value = int(ValueList[Index], 16)
+                except:
+                    EdkLogger.error("BPDG", BuildToolError.FORMAT_INVALID,
+                                    "The value item %s in byte array %s is an invalid HEX value.(File: %s Line: %s)" % \
+                                    (ValueList[Index], ValueString, self.FileName, self.Lineno))
+            else:
+                # translate decimal value
+                try:
+                    Value = int(ValueList[Index], 10)
+                except:
+                    EdkLogger.error("BPDG", BuildToolError.FORMAT_INVALID,
+                                    "The value item %s in byte array %s is an invalid DECIMAL value.(File: %s Line: %s)" % \
+                                    (ValueList[Index], ValueString, self.FileName, self.Lineno))
+
+            if Value > 255:
+                EdkLogger.error("BPDG", BuildToolError.FORMAT_INVALID,
+                                "The value item %s in byte array %s do not in range 0 ~ 0xFF(File: %s Line: %s)" % \
+                                (ValueList[Index], ValueString, self.FileName, self.Lineno))
+
+            ReturnArray.append(Value)
+
+        for Index in xrange(len(ValueList), Size):
+            ReturnArray.append(0)
+
+        self.PcdValue = ReturnArray.tolist()
+
+    ## Pack a unicode PCD value into byte array.
+    #  
+    #  A unicode string for a PCD should be in format as  L"".
+    #
+    def _PackUnicode(self, UnicodeString, Size):
+        if (Size < 0):
+            EdkLogger.error("BPDG", BuildToolError.FORMAT_INVALID, "Invalid parameter Size %s of PCD %s!(File: %s Line: %s)" % \
+                             (self.PcdBinSize, self.PcdCName, self.FileName, self.Lineno))
+        if (len(UnicodeString) < 3):
+            EdkLogger.error("BPDG", BuildToolError.FORMAT_INVALID, "For PCD: %s ,ASCII string %s at least contains two!(File: %s Line: %s)" % \
+                            (self.PcdCName, self.PcdUnpackValue, self.FileName, self.Lineno))
+
+        UnicodeString = UnicodeString[2:-1]
+
+        if (len(UnicodeString) + 1) * 2 > Size:
+            EdkLogger.error("BPDG", BuildToolError.RESOURCE_OVERFLOW,
+                            "The size of unicode string %s is too larger for size %s(File: %s Line: %s)" % \
+                            (UnicodeString, Size, self.FileName, self.Lineno))
+
+        ReturnArray = array.array('B')
+        for Value in UnicodeString:
+            try:
+                ReturnArray.append(ord(Value))
+                ReturnArray.append(0)
+            except:
+                EdkLogger.error("BPDG", BuildToolError.FORMAT_INVALID,
+                                "Invalid unicode character %s in unicode string %s(File: %s Line: %s)" % \
+                                (Value, UnicodeString, self.FileName, self.Lineno))
+
+        for Index in xrange(len(UnicodeString) * 2, Size):
+            ReturnArray.append(0)
+
+        self.PcdValue = ReturnArray.tolist()
+
+
+
+## The class implementing the BPDG VPD PCD offset fix process
+#
+#   The VPD PCD offset fix process includes:
+#       1. Parse the input guided.txt file and store it in the data structure;
+#       2. Format the input file data to remove unused lines;
+#       3. Fixed offset if needed;
+#       4. Generate output file, including guided.map and guided.bin file;
+#        
+class GenVPD :
+    ## Constructor of DscBuildData
+    #
+    #  Initialize object of GenVPD
+    #   @Param      InputFileName   The filename include the vpd type pcd information
+    #   @param      MapFileName     The filename of map file that stores vpd type pcd information.
+    #                               This file will be generated by the BPDG tool after fix the offset
+    #                               and adjust the offset to make the pcd data aligned.
+    #   @param      VpdFileName     The filename of Vpd file that hold vpd pcd information.
+    #
+    def __init__(self, InputFileName, MapFileName, VpdFileName):
+        self.InputFileName           = InputFileName
+        self.MapFileName             = MapFileName
+        self.VpdFileName             = VpdFileName
+        self.FileLinesList           = []
+        self.PcdFixedOffsetSizeList  = []
+        self.PcdUnknownOffsetList    = []
+        try:
+            fInputfile = open(InputFileName, "r", 0)
+            try:
+                self.FileLinesList = fInputfile.readlines()
+            except:
+                EdkLogger.error("BPDG", BuildToolError.FILE_READ_FAILURE, "File read failed for %s" % InputFileName, None)
+            finally:
+                fInputfile.close()
+        except:
+            EdkLogger.error("BPDG", BuildToolError.FILE_OPEN_FAILURE, "File open failed for %s" % InputFileName, None)
+
+    ##
+    # Parser the input file which is generated by the build tool. Convert the value of each pcd's 
+    # from string to it's real format. Also remove the useless line in the input file.
+    # 
+    def ParserInputFile (self):
+        count = 0
+        for line in self.FileLinesList:
+            # Strip "\r\n" generated by readlines ().
+            line = line.strip()
+            line = line.rstrip(os.linesep)
+
+            # Skip the comment line
+            if (not line.startswith("#")) and len(line) > 1 :
+                #
+                # Enhanced for support "|" character in the string.
+                #
+                ValueList = ['', '', '', '','']    
+
+                ValueRe = re.compile(r'\s*L?\".*\|.*\"\s*$')
+                PtrValue = ValueRe.findall(line)
+
+                ValueUpdateFlag = False
+
+                if len(PtrValue) >= 1:
+                    line = re.sub(ValueRe, '', line)
+                    ValueUpdateFlag = True
+
+                TokenList = line.split('|')
+                ValueList[0:len(TokenList)] = TokenList
+
+                if ValueUpdateFlag:
+                    ValueList[4] = PtrValue[0]                              
+                self.FileLinesList[count] = ValueList
+                # Store the line number
+                self.FileLinesList[count].append(str(count + 1))
+            elif len(line) <= 1 :
+                # Set the blank line to "None"
+                self.FileLinesList[count] = None
+            else :
+                # Set the comment line to "None"
+                self.FileLinesList[count] = None
+            count += 1
+
+        # The line count contain usage information
+        count = 0
+        # Delete useless lines
+        while (True) :
+            try :
+                if (self.FileLinesList[count] == None) :
+                    del(self.FileLinesList[count])
+                else :
+                    count += 1
+            except :
+                break
+        #
+        # After remove the useless line, if there are no data remain in the file line list,
+        # Report warning messages to user's.
+        # 
+        if len(self.FileLinesList) == 0 :
+            EdkLogger.warn('BPDG', BuildToolError.RESOURCE_NOT_AVAILABLE,
+                           "There are no VPD type pcds defined in DSC file, Please check it.")
+
+        # Process the pcds one by one base on the pcd's value and size
+        count = 0
+        for line in self.FileLinesList:
+            if line != None :
+                PCD = PcdEntry(line[0], line[1], line[2], line[3], line[4],line[5], self.InputFileName)   
+                # Strip the space char
+                PCD.PcdCName     = PCD.PcdCName.strip(' ')
+                PCD.SkuId        = PCD.SkuId.strip(' ')
+                PCD.PcdOffset    = PCD.PcdOffset.strip(' ')
+                PCD.PcdSize      = PCD.PcdSize.strip(' ')
+                PCD.PcdValue     = PCD.PcdValue.strip(' ')               
+                PCD.Lineno       = PCD.Lineno.strip(' ')
+                                      
+                #
+                # Store the original pcd value.
+                # This information will be useful while generate the output map file.
+                #
+                PCD.PcdUnpackValue    =  str(PCD.PcdValue)                              
+
+                #
+                # Translate PCD size string to an integer value.
+                PackSize = None
+                try:
+                    PackSize = int(PCD.PcdSize, 10)
+                    PCD.PcdBinSize = PackSize
+                except:
+                    try:
+                        PackSize = int(PCD.PcdSize, 16)
+                        PCD.PcdBinSize = PackSize
+                    except:
+                        EdkLogger.error("BPDG", BuildToolError.FORMAT_INVALID, "Invalid PCD size value %s at file: %s line: %s" % (PCD.PcdSize, self.InputFileName, PCD.Lineno))
+
+                if PCD._IsBoolean(PCD.PcdValue, PCD.PcdSize):
+                    PCD._PackBooleanValue(PCD.PcdValue)
+                    self.FileLinesList[count] = PCD
+                    count += 1
+                    continue
+                #
+                # Try to translate value to an integer firstly.
+                #
+                IsInteger = True
+                PackValue = None
+                try:
+                    PackValue = int(PCD.PcdValue)
+                except:
+                    try:
+                        PackValue = int(PCD.PcdValue, 16)
+                    except:
+                        IsInteger = False
+
+                if IsInteger:
+                    PCD._PackIntValue(PackValue, PackSize)
+                else:
+                    PCD._PackPtrValue(PCD.PcdValue, PackSize)
+
+                self.FileLinesList[count] = PCD
+                count += 1
+            else :
+                continue
+
+    ##
+    # This function used to create a clean list only contain useful information and reorganized to make it 
+    # easy to be sorted
+    #
+    def FormatFileLine (self) :
+
+        for eachPcd in self.FileLinesList :
+            if eachPcd.PcdOffset != '*' :
+                # Use pcd's Offset value as key, and pcd's Value as value 
+                self.PcdFixedOffsetSizeList.append(eachPcd)
+            else :
+                # Use pcd's CName as key, and pcd's Size as value
+                self.PcdUnknownOffsetList.append(eachPcd)
+
+
+    ##
+    # This function is use to fix the offset value which the not specified in the map file.
+    # Usually it use the star (meaning any offset) character in the offset field
+    #    
+    def FixVpdOffset (self):
+        # At first, the offset should start at 0
+        # Sort fixed offset list in order to find out where has free spaces for the pcd's offset
+        # value is "*" to insert into.      
+
+        self.PcdFixedOffsetSizeList.sort(lambda x, y: cmp(x.PcdBinOffset, y.PcdBinOffset))
+
+        #
+        # Sort the un-fixed pcd's offset by it's size.
+        #
+        self.PcdUnknownOffsetList.sort(lambda x, y: cmp(x.PcdBinSize, y.PcdBinSize))
+
+        #
+        # Process all Offset value are "*"
+        #
+        if (len(self.PcdFixedOffsetSizeList) == 0) and (len(self.PcdUnknownOffsetList) != 0) :
+            # The offset start from 0
+            NowOffset = 0
+            for Pcd in self.PcdUnknownOffsetList :
+                Pcd.PcdBinOffset = NowOffset
+                Pcd.PcdOffset    = str(hex(Pcd.PcdBinOffset))
+                NowOffset       += Pcd.PcdBinSize
+                
+            self.PcdFixedOffsetSizeList = self.PcdUnknownOffsetList
+            return
+
+        # Check the offset of VPD type pcd's offset start from 0.    
+        if self.PcdFixedOffsetSizeList[0].PcdBinOffset != 0 :
+            EdkLogger.warn("BPDG", "The offset of VPD type pcd should start with 0, please check it.",
+                            None)
+
+        # Judge whether the offset in fixed pcd offset list is overlapped or not.
+        lenOfList = len(self.PcdFixedOffsetSizeList)
+        count     = 0                       
+        while (count < lenOfList - 1) :
+            PcdNow  = self.PcdFixedOffsetSizeList[count]
+            PcdNext = self.PcdFixedOffsetSizeList[count+1]
+            # Two pcd's offset is same            
+            if PcdNow.PcdBinOffset == PcdNext.PcdBinOffset :
+                EdkLogger.error("BPDG", BuildToolError.ATTRIBUTE_GET_FAILURE,
+                                "The offset of %s at line: %s is same with %s at line: %s in file %s" % \
+                                (PcdNow.PcdCName, PcdNow.Lineno, PcdNext.PcdCName, PcdNext.Lineno, PcdNext.FileName),
+                                None)
+
+            # Overlapped   
+            if PcdNow.PcdBinOffset + PcdNow.PcdBinSize > PcdNext.PcdBinOffset :
+                EdkLogger.error("BPDG", BuildToolError.ATTRIBUTE_GET_FAILURE,
+                                "The offset of %s at line: %s is overlapped with %s at line: %s in file %s" % \
+                                (PcdNow.PcdCName, PcdNow.Lineno, PcdNext.PcdCName, PcdNext.Lineno, PcdNext.FileName),
+                                None)
+
+            # Has free space, raise a warning message   
+            if PcdNow.PcdBinOffset + PcdNow.PcdBinSize < PcdNext.PcdBinOffset :
+                EdkLogger.warn("BPDG", BuildToolError.ATTRIBUTE_GET_FAILURE,
+                               "The offsets have free space of between %s at line: %s and %s at line: %s in file %s" % \
+                               (PcdNow.PcdCName, PcdNow.Lineno, PcdNext.PcdCName, PcdNext.Lineno, PcdNext.FileName),
+                                None)
+            count += 1
+                             
+        LastOffset              = self.PcdFixedOffsetSizeList[0].PcdBinOffset
+        FixOffsetSizeListCount  = 0
+        lenOfList               = len(self.PcdFixedOffsetSizeList)
+        lenOfUnfixedList        = len(self.PcdUnknownOffsetList)
+                
+        ##
+        # Insert the un-fixed offset pcd's list into fixed offset pcd's list if has free space between those pcds. 
+        # 
+        while (FixOffsetSizeListCount < lenOfList) :
+            
+            eachFixedPcd     = self.PcdFixedOffsetSizeList[FixOffsetSizeListCount]                       
+            NowOffset        = eachFixedPcd.PcdBinOffset
+            
+            # Has free space               
+            if LastOffset < NowOffset :
+                if lenOfUnfixedList != 0 :
+                    countOfUnfixedList = 0
+                    while(countOfUnfixedList < lenOfUnfixedList) :
+                        eachUnfixedPcd      = self.PcdUnknownOffsetList[countOfUnfixedList]
+                        needFixPcdSize      = eachUnfixedPcd.PcdBinSize
+                        # Not been fixed
+                        if eachUnfixedPcd.PcdOffset == '*' :
+                            # The offset un-fixed pcd can write into this free space
+                            if needFixPcdSize <= (NowOffset - LastOffset) :
+                                # Change the offset value of un-fixed pcd
+                                eachUnfixedPcd.PcdOffset    = str(hex(LastOffset))
+                                eachUnfixedPcd.PcdBinOffset = LastOffset
+                                # Insert this pcd into fixed offset pcd list.
+                                self.PcdFixedOffsetSizeList.insert(FixOffsetSizeListCount,eachUnfixedPcd)
+                                
+                                # Delete the item's offset that has been fixed and added into fixed offset list
+                                self.PcdUnknownOffsetList.pop(countOfUnfixedList)
+                                
+                                # After item added, should enlarge the length of fixed pcd offset list
+                                lenOfList               += 1                                
+                                FixOffsetSizeListCount  += 1
+                                
+                                # Decrease the un-fixed pcd offset list's length
+                                lenOfUnfixedList        -= 1
+                                
+                                # Modify the last offset value 
+                                LastOffset              += needFixPcdSize                            
+                            else :
+                                # It can not insert into those two pcds, need to check still has other space can store it.
+                                LastOffset             = NowOffset + self.PcdFixedOffsetSizeList[FixOffsetSizeListCount].PcdBinSize
+                                FixOffsetSizeListCount += 1
+                                break
+                                                                                 
+                # Set the FixOffsetSizeListCount = lenOfList for quit the loop
+                else :
+                    FixOffsetSizeListCount = lenOfList                    
+                        
+            # No free space, smoothly connect with previous pcd. 
+            elif LastOffset == NowOffset :
+                LastOffset = NowOffset + eachFixedPcd.PcdBinSize
+                FixOffsetSizeListCount += 1
+            # Usually it will not enter into this thunk, if so, means it overlapped. 
+            else :
+                EdkLogger.error("BPDG", BuildToolError.ATTRIBUTE_NOT_AVAILABLE,
+                                "The offset value definition has overlapped at pcd: %s, it's offset is: %s, in file: %s line: %s" % \
+                                (eachFixedPcd.PcdCName, eachFixedPcd.PcdOffset, eachFixedPcd.InputFileName, eachFixedPcd.Lineno),
+                                None)
+                FixOffsetSizeListCount += 1
+        
+        # Continue to process the un-fixed offset pcd's list, add this time, just append them behind the fixed pcd's offset list.    
+        lenOfUnfixedList  = len(self.PcdUnknownOffsetList)
+        lenOfList         = len(self.PcdFixedOffsetSizeList)
+        while (lenOfUnfixedList > 0) :
+            # Still has items need to process
+            # The last pcd instance
+            LastPcd    = self.PcdFixedOffsetSizeList[lenOfList-1]
+            NeedFixPcd = self.PcdUnknownOffsetList[0]
+            
+            NeedFixPcd.PcdBinOffset = LastPcd.PcdBinOffset + LastPcd.PcdBinSize
+            NeedFixPcd.PcdOffset    = str(hex(NeedFixPcd.PcdBinOffset))
+            
+            # Insert this pcd into fixed offset pcd list's tail.
+            self.PcdFixedOffsetSizeList.insert(lenOfList, NeedFixPcd)
+            # Delete the item's offset that has been fixed and added into fixed offset list
+            self.PcdUnknownOffsetList.pop(0)
+            
+            lenOfList          += 1
+            lenOfUnfixedList   -= 1                                                                                                                
+    ##
+    # Write the final data into output files.
+    #   
+    def GenerateVpdFile (self, MapFileName, BinFileName):
+        #Open an VPD file to process
+
+        try:
+            fVpdFile = open(BinFileName, "wb", 0)
+        except:
+            # Open failed
+            EdkLogger.error("BPDG", BuildToolError.FILE_OPEN_FAILURE, "File open failed for %s" % self.VpdFileName, None)
+
+        try :
+            fMapFile = open(MapFileName, "w", 0)
+        except:
+            # Open failed
+            EdkLogger.error("BPDG", BuildToolError.FILE_OPEN_FAILURE, "File open failed for %s" % self.MapFileName, None)
+
+        # Use a instance of StringIO to cache data
+        fStringIO = StringIO.StringIO('')
+
+        # Write the header of map file.
+        try :
+            fMapFile.write (st.MAP_FILE_COMMENT_TEMPLATE + "\n")
+        except:
+            EdkLogger.error("BPDG", BuildToolError.FILE_WRITE_FAILURE, "Write data to file %s failed, please check whether the file been locked or using by other applications." % self.MapFileName, None)
+
+        for eachPcd in self.PcdFixedOffsetSizeList  :
+            # write map file
+            try :
+                fMapFile.write("%s | %s | %s | %s | %s  \n" % (eachPcd.PcdCName, eachPcd.SkuId,eachPcd.PcdOffset, eachPcd.PcdSize,eachPcd.PcdUnpackValue))
+            except:
+                EdkLogger.error("BPDG", BuildToolError.FILE_WRITE_FAILURE, "Write data to file %s failed, please check whether the file been locked or using by other applications." % self.MapFileName, None)
+
+            # Write Vpd binary file
+            fStringIO.seek (eachPcd.PcdBinOffset)
+            if isinstance(eachPcd.PcdValue, list):
+                ValueList = [chr(Item) for Item in eachPcd.PcdValue]
+                fStringIO.write(''.join(ValueList))
+            else:
+                fStringIO.write (eachPcd.PcdValue)
+
+        try :
+            fVpdFile.write (fStringIO.getvalue())
+        except:
+            EdkLogger.error("BPDG", BuildToolError.FILE_WRITE_FAILURE, "Write data to file %s failed, please check whether the file been locked or using by other applications." % self.VpdFileName, None)
+
+        fStringIO.close ()
+        fVpdFile.close ()
+        fMapFile.close ()
+        