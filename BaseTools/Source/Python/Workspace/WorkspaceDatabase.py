--- conflicted
+++ resolved
@@ -1,3037 +1,2991 @@
-## @file
-# This file is used to create a database used by build tool
-#
-<<<<<<< HEAD
-# Copyright (c) 2008 - 2014, Intel Corporation. All rights reserved.<BR>
-=======
-# Copyright (c) 2008 - 2015, Intel Corporation. All rights reserved.<BR>
->>>>>>> c2a892d7
-# This program and the accompanying materials
-# are licensed and made available under the terms and conditions of the BSD License
-# which accompanies this distribution.  The full text of the license may be found at
-# http://opensource.org/licenses/bsd-license.php
-#
-# THE PROGRAM IS DISTRIBUTED UNDER THE BSD LICENSE ON AN "AS IS" BASIS,
-# WITHOUT WARRANTIES OR REPRESENTATIONS OF ANY KIND, EITHER EXPRESS OR IMPLIED.
-#
-
-##
-# Import Modules
-#
-import sqlite3
-import Common.LongFilePathOs as os
-import pickle
-import uuid
-
-import Common.EdkLogger as EdkLogger
-import Common.GlobalData as GlobalData
-from Common.MultipleWorkspace import MultipleWorkspace as mws
-
-from Common.String import *
-from Common.DataType import *
-from Common.Misc import *
-from types import *
-
-from CommonDataClass.CommonClass import SkuInfoClass
-
-from MetaDataTable import *
-from MetaFileTable import *
-from MetaFileParser import *
-from BuildClassObject import *
-from WorkspaceCommon import GetDeclaredPcd
-from Common.Misc import AnalyzeDscPcd
-from Common.Misc import ProcessDuplicatedInf
-import re
-from Common.Parsing import IsValidWord
-<<<<<<< HEAD
-
-=======
-from Common.VariableAttributes import VariableAttributes
->>>>>>> c2a892d7
-import Common.GlobalData as GlobalData
-
-## Platform build information from DSC file
-#
-#  This class is used to retrieve information stored in database and convert them
-# into PlatformBuildClassObject form for easier use for AutoGen.
-#
-class DscBuildData(PlatformBuildClassObject):
-    # dict used to convert PCD type in database to string used by build tool
-    _PCD_TYPE_STRING_ = {
-        MODEL_PCD_FIXED_AT_BUILD        :   "FixedAtBuild",
-        MODEL_PCD_PATCHABLE_IN_MODULE   :   "PatchableInModule",
-        MODEL_PCD_FEATURE_FLAG          :   "FeatureFlag",
-        MODEL_PCD_DYNAMIC               :   "Dynamic",
-        MODEL_PCD_DYNAMIC_DEFAULT       :   "Dynamic",
-        MODEL_PCD_DYNAMIC_HII           :   "DynamicHii",
-        MODEL_PCD_DYNAMIC_VPD           :   "DynamicVpd",
-        MODEL_PCD_DYNAMIC_EX            :   "DynamicEx",
-        MODEL_PCD_DYNAMIC_EX_DEFAULT    :   "DynamicEx",
-        MODEL_PCD_DYNAMIC_EX_HII        :   "DynamicExHii",
-        MODEL_PCD_DYNAMIC_EX_VPD        :   "DynamicExVpd",
-    }
-
-    # dict used to convert part of [Defines] to members of DscBuildData directly
-    _PROPERTY_ = {
-        #
-        # Required Fields
-        #
-        TAB_DSC_DEFINES_PLATFORM_NAME           :   "_PlatformName",
-        TAB_DSC_DEFINES_PLATFORM_GUID           :   "_Guid",
-        TAB_DSC_DEFINES_PLATFORM_VERSION        :   "_Version",
-        TAB_DSC_DEFINES_DSC_SPECIFICATION       :   "_DscSpecification",
-        #TAB_DSC_DEFINES_OUTPUT_DIRECTORY        :   "_OutputDirectory",
-        #TAB_DSC_DEFINES_SUPPORTED_ARCHITECTURES :   "_SupArchList",
-        #TAB_DSC_DEFINES_BUILD_TARGETS           :   "_BuildTargets",
-        TAB_DSC_DEFINES_SKUID_IDENTIFIER        :   "_SkuName",
-        #TAB_DSC_DEFINES_FLASH_DEFINITION        :   "_FlashDefinition",
-        TAB_DSC_DEFINES_BUILD_NUMBER            :   "_BuildNumber",
-        TAB_DSC_DEFINES_MAKEFILE_NAME           :   "_MakefileName",
-        TAB_DSC_DEFINES_BS_BASE_ADDRESS         :   "_BsBaseAddress",
-        TAB_DSC_DEFINES_RT_BASE_ADDRESS         :   "_RtBaseAddress",
-        #TAB_DSC_DEFINES_RFC_LANGUAGES           :   "_RFCLanguages",
-        #TAB_DSC_DEFINES_ISO_LANGUAGES           :   "_ISOLanguages",
-    }
-
-    # used to compose dummy library class name for those forced library instances
-    _NullLibraryNumber = 0
-
-    ## Constructor of DscBuildData
-    #
-    #  Initialize object of DscBuildData
-    #
-    #   @param      FilePath        The path of platform description file
-    #   @param      RawData         The raw data of DSC file
-    #   @param      BuildDataBase   Database used to retrieve module/package information
-    #   @param      Arch            The target architecture
-    #   @param      Platform        (not used for DscBuildData)
-    #   @param      Macros          Macros used for replacement in DSC file
-    #
-    def __init__(self, FilePath, RawData, BuildDataBase, Arch='COMMON', Target=None, Toolchain=None):
-        self.MetaFile = FilePath
-        self._RawData = RawData
-        self._Bdb = BuildDataBase
-        self._Arch = Arch
-        self._Target = Target
-        self._Toolchain = Toolchain
-        self._Clear()
-        self._HandleOverridePath()
-
-    ## XXX[key] = value
-    def __setitem__(self, key, value):
-        self.__dict__[self._PROPERTY_[key]] = value
-
-    ## value = XXX[key]
-    def __getitem__(self, key):
-        return self.__dict__[self._PROPERTY_[key]]
-
-    ## "in" test support
-    def __contains__(self, key):
-        return key in self._PROPERTY_
-
-    ## Set all internal used members of DscBuildData to None
-    def _Clear(self):
-        self._Header            = None
-        self._PlatformName      = None
-        self._Guid              = None
-        self._Version           = None
-        self._DscSpecification  = None
-        self._OutputDirectory   = None
-        self._SupArchList       = None
-        self._BuildTargets      = None
-        self._SkuName           = None
-        self._SkuIdentifier     = None
-<<<<<<< HEAD
-        self._PcdInfoFlag       = None
-=======
-        self._AvilableSkuIds = None
-        self._PcdInfoFlag       = None
-        self._VarCheckFlag = None
->>>>>>> c2a892d7
-        self._FlashDefinition   = None
-        self._BuildNumber       = None
-        self._MakefileName      = None
-        self._BsBaseAddress     = None
-        self._RtBaseAddress     = None
-        self._SkuIds            = None
-        self._Modules           = None
-        self._LibraryInstances  = None
-        self._LibraryClasses    = None
-        self._Pcds              = None
-        self._DecPcds           = None
-        self._BuildOptions      = None
-        self._ModuleTypeOptions = None
-        self._LoadFixAddress    = None
-        self._RFCLanguages      = None
-        self._ISOLanguages      = None
-        self._VpdToolGuid       = None
-        self.__Macros            = None
-
-
-    ## handle Override Path of Module
-    def _HandleOverridePath(self):
-        RecordList = self._RawData[MODEL_META_DATA_COMPONENT, self._Arch]
-        Macros = self._Macros
-        Macros["EDK_SOURCE"] = GlobalData.gEcpSource
-        for Record in RecordList:
-            ModuleId = Record[5]
-            LineNo = Record[6]
-            ModuleFile = PathClass(NormPath(Record[0]), GlobalData.gWorkspace, Arch=self._Arch)
-            RecordList = self._RawData[MODEL_META_DATA_COMPONENT_SOURCE_OVERRIDE_PATH, self._Arch, None, ModuleId]
-            if RecordList != []:
-<<<<<<< HEAD
-                SourceOverridePath = os.path.join(GlobalData.gWorkspace, NormPath(RecordList[0][0]))
-=======
-                SourceOverridePath = mws.join(GlobalData.gWorkspace, NormPath(RecordList[0][0]))
->>>>>>> c2a892d7
-
-                # Check if the source override path exists
-                if not os.path.isdir(SourceOverridePath):
-                    EdkLogger.error('build', FILE_NOT_FOUND, Message='Source override path does not exist:', File=self.MetaFile, ExtraData=SourceOverridePath, Line=LineNo)
-
-                #Add to GlobalData Variables
-                GlobalData.gOverrideDir[ModuleFile.Key] = SourceOverridePath
-
-    ## Get current effective macros
-    def _GetMacros(self):
-        if self.__Macros == None:
-            self.__Macros = {}
-            self.__Macros.update(GlobalData.gPlatformDefines)
-            self.__Macros.update(GlobalData.gGlobalDefines)
-            self.__Macros.update(GlobalData.gCommandLineDefines)
-        return self.__Macros
-
-    ## Get architecture
-    def _GetArch(self):
-        return self._Arch
-
-    ## Set architecture
-    #
-    #   Changing the default ARCH to another may affect all other information
-    # because all information in a platform may be ARCH-related. That's
-    # why we need to clear all internal used members, in order to cause all
-    # information to be re-retrieved.
-    #
-    #   @param  Value   The value of ARCH
-    #
-    def _SetArch(self, Value):
-        if self._Arch == Value:
-            return
-        self._Arch = Value
-        self._Clear()
-
-    ## Retrieve all information in [Defines] section
-    #
-    #   (Retriving all [Defines] information in one-shot is just to save time.)
-    #
-    def _GetHeaderInfo(self):
-        RecordList = self._RawData[MODEL_META_DATA_HEADER, self._Arch]
-        for Record in RecordList:
-            Name = Record[1]
-            # items defined _PROPERTY_ don't need additional processing
-            
-            # some special items in [Defines] section need special treatment
-            if Name == TAB_DSC_DEFINES_OUTPUT_DIRECTORY:
-                self._OutputDirectory = NormPath(Record[2], self._Macros)
-                if ' ' in self._OutputDirectory:
-                    EdkLogger.error("build", FORMAT_NOT_SUPPORTED, "No space is allowed in OUTPUT_DIRECTORY",
-                                    File=self.MetaFile, Line=Record[-1],
-                                    ExtraData=self._OutputDirectory)
-            elif Name == TAB_DSC_DEFINES_FLASH_DEFINITION:
-                self._FlashDefinition = PathClass(NormPath(Record[2], self._Macros), GlobalData.gWorkspace)
-                ErrorCode, ErrorInfo = self._FlashDefinition.Validate('.fdf')
-                if ErrorCode != 0:
-                    EdkLogger.error('build', ErrorCode, File=self.MetaFile, Line=Record[-1],
-                                    ExtraData=ErrorInfo)
-            elif Name == TAB_DSC_DEFINES_SUPPORTED_ARCHITECTURES:
-                self._SupArchList = GetSplitValueList(Record[2], TAB_VALUE_SPLIT)
-            elif Name == TAB_DSC_DEFINES_BUILD_TARGETS:
-                self._BuildTargets = GetSplitValueList(Record[2])
-            elif Name == TAB_DSC_DEFINES_SKUID_IDENTIFIER:
-                if self._SkuName == None:
-                    self._SkuName = Record[2]
-                self._SkuIdentifier = Record[2]
-<<<<<<< HEAD
-            elif Name == TAB_DSC_DEFINES_PCD_INFO_GENERATION:
-                self._PcdInfoFlag = Record[2]
-=======
-                self._AvilableSkuIds = Record[2]
-            elif Name == TAB_DSC_DEFINES_PCD_INFO_GENERATION:
-                self._PcdInfoFlag = Record[2]
-            elif Name == TAB_DSC_DEFINES_PCD_VAR_CHECK_GENERATION:
-                self._VarCheckFlag = Record[2]
->>>>>>> c2a892d7
-            elif Name == TAB_FIX_LOAD_TOP_MEMORY_ADDRESS:
-                try:
-                    self._LoadFixAddress = int (Record[2], 0)
-                except:
-                    EdkLogger.error("build", PARAMETER_INVALID, "FIX_LOAD_TOP_MEMORY_ADDRESS %s is not valid dec or hex string" % (Record[2]))
-            elif Name == TAB_DSC_DEFINES_RFC_LANGUAGES:
-                if not Record[2] or Record[2][0] != '"' or Record[2][-1] != '"' or len(Record[2]) == 1:
-                    EdkLogger.error('build', FORMAT_NOT_SUPPORTED, 'language code for RFC_LANGUAGES must have double quotes around it, for example: RFC_LANGUAGES = "en-us;zh-hans"',
-                                    File=self.MetaFile, Line=Record[-1])
-                LanguageCodes = Record[2][1:-1]
-                if not LanguageCodes:
-                    EdkLogger.error('build', FORMAT_NOT_SUPPORTED, 'one or more RFC4646 format language code must be provided for RFC_LANGUAGES statement',
-                                    File=self.MetaFile, Line=Record[-1])                
-                LanguageList = GetSplitValueList(LanguageCodes, TAB_SEMI_COLON_SPLIT)
-                # check whether there is empty entries in the list
-                if None in LanguageList:
-                    EdkLogger.error('build', FORMAT_NOT_SUPPORTED, 'one or more empty language code is in RFC_LANGUAGES statement',
-                                    File=self.MetaFile, Line=Record[-1])                      
-                self._RFCLanguages = LanguageList
-            elif Name == TAB_DSC_DEFINES_ISO_LANGUAGES:
-                if not Record[2] or Record[2][0] != '"' or Record[2][-1] != '"' or len(Record[2]) == 1:
-                    EdkLogger.error('build', FORMAT_NOT_SUPPORTED, 'language code for ISO_LANGUAGES must have double quotes around it, for example: ISO_LANGUAGES = "engchn"',
-                                    File=self.MetaFile, Line=Record[-1])
-                LanguageCodes = Record[2][1:-1]
-                if not LanguageCodes:
-                    EdkLogger.error('build', FORMAT_NOT_SUPPORTED, 'one or more ISO639-2 format language code must be provided for ISO_LANGUAGES statement',
-                                    File=self.MetaFile, Line=Record[-1])                    
-                if len(LanguageCodes)%3:
-                    EdkLogger.error('build', FORMAT_NOT_SUPPORTED, 'bad ISO639-2 format for ISO_LANGUAGES',
-                                    File=self.MetaFile, Line=Record[-1])
-                LanguageList = []
-                for i in range(0, len(LanguageCodes), 3):
-                    LanguageList.append(LanguageCodes[i:i+3])
-                self._ISOLanguages = LanguageList               
-            elif Name == TAB_DSC_DEFINES_VPD_TOOL_GUID:
-                #
-                # try to convert GUID to a real UUID value to see whether the GUID is format 
-                # for VPD_TOOL_GUID is correct.
-                #
-                try:
-                    uuid.UUID(Record[2])
-                except:
-                    EdkLogger.error("build", FORMAT_INVALID, "Invalid GUID format for VPD_TOOL_GUID", File=self.MetaFile)
-                self._VpdToolGuid = Record[2]                   
-            elif Name in self:
-                self[Name] = Record[2]                 
-        # set _Header to non-None in order to avoid database re-querying
-        self._Header = 'DUMMY'
-
-    ## Retrieve platform name
-    def _GetPlatformName(self):
-        if self._PlatformName == None:
-            if self._Header == None:
-                self._GetHeaderInfo()
-            if self._PlatformName == None:
-                EdkLogger.error('build', ATTRIBUTE_NOT_AVAILABLE, "No PLATFORM_NAME", File=self.MetaFile)
-        return self._PlatformName
-
-    ## Retrieve file guid
-    def _GetFileGuid(self):
-        if self._Guid == None:
-            if self._Header == None:
-                self._GetHeaderInfo()
-            if self._Guid == None:
-                EdkLogger.error('build', ATTRIBUTE_NOT_AVAILABLE, "No PLATFORM_GUID", File=self.MetaFile)
-        return self._Guid
-
-    ## Retrieve platform version
-    def _GetVersion(self):
-        if self._Version == None:
-            if self._Header == None:
-                self._GetHeaderInfo()
-            if self._Version == None:
-                EdkLogger.error('build', ATTRIBUTE_NOT_AVAILABLE, "No PLATFORM_VERSION", File=self.MetaFile)
-        return self._Version
-
-    ## Retrieve platform description file version
-    def _GetDscSpec(self):
-        if self._DscSpecification == None:
-            if self._Header == None:
-                self._GetHeaderInfo()
-            if self._DscSpecification == None:
-                EdkLogger.error('build', ATTRIBUTE_NOT_AVAILABLE, "No DSC_SPECIFICATION", File=self.MetaFile)                
-        return self._DscSpecification
-
-    ## Retrieve OUTPUT_DIRECTORY
-    def _GetOutpuDir(self):
-        if self._OutputDirectory == None:
-            if self._Header == None:
-                self._GetHeaderInfo()
-            if self._OutputDirectory == None:
-                self._OutputDirectory = os.path.join("Build", self._PlatformName)
-        return self._OutputDirectory
-
-    ## Retrieve SUPPORTED_ARCHITECTURES
-    def _GetSupArch(self):
-        if self._SupArchList == None:
-            if self._Header == None:
-                self._GetHeaderInfo()
-            if self._SupArchList == None:
-                EdkLogger.error('build', ATTRIBUTE_NOT_AVAILABLE, "No SUPPORTED_ARCHITECTURES", File=self.MetaFile)
-        return self._SupArchList
-
-    ## Retrieve BUILD_TARGETS
-    def _GetBuildTarget(self):
-        if self._BuildTargets == None:
-            if self._Header == None:
-                self._GetHeaderInfo()
-            if self._BuildTargets == None:
-                EdkLogger.error('build', ATTRIBUTE_NOT_AVAILABLE, "No BUILD_TARGETS", File=self.MetaFile)
-        return self._BuildTargets
-    
-    def _GetPcdInfoFlag(self):
-        if self._PcdInfoFlag == None or self._PcdInfoFlag.upper() == 'FALSE':
-            return False
-        elif self._PcdInfoFlag.upper() == 'TRUE':
-            return True
-        else:
-            return False
-<<<<<<< HEAD
-            
-=======
-    def _GetVarCheckFlag(self):  
-        if self._VarCheckFlag == None or self._VarCheckFlag.upper() == 'FALSE':
-            return False
-        elif self._VarCheckFlag.upper() == 'TRUE':
-            return True
-        else:
-            return False
-    def _GetAviableSkuIds(self):
-        if self._AvilableSkuIds:
-            return self._AvilableSkuIds
-        return self.SkuIdentifier
->>>>>>> c2a892d7
-    def _GetSkuIdentifier(self):
-        if self._SkuName:
-            return self._SkuName
-        if self._SkuIdentifier == None:
-            if self._Header == None:
-                self._GetHeaderInfo()
-        return self._SkuIdentifier
-    ## Retrieve SKUID_IDENTIFIER
-    def _GetSkuName(self):
-        if self._SkuName == None:
-            if self._Header == None:
-                self._GetHeaderInfo()
-            if (self._SkuName == None or self._SkuName not in self.SkuIds):
-                self._SkuName = 'DEFAULT'
-        return self._SkuName
-
-    ## Override SKUID_IDENTIFIER
-    def _SetSkuName(self, Value):
-        self._SkuName = Value
-        self._Pcds = None
-
-    def _GetFdfFile(self):
-        if self._FlashDefinition == None:
-            if self._Header == None:
-                self._GetHeaderInfo()
-            if self._FlashDefinition == None:
-                self._FlashDefinition = ''
-        return self._FlashDefinition
-
-    ## Retrieve FLASH_DEFINITION
-    def _GetBuildNumber(self):
-        if self._BuildNumber == None:
-            if self._Header == None:
-                self._GetHeaderInfo()
-            if self._BuildNumber == None:
-                self._BuildNumber = ''
-        return self._BuildNumber
-
-    ## Retrieve MAKEFILE_NAME
-    def _GetMakefileName(self):
-        if self._MakefileName == None:
-            if self._Header == None:
-                self._GetHeaderInfo()
-            if self._MakefileName == None:
-                self._MakefileName = ''
-        return self._MakefileName
-
-    ## Retrieve BsBaseAddress
-    def _GetBsBaseAddress(self):
-        if self._BsBaseAddress == None:
-            if self._Header == None:
-                self._GetHeaderInfo()
-            if self._BsBaseAddress == None:
-                self._BsBaseAddress = ''
-        return self._BsBaseAddress
-
-    ## Retrieve RtBaseAddress
-    def _GetRtBaseAddress(self):
-        if self._RtBaseAddress == None:
-            if self._Header == None:
-                self._GetHeaderInfo()
-            if self._RtBaseAddress == None:
-                self._RtBaseAddress = ''
-        return self._RtBaseAddress
-
-    ## Retrieve the top address for the load fix address
-    def _GetLoadFixAddress(self):
-        if self._LoadFixAddress == None:
-            if self._Header == None:
-                self._GetHeaderInfo()
-
-            if self._LoadFixAddress == None:
-                self._LoadFixAddress = self._Macros.get(TAB_FIX_LOAD_TOP_MEMORY_ADDRESS, '0')
-
-            try:
-                self._LoadFixAddress = int (self._LoadFixAddress, 0)
-            except:
-                EdkLogger.error("build", PARAMETER_INVALID, "FIX_LOAD_TOP_MEMORY_ADDRESS %s is not valid dec or hex string" % (self._LoadFixAddress))
-         
-        #
-        # If command line defined, should override the value in DSC file.
-        #
-        if 'FIX_LOAD_TOP_MEMORY_ADDRESS' in GlobalData.gCommandLineDefines.keys():
-            try:
-                self._LoadFixAddress = int(GlobalData.gCommandLineDefines['FIX_LOAD_TOP_MEMORY_ADDRESS'], 0)
-            except:
-                EdkLogger.error("build", PARAMETER_INVALID, "FIX_LOAD_TOP_MEMORY_ADDRESS %s is not valid dec or hex string" % (GlobalData.gCommandLineDefines['FIX_LOAD_TOP_MEMORY_ADDRESS']))
-                
-        if self._LoadFixAddress < 0:
-            EdkLogger.error("build", PARAMETER_INVALID, "FIX_LOAD_TOP_MEMORY_ADDRESS is set to the invalid negative value 0x%x" % (self._LoadFixAddress))
-        if self._LoadFixAddress != 0xFFFFFFFFFFFFFFFF and self._LoadFixAddress % 0x1000 != 0:
-            EdkLogger.error("build", PARAMETER_INVALID, "FIX_LOAD_TOP_MEMORY_ADDRESS is set to the invalid unaligned 4K value 0x%x" % (self._LoadFixAddress))
-            
-        return self._LoadFixAddress
-
-    ## Retrieve RFCLanguage filter
-    def _GetRFCLanguages(self):
-        if self._RFCLanguages == None:
-            if self._Header == None:
-                self._GetHeaderInfo()
-            if self._RFCLanguages == None:
-                self._RFCLanguages = []
-        return self._RFCLanguages
-
-    ## Retrieve ISOLanguage filter
-    def _GetISOLanguages(self):
-        if self._ISOLanguages == None:
-            if self._Header == None:
-                self._GetHeaderInfo()
-            if self._ISOLanguages == None:
-                self._ISOLanguages = []
-        return self._ISOLanguages
-    ## Retrieve the GUID string for VPD tool
-    def _GetVpdToolGuid(self):
-        if self._VpdToolGuid == None:
-            if self._Header == None:
-                self._GetHeaderInfo()
-            if self._VpdToolGuid == None:
-                self._VpdToolGuid = ''
-        return self._VpdToolGuid
-      
-    ## Retrieve [SkuIds] section information
-    def _GetSkuIds(self):
-        if self._SkuIds == None:
-            self._SkuIds = sdict()
-            RecordList = self._RawData[MODEL_EFI_SKU_ID, self._Arch]
-            for Record in RecordList:
-                if Record[0] in [None, '']:
-                    EdkLogger.error('build', FORMAT_INVALID, 'No Sku ID number',
-                                    File=self.MetaFile, Line=Record[-1])
-                if Record[1] in [None, '']:
-                    EdkLogger.error('build', FORMAT_INVALID, 'No Sku ID name',
-                                    File=self.MetaFile, Line=Record[-1])
-                self._SkuIds[Record[1]] = Record[0]
-            if 'DEFAULT' not in self._SkuIds:
-                self._SkuIds['DEFAULT'] = '0'
-            if 'COMMON' not in self._SkuIds:
-                self._SkuIds['COMMON'] = '0'
-        return self._SkuIds
-
-    ## Retrieve [Components] section information
-    def _GetModules(self):
-        if self._Modules != None:
-            return self._Modules
-
-        self._Modules = sdict()
-        RecordList = self._RawData[MODEL_META_DATA_COMPONENT, self._Arch]
-        Macros = self._Macros
-        Macros["EDK_SOURCE"] = GlobalData.gEcpSource
-        for Record in RecordList:
-            DuplicatedFile = False
-            ModuleFile = PathClass(NormPath(Record[0], Macros), GlobalData.gWorkspace, Arch=self._Arch)
-            ModuleId = Record[5]
-            LineNo = Record[6]
-
-            # check the file validation
-            ErrorCode, ErrorInfo = ModuleFile.Validate('.inf')
-            if ErrorCode != 0:
-                EdkLogger.error('build', ErrorCode, File=self.MetaFile, Line=LineNo,
-                                ExtraData=ErrorInfo)
-            # Check duplication
-            # If arch is COMMON, no duplicate module is checked since all modules in all component sections are selected
-            if self._Arch != 'COMMON' and ModuleFile in self._Modules:
-                DuplicatedFile = True
-
-            Module = ModuleBuildClassObject()
-            Module.MetaFile = ModuleFile
-
-            # get module private library instance
-            RecordList = self._RawData[MODEL_EFI_LIBRARY_CLASS, self._Arch, None, ModuleId]
-            for Record in RecordList:
-                LibraryClass = Record[0]
-                LibraryPath = PathClass(NormPath(Record[1], Macros), GlobalData.gWorkspace, Arch=self._Arch)
-                LineNo = Record[-1]
-
-                # check the file validation
-                ErrorCode, ErrorInfo = LibraryPath.Validate('.inf')
-                if ErrorCode != 0:
-                    EdkLogger.error('build', ErrorCode, File=self.MetaFile, Line=LineNo,
-                                    ExtraData=ErrorInfo)
-
-                if LibraryClass == '' or LibraryClass == 'NULL':
-                    self._NullLibraryNumber += 1
-                    LibraryClass = 'NULL%d' % self._NullLibraryNumber
-                    EdkLogger.verbose("Found forced library for %s\n\t%s [%s]" % (ModuleFile, LibraryPath, LibraryClass))
-                Module.LibraryClasses[LibraryClass] = LibraryPath
-                if LibraryPath not in self.LibraryInstances:
-                    self.LibraryInstances.append(LibraryPath)
-
-            # get module private PCD setting
-            for Type in [MODEL_PCD_FIXED_AT_BUILD, MODEL_PCD_PATCHABLE_IN_MODULE, \
-                         MODEL_PCD_FEATURE_FLAG, MODEL_PCD_DYNAMIC, MODEL_PCD_DYNAMIC_EX]:
-                RecordList = self._RawData[Type, self._Arch, None, ModuleId]
-                for TokenSpaceGuid, PcdCName, Setting, Dummy1, Dummy2, Dummy3, Dummy4 in RecordList:
-                    TokenList = GetSplitValueList(Setting)
-                    DefaultValue = TokenList[0]
-                    if len(TokenList) > 1:
-                        MaxDatumSize = TokenList[1]
-                    else:
-                        MaxDatumSize = ''
-                    TypeString = self._PCD_TYPE_STRING_[Type]
-                    Pcd = PcdClassObject(
-                            PcdCName,
-                            TokenSpaceGuid,
-                            TypeString,
-                            '',
-                            DefaultValue,
-                            '',
-                            MaxDatumSize,
-                            {},
-                            False,
-                            None
-                            )
-                    Module.Pcds[PcdCName, TokenSpaceGuid] = Pcd
-
-            # get module private build options
-            RecordList = self._RawData[MODEL_META_DATA_BUILD_OPTION, self._Arch, None, ModuleId]
-            for ToolChainFamily, ToolChain, Option, Dummy1, Dummy2, Dummy3, Dummy4 in RecordList:
-                if (ToolChainFamily, ToolChain) not in Module.BuildOptions:
-                    Module.BuildOptions[ToolChainFamily, ToolChain] = Option
-                else:
-                    OptionString = Module.BuildOptions[ToolChainFamily, ToolChain]
-                    Module.BuildOptions[ToolChainFamily, ToolChain] = OptionString + " " + Option
-
-            RecordList = self._RawData[MODEL_META_DATA_HEADER, self._Arch, None, ModuleId]
-            if DuplicatedFile and not RecordList:
-                EdkLogger.error('build', FILE_DUPLICATED, File=self.MetaFile, ExtraData=str(ModuleFile), Line=LineNo)
-            if RecordList:
-                if len(RecordList) != 1:
-                    EdkLogger.error('build', OPTION_UNKNOWN, 'Only FILE_GUID can be listed in <Defines> section.',
-                                    File=self.MetaFile, ExtraData=str(ModuleFile), Line=LineNo)
-                ModuleFile = ProcessDuplicatedInf(ModuleFile, RecordList[0][2], GlobalData.gWorkspace)
-                ModuleFile.Arch = self._Arch
-
-            self._Modules[ModuleFile] = Module
-        return self._Modules
-
-    ## Retrieve all possible library instances used in this platform
-    def _GetLibraryInstances(self):
-        if self._LibraryInstances == None:
-            self._GetLibraryClasses()
-        return self._LibraryInstances
-
-    ## Retrieve [LibraryClasses] information
-    def _GetLibraryClasses(self):
-        if self._LibraryClasses == None:
-            self._LibraryInstances = []
-            #
-            # tdict is a special dict kind of type, used for selecting correct
-            # library instance for given library class and module type
-            #
-            LibraryClassDict = tdict(True, 3)
-            # track all library class names
-            LibraryClassSet = set()
-            RecordList = self._RawData[MODEL_EFI_LIBRARY_CLASS, self._Arch, None, -1]
-            Macros = self._Macros
-            for Record in RecordList:
-                LibraryClass, LibraryInstance, Dummy, Arch, ModuleType, Dummy, LineNo = Record
-                if LibraryClass == '' or LibraryClass == 'NULL':
-                    self._NullLibraryNumber += 1
-                    LibraryClass = 'NULL%d' % self._NullLibraryNumber
-                    EdkLogger.verbose("Found forced library for arch=%s\n\t%s [%s]" % (Arch, LibraryInstance, LibraryClass))
-                LibraryClassSet.add(LibraryClass)
-                LibraryInstance = PathClass(NormPath(LibraryInstance, Macros), GlobalData.gWorkspace, Arch=self._Arch)
-                # check the file validation
-                ErrorCode, ErrorInfo = LibraryInstance.Validate('.inf')
-                if ErrorCode != 0:
-                    EdkLogger.error('build', ErrorCode, File=self.MetaFile, Line=LineNo,
-                                    ExtraData=ErrorInfo)
-
-                if ModuleType != 'COMMON' and ModuleType not in SUP_MODULE_LIST:
-                    EdkLogger.error('build', OPTION_UNKNOWN, "Unknown module type [%s]" % ModuleType,
-                                    File=self.MetaFile, ExtraData=LibraryInstance, Line=LineNo)
-                LibraryClassDict[Arch, ModuleType, LibraryClass] = LibraryInstance
-                if LibraryInstance not in self._LibraryInstances:
-                    self._LibraryInstances.append(LibraryInstance)
-
-            # resolve the specific library instance for each class and each module type
-            self._LibraryClasses = tdict(True)
-            for LibraryClass in LibraryClassSet:
-                # try all possible module types
-                for ModuleType in SUP_MODULE_LIST:
-                    LibraryInstance = LibraryClassDict[self._Arch, ModuleType, LibraryClass]
-                    if LibraryInstance == None:
-                        continue
-                    self._LibraryClasses[LibraryClass, ModuleType] = LibraryInstance
-
-            # for Edk style library instances, which are listed in different section
-            Macros["EDK_SOURCE"] = GlobalData.gEcpSource
-            RecordList = self._RawData[MODEL_EFI_LIBRARY_INSTANCE, self._Arch]
-            for Record in RecordList:
-                File = PathClass(NormPath(Record[0], Macros), GlobalData.gWorkspace, Arch=self._Arch)
-                LineNo = Record[-1]
-                # check the file validation
-                ErrorCode, ErrorInfo = File.Validate('.inf')
-                if ErrorCode != 0:
-                    EdkLogger.error('build', ErrorCode, File=self.MetaFile, Line=LineNo,
-                                    ExtraData=ErrorInfo)
-                if File not in self._LibraryInstances:
-                    self._LibraryInstances.append(File)
-                #
-                # we need the module name as the library class name, so we have
-                # to parse it here. (self._Bdb[] will trigger a file parse if it
-                # hasn't been parsed)
-                #
-                Library = self._Bdb[File, self._Arch, self._Target, self._Toolchain]
-                self._LibraryClasses[Library.BaseName, ':dummy:'] = Library
-        return self._LibraryClasses
-
-    def _ValidatePcd(self, PcdCName, TokenSpaceGuid, Setting, PcdType, LineNo):
-        if self._DecPcds == None:
-            self._DecPcds = GetDeclaredPcd(self, self._Bdb, self._Arch, self._Target, self._Toolchain)
-            FdfInfList = []
-            if GlobalData.gFdfParser:
-                FdfInfList = GlobalData.gFdfParser.Profile.InfList
-
-            PkgSet = set()
-            for Inf in FdfInfList:
-                ModuleFile = PathClass(NormPath(Inf), GlobalData.gWorkspace, Arch=self._Arch)
-                if ModuleFile in self._Modules:
-                    continue
-                ModuleData = self._Bdb[ModuleFile, self._Arch, self._Target, self._Toolchain]
-                PkgSet.update(ModuleData.Packages)
-            DecPcds = {}
-            for Pkg in PkgSet:
-                for Pcd in Pkg.Pcds:
-                    DecPcds[Pcd[0], Pcd[1]] = Pkg.Pcds[Pcd]
-            self._DecPcds.update(DecPcds)
-
-        if (PcdCName, TokenSpaceGuid) not in self._DecPcds:
-            EdkLogger.error('build', PARSER_ERROR,
-                            "Pcd (%s.%s) defined in DSC is not declared in DEC files. Arch: ['%s']" % (TokenSpaceGuid, PcdCName, self._Arch),
-                            File=self.MetaFile, Line=LineNo)
-        ValueList, IsValid, Index = AnalyzeDscPcd(Setting, PcdType, self._DecPcds[PcdCName, TokenSpaceGuid].DatumType)
-        if not IsValid and PcdType not in [MODEL_PCD_FEATURE_FLAG, MODEL_PCD_FIXED_AT_BUILD]:
-            EdkLogger.error('build', FORMAT_INVALID, "Pcd format incorrect.", File=self.MetaFile, Line=LineNo,
-                            ExtraData="%s.%s|%s" % (TokenSpaceGuid, PcdCName, Setting))
-        if ValueList[Index] and PcdType not in [MODEL_PCD_FEATURE_FLAG, MODEL_PCD_FIXED_AT_BUILD]:
-            try:
-                ValueList[Index] = ValueExpression(ValueList[Index], GlobalData.gPlatformPcds)(True)
-            except WrnExpression, Value:
-                ValueList[Index] = Value.result
-            except EvaluationException, Excpt:
-                if hasattr(Excpt, 'Pcd'):
-                    if Excpt.Pcd in GlobalData.gPlatformOtherPcds:
-                        EdkLogger.error('Parser', FORMAT_INVALID, "Cannot use this PCD (%s) in an expression as"
-                                        " it must be defined in a [PcdsFixedAtBuild] or [PcdsFeatureFlag] section"
-                                        " of the DSC file" % Excpt.Pcd,
-                                        File=self.MetaFile, Line=LineNo)
-                    else:
-                        EdkLogger.error('Parser', FORMAT_INVALID, "PCD (%s) is not defined in DSC file" % Excpt.Pcd,
-                                        File=self.MetaFile, Line=LineNo)
-                else:
-                    EdkLogger.error('Parser', FORMAT_INVALID, "Invalid expression: %s" % str(Excpt),
-                                    File=self.MetaFile, Line=LineNo)
-            if ValueList[Index] == 'True':
-                ValueList[Index] = '1'
-            elif ValueList[Index] == 'False':
-                ValueList[Index] = '0'
-        if ValueList[Index]:
-            Valid, ErrStr = CheckPcdDatum(self._DecPcds[PcdCName, TokenSpaceGuid].DatumType, ValueList[Index])
-            if not Valid:
-                EdkLogger.error('build', FORMAT_INVALID, ErrStr, File=self.MetaFile, Line=LineNo,
-                                ExtraData="%s.%s" % (TokenSpaceGuid, PcdCName))
-        return ValueList
-
-    ## Retrieve all PCD settings in platform
-    def _GetPcds(self):
-        if self._Pcds == None:
-            self._Pcds = sdict()
-            self._Pcds.update(self._GetPcd(MODEL_PCD_FIXED_AT_BUILD))
-            self._Pcds.update(self._GetPcd(MODEL_PCD_PATCHABLE_IN_MODULE))
-            self._Pcds.update(self._GetPcd(MODEL_PCD_FEATURE_FLAG))
-            self._Pcds.update(self._GetDynamicPcd(MODEL_PCD_DYNAMIC_DEFAULT))
-            self._Pcds.update(self._GetDynamicHiiPcd(MODEL_PCD_DYNAMIC_HII))
-            self._Pcds.update(self._GetDynamicVpdPcd(MODEL_PCD_DYNAMIC_VPD))
-            self._Pcds.update(self._GetDynamicPcd(MODEL_PCD_DYNAMIC_EX_DEFAULT))
-            self._Pcds.update(self._GetDynamicHiiPcd(MODEL_PCD_DYNAMIC_EX_HII))
-            self._Pcds.update(self._GetDynamicVpdPcd(MODEL_PCD_DYNAMIC_EX_VPD))
-        return self._Pcds
-
-    ## Retrieve [BuildOptions]
-    def _GetBuildOptions(self):
-        if self._BuildOptions == None:
-            self._BuildOptions = sdict()
-            #
-            # Retrieve build option for EDKII and EDK style module
-            #
-            for CodeBase in (EDKII_NAME, EDK_NAME):
-                RecordList = self._RawData[MODEL_META_DATA_BUILD_OPTION, self._Arch, CodeBase]
-                for ToolChainFamily, ToolChain, Option, Dummy1, Dummy2, Dummy3, Dummy4 in RecordList:
-                    CurKey = (ToolChainFamily, ToolChain, CodeBase)
-                    #
-                    # Only flags can be appended
-                    #
-                    if CurKey not in self._BuildOptions or not ToolChain.endswith('_FLAGS') or Option.startswith('='):
-                        self._BuildOptions[CurKey] = Option
-                    else:
-                        self._BuildOptions[CurKey] += ' ' + Option
-        return self._BuildOptions
-
-    def GetBuildOptionsByModuleType(self, Edk, ModuleType):
-        if self._ModuleTypeOptions == None:
-            self._ModuleTypeOptions = sdict()
-        if (Edk, ModuleType) not in self._ModuleTypeOptions:
-            options = sdict()
-            self._ModuleTypeOptions[Edk, ModuleType] = options
-            DriverType = '%s.%s' % (Edk, ModuleType)
-            RecordList = self._RawData[MODEL_META_DATA_BUILD_OPTION, self._Arch, DriverType]
-            for ToolChainFamily, ToolChain, Option, Arch, Type, Dummy3, Dummy4 in RecordList:
-                if Type == DriverType:
-                    Key = (ToolChainFamily, ToolChain, Edk)
-                    if Key not in options or not ToolChain.endswith('_FLAGS') or Option.startswith('='):
-                        options[Key] = Option
-                    else:
-                        options[Key] += ' ' + Option
-        return self._ModuleTypeOptions[Edk, ModuleType]
-
-    ## Retrieve non-dynamic PCD settings
-    #
-    #   @param  Type    PCD type
-    #
-    #   @retval a dict object contains settings of given PCD type
-    #
-    def _GetPcd(self, Type):
-        Pcds = sdict()
-        #
-        # tdict is a special dict kind of type, used for selecting correct
-        # PCD settings for certain ARCH
-        #
-        
-        SkuObj = SkuClass(self.SkuIdentifier,self.SkuIds)
-        
-        PcdDict = tdict(True, 3)
-        PcdSet = set()
-        # Find out all possible PCD candidates for self._Arch
-        RecordList = self._RawData[Type, self._Arch]
-        PcdValueDict = sdict()
-        for TokenSpaceGuid, PcdCName, Setting, Arch, SkuName, Dummy3, Dummy4 in RecordList:
-            if SkuName in (SkuObj.SystemSkuId,'DEFAULT','COMMON'):
-                PcdSet.add((PcdCName, TokenSpaceGuid, SkuName,Dummy4))
-                PcdDict[Arch, PcdCName, TokenSpaceGuid,SkuName] = Setting
-        
-        #handle pcd value override        
-        for PcdCName, TokenSpaceGuid, SkuName,Dummy4 in PcdSet:
-            Setting = PcdDict[self._Arch, PcdCName, TokenSpaceGuid,SkuName]
-            if Setting == None:
-                continue
-            PcdValue, DatumType, MaxDatumSize = self._ValidatePcd(PcdCName, TokenSpaceGuid, Setting, Type, Dummy4)
-            if (PcdCName, TokenSpaceGuid) in PcdValueDict:
-                PcdValueDict[PcdCName, TokenSpaceGuid][SkuName] = (PcdValue,DatumType,MaxDatumSize) 
-            else:
-                PcdValueDict[PcdCName, TokenSpaceGuid] = {SkuName:(PcdValue,DatumType,MaxDatumSize)}       
-        
-        PcdsKeys = PcdValueDict.keys()
-        for PcdCName,TokenSpaceGuid in PcdsKeys:
-            
-            PcdSetting = PcdValueDict[PcdCName, TokenSpaceGuid]
-            PcdValue = None
-            DatumType = None
-            MaxDatumSize = None
-            if 'COMMON' in PcdSetting:
-                PcdValue,DatumType,MaxDatumSize = PcdSetting['COMMON']
-            if 'DEFAULT' in PcdSetting:
-                PcdValue,DatumType,MaxDatumSize = PcdSetting['DEFAULT']
-            if SkuObj.SystemSkuId in PcdSetting:
-                PcdValue,DatumType,MaxDatumSize = PcdSetting[SkuObj.SystemSkuId]
-                
-            Pcds[PcdCName, TokenSpaceGuid] = PcdClassObject(
-                                                PcdCName,
-                                                TokenSpaceGuid,
-                                                self._PCD_TYPE_STRING_[Type],
-                                                DatumType,
-                                                PcdValue,
-                                                '',
-                                                MaxDatumSize,
-                                                {},
-                                                False,
-                                                None
-                                                )
-        return Pcds
-
-    ## Retrieve dynamic PCD settings
-    #
-    #   @param  Type    PCD type
-    #
-    #   @retval a dict object contains settings of given PCD type
-    #
-    def _GetDynamicPcd(self, Type):
-        
-        SkuObj = SkuClass(self.SkuIdentifier,self.SkuIds)
-        
-        Pcds = sdict()
-        #
-        # tdict is a special dict kind of type, used for selecting correct
-        # PCD settings for certain ARCH and SKU
-        #
-        PcdDict = tdict(True, 4)
-        PcdList = []
-        # Find out all possible PCD candidates for self._Arch
-        RecordList = self._RawData[Type, self._Arch]
-        AvailableSkuIdSet = SkuObj.AvailableSkuIdSet.copy()
-        
-        AvailableSkuIdSet.update({'DEFAULT':0,'COMMON':0})
-        for TokenSpaceGuid, PcdCName, Setting, Arch, SkuName, Dummy3, Dummy4 in RecordList:
-            if SkuName not in AvailableSkuIdSet:
-                continue
-            
-            PcdList.append((PcdCName, TokenSpaceGuid, SkuName,Dummy4))
-            PcdDict[Arch, SkuName, PcdCName, TokenSpaceGuid] = Setting
-        # Remove redundant PCD candidates, per the ARCH and SKU
-        for PcdCName, TokenSpaceGuid, SkuName, Dummy4 in PcdList:
-            
-            Setting = PcdDict[self._Arch, SkuName, PcdCName, TokenSpaceGuid]
-            if Setting == None:
-                continue
-                      
-            PcdValue, DatumType, MaxDatumSize = self._ValidatePcd(PcdCName, TokenSpaceGuid, Setting, Type, Dummy4)
-            SkuInfo = SkuInfoClass(SkuName, self.SkuIds[SkuName], '', '', '', '', '', PcdValue)
-            if (PcdCName,TokenSpaceGuid) in Pcds.keys(): 
-                pcdObject = Pcds[PcdCName,TokenSpaceGuid]
-                pcdObject.SkuInfoList[SkuName] = SkuInfo
-                if MaxDatumSize.strip():
-                    CurrentMaxSize = int(MaxDatumSize.strip(),0)
-                else:
-                    CurrentMaxSize = 0
-                if pcdObject.MaxDatumSize:
-                    PcdMaxSize = int(pcdObject.MaxDatumSize,0)
-                else:
-                    PcdMaxSize = 0
-                if CurrentMaxSize > PcdMaxSize:
-                    pcdObject.MaxDatumSize = str(CurrentMaxSize)
-            else:               
-                Pcds[PcdCName, TokenSpaceGuid] = PcdClassObject(
-                                                    PcdCName,
-                                                    TokenSpaceGuid,
-                                                    self._PCD_TYPE_STRING_[Type],
-                                                    DatumType,
-                                                    PcdValue,
-                                                    '',
-                                                    MaxDatumSize,
-                                                    {SkuName : SkuInfo},
-                                                    False,
-                                                    None
-                                                    )
-        
-        for pcd in Pcds.values():
-            pcdDecObject = self._DecPcds[pcd.TokenCName,pcd.TokenSpaceGuidCName]
-            if 'DEFAULT' not in pcd.SkuInfoList.keys() and 'COMMON' not in pcd.SkuInfoList.keys():                
-                valuefromDec = pcdDecObject.DefaultValue
-                SkuInfo = SkuInfoClass('DEFAULT', '0', '', '', '', '', '', valuefromDec)
-                pcd.SkuInfoList['DEFAULT'] = SkuInfo
-            elif 'DEFAULT' not in pcd.SkuInfoList.keys() and 'COMMON' in pcd.SkuInfoList.keys():
-                pcd.SkuInfoList['DEFAULT'] = pcd.SkuInfoList['COMMON']
-                del(pcd.SkuInfoList['COMMON'])
-            elif 'DEFAULT' in pcd.SkuInfoList.keys() and 'COMMON' in pcd.SkuInfoList.keys():
-                del(pcd.SkuInfoList['COMMON'])
-            if SkuObj.SkuUsageType == SkuObj.SINGLE:
-                if 'DEFAULT' in pcd.SkuInfoList.keys() and SkuObj.SystemSkuId not in pcd.SkuInfoList.keys():
-                    pcd.SkuInfoList[SkuObj.SystemSkuId] = pcd.SkuInfoList['DEFAULT']
-                del(pcd.SkuInfoList['DEFAULT'])
-               
-        return Pcds
-
-    def CompareVarAttr(self, Attr1, Attr2):
-        if not Attr1 or not Attr2:  # for empty string
-            return True
-        Attr1s = [attr.strip() for attr in Attr1.split(",")]
-        Attr1Set = set(Attr1s)
-        Attr2s = [attr.strip() for attr in Attr2.split(",")]
-        Attr2Set = set(Attr2s)
-        if Attr2Set == Attr1Set:
-            return True
-        else:
-            return False
-    ## Retrieve dynamic HII PCD settings
-    #
-    #   @param  Type    PCD type
-    #
-    #   @retval a dict object contains settings of given PCD type
-    #
-    def _GetDynamicHiiPcd(self, Type):
-        
-        SkuObj = SkuClass(self.SkuIdentifier,self.SkuIds)
-<<<<<<< HEAD
-=======
-        VariableAttrs = {}
->>>>>>> c2a892d7
-        
-        Pcds = sdict()
-        #
-        # tdict is a special dict kind of type, used for selecting correct
-        # PCD settings for certain ARCH and SKU
-        #
-        PcdDict = tdict(True, 4)
-        PcdSet = set()
-        RecordList = self._RawData[Type, self._Arch]
-        # Find out all possible PCD candidates for self._Arch
-        AvailableSkuIdSet = SkuObj.AvailableSkuIdSet.copy()
-        
-        AvailableSkuIdSet.update({'DEFAULT':0,'COMMON':0})
-        for TokenSpaceGuid, PcdCName, Setting, Arch, SkuName, Dummy3, Dummy4 in RecordList:
-            if SkuName not in AvailableSkuIdSet:
-                continue
-            PcdSet.add((PcdCName, TokenSpaceGuid, SkuName,Dummy4))
-            PcdDict[Arch, SkuName, PcdCName, TokenSpaceGuid] = Setting
-        # Remove redundant PCD candidates, per the ARCH and SKU
-        for PcdCName, TokenSpaceGuid,SkuName, Dummy4 in PcdSet:
-            
-            Setting = PcdDict[self._Arch, SkuName, PcdCName, TokenSpaceGuid]
-            if Setting == None:
-                continue
-<<<<<<< HEAD
-            VariableName, VariableGuid, VariableOffset, DefaultValue = self._ValidatePcd(PcdCName, TokenSpaceGuid, Setting, Type, Dummy4)
-            
-=======
-            VariableName, VariableGuid, VariableOffset, DefaultValue, VarAttribute = self._ValidatePcd(PcdCName, TokenSpaceGuid, Setting, Type, Dummy4)
-            
-            rt, Msg = VariableAttributes.ValidateVarAttributes(VarAttribute)
-            if not rt:
-                EdkLogger.error("build", PCD_VARIABLE_ATTRIBUTES_ERROR, "Variable attributes settings for %s is incorrect.\n %s" % (".".join((TokenSpaceGuid, PcdCName)), Msg),
-                        ExtraData = "[%s]" % VarAttribute)
->>>>>>> c2a892d7
-            ExceedMax = False
-            FormatCorrect = True
-            if VariableOffset.isdigit():
-                if int(VariableOffset,10) > 0xFFFF:
-                    ExceedMax = True
-            elif re.match(r'[\t\s]*0[xX][a-fA-F0-9]+$',VariableOffset):
-                if int(VariableOffset,16) > 0xFFFF:
-                    ExceedMax = True
-            # For Offset written in "A.B"
-            elif VariableOffset.find('.') > -1:
-                VariableOffsetList = VariableOffset.split(".")
-                if not (len(VariableOffsetList) == 2
-                        and IsValidWord(VariableOffsetList[0])
-                        and IsValidWord(VariableOffsetList[1])):
-                    FormatCorrect = False
-            else:
-                FormatCorrect = False
-            if not FormatCorrect:
-                EdkLogger.error('Build', FORMAT_INVALID, "Invalid syntax or format of the variable offset value is incorrect for %s." % ".".join((TokenSpaceGuid,PcdCName)))
-            
-            if ExceedMax:
-                EdkLogger.error('Build', OPTION_VALUE_INVALID, "The variable offset value must not exceed the maximum value of 0xFFFF (UINT16) for %s." % ".".join((TokenSpaceGuid,PcdCName)))
-<<<<<<< HEAD
-            
-            SkuInfo = SkuInfoClass(SkuName, self.SkuIds[SkuName], VariableName, VariableGuid, VariableOffset, DefaultValue)
-=======
-            if (VariableName, VariableGuid) not in VariableAttrs:
-                VariableAttrs[(VariableName, VariableGuid)] = VarAttribute
-            else:
-                if not self.CompareVarAttr(VariableAttrs[(VariableName, VariableGuid)], VarAttribute):
-                    EdkLogger.error('Build', PCD_VARIABLE_ATTRIBUTES_CONFLICT_ERROR, "The variable %s.%s for DynamicHii PCDs has conflicting attributes [%s] and [%s] " % (VariableGuid, VariableName, VarAttribute, VariableAttrs[(VariableName, VariableGuid)]))
-            
-            SkuInfo = SkuInfoClass(SkuName, self.SkuIds[SkuName], VariableName, VariableGuid, VariableOffset, DefaultValue, VariableAttribute = VarAttribute)
-            pcdDecObject = self._DecPcds[PcdCName, TokenSpaceGuid]
->>>>>>> c2a892d7
-            if (PcdCName,TokenSpaceGuid) in Pcds.keys():  
-                pcdObject = Pcds[PcdCName,TokenSpaceGuid]
-                pcdObject.SkuInfoList[SkuName] = SkuInfo
-            else:
-                Pcds[PcdCName, TokenSpaceGuid] = PcdClassObject(
-                                                PcdCName,
-                                                TokenSpaceGuid,
-                                                self._PCD_TYPE_STRING_[Type],
-                                                '',
-                                                DefaultValue,
-                                                '',
-                                                '',
-                                                {SkuName : SkuInfo},
-                                                False,
-                                                None,
-                                                pcdDecObject.validateranges,
-                                                pcdDecObject.validlists,
-                                                pcdDecObject.expressions
-                                                )
-                
-
-        for pcd in Pcds.values():
-            SkuInfoObj = pcd.SkuInfoList.values()[0]
-            pcdDecObject = self._DecPcds[pcd.TokenCName,pcd.TokenSpaceGuidCName]
-            # Only fix the value while no value provided in DSC file.
-            for sku in pcd.SkuInfoList.values():
-                if (sku.HiiDefaultValue == "" or sku.HiiDefaultValue==None):
-                    sku.HiiDefaultValue = pcdDecObject.DefaultValue
-            if 'DEFAULT' not in pcd.SkuInfoList.keys() and 'COMMON' not in pcd.SkuInfoList.keys():              
-                valuefromDec = pcdDecObject.DefaultValue
-                SkuInfo = SkuInfoClass('DEFAULT', '0', SkuInfoObj.VariableName, SkuInfoObj.VariableGuid, SkuInfoObj.VariableOffset, valuefromDec)
-                pcd.SkuInfoList['DEFAULT'] = SkuInfo
-            elif 'DEFAULT' not in pcd.SkuInfoList.keys() and 'COMMON' in pcd.SkuInfoList.keys():
-                pcd.SkuInfoList['DEFAULT'] = pcd.SkuInfoList['COMMON']
-                del(pcd.SkuInfoList['COMMON'])
-            elif 'DEFAULT' in pcd.SkuInfoList.keys() and 'COMMON' in pcd.SkuInfoList.keys():
-                del(pcd.SkuInfoList['COMMON'])
-                
-            if SkuObj.SkuUsageType == SkuObj.SINGLE:
-                if 'DEFAULT' in pcd.SkuInfoList.keys() and SkuObj.SystemSkuId not in pcd.SkuInfoList.keys():
-                    pcd.SkuInfoList[SkuObj.SystemSkuId] = pcd.SkuInfoList['DEFAULT']
-                del(pcd.SkuInfoList['DEFAULT'])
-            
-            
-            if pcd.MaxDatumSize.strip(): 
-                MaxSize = int(pcd.MaxDatumSize,0)
-            else:
-                MaxSize = 0
-            if pcdDecObject.DatumType == 'VOID*':
-                for (skuname,skuobj) in pcd.SkuInfoList.items():
-                    datalen = 0
-                    if skuobj.HiiDefaultValue.startswith("L"):
-                        datalen = (len(skuobj.HiiDefaultValue)- 3 + 1) * 2
-                    elif skuobj.HiiDefaultValue.startswith("{"):
-                        datalen = len(skuobj.HiiDefaultValue.split(","))
-                    else:
-                        datalen = len(skuobj.HiiDefaultValue) -2 + 1 
-                    if datalen>MaxSize:
-                        MaxSize = datalen
-                pcd.MaxDatumSize = str(MaxSize)
-        return Pcds
-
-    ## Retrieve dynamic VPD PCD settings
-    #
-    #   @param  Type    PCD type
-    #
-    #   @retval a dict object contains settings of given PCD type
-    #
-    def _GetDynamicVpdPcd(self, Type):
-        
-        SkuObj = SkuClass(self.SkuIdentifier,self.SkuIds)
-        
-        Pcds = sdict()
-        #
-        # tdict is a special dict kind of type, used for selecting correct
-        # PCD settings for certain ARCH and SKU
-        #
-        PcdDict = tdict(True, 4)
-        PcdList = []
-        # Find out all possible PCD candidates for self._Arch
-        RecordList = self._RawData[Type, self._Arch]
-        AvailableSkuIdSet = SkuObj.AvailableSkuIdSet.copy()
-        
-        AvailableSkuIdSet.update({'DEFAULT':0,'COMMON':0})
-        for TokenSpaceGuid, PcdCName, Setting, Arch, SkuName, Dummy3, Dummy4 in RecordList:
-            if SkuName not in AvailableSkuIdSet:
-                continue
-
-            PcdList.append((PcdCName, TokenSpaceGuid,SkuName, Dummy4))
-            PcdDict[Arch, SkuName, PcdCName, TokenSpaceGuid] = Setting
-        # Remove redundant PCD candidates, per the ARCH and SKU
-        for PcdCName, TokenSpaceGuid, SkuName,Dummy4 in PcdList:
-            Setting = PcdDict[self._Arch, SkuName, PcdCName, TokenSpaceGuid]
-            if Setting == None:
-                continue
-            #
-            # For the VOID* type, it can have optional data of MaxDatumSize and InitialValue
-            # For the Integer & Boolean type, the optional data can only be InitialValue.
-            # At this point, we put all the data into the PcdClssObject for we don't know the PCD's datumtype
-            # until the DEC parser has been called.
-            # 
-            VpdOffset, MaxDatumSize, InitialValue = self._ValidatePcd(PcdCName, TokenSpaceGuid, Setting, Type, Dummy4)
-            SkuInfo = SkuInfoClass(SkuName, self.SkuIds[SkuName], '', '', '', '', VpdOffset, InitialValue)
-            if (PcdCName,TokenSpaceGuid) in Pcds.keys():  
-                pcdObject = Pcds[PcdCName,TokenSpaceGuid]
-                pcdObject.SkuInfoList[SkuName] = SkuInfo
-                if MaxDatumSize.strip():
-                    CurrentMaxSize = int(MaxDatumSize.strip(),0)
-                else:
-                    CurrentMaxSize = 0
-                if pcdObject.MaxDatumSize:
-                    PcdMaxSize = int(pcdObject.MaxDatumSize,0)
-                else:
-                    PcdMaxSize = 0
-                if CurrentMaxSize > PcdMaxSize:
-                    pcdObject.MaxDatumSize = str(CurrentMaxSize)
-            else:
-                Pcds[PcdCName, TokenSpaceGuid] = PcdClassObject(
-                                                PcdCName,
-                                                TokenSpaceGuid,
-                                                self._PCD_TYPE_STRING_[Type],
-                                                '',
-                                                InitialValue,
-                                                '',
-                                                MaxDatumSize,
-                                                {SkuName : SkuInfo},
-                                                False,
-                                                None
-                                                )
-        for pcd in Pcds.values():
-            SkuInfoObj = pcd.SkuInfoList.values()[0]
-            pcdDecObject = self._DecPcds[pcd.TokenCName,pcd.TokenSpaceGuidCName]
-            if 'DEFAULT' not in pcd.SkuInfoList.keys() and 'COMMON' not in pcd.SkuInfoList.keys():
-                valuefromDec = pcdDecObject.DefaultValue
-                SkuInfo = SkuInfoClass('DEFAULT', '0', '', '', '','',SkuInfoObj.VpdOffset, valuefromDec)
-                pcd.SkuInfoList['DEFAULT'] = SkuInfo
-            elif 'DEFAULT' not in pcd.SkuInfoList.keys() and 'COMMON' in pcd.SkuInfoList.keys():
-                pcd.SkuInfoList['DEFAULT'] = pcd.SkuInfoList['COMMON']
-                del(pcd.SkuInfoList['COMMON'])
-            elif 'DEFAULT' in pcd.SkuInfoList.keys() and 'COMMON' in pcd.SkuInfoList.keys():
-                del(pcd.SkuInfoList['COMMON'])
-            if SkuObj.SkuUsageType == SkuObj.SINGLE:
-                if 'DEFAULT' in pcd.SkuInfoList.keys() and SkuObj.SystemSkuId not in pcd.SkuInfoList.keys():
-                    pcd.SkuInfoList[SkuObj.SystemSkuId] = pcd.SkuInfoList['DEFAULT']
-                del(pcd.SkuInfoList['DEFAULT'])
-            
-        return Pcds
-
-    ## Add external modules
-    #
-    #   The external modules are mostly those listed in FDF file, which don't
-    # need "build".
-    #
-    #   @param  FilePath    The path of module description file
-    #
-    def AddModule(self, FilePath):
-        FilePath = NormPath(FilePath)
-        if FilePath not in self.Modules:
-            Module = ModuleBuildClassObject()
-            Module.MetaFile = FilePath
-            self.Modules.append(Module)
-
-    ## Add external PCDs
-    #
-    #   The external PCDs are mostly those listed in FDF file to specify address
-    # or offset information.
-    #
-    #   @param  Name    Name of the PCD
-    #   @param  Guid    Token space guid of the PCD
-    #   @param  Value   Value of the PCD
-    #
-    def AddPcd(self, Name, Guid, Value):
-        if (Name, Guid) not in self.Pcds:
-            self.Pcds[Name, Guid] = PcdClassObject(Name, Guid, '', '', '', '', '', {}, False, None)
-        self.Pcds[Name, Guid].DefaultValue = Value
-
-    _Macros             = property(_GetMacros)
-    Arch                = property(_GetArch, _SetArch)
-    Platform            = property(_GetPlatformName)
-    PlatformName        = property(_GetPlatformName)
-    Guid                = property(_GetFileGuid)
-    Version             = property(_GetVersion)
-    DscSpecification    = property(_GetDscSpec)
-    OutputDirectory     = property(_GetOutpuDir)
-    SupArchList         = property(_GetSupArch)
-    BuildTargets        = property(_GetBuildTarget)
-    SkuName             = property(_GetSkuName, _SetSkuName)
-    SkuIdentifier       = property(_GetSkuIdentifier)
-<<<<<<< HEAD
-    PcdInfoFlag         = property(_GetPcdInfoFlag)
-=======
-    AvilableSkuIds = property(_GetAviableSkuIds)
-    PcdInfoFlag         = property(_GetPcdInfoFlag)
-    VarCheckFlag = property(_GetVarCheckFlag)
->>>>>>> c2a892d7
-    FlashDefinition     = property(_GetFdfFile)
-    BuildNumber         = property(_GetBuildNumber)
-    MakefileName        = property(_GetMakefileName)
-    BsBaseAddress       = property(_GetBsBaseAddress)
-    RtBaseAddress       = property(_GetRtBaseAddress)
-    LoadFixAddress      = property(_GetLoadFixAddress)
-    RFCLanguages        = property(_GetRFCLanguages)
-    ISOLanguages        = property(_GetISOLanguages)
-    VpdToolGuid         = property(_GetVpdToolGuid)   
-    SkuIds              = property(_GetSkuIds)
-    Modules             = property(_GetModules)
-    LibraryInstances    = property(_GetLibraryInstances)
-    LibraryClasses      = property(_GetLibraryClasses)
-    Pcds                = property(_GetPcds)
-    BuildOptions        = property(_GetBuildOptions)
-
-## Platform build information from DEC file
-#
-#  This class is used to retrieve information stored in database and convert them
-# into PackageBuildClassObject form for easier use for AutoGen.
-#
-class DecBuildData(PackageBuildClassObject):
-    # dict used to convert PCD type in database to string used by build tool
-    _PCD_TYPE_STRING_ = {
-        MODEL_PCD_FIXED_AT_BUILD        :   "FixedAtBuild",
-        MODEL_PCD_PATCHABLE_IN_MODULE   :   "PatchableInModule",
-        MODEL_PCD_FEATURE_FLAG          :   "FeatureFlag",
-        MODEL_PCD_DYNAMIC               :   "Dynamic",
-        MODEL_PCD_DYNAMIC_DEFAULT       :   "Dynamic",
-        MODEL_PCD_DYNAMIC_HII           :   "DynamicHii",
-        MODEL_PCD_DYNAMIC_VPD           :   "DynamicVpd",
-        MODEL_PCD_DYNAMIC_EX            :   "DynamicEx",
-        MODEL_PCD_DYNAMIC_EX_DEFAULT    :   "DynamicEx",
-        MODEL_PCD_DYNAMIC_EX_HII        :   "DynamicExHii",
-        MODEL_PCD_DYNAMIC_EX_VPD        :   "DynamicExVpd",
-    }
-
-    # dict used to convert part of [Defines] to members of DecBuildData directly
-    _PROPERTY_ = {
-        #
-        # Required Fields
-        #
-        TAB_DEC_DEFINES_PACKAGE_NAME                : "_PackageName",
-        TAB_DEC_DEFINES_PACKAGE_GUID                : "_Guid",
-        TAB_DEC_DEFINES_PACKAGE_VERSION             : "_Version",
-        TAB_DEC_DEFINES_PKG_UNI_FILE                : "_PkgUniFile",
-    }
-
-
-    ## Constructor of DecBuildData
-    #
-    #  Initialize object of DecBuildData
-    #
-    #   @param      FilePath        The path of package description file
-    #   @param      RawData         The raw data of DEC file
-    #   @param      BuildDataBase   Database used to retrieve module information
-    #   @param      Arch            The target architecture
-    #   @param      Platform        (not used for DecBuildData)
-    #   @param      Macros          Macros used for replacement in DSC file
-    #
-    def __init__(self, File, RawData, BuildDataBase, Arch='COMMON', Target=None, Toolchain=None):
-        self.MetaFile = File
-        self._PackageDir = File.Dir
-        self._RawData = RawData
-        self._Bdb = BuildDataBase
-        self._Arch = Arch
-        self._Target = Target
-        self._Toolchain = Toolchain
-        self._Clear()
-
-    ## XXX[key] = value
-    def __setitem__(self, key, value):
-        self.__dict__[self._PROPERTY_[key]] = value
-
-    ## value = XXX[key]
-    def __getitem__(self, key):
-        return self.__dict__[self._PROPERTY_[key]]
-
-    ## "in" test support
-    def __contains__(self, key):
-        return key in self._PROPERTY_
-
-    ## Set all internal used members of DecBuildData to None
-    def _Clear(self):
-        self._Header            = None
-        self._PackageName       = None
-        self._Guid              = None
-        self._Version           = None
-        self._PkgUniFile        = None
-        self._Protocols         = None
-        self._Ppis              = None
-        self._Guids             = None
-        self._Includes          = None
-        self._LibraryClasses    = None
-        self._Pcds              = None
-        self.__Macros           = None
-
-    ## Get current effective macros
-    def _GetMacros(self):
-        if self.__Macros == None:
-            self.__Macros = {}
-            self.__Macros.update(GlobalData.gGlobalDefines)
-        return self.__Macros
-
-    ## Get architecture
-    def _GetArch(self):
-        return self._Arch
-
-    ## Set architecture
-    #
-    #   Changing the default ARCH to another may affect all other information
-    # because all information in a platform may be ARCH-related. That's
-    # why we need to clear all internal used members, in order to cause all
-    # information to be re-retrieved.
-    #
-    #   @param  Value   The value of ARCH
-    #
-    def _SetArch(self, Value):
-        if self._Arch == Value:
-            return
-        self._Arch = Value
-        self._Clear()
-
-    ## Retrieve all information in [Defines] section
-    #
-    #   (Retriving all [Defines] information in one-shot is just to save time.)
-    #
-    def _GetHeaderInfo(self):
-        RecordList = self._RawData[MODEL_META_DATA_HEADER, self._Arch]
-        for Record in RecordList:
-            Name = Record[1]
-            if Name in self:
-                self[Name] = Record[2]
-        self._Header = 'DUMMY'
-
-    ## Retrieve package name
-    def _GetPackageName(self):
-        if self._PackageName == None:
-            if self._Header == None:
-                self._GetHeaderInfo()
-            if self._PackageName == None:
-                EdkLogger.error("build", ATTRIBUTE_NOT_AVAILABLE, "No PACKAGE_NAME", File=self.MetaFile)
-        return self._PackageName
-
-    ## Retrieve file guid
-    def _GetFileGuid(self):
-        if self._Guid == None:
-            if self._Header == None:
-                self._GetHeaderInfo()
-            if self._Guid == None:
-                EdkLogger.error("build", ATTRIBUTE_NOT_AVAILABLE, "No PACKAGE_GUID", File=self.MetaFile)
-        return self._Guid
-
-    ## Retrieve package version
-    def _GetVersion(self):
-        if self._Version == None:
-            if self._Header == None:
-                self._GetHeaderInfo()
-            if self._Version == None:
-                self._Version = ''
-        return self._Version
-
-    ## Retrieve protocol definitions (name/value pairs)
-    def _GetProtocol(self):
-        if self._Protocols == None:
-            #
-            # tdict is a special kind of dict, used for selecting correct
-            # protocol defition for given ARCH
-            #
-            ProtocolDict = tdict(True)
-            NameList = []
-            # find out all protocol definitions for specific and 'common' arch
-            RecordList = self._RawData[MODEL_EFI_PROTOCOL, self._Arch]
-            for Name, Guid, Dummy, Arch, ID, LineNo in RecordList:
-                if Name not in NameList:
-                    NameList.append(Name)
-                ProtocolDict[Arch, Name] = Guid
-            # use sdict to keep the order
-            self._Protocols = sdict()
-            for Name in NameList:
-                #
-                # limit the ARCH to self._Arch, if no self._Arch found, tdict
-                # will automatically turn to 'common' ARCH for trying
-                #
-                self._Protocols[Name] = ProtocolDict[self._Arch, Name]
-        return self._Protocols
-
-    ## Retrieve PPI definitions (name/value pairs)
-    def _GetPpi(self):
-        if self._Ppis == None:
-            #
-            # tdict is a special kind of dict, used for selecting correct
-            # PPI defition for given ARCH
-            #
-            PpiDict = tdict(True)
-            NameList = []
-            # find out all PPI definitions for specific arch and 'common' arch
-            RecordList = self._RawData[MODEL_EFI_PPI, self._Arch]
-            for Name, Guid, Dummy, Arch, ID, LineNo in RecordList:
-                if Name not in NameList:
-                    NameList.append(Name)
-                PpiDict[Arch, Name] = Guid
-            # use sdict to keep the order
-            self._Ppis = sdict()
-            for Name in NameList:
-                #
-                # limit the ARCH to self._Arch, if no self._Arch found, tdict
-                # will automatically turn to 'common' ARCH for trying
-                #
-                self._Ppis[Name] = PpiDict[self._Arch, Name]
-        return self._Ppis
-
-    ## Retrieve GUID definitions (name/value pairs)
-    def _GetGuid(self):
-        if self._Guids == None:
-            #
-            # tdict is a special kind of dict, used for selecting correct
-            # GUID defition for given ARCH
-            #
-            GuidDict = tdict(True)
-            NameList = []
-            # find out all protocol definitions for specific and 'common' arch
-            RecordList = self._RawData[MODEL_EFI_GUID, self._Arch]
-            for Name, Guid, Dummy, Arch, ID, LineNo in RecordList:
-                if Name not in NameList:
-                    NameList.append(Name)
-                GuidDict[Arch, Name] = Guid
-            # use sdict to keep the order
-            self._Guids = sdict()
-            for Name in NameList:
-                #
-                # limit the ARCH to self._Arch, if no self._Arch found, tdict
-                # will automatically turn to 'common' ARCH for trying
-                #
-                self._Guids[Name] = GuidDict[self._Arch, Name]
-        return self._Guids
-
-    ## Retrieve public include paths declared in this package
-    def _GetInclude(self):
-        if self._Includes == None:
-            self._Includes = []
-            RecordList = self._RawData[MODEL_EFI_INCLUDE, self._Arch]
-            Macros = self._Macros
-            Macros["EDK_SOURCE"] = GlobalData.gEcpSource
-            for Record in RecordList:
-                File = PathClass(NormPath(Record[0], Macros), self._PackageDir, Arch=self._Arch)
-                LineNo = Record[-1]
-                # validate the path
-                ErrorCode, ErrorInfo = File.Validate()
-                if ErrorCode != 0:
-                    EdkLogger.error('build', ErrorCode, ExtraData=ErrorInfo, File=self.MetaFile, Line=LineNo)
-
-                # avoid duplicate include path
-                if File not in self._Includes:
-                    self._Includes.append(File)
-        return self._Includes
-
-    ## Retrieve library class declarations (not used in build at present)
-    def _GetLibraryClass(self):
-        if self._LibraryClasses == None:
-            #
-            # tdict is a special kind of dict, used for selecting correct
-            # library class declaration for given ARCH
-            #
-            LibraryClassDict = tdict(True)
-            LibraryClassSet = set()
-            RecordList = self._RawData[MODEL_EFI_LIBRARY_CLASS, self._Arch]
-            Macros = self._Macros
-            for LibraryClass, File, Dummy, Arch, ID, LineNo in RecordList:
-                File = PathClass(NormPath(File, Macros), self._PackageDir, Arch=self._Arch)
-                # check the file validation
-                ErrorCode, ErrorInfo = File.Validate()
-                if ErrorCode != 0:
-                    EdkLogger.error('build', ErrorCode, ExtraData=ErrorInfo, File=self.MetaFile, Line=LineNo)
-                LibraryClassSet.add(LibraryClass)
-                LibraryClassDict[Arch, LibraryClass] = File
-            self._LibraryClasses = sdict()
-            for LibraryClass in LibraryClassSet:
-                self._LibraryClasses[LibraryClass] = LibraryClassDict[self._Arch, LibraryClass]
-        return self._LibraryClasses
-
-    ## Retrieve PCD declarations
-    def _GetPcds(self):
-        if self._Pcds == None:
-            self._Pcds = sdict()
-            self._Pcds.update(self._GetPcd(MODEL_PCD_FIXED_AT_BUILD))
-            self._Pcds.update(self._GetPcd(MODEL_PCD_PATCHABLE_IN_MODULE))
-            self._Pcds.update(self._GetPcd(MODEL_PCD_FEATURE_FLAG))
-            self._Pcds.update(self._GetPcd(MODEL_PCD_DYNAMIC))
-            self._Pcds.update(self._GetPcd(MODEL_PCD_DYNAMIC_EX))
-        return self._Pcds
-
-    ## Retrieve PCD declarations for given type
-    def _GetPcd(self, Type):
-        Pcds = sdict()
-        #
-        # tdict is a special kind of dict, used for selecting correct
-        # PCD declaration for given ARCH
-        #
-        PcdDict = tdict(True, 3)
-        # for summarizing PCD
-        PcdSet = set()
-        # find out all PCDs of the 'type'
-        RecordList = self._RawData[Type, self._Arch]
-        for TokenSpaceGuid, PcdCName, Setting, Arch, Dummy1, Dummy2 in RecordList:
-            PcdDict[Arch, PcdCName, TokenSpaceGuid] = Setting
-            PcdSet.add((PcdCName, TokenSpaceGuid))
-
-        for PcdCName, TokenSpaceGuid in PcdSet:
-            #
-            # limit the ARCH to self._Arch, if no self._Arch found, tdict
-            # will automatically turn to 'common' ARCH and try again
-            #
-            Setting = PcdDict[self._Arch, PcdCName, TokenSpaceGuid]
-            if Setting == None:
-                continue
-
-            DefaultValue, DatumType, TokenNumber = AnalyzePcdData(Setting)
-                                       
-            validateranges, validlists, expressions = self._RawData.GetValidExpression(TokenSpaceGuid, PcdCName)                          
-            Pcds[PcdCName, TokenSpaceGuid, self._PCD_TYPE_STRING_[Type]] = PcdClassObject(
-                                                                            PcdCName,
-                                                                            TokenSpaceGuid,
-                                                                            self._PCD_TYPE_STRING_[Type],
-                                                                            DatumType,
-                                                                            DefaultValue,
-                                                                            TokenNumber,
-                                                                            '',
-                                                                            {},
-                                                                            False,
-                                                                            None,
-                                                                            list(validateranges),
-                                                                            list(validlists),
-                                                                            list(expressions)
-                                                                            )
-        return Pcds
-
-
-    _Macros         = property(_GetMacros)
-    Arch            = property(_GetArch, _SetArch)
-    PackageName     = property(_GetPackageName)
-    Guid            = property(_GetFileGuid)
-    Version         = property(_GetVersion)
-
-    Protocols       = property(_GetProtocol)
-    Ppis            = property(_GetPpi)
-    Guids           = property(_GetGuid)
-    Includes        = property(_GetInclude)
-    LibraryClasses  = property(_GetLibraryClass)
-    Pcds            = property(_GetPcds)
-
-## Module build information from INF file
-#
-#  This class is used to retrieve information stored in database and convert them
-# into ModuleBuildClassObject form for easier use for AutoGen.
-#
-class InfBuildData(ModuleBuildClassObject):
-    # dict used to convert PCD type in database to string used by build tool
-    _PCD_TYPE_STRING_ = {
-        MODEL_PCD_FIXED_AT_BUILD        :   "FixedAtBuild",
-        MODEL_PCD_PATCHABLE_IN_MODULE   :   "PatchableInModule",
-        MODEL_PCD_FEATURE_FLAG          :   "FeatureFlag",
-        MODEL_PCD_DYNAMIC               :   "Dynamic",
-        MODEL_PCD_DYNAMIC_DEFAULT       :   "Dynamic",
-        MODEL_PCD_DYNAMIC_HII           :   "DynamicHii",
-        MODEL_PCD_DYNAMIC_VPD           :   "DynamicVpd",
-        MODEL_PCD_DYNAMIC_EX            :   "DynamicEx",
-        MODEL_PCD_DYNAMIC_EX_DEFAULT    :   "DynamicEx",
-        MODEL_PCD_DYNAMIC_EX_HII        :   "DynamicExHii",
-        MODEL_PCD_DYNAMIC_EX_VPD        :   "DynamicExVpd",
-    }
-
-    # dict used to convert part of [Defines] to members of InfBuildData directly
-    _PROPERTY_ = {
-        #
-        # Required Fields
-        #
-        TAB_INF_DEFINES_BASE_NAME                   : "_BaseName",
-        TAB_INF_DEFINES_FILE_GUID                   : "_Guid",
-        TAB_INF_DEFINES_MODULE_TYPE                 : "_ModuleType",
-        #
-        # Optional Fields
-        #
-        #TAB_INF_DEFINES_INF_VERSION                 : "_AutoGenVersion",
-        TAB_INF_DEFINES_COMPONENT_TYPE              : "_ComponentType",
-        TAB_INF_DEFINES_MAKEFILE_NAME               : "_MakefileName",
-        #TAB_INF_DEFINES_CUSTOM_MAKEFILE             : "_CustomMakefile",
-        TAB_INF_DEFINES_DPX_SOURCE                  :"_DxsFile",
-        TAB_INF_DEFINES_VERSION_NUMBER              : "_Version",
-        TAB_INF_DEFINES_VERSION_STRING              : "_Version",
-        TAB_INF_DEFINES_VERSION                     : "_Version",
-        TAB_INF_DEFINES_PCD_IS_DRIVER               : "_PcdIsDriver",
-        TAB_INF_DEFINES_SHADOW                      : "_Shadow",
-
-        TAB_COMPONENTS_SOURCE_OVERRIDE_PATH         : "_SourceOverridePath",
-    }
-
-    # dict used to convert Component type to Module type
-    _MODULE_TYPE_ = {
-        "LIBRARY"               :   "BASE",
-        "SECURITY_CORE"         :   "SEC",
-        "PEI_CORE"              :   "PEI_CORE",
-        "COMBINED_PEIM_DRIVER"  :   "PEIM",
-        "PIC_PEIM"              :   "PEIM",
-        "RELOCATABLE_PEIM"      :   "PEIM",
-        "PE32_PEIM"             :   "PEIM",
-        "BS_DRIVER"             :   "DXE_DRIVER",
-        "RT_DRIVER"             :   "DXE_RUNTIME_DRIVER",
-        "SAL_RT_DRIVER"         :   "DXE_SAL_DRIVER",
-        "DXE_SMM_DRIVER"        :   "DXE_SMM_DRIVER",
-    #    "SMM_DRIVER"            :   "DXE_SMM_DRIVER",
-    #    "BS_DRIVER"             :   "DXE_SMM_DRIVER",
-    #    "BS_DRIVER"             :   "UEFI_DRIVER",
-        "APPLICATION"           :   "UEFI_APPLICATION",
-        "LOGO"                  :   "BASE",
-    }
-
-    # regular expression for converting XXX_FLAGS in [nmake] section to new type
-    _NMAKE_FLAG_PATTERN_ = re.compile("(?:EBC_)?([A-Z]+)_(?:STD_|PROJ_|ARCH_)?FLAGS(?:_DLL|_ASL|_EXE)?", re.UNICODE)
-    # dict used to convert old tool name used in [nmake] section to new ones
-    _TOOL_CODE_ = {
-        "C"         :   "CC",
-        "LIB"       :   "SLINK",
-        "LINK"      :   "DLINK",
-    }
-
-
-    ## Constructor of DscBuildData
-    #
-    #  Initialize object of DscBuildData
-    #
-    #   @param      FilePath        The path of platform description file
-    #   @param      RawData         The raw data of DSC file
-    #   @param      BuildDataBase   Database used to retrieve module/package information
-    #   @param      Arch            The target architecture
-    #   @param      Platform        The name of platform employing this module
-    #   @param      Macros          Macros used for replacement in DSC file
-    #
-    def __init__(self, FilePath, RawData, BuildDatabase, Arch='COMMON', Target=None, Toolchain=None):
-        self.MetaFile = FilePath
-        self._ModuleDir = FilePath.Dir
-        self._RawData = RawData
-        self._Bdb = BuildDatabase
-        self._Arch = Arch
-        self._Target = Target
-        self._Toolchain = Toolchain
-        self._Platform = 'COMMON'
-        self._SourceOverridePath = None
-        if FilePath.Key in GlobalData.gOverrideDir:
-            self._SourceOverridePath = GlobalData.gOverrideDir[FilePath.Key]
-        self._Clear()
-
-    ## XXX[key] = value
-    def __setitem__(self, key, value):
-        self.__dict__[self._PROPERTY_[key]] = value
-
-    ## value = XXX[key]
-    def __getitem__(self, key):
-        return self.__dict__[self._PROPERTY_[key]]
-
-    ## "in" test support
-    def __contains__(self, key):
-        return key in self._PROPERTY_
-
-    ## Set all internal used members of InfBuildData to None
-    def _Clear(self):
-        self._HeaderComments = None
-        self._TailComments = None
-        self._Header_               = None
-        self._AutoGenVersion        = None
-        self._BaseName              = None
-        self._DxsFile               = None
-        self._ModuleType            = None
-        self._ComponentType         = None
-        self._BuildType             = None
-        self._Guid                  = None
-        self._Version               = None
-        self._PcdIsDriver           = None
-        self._BinaryModule          = None
-        self._Shadow                = None
-        self._MakefileName          = None
-        self._CustomMakefile        = None
-        self._Specification         = None
-        self._LibraryClass          = None
-        self._ModuleEntryPointList  = None
-        self._ModuleUnloadImageList = None
-        self._ConstructorList       = None
-        self._DestructorList        = None
-        self._Defs                  = None
-        self._Binaries              = None
-        self._Sources               = None
-        self._LibraryClasses        = None
-        self._Libraries             = None
-        self._Protocols             = None
-        self._ProtocolComments = None
-        self._Ppis                  = None
-        self._PpiComments = None
-        self._Guids                 = None
-        self._GuidsUsedByPcd = sdict()
-        self._GuidComments = None
-        self._Includes              = None
-        self._Packages              = None
-        self._Pcds                  = None
-        self._PcdComments = None
-        self._BuildOptions          = None
-        self._Depex                 = None
-        self._DepexExpression       = None
-        self.__Macros               = None
-
-    ## Get current effective macros
-    def _GetMacros(self):
-        if self.__Macros == None:
-            self.__Macros = {}
-            # EDK_GLOBAL defined macros can be applied to EDK module
-            if self.AutoGenVersion < 0x00010005:
-                self.__Macros.update(GlobalData.gEdkGlobal)
-                self.__Macros.update(GlobalData.gGlobalDefines)
-        return self.__Macros
-
-    ## Get architecture
-    def _GetArch(self):
-        return self._Arch
-
-    ## Set architecture
-    #
-    #   Changing the default ARCH to another may affect all other information
-    # because all information in a platform may be ARCH-related. That's
-    # why we need to clear all internal used members, in order to cause all
-    # information to be re-retrieved.
-    #
-    #   @param  Value   The value of ARCH
-    #
-    def _SetArch(self, Value):
-        if self._Arch == Value:
-            return
-        self._Arch = Value
-        self._Clear()
-
-    ## Return the name of platform employing this module
-    def _GetPlatform(self):
-        return self._Platform
-
-    ## Change the name of platform employing this module
-    #
-    #   Changing the default name of platform to another may affect some information
-    # because they may be PLATFORM-related. That's why we need to clear all internal
-    # used members, in order to cause all information to be re-retrieved.
-    #
-    def _SetPlatform(self, Value):
-        if self._Platform == Value:
-            return
-        self._Platform = Value
-        self._Clear()
-    def _GetHeaderComments(self):
-        if not self._HeaderComments:
-            self._HeaderComments = []
-            RecordList = self._RawData[MODEL_META_DATA_HEADER_COMMENT]
-            for Record in RecordList:
-                self._HeaderComments.append(Record[0])
-        return self._HeaderComments
-    def _GetTailComments(self):
-        if not self._TailComments:
-            self._TailComments = []
-            RecordList = self._RawData[MODEL_META_DATA_TAIL_COMMENT]
-            for Record in RecordList:
-                self._TailComments.append(Record[0])
-        return self._TailComments
-    ## Retrieve all information in [Defines] section
-    #
-    #   (Retriving all [Defines] information in one-shot is just to save time.)
-    #
-    def _GetHeaderInfo(self):
-        RecordList = self._RawData[MODEL_META_DATA_HEADER, self._Arch, self._Platform]
-        for Record in RecordList:
-            Name, Value = Record[1], ReplaceMacro(Record[2], self._Macros, False)
-            # items defined _PROPERTY_ don't need additional processing
-            if Name in self:
-                self[Name] = Value
-                if self._Defs == None:
-                    self._Defs = sdict()
-                self._Defs[Name] = Value
-            # some special items in [Defines] section need special treatment
-            elif Name in ('EFI_SPECIFICATION_VERSION', 'UEFI_SPECIFICATION_VERSION', 'EDK_RELEASE_VERSION', 'PI_SPECIFICATION_VERSION'):
-                if Name in ('EFI_SPECIFICATION_VERSION', 'UEFI_SPECIFICATION_VERSION'):
-                    Name = 'UEFI_SPECIFICATION_VERSION'
-                if self._Specification == None:
-                    self._Specification = sdict()
-                self._Specification[Name] = GetHexVerValue(Value)
-                if self._Specification[Name] == None:
-                    EdkLogger.error("build", FORMAT_NOT_SUPPORTED,
-                                    "'%s' format is not supported for %s" % (Value, Name),
-                                    File=self.MetaFile, Line=Record[-1])
-            elif Name == 'LIBRARY_CLASS':
-                if self._LibraryClass == None:
-                    self._LibraryClass = []
-                ValueList = GetSplitValueList(Value)
-                LibraryClass = ValueList[0]
-                if len(ValueList) > 1:
-                    SupModuleList = GetSplitValueList(ValueList[1], ' ')
-                else:
-                    SupModuleList = SUP_MODULE_LIST
-                self._LibraryClass.append(LibraryClassObject(LibraryClass, SupModuleList))
-            elif Name == 'ENTRY_POINT':
-                if self._ModuleEntryPointList == None:
-                    self._ModuleEntryPointList = []
-                self._ModuleEntryPointList.append(Value)
-            elif Name == 'UNLOAD_IMAGE':
-                if self._ModuleUnloadImageList == None:
-                    self._ModuleUnloadImageList = []
-                if not Value:
-                    continue
-                self._ModuleUnloadImageList.append(Value)
-            elif Name == 'CONSTRUCTOR':
-                if self._ConstructorList == None:
-                    self._ConstructorList = []
-                if not Value:
-                    continue
-                self._ConstructorList.append(Value)
-            elif Name == 'DESTRUCTOR':
-                if self._DestructorList == None:
-                    self._DestructorList = []
-                if not Value:
-                    continue
-                self._DestructorList.append(Value)
-            elif Name == TAB_INF_DEFINES_CUSTOM_MAKEFILE:
-                TokenList = GetSplitValueList(Value)
-                if self._CustomMakefile == None:
-                    self._CustomMakefile = {}
-                if len(TokenList) < 2:
-                    self._CustomMakefile['MSFT'] = TokenList[0]
-                    self._CustomMakefile['GCC'] = TokenList[0]
-                else:
-                    if TokenList[0] not in ['MSFT', 'GCC']:
-                        EdkLogger.error("build", FORMAT_NOT_SUPPORTED,
-                                        "No supported family [%s]" % TokenList[0],
-                                        File=self.MetaFile, Line=Record[-1])
-                    self._CustomMakefile[TokenList[0]] = TokenList[1]
-            else:
-                if self._Defs == None:
-                    self._Defs = sdict()
-                self._Defs[Name] = Value
-
-        #
-        # Retrieve information in sections specific to Edk.x modules
-        #
-        if self.AutoGenVersion >= 0x00010005:
-            if not self._ModuleType:
-                EdkLogger.error("build", ATTRIBUTE_NOT_AVAILABLE,
-                                "MODULE_TYPE is not given", File=self.MetaFile)
-            if self._ModuleType not in SUP_MODULE_LIST:
-                RecordList = self._RawData[MODEL_META_DATA_HEADER, self._Arch, self._Platform]
-                for Record in RecordList:
-                    Name = Record[1]
-                    if Name == "MODULE_TYPE":
-                        LineNo = Record[6]
-                        break
-                EdkLogger.error("build", FORMAT_NOT_SUPPORTED,
-                                "MODULE_TYPE %s is not supported for EDK II, valid values are:\n %s" % (self._ModuleType, ' '.join(l for l in SUP_MODULE_LIST)),
-                                File=self.MetaFile, Line=LineNo)
-            if (self._Specification == None) or (not 'PI_SPECIFICATION_VERSION' in self._Specification) or (int(self._Specification['PI_SPECIFICATION_VERSION'], 16) < 0x0001000A):
-                if self._ModuleType == SUP_MODULE_SMM_CORE:
-                    EdkLogger.error("build", FORMAT_NOT_SUPPORTED, "SMM_CORE module type can't be used in the module with PI_SPECIFICATION_VERSION less than 0x0001000A", File=self.MetaFile)
-            if self._Defs and 'PCI_DEVICE_ID' in self._Defs and 'PCI_VENDOR_ID' in self._Defs \
-               and 'PCI_CLASS_CODE' in self._Defs:
-                self._BuildType = 'UEFI_OPTIONROM'
-            elif self._Defs and 'UEFI_HII_RESOURCE_SECTION' in self._Defs \
-               and self._Defs['UEFI_HII_RESOURCE_SECTION'] == 'TRUE':
-                self._BuildType = 'UEFI_HII'
-            else:
-                self._BuildType = self._ModuleType.upper()
-
-            if self._DxsFile:
-                File = PathClass(NormPath(self._DxsFile), self._ModuleDir, Arch=self._Arch)
-                # check the file validation
-                ErrorCode, ErrorInfo = File.Validate(".dxs", CaseSensitive=False)
-                if ErrorCode != 0:
-                    EdkLogger.error('build', ErrorCode, ExtraData=ErrorInfo,
-                                    File=self.MetaFile, Line=LineNo)
-                if self.Sources == None:
-                    self._Sources = []
-                self._Sources.append(File)
-        else:  
-            if not self._ComponentType:
-                EdkLogger.error("build", ATTRIBUTE_NOT_AVAILABLE,
-                                "COMPONENT_TYPE is not given", File=self.MetaFile)
-            self._BuildType = self._ComponentType.upper()
-            if self._ComponentType in self._MODULE_TYPE_:
-                self._ModuleType = self._MODULE_TYPE_[self._ComponentType]
-            if self._ComponentType == 'LIBRARY':
-                self._LibraryClass = [LibraryClassObject(self._BaseName, SUP_MODULE_LIST)]
-            # make use some [nmake] section macros
-            Macros = self._Macros
-            Macros["EDK_SOURCE"] = GlobalData.gEcpSource
-            Macros['PROCESSOR'] = self._Arch
-            RecordList = self._RawData[MODEL_META_DATA_NMAKE, self._Arch, self._Platform]
-            for Name, Value, Dummy, Arch, Platform, ID, LineNo in RecordList:
-                Value = ReplaceMacro(Value, Macros, True)
-                if Name == "IMAGE_ENTRY_POINT":
-                    if self._ModuleEntryPointList == None:
-                        self._ModuleEntryPointList = []
-                    self._ModuleEntryPointList.append(Value)
-                elif Name == "DPX_SOURCE":
-                    File = PathClass(NormPath(Value), self._ModuleDir, Arch=self._Arch)
-                    # check the file validation
-                    ErrorCode, ErrorInfo = File.Validate(".dxs", CaseSensitive=False)
-                    if ErrorCode != 0:
-                        EdkLogger.error('build', ErrorCode, ExtraData=ErrorInfo,
-                                        File=self.MetaFile, Line=LineNo)
-                    if self.Sources == None:
-                        self._Sources = []
-                    self._Sources.append(File)
-                else:
-                    ToolList = self._NMAKE_FLAG_PATTERN_.findall(Name)
-                    if len(ToolList) == 0 or len(ToolList) != 1:
-                        pass
-#                        EdkLogger.warn("build", "Don't know how to do with macro [%s]" % Name,
-#                                       File=self.MetaFile, Line=LineNo)
-                    else:
-                        if self._BuildOptions == None:
-                            self._BuildOptions = sdict()
-
-                        if ToolList[0] in self._TOOL_CODE_:
-                            Tool = self._TOOL_CODE_[ToolList[0]]
-                        else:
-                            Tool = ToolList[0]
-                        ToolChain = "*_*_*_%s_FLAGS" % Tool
-                        ToolChainFamily = 'MSFT'    # Edk.x only support MSFT tool chain
-                        #ignore not replaced macros in value
-                        ValueList = GetSplitList(' ' + Value, '/D')
-                        Dummy = ValueList[0]
-                        for Index in range(1, len(ValueList)):
-                            if ValueList[Index][-1] == '=' or ValueList[Index] == '':
-                                continue
-                            Dummy = Dummy + ' /D ' + ValueList[Index]
-                        Value = Dummy.strip()
-                        if (ToolChainFamily, ToolChain) not in self._BuildOptions:
-                            self._BuildOptions[ToolChainFamily, ToolChain] = Value
-                        else:
-                            OptionString = self._BuildOptions[ToolChainFamily, ToolChain]
-                            self._BuildOptions[ToolChainFamily, ToolChain] = OptionString + " " + Value
-        # set _Header to non-None in order to avoid database re-querying
-        self._Header_ = 'DUMMY'
-
-    ## Retrieve file version
-    def _GetInfVersion(self):
-        if self._AutoGenVersion == None:
-            RecordList = self._RawData[MODEL_META_DATA_HEADER, self._Arch, self._Platform]
-            for Record in RecordList:
-                if Record[1] == TAB_INF_DEFINES_INF_VERSION:
-                    if '.' in Record[2]:
-                        ValueList = Record[2].split('.')
-                        Major = '%04o' % int(ValueList[0], 0)
-                        Minor = '%04o' % int(ValueList[1], 0)
-                        self._AutoGenVersion = int('0x' + Major + Minor, 0)
-                    else:
-                        self._AutoGenVersion = int(Record[2], 0)
-                    break
-            if self._AutoGenVersion == None:
-                self._AutoGenVersion = 0x00010000
-        return self._AutoGenVersion
-
-    ## Retrieve BASE_NAME
-    def _GetBaseName(self):
-        if self._BaseName == None:
-            if self._Header_ == None:
-                self._GetHeaderInfo()
-            if self._BaseName == None:
-                EdkLogger.error('build', ATTRIBUTE_NOT_AVAILABLE, "No BASE_NAME name", File=self.MetaFile)
-        return self._BaseName
-
-    ## Retrieve DxsFile
-    def _GetDxsFile(self):
-        if self._DxsFile == None:
-            if self._Header_ == None:
-                self._GetHeaderInfo()
-            if self._DxsFile == None:
-                self._DxsFile = ''
-        return self._DxsFile
-
-    ## Retrieve MODULE_TYPE
-    def _GetModuleType(self):
-        if self._ModuleType == None:
-            if self._Header_ == None:
-                self._GetHeaderInfo()
-            if self._ModuleType == None:
-                self._ModuleType = 'BASE'
-            if self._ModuleType not in SUP_MODULE_LIST:
-                self._ModuleType = "USER_DEFINED"
-        return self._ModuleType
-
-    ## Retrieve COMPONENT_TYPE
-    def _GetComponentType(self):
-        if self._ComponentType == None:
-            if self._Header_ == None:
-                self._GetHeaderInfo()
-            if self._ComponentType == None:
-                self._ComponentType = 'USER_DEFINED'
-        return self._ComponentType
-
-    ## Retrieve "BUILD_TYPE"
-    def _GetBuildType(self):
-        if self._BuildType == None:
-            if self._Header_ == None:
-                self._GetHeaderInfo()
-            if not self._BuildType:
-                self._BuildType = "BASE"
-        return self._BuildType
-
-    ## Retrieve file guid
-    def _GetFileGuid(self):
-        if self._Guid == None:
-            if self._Header_ == None:
-                self._GetHeaderInfo()
-            if self._Guid == None:
-                self._Guid = '00000000-0000-0000-0000-000000000000'
-        return self._Guid
-
-    ## Retrieve module version
-    def _GetVersion(self):
-        if self._Version == None:
-            if self._Header_ == None:
-                self._GetHeaderInfo()
-            if self._Version == None:
-                self._Version = '0.0'
-        return self._Version
-
-    ## Retrieve PCD_IS_DRIVER
-    def _GetPcdIsDriver(self):
-        if self._PcdIsDriver == None:
-            if self._Header_ == None:
-                self._GetHeaderInfo()
-            if self._PcdIsDriver == None:
-                self._PcdIsDriver = ''
-        return self._PcdIsDriver
-
-    ## Retrieve SHADOW
-    def _GetShadow(self):
-        if self._Shadow == None:
-            if self._Header_ == None:
-                self._GetHeaderInfo()
-            if self._Shadow != None and self._Shadow.upper() == 'TRUE':
-                self._Shadow = True
-            else:
-                self._Shadow = False
-        return self._Shadow
-
-    ## Retrieve CUSTOM_MAKEFILE
-    def _GetMakefile(self):
-        if self._CustomMakefile == None:
-            if self._Header_ == None:
-                self._GetHeaderInfo()
-            if self._CustomMakefile == None:
-                self._CustomMakefile = {}
-        return self._CustomMakefile
-
-    ## Retrieve EFI_SPECIFICATION_VERSION
-    def _GetSpec(self):
-        if self._Specification == None:
-            if self._Header_ == None:
-                self._GetHeaderInfo()
-            if self._Specification == None:
-                self._Specification = {}
-        return self._Specification
-
-    ## Retrieve LIBRARY_CLASS
-    def _GetLibraryClass(self):
-        if self._LibraryClass == None:
-            if self._Header_ == None:
-                self._GetHeaderInfo()
-            if self._LibraryClass == None:
-                self._LibraryClass = []
-        return self._LibraryClass
-
-    ## Retrieve ENTRY_POINT
-    def _GetEntryPoint(self):
-        if self._ModuleEntryPointList == None:
-            if self._Header_ == None:
-                self._GetHeaderInfo()
-            if self._ModuleEntryPointList == None:
-                self._ModuleEntryPointList = []
-        return self._ModuleEntryPointList
-
-    ## Retrieve UNLOAD_IMAGE
-    def _GetUnloadImage(self):
-        if self._ModuleUnloadImageList == None:
-            if self._Header_ == None:
-                self._GetHeaderInfo()
-            if self._ModuleUnloadImageList == None:
-                self._ModuleUnloadImageList = []
-        return self._ModuleUnloadImageList
-
-    ## Retrieve CONSTRUCTOR
-    def _GetConstructor(self):
-        if self._ConstructorList == None:
-            if self._Header_ == None:
-                self._GetHeaderInfo()
-            if self._ConstructorList == None:
-                self._ConstructorList = []
-        return self._ConstructorList
-
-    ## Retrieve DESTRUCTOR
-    def _GetDestructor(self):
-        if self._DestructorList == None:
-            if self._Header_ == None:
-                self._GetHeaderInfo()
-            if self._DestructorList == None:
-                self._DestructorList = []
-        return self._DestructorList
-
-    ## Retrieve definies other than above ones
-    def _GetDefines(self):
-        if self._Defs == None:
-            if self._Header_ == None:
-                self._GetHeaderInfo()
-            if self._Defs == None:
-                self._Defs = sdict()
-        return self._Defs
-
-    ## Retrieve binary files
-    def _GetBinaries(self):
-        if self._Binaries == None:
-            self._Binaries = []
-            RecordList = self._RawData[MODEL_EFI_BINARY_FILE, self._Arch, self._Platform]
-            Macros = self._Macros
-            Macros["EDK_SOURCE"] = GlobalData.gEcpSource
-            Macros['PROCESSOR'] = self._Arch
-            for Record in RecordList:
-                FileType = Record[0]
-                LineNo = Record[-1]
-                Target = 'COMMON'
-                FeatureFlag = []
-                if Record[2]:
-                    TokenList = GetSplitValueList(Record[2], TAB_VALUE_SPLIT)
-                    if TokenList:
-                        Target = TokenList[0]
-                    if len(TokenList) > 1:
-                        FeatureFlag = Record[1:]
-
-                File = PathClass(NormPath(Record[1], Macros), self._ModuleDir, '', FileType, True, self._Arch, '', Target)
-                # check the file validation
-                ErrorCode, ErrorInfo = File.Validate()
-                if ErrorCode != 0:
-                    EdkLogger.error('build', ErrorCode, ExtraData=ErrorInfo, File=self.MetaFile, Line=LineNo)
-                self._Binaries.append(File)
-        return self._Binaries
-
-    ## Retrieve binary files with error check.
-    def _GetBinaryFiles(self):
-        Binaries = self._GetBinaries()
-        if GlobalData.gIgnoreSource and Binaries == []:
-            ErrorInfo = "The INF file does not contain any Binaries to use in creating the image\n"
-            EdkLogger.error('build', RESOURCE_NOT_AVAILABLE, ExtraData=ErrorInfo, File=self.MetaFile)
-
-        return Binaries
-    ## Check whether it exists the binaries with current ARCH in AsBuild INF
-    def _IsSupportedArch(self):
-        if self._GetBinaries() and not self._GetSourceFiles():
-            return True
-        else:
-            return False
-    ## Retrieve source files
-    def _GetSourceFiles(self):
-        #Ignore all source files in a binary build mode
-        if GlobalData.gIgnoreSource:
-            self._Sources = []
-            return self._Sources
-
-        if self._Sources == None:
-            self._Sources = []
-            RecordList = self._RawData[MODEL_EFI_SOURCE_FILE, self._Arch, self._Platform]
-            Macros = self._Macros
-            for Record in RecordList:
-                LineNo = Record[-1]
-                ToolChainFamily = Record[1]
-                TagName = Record[2]
-                ToolCode = Record[3]
-                FeatureFlag = Record[4]
-                if self.AutoGenVersion < 0x00010005:
-                    Macros["EDK_SOURCE"] = GlobalData.gEcpSource
-                    Macros['PROCESSOR'] = self._Arch
-                    SourceFile = NormPath(Record[0], Macros)
-                    if SourceFile[0] == os.path.sep:
-                        SourceFile = mws.join(GlobalData.gWorkspace, SourceFile[1:])
-                    # old module source files (Edk)
-                    File = PathClass(SourceFile, self._ModuleDir, self._SourceOverridePath,
-                                     '', False, self._Arch, ToolChainFamily, '', TagName, ToolCode)
-                    # check the file validation
-                    ErrorCode, ErrorInfo = File.Validate(CaseSensitive=False)
-                    if ErrorCode != 0:
-                        if File.Ext.lower() == '.h':
-                            EdkLogger.warn('build', 'Include file not found', ExtraData=ErrorInfo,
-                                           File=self.MetaFile, Line=LineNo)
-                            continue
-                        else:
-                            EdkLogger.error('build', ErrorCode, ExtraData=File, File=self.MetaFile, Line=LineNo)
-                else:
-                    File = PathClass(NormPath(Record[0], Macros), self._ModuleDir, '',
-                                     '', False, self._Arch, ToolChainFamily, '', TagName, ToolCode)
-                    # check the file validation
-                    ErrorCode, ErrorInfo = File.Validate()
-                    if ErrorCode != 0:
-                        EdkLogger.error('build', ErrorCode, ExtraData=ErrorInfo, File=self.MetaFile, Line=LineNo)
-
-                self._Sources.append(File)
-        return self._Sources
-
-    ## Retrieve library classes employed by this module
-    def _GetLibraryClassUses(self):
-        if self._LibraryClasses == None:
-            self._LibraryClasses = sdict()
-            RecordList = self._RawData[MODEL_EFI_LIBRARY_CLASS, self._Arch, self._Platform]
-            for Record in RecordList:
-                Lib = Record[0]
-                Instance = Record[1]
-                if Instance:
-                    Instance = NormPath(Instance, self._Macros)
-                self._LibraryClasses[Lib] = Instance
-        return self._LibraryClasses
-
-    ## Retrieve library names (for Edk.x style of modules)
-    def _GetLibraryNames(self):
-        if self._Libraries == None:
-            self._Libraries = []
-            RecordList = self._RawData[MODEL_EFI_LIBRARY_INSTANCE, self._Arch, self._Platform]
-            for Record in RecordList:
-                LibraryName = ReplaceMacro(Record[0], self._Macros, False)
-                # in case of name with '.lib' extension, which is unusual in Edk.x inf
-                LibraryName = os.path.splitext(LibraryName)[0]
-                if LibraryName not in self._Libraries:
-                    self._Libraries.append(LibraryName)
-        return self._Libraries
-
-    def _GetProtocolComments(self):
-        self._GetProtocols()
-        return self._ProtocolComments
-    ## Retrieve protocols consumed/produced by this module
-    def _GetProtocols(self):
-        if self._Protocols == None:
-            self._Protocols = sdict()
-            self._ProtocolComments = sdict()
-            RecordList = self._RawData[MODEL_EFI_PROTOCOL, self._Arch, self._Platform]
-            for Record in RecordList:
-                CName = Record[0]
-                Value = ProtocolValue(CName, self.Packages)
-                if Value == None:
-                    PackageList = "\n\t".join([str(P) for P in self.Packages])
-                    EdkLogger.error('build', RESOURCE_NOT_AVAILABLE,
-                                    "Value of Protocol [%s] is not found under [Protocols] section in" % CName,
-                                    ExtraData=PackageList, File=self.MetaFile, Line=Record[-1])
-                self._Protocols[CName] = Value
-                CommentRecords = self._RawData[MODEL_META_DATA_COMMENT, self._Arch, self._Platform, Record[5]]
-                Comments = []
-                for CmtRec in CommentRecords:
-                    Comments.append(CmtRec[0])
-                self._ProtocolComments[CName] = Comments
-        return self._Protocols
-
-    def _GetPpiComments(self):
-        self._GetPpis()
-        return self._PpiComments
-    ## Retrieve PPIs consumed/produced by this module
-    def _GetPpis(self):
-        if self._Ppis == None:
-            self._Ppis = sdict()
-            self._PpiComments = sdict()
-            RecordList = self._RawData[MODEL_EFI_PPI, self._Arch, self._Platform]
-            for Record in RecordList:
-                CName = Record[0]
-                Value = PpiValue(CName, self.Packages)
-                if Value == None:
-                    PackageList = "\n\t".join([str(P) for P in self.Packages])
-                    EdkLogger.error('build', RESOURCE_NOT_AVAILABLE,
-                                    "Value of PPI [%s] is not found under [Ppis] section in " % CName,
-                                    ExtraData=PackageList, File=self.MetaFile, Line=Record[-1])
-                self._Ppis[CName] = Value
-                CommentRecords = self._RawData[MODEL_META_DATA_COMMENT, self._Arch, self._Platform, Record[5]]
-                Comments = []
-                for CmtRec in CommentRecords:
-                    Comments.append(CmtRec[0])
-                self._PpiComments[CName] = Comments
-        return self._Ppis
-
-    def _GetGuidComments(self):
-        self._GetGuids()
-        return self._GuidComments
-    ## Retrieve GUIDs consumed/produced by this module
-    def _GetGuids(self):
-        if self._Guids == None:
-            self._Guids = sdict()
-            self._GuidComments = sdict()
-            RecordList = self._RawData[MODEL_EFI_GUID, self._Arch, self._Platform]
-            for Record in RecordList:
-                CName = Record[0]
-                Value = GuidValue(CName, self.Packages)
-                if Value == None:
-                    PackageList = "\n\t".join([str(P) for P in self.Packages])
-                    EdkLogger.error('build', RESOURCE_NOT_AVAILABLE,
-                                    "Value of Guid [%s] is not found under [Guids] section in" % CName,
-                                    ExtraData=PackageList, File=self.MetaFile, Line=Record[-1])
-                self._Guids[CName] = Value
-                CommentRecords = self._RawData[MODEL_META_DATA_COMMENT, self._Arch, self._Platform, Record[5]]
-                Comments = []
-                for CmtRec in CommentRecords:
-                    Comments.append(CmtRec[0])
-                self._GuidComments[CName] = Comments
-        return self._Guids
-
-    ## Retrieve include paths necessary for this module (for Edk.x style of modules)
-    def _GetIncludes(self):
-        if self._Includes == None:
-            self._Includes = []
-            if self._SourceOverridePath:
-                self._Includes.append(self._SourceOverridePath)
-
-            Macros = self._Macros
-            if 'PROCESSOR' in GlobalData.gEdkGlobal.keys():
-                Macros['PROCESSOR'] = GlobalData.gEdkGlobal['PROCESSOR']
-            else:
-                Macros['PROCESSOR'] = self._Arch
-            RecordList = self._RawData[MODEL_EFI_INCLUDE, self._Arch, self._Platform]
-            for Record in RecordList:
-                if Record[0].find('EDK_SOURCE') > -1:
-                    Macros['EDK_SOURCE'] = GlobalData.gEcpSource
-                    File = NormPath(Record[0], self._Macros)
-                    if File[0] == '.':
-                        File = os.path.join(self._ModuleDir, File)
-                    else:
-                        File = os.path.join(GlobalData.gWorkspace, File)
-                    File = RealPath(os.path.normpath(File))
-                    if File:
-                        self._Includes.append(File)
-
-                    #TRICK: let compiler to choose correct header file
-                    Macros['EDK_SOURCE'] = GlobalData.gEdkSource
-                    File = NormPath(Record[0], self._Macros)
-                    if File[0] == '.':
-                        File = os.path.join(self._ModuleDir, File)
-                    else:
-                        File = os.path.join(GlobalData.gWorkspace, File)
-                    File = RealPath(os.path.normpath(File))
-                    if File:
-                        self._Includes.append(File)
-                else:
-                    File = NormPath(Record[0], Macros)
-                    if File[0] == '.':
-                        File = os.path.join(self._ModuleDir, File)
-                    else:
-                        File = mws.join(GlobalData.gWorkspace, File)
-                    File = RealPath(os.path.normpath(File))
-                    if File:
-                        self._Includes.append(File)
-                    if not File and Record[0].find('EFI_SOURCE') > -1:
-                        # tricky to regard WorkSpace as EFI_SOURCE
-                        Macros['EFI_SOURCE'] = GlobalData.gWorkspace
-                        File = NormPath(Record[0], Macros)
-                        if File[0] == '.':
-                            File = os.path.join(self._ModuleDir, File)
-                        else:
-                            File = os.path.join(GlobalData.gWorkspace, File)
-                        File = RealPath(os.path.normpath(File))
-                        if File:
-                            self._Includes.append(File)
-        return self._Includes
-
-    ## Retrieve packages this module depends on
-    def _GetPackages(self):
-        if self._Packages == None:
-            self._Packages = []
-            RecordList = self._RawData[MODEL_META_DATA_PACKAGE, self._Arch, self._Platform]
-            Macros = self._Macros
-            Macros['EDK_SOURCE'] = GlobalData.gEcpSource
-            for Record in RecordList:
-                File = PathClass(NormPath(Record[0], Macros), GlobalData.gWorkspace, Arch=self._Arch)
-                LineNo = Record[-1]
-                # check the file validation
-                ErrorCode, ErrorInfo = File.Validate('.dec')
-                if ErrorCode != 0:
-                    EdkLogger.error('build', ErrorCode, ExtraData=ErrorInfo, File=self.MetaFile, Line=LineNo)
-                # parse this package now. we need it to get protocol/ppi/guid value
-                Package = self._Bdb[File, self._Arch, self._Target, self._Toolchain]
-                self._Packages.append(Package)
-        return self._Packages
-
-    ## Retrieve PCD comments
-    def _GetPcdComments(self):
-        self._GetPcds()
-        return self._PcdComments
-    ## Retrieve PCDs used in this module
-    def _GetPcds(self):
-        if self._Pcds == None:
-            self._Pcds = sdict()
-            self._PcdComments = sdict()
-            self._Pcds.update(self._GetPcd(MODEL_PCD_FIXED_AT_BUILD))
-            self._Pcds.update(self._GetPcd(MODEL_PCD_PATCHABLE_IN_MODULE))
-            self._Pcds.update(self._GetPcd(MODEL_PCD_FEATURE_FLAG))
-            self._Pcds.update(self._GetPcd(MODEL_PCD_DYNAMIC))
-            self._Pcds.update(self._GetPcd(MODEL_PCD_DYNAMIC_EX))
-        return self._Pcds
-
-    ## Retrieve build options specific to this module
-    def _GetBuildOptions(self):
-        if self._BuildOptions == None:
-            self._BuildOptions = sdict()
-            RecordList = self._RawData[MODEL_META_DATA_BUILD_OPTION, self._Arch, self._Platform]
-            for Record in RecordList:
-                ToolChainFamily = Record[0]
-                ToolChain = Record[1]
-                Option = Record[2]
-                if (ToolChainFamily, ToolChain) not in self._BuildOptions or Option.startswith('='):
-                    self._BuildOptions[ToolChainFamily, ToolChain] = Option
-                else:
-                    # concatenate the option string if they're for the same tool
-                    OptionString = self._BuildOptions[ToolChainFamily, ToolChain]
-                    self._BuildOptions[ToolChainFamily, ToolChain] = OptionString + " " + Option
-        return self._BuildOptions
-
-    ## Retrieve dependency expression
-    def _GetDepex(self):
-        if self._Depex == None:
-            self._Depex = tdict(False, 2)
-            RecordList = self._RawData[MODEL_EFI_DEPEX, self._Arch]
-            
-            # If the module has only Binaries and no Sources, then ignore [Depex] 
-            if self.Sources == None or self.Sources == []:
-                if self.Binaries != None and self.Binaries != []:
-                    return self._Depex
-                
-            # PEIM and DXE drivers must have a valid [Depex] section
-            if len(self.LibraryClass) == 0 and len(RecordList) == 0:
-                if self.ModuleType == 'DXE_DRIVER' or self.ModuleType == 'PEIM' or self.ModuleType == 'DXE_SMM_DRIVER' or \
-                    self.ModuleType == 'DXE_SAL_DRIVER' or self.ModuleType == 'DXE_RUNTIME_DRIVER':
-                    EdkLogger.error('build', RESOURCE_NOT_AVAILABLE, "No [Depex] section or no valid expression in [Depex] section for [%s] module" \
-                                    % self.ModuleType, File=self.MetaFile)
-
-            if len(RecordList) != 0 and self.ModuleType == 'USER_DEFINED':
-                for Record in RecordList:
-                    if Record[4] not in ['PEIM', 'DXE_DRIVER', 'DXE_SMM_DRIVER']:
-                        EdkLogger.error('build', FORMAT_INVALID,
-                                        "'%s' module must specify the type of [Depex] section" % self.ModuleType,
-                                        File=self.MetaFile)
-
-            Depex = sdict()
-            for Record in RecordList:
-                DepexStr = ReplaceMacro(Record[0], self._Macros, False)
-                Arch = Record[3]
-                ModuleType = Record[4]
-                TokenList = DepexStr.split()
-                if (Arch, ModuleType) not in Depex:
-                    Depex[Arch, ModuleType] = []
-                DepexList = Depex[Arch, ModuleType]
-                for Token in TokenList:
-                    if Token in DEPEX_SUPPORTED_OPCODE:
-                        DepexList.append(Token)
-                    elif Token.endswith(".inf"):    # module file name
-                        ModuleFile = os.path.normpath(Token)
-                        Module = self.BuildDatabase[ModuleFile]
-                        if Module == None:
-                            EdkLogger.error('build', RESOURCE_NOT_AVAILABLE, "Module is not found in active platform",
-                                            ExtraData=Token, File=self.MetaFile, Line=Record[-1])
-                        DepexList.append(Module.Guid)
-                    else:
-                        # get the GUID value now
-                        Value = ProtocolValue(Token, self.Packages)
-                        if Value == None:
-                            Value = PpiValue(Token, self.Packages)
-                            if Value == None:
-                                Value = GuidValue(Token, self.Packages)
-                        if Value == None:
-                            PackageList = "\n\t".join([str(P) for P in self.Packages])
-                            EdkLogger.error('build', RESOURCE_NOT_AVAILABLE,
-                                            "Value of [%s] is not found in" % Token,
-                                            ExtraData=PackageList, File=self.MetaFile, Line=Record[-1])
-                        DepexList.append(Value)
-            for Arch, ModuleType in Depex:
-                self._Depex[Arch, ModuleType] = Depex[Arch, ModuleType]
-        return self._Depex
-
-    ## Retrieve depedency expression
-    def _GetDepexExpression(self):
-        if self._DepexExpression == None:
-            self._DepexExpression = tdict(False, 2)
-            RecordList = self._RawData[MODEL_EFI_DEPEX, self._Arch]
-            DepexExpression = sdict()
-            for Record in RecordList:
-                DepexStr = ReplaceMacro(Record[0], self._Macros, False)
-                Arch = Record[3]
-                ModuleType = Record[4]
-                TokenList = DepexStr.split()
-                if (Arch, ModuleType) not in DepexExpression:
-                    DepexExpression[Arch, ModuleType] = ''
-                for Token in TokenList:
-                    DepexExpression[Arch, ModuleType] = DepexExpression[Arch, ModuleType] + Token.strip() + ' '
-            for Arch, ModuleType in DepexExpression:
-                self._DepexExpression[Arch, ModuleType] = DepexExpression[Arch, ModuleType]
-        return self._DepexExpression
-
-    def GetGuidsUsedByPcd(self):
-        return self._GuidsUsedByPcd
-    ## Retrieve PCD for given type
-    def _GetPcd(self, Type):
-        Pcds = sdict()
-        PcdDict = tdict(True, 4)
-        PcdList = []
-        RecordList = self._RawData[Type, self._Arch, self._Platform]
-        for TokenSpaceGuid, PcdCName, Setting, Arch, Platform, Id, LineNo in RecordList:
-            PcdDict[Arch, Platform, PcdCName, TokenSpaceGuid] = (Setting, LineNo)
-            PcdList.append((PcdCName, TokenSpaceGuid))
-            # get the guid value
-            if TokenSpaceGuid not in self.Guids:
-                Value = GuidValue(TokenSpaceGuid, self.Packages)
-                if Value == None:
-                    PackageList = "\n\t".join([str(P) for P in self.Packages])
-                    EdkLogger.error('build', RESOURCE_NOT_AVAILABLE,
-                                    "Value of Guid [%s] is not found under [Guids] section in" % TokenSpaceGuid,
-                                    ExtraData=PackageList, File=self.MetaFile, Line=LineNo)
-                self.Guids[TokenSpaceGuid] = Value
-                self._GuidsUsedByPcd[TokenSpaceGuid] = Value
-            CommentRecords = self._RawData[MODEL_META_DATA_COMMENT, self._Arch, self._Platform, Id]
-            Comments = []
-            for CmtRec in CommentRecords:
-                Comments.append(CmtRec[0])
-            self._PcdComments[TokenSpaceGuid, PcdCName] = Comments
-
-        # resolve PCD type, value, datum info, etc. by getting its definition from package
-        for PcdCName, TokenSpaceGuid in PcdList:
-            Setting, LineNo = PcdDict[self._Arch, self.Platform, PcdCName, TokenSpaceGuid]
-            if Setting == None:
-                continue
-            ValueList = AnalyzePcdData(Setting)
-            DefaultValue = ValueList[0]
-            Pcd = PcdClassObject(
-                    PcdCName,
-                    TokenSpaceGuid,
-                    '',
-                    '',
-                    DefaultValue,
-                    '',
-                    '',
-                    {},
-                    False,
-                    self.Guids[TokenSpaceGuid]
-                    )
-            if Type == MODEL_PCD_PATCHABLE_IN_MODULE and ValueList[1]:
-                # Patch PCD: TokenSpace.PcdCName|Value|Offset
-                Pcd.Offset = ValueList[1]
-
-            # get necessary info from package declaring this PCD
-            for Package in self.Packages:
-                #
-                # 'dynamic' in INF means its type is determined by platform;
-                # if platform doesn't give its type, use 'lowest' one in the
-                # following order, if any
-                #
-                #   "FixedAtBuild", "PatchableInModule", "FeatureFlag", "Dynamic", "DynamicEx"
-                #
-                PcdType = self._PCD_TYPE_STRING_[Type]
-                if Type == MODEL_PCD_DYNAMIC:
-                    Pcd.Pending = True
-                    for T in ["FixedAtBuild", "PatchableInModule", "FeatureFlag", "Dynamic", "DynamicEx"]:
-                        if (PcdCName, TokenSpaceGuid, T) in Package.Pcds:
-                            PcdType = T
-                            break
-                else:
-                    Pcd.Pending = False
-
-                if (PcdCName, TokenSpaceGuid, PcdType) in Package.Pcds:
-                    PcdInPackage = Package.Pcds[PcdCName, TokenSpaceGuid, PcdType]
-                    Pcd.Type = PcdType
-                    Pcd.TokenValue = PcdInPackage.TokenValue
-                    
-                    #
-                    # Check whether the token value exist or not.
-                    #
-                    if Pcd.TokenValue == None or Pcd.TokenValue == "":
-                        EdkLogger.error(
-                                'build',
-                                FORMAT_INVALID,
-                                "No TokenValue for PCD [%s.%s] in [%s]!" % (TokenSpaceGuid, PcdCName, str(Package)),
-                                File=self.MetaFile, Line=LineNo,
-                                ExtraData=None
-                                )                        
-                    #
-                    # Check hexadecimal token value length and format.
-                    #
-                    ReIsValidPcdTokenValue = re.compile(r"^[0][x|X][0]*[0-9a-fA-F]{1,8}$", re.DOTALL)
-                    if Pcd.TokenValue.startswith("0x") or Pcd.TokenValue.startswith("0X"):
-                        if ReIsValidPcdTokenValue.match(Pcd.TokenValue) == None:
-                            EdkLogger.error(
-                                    'build',
-                                    FORMAT_INVALID,
-                                    "The format of TokenValue [%s] of PCD [%s.%s] in [%s] is invalid:" % (Pcd.TokenValue, TokenSpaceGuid, PcdCName, str(Package)),
-                                    File=self.MetaFile, Line=LineNo,
-                                    ExtraData=None
-                                    )
-                            
-                    #
-                    # Check decimal token value length and format.
-                    #                            
-                    else:
-                        try:
-                            TokenValueInt = int (Pcd.TokenValue, 10)
-                            if (TokenValueInt < 0 or TokenValueInt > 4294967295):
-                                EdkLogger.error(
-                                            'build',
-                                            FORMAT_INVALID,
-                                            "The format of TokenValue [%s] of PCD [%s.%s] in [%s] is invalid, as a decimal it should between: 0 - 4294967295!" % (Pcd.TokenValue, TokenSpaceGuid, PcdCName, str(Package)),
-                                            File=self.MetaFile, Line=LineNo,
-                                            ExtraData=None
-                                            )
-                        except:
-                            EdkLogger.error(
-                                        'build',
-                                        FORMAT_INVALID,
-                                        "The format of TokenValue [%s] of PCD [%s.%s] in [%s] is invalid, it should be hexadecimal or decimal!" % (Pcd.TokenValue, TokenSpaceGuid, PcdCName, str(Package)),
-                                        File=self.MetaFile, Line=LineNo,
-                                        ExtraData=None
-                                        )
-
-                    Pcd.DatumType = PcdInPackage.DatumType
-                    Pcd.MaxDatumSize = PcdInPackage.MaxDatumSize
-                    Pcd.InfDefaultValue = Pcd.DefaultValue
-                    if Pcd.DefaultValue in [None, '']:
-                        Pcd.DefaultValue = PcdInPackage.DefaultValue
-                    break
-            else:
-                EdkLogger.error(
-                            'build',
-                            FORMAT_INVALID,
-                            "PCD [%s.%s] in [%s] is not found in dependent packages:" % (TokenSpaceGuid, PcdCName, self.MetaFile),
-                            File=self.MetaFile, Line=LineNo,
-                            ExtraData="\t%s" % '\n\t'.join([str(P) for P in self.Packages])
-                            )
-            Pcds[PcdCName, TokenSpaceGuid] = Pcd
-
-        return Pcds
-
-    ## check whether current module is binary module
-    def _IsBinaryModule(self):
-        if self.Binaries and not self.Sources:
-            return True
-        elif GlobalData.gIgnoreSource:
-            return True
-        else:
-            return False
-
-    _Macros = property(_GetMacros)
-    Arch = property(_GetArch, _SetArch)
-    Platform = property(_GetPlatform, _SetPlatform)
-
-    HeaderComments = property(_GetHeaderComments)
-    TailComments = property(_GetTailComments)
-    AutoGenVersion          = property(_GetInfVersion)
-    BaseName                = property(_GetBaseName)
-    ModuleType              = property(_GetModuleType)
-    ComponentType           = property(_GetComponentType)
-    BuildType               = property(_GetBuildType)
-    Guid                    = property(_GetFileGuid)
-    Version                 = property(_GetVersion)
-    PcdIsDriver             = property(_GetPcdIsDriver)
-    Shadow                  = property(_GetShadow)
-    CustomMakefile          = property(_GetMakefile)
-    Specification           = property(_GetSpec)
-    LibraryClass            = property(_GetLibraryClass)
-    ModuleEntryPointList    = property(_GetEntryPoint)
-    ModuleUnloadImageList   = property(_GetUnloadImage)
-    ConstructorList         = property(_GetConstructor)
-    DestructorList          = property(_GetDestructor)
-    Defines                 = property(_GetDefines)
-    DxsFile                 = property(_GetDxsFile)
-    
-    Binaries                = property(_GetBinaryFiles)
-    Sources                 = property(_GetSourceFiles)
-    LibraryClasses          = property(_GetLibraryClassUses)
-    Libraries               = property(_GetLibraryNames)
-    Protocols               = property(_GetProtocols)
-    ProtocolComments = property(_GetProtocolComments)
-    Ppis                    = property(_GetPpis)
-    PpiComments = property(_GetPpiComments)
-    Guids                   = property(_GetGuids)
-    GuidComments = property(_GetGuidComments)
-    Includes                = property(_GetIncludes)
-    Packages                = property(_GetPackages)
-    Pcds                    = property(_GetPcds)
-    PcdComments = property(_GetPcdComments)
-    BuildOptions            = property(_GetBuildOptions)
-    Depex                   = property(_GetDepex)
-    DepexExpression         = property(_GetDepexExpression)
-    IsBinaryModule = property(_IsBinaryModule)
-    IsSupportedArch = property(_IsSupportedArch)
-
-## Database
-#
-#   This class defined the build database for all modules, packages and platform.
-# It will call corresponding parser for the given file if it cannot find it in
-# the database.
-#
-# @param DbPath             Path of database file
-# @param GlobalMacros       Global macros used for replacement during file parsing
-# @prarm RenewDb=False      Create new database file if it's already there
-#
-class WorkspaceDatabase(object):
-
-
-    #
-    # internal class used for call corresponding file parser and caching the result
-    # to avoid unnecessary re-parsing
-    #
-    class BuildObjectFactory(object):
-
-        _FILE_TYPE_ = {
-            ".inf"  : MODEL_FILE_INF,
-            ".dec"  : MODEL_FILE_DEC,
-            ".dsc"  : MODEL_FILE_DSC,
-        }
-
-        # file parser
-        _FILE_PARSER_ = {
-            MODEL_FILE_INF  :   InfParser,
-            MODEL_FILE_DEC  :   DecParser,
-            MODEL_FILE_DSC  :   DscParser,
-        }
-
-        # convert to xxxBuildData object
-        _GENERATOR_ = {
-            MODEL_FILE_INF  :   InfBuildData,
-            MODEL_FILE_DEC  :   DecBuildData,
-            MODEL_FILE_DSC  :   DscBuildData,
-        }
-
-        _CACHE_ = {}    # (FilePath, Arch)  : <object>
-
-        # constructor
-        def __init__(self, WorkspaceDb):
-            self.WorkspaceDb = WorkspaceDb
-
-        # key = (FilePath, Arch=None)
-        def __contains__(self, Key):
-            FilePath = Key[0]
-            if len(Key) > 1:
-                Arch = Key[1]
-            else:
-                Arch = None
-            return (FilePath, Arch) in self._CACHE_
-
-        # key = (FilePath, Arch=None, Target=None, Toochain=None)
-        def __getitem__(self, Key):
-            FilePath = Key[0]
-            KeyLength = len(Key)
-            if KeyLength > 1:
-                Arch = Key[1]
-            else:
-                Arch = None
-            if KeyLength > 2:
-                Target = Key[2]
-            else:
-                Target = None
-            if KeyLength > 3:
-                Toolchain = Key[3]
-            else:
-                Toolchain = None
-
-            # if it's generated before, just return the cached one
-            Key = (FilePath, Arch, Target, Toolchain)
-            if Key in self._CACHE_:
-                return self._CACHE_[Key]
-
-            # check file type
-            Ext = FilePath.Type
-            if Ext not in self._FILE_TYPE_:
-                return None
-            FileType = self._FILE_TYPE_[Ext]
-            if FileType not in self._GENERATOR_:
-                return None
-
-            # get the parser ready for this file
-            MetaFile = self._FILE_PARSER_[FileType](
-                                FilePath, 
-                                FileType, 
-                                MetaFileStorage(self.WorkspaceDb.Cur, FilePath, FileType)
-                                )
-            # alwasy do post-process, in case of macros change
-            MetaFile.DoPostProcess()
-            # object the build is based on
-            BuildObject = self._GENERATOR_[FileType](
-                                    FilePath,
-                                    MetaFile,
-                                    self,
-                                    Arch,
-                                    Target,
-                                    Toolchain
-                                    )
-            self._CACHE_[Key] = BuildObject
-            return BuildObject
-
-    # placeholder for file format conversion
-    class TransformObjectFactory:
-        def __init__(self, WorkspaceDb):
-            self.WorkspaceDb = WorkspaceDb
-
-        # key = FilePath, Arch
-        def __getitem__(self, Key):
-            pass
-
-    ## Constructor of WorkspaceDatabase
-    #
-    # @param DbPath             Path of database file
-    # @param GlobalMacros       Global macros used for replacement during file parsing
-    # @prarm RenewDb=False      Create new database file if it's already there
-    #
-    def __init__(self, DbPath, RenewDb=False):
-        self._DbClosedFlag = False
-        if not DbPath:
-<<<<<<< HEAD
-            DbPath = os.path.normpath(os.path.join(GlobalData.gWorkspace, 'Conf', GlobalData.gDatabasePath))
-=======
-            DbPath = os.path.normpath(mws.join(GlobalData.gWorkspace, 'Conf', GlobalData.gDatabasePath))
->>>>>>> c2a892d7
-
-        # don't create necessary path for db in memory
-        if DbPath != ':memory:':
-            DbDir = os.path.split(DbPath)[0]
-            if not os.path.exists(DbDir):
-                os.makedirs(DbDir)
-
-            # remove db file in case inconsistency between db and file in file system
-            if self._CheckWhetherDbNeedRenew(RenewDb, DbPath):
-                os.remove(DbPath)
-        
-        # create db with optimized parameters
-        self.Conn = sqlite3.connect(DbPath, isolation_level='DEFERRED')
-        self.Conn.execute("PRAGMA synchronous=OFF")
-        self.Conn.execute("PRAGMA temp_store=MEMORY")
-        self.Conn.execute("PRAGMA count_changes=OFF")
-        self.Conn.execute("PRAGMA cache_size=8192")
-        #self.Conn.execute("PRAGMA page_size=8192")
-
-        # to avoid non-ascii character conversion issue
-        self.Conn.text_factory = str
-        self.Cur = self.Conn.cursor()
-
-        # create table for internal uses
-        self.TblDataModel = TableDataModel(self.Cur)
-        self.TblFile = TableFile(self.Cur)
-        self.Platform = None
-
-        # conversion object for build or file format conversion purpose
-        self.BuildObject = WorkspaceDatabase.BuildObjectFactory(self)
-        self.TransformObject = WorkspaceDatabase.TransformObjectFactory(self)
-
-    ## Check whether workspace database need to be renew.
-    #  The renew reason maybe:
-    #  1) If user force to renew;
-    #  2) If user do not force renew, and
-    #     a) If the time of last modified python source is newer than database file;
-    #     b) If the time of last modified frozen executable file is newer than database file;
-    #
-    #  @param force     User force renew database
-    #  @param DbPath    The absolute path of workspace database file
-    #
-    #  @return Bool value for whether need renew workspace databse
-    #
-    def _CheckWhetherDbNeedRenew (self, force, DbPath):
-        # if database does not exist, we need do nothing
-        if not os.path.exists(DbPath): return False
-            
-        # if user force to renew database, then not check whether database is out of date
-        if force: return True
-        
-        #    
-        # Check the time of last modified source file or build.exe
-        # if is newer than time of database, then database need to be re-created.
-        #
-        timeOfToolModified = 0
-        if hasattr(sys, "frozen"):
-            exePath             = os.path.abspath(sys.executable)
-            timeOfToolModified  = os.stat(exePath).st_mtime
-        else:
-            curPath  = os.path.dirname(__file__) # curPath is the path of WorkspaceDatabase.py
-            rootPath = os.path.split(curPath)[0] # rootPath is root path of python source, such as /BaseTools/Source/Python
-            if rootPath == "" or rootPath == None:
-                EdkLogger.verbose("\nFail to find the root path of build.exe or python sources, so can not \
-determine whether database file is out of date!\n")
-        
-            # walk the root path of source or build's binary to get the time last modified.
-        
-            for root, dirs, files in os.walk (rootPath):
-                for dir in dirs:
-                    # bypass source control folder 
-                    if dir.lower() in [".svn", "_svn", "cvs"]:
-                        dirs.remove(dir)
-                        
-                for file in files:
-                    ext = os.path.splitext(file)[1]
-                    if ext.lower() == ".py":            # only check .py files
-                        fd = os.stat(os.path.join(root, file))
-                        if timeOfToolModified < fd.st_mtime:
-                            timeOfToolModified = fd.st_mtime
-        if timeOfToolModified > os.stat(DbPath).st_mtime:
-            EdkLogger.verbose("\nWorkspace database is out of data!")
-            return True
-            
-        return False
-            
-    ## Initialize build database
-    def InitDatabase(self):
-        EdkLogger.verbose("\nInitialize build database started ...")
-
-        #
-        # Create new tables
-        #
-        self.TblDataModel.Create(False)
-        self.TblFile.Create(False)
-
-        #
-        # Initialize table DataModel
-        #
-        self.TblDataModel.InitTable()
-        EdkLogger.verbose("Initialize build database ... DONE!")
-
-    ## Query a table
-    #
-    # @param Table:  The instance of the table to be queried
-    #
-    def QueryTable(self, Table):
-        Table.Query()
-
-    def __del__(self):
-        self.Close()
-
-    ## Close entire database
-    #
-    # Commit all first
-    # Close the connection and cursor
-    #
-    def Close(self):
-        if not self._DbClosedFlag:
-            self.Conn.commit()
-            self.Cur.close()
-            self.Conn.close()
-            self._DbClosedFlag = True
-
-    ## Summarize all packages in the database
-    def GetPackageList(self, Platform, Arch, TargetName, ToolChainTag):
-        self.Platform = Platform
-        PackageList = []
-        Pa = self.BuildObject[self.Platform, 'COMMON']
-        #
-        # Get Package related to Modules
-        #
-        for Module in Pa.Modules:
-            ModuleObj = self.BuildObject[Module, Arch, TargetName, ToolChainTag]
-            for Package in ModuleObj.Packages:
-                if Package not in PackageList:
-                    PackageList.append(Package)
-        #
-        # Get Packages related to Libraries
-        #
-        for Lib in Pa.LibraryInstances:
-            LibObj = self.BuildObject[Lib, Arch, TargetName, ToolChainTag]
-            for Package in LibObj.Packages:
-                if Package not in PackageList:
-                    PackageList.append(Package)
-
-        return PackageList
-
-    ## Summarize all platforms in the database
-    def _GetPlatformList(self):
-        PlatformList = []
-        for PlatformFile in self.TblFile.GetFileList(MODEL_FILE_DSC):
-            try:
-                Platform = self.BuildObject[PathClass(PlatformFile), 'COMMON']
-            except:
-                Platform = None
-            if Platform != None:
-                PlatformList.append(Platform)
-        return PlatformList
-
-    PlatformList = property(_GetPlatformList)
-
-##
-#
-# This acts like the main() function for the script, unless it is 'import'ed into another
-# script.
-#
-if __name__ == '__main__':
-    pass
-
+## @file
+# This file is used to create a database used by build tool
+#
+# Copyright (c) 2008 - 2015, Intel Corporation. All rights reserved.<BR>
+# This program and the accompanying materials
+# are licensed and made available under the terms and conditions of the BSD License
+# which accompanies this distribution.  The full text of the license may be found at
+# http://opensource.org/licenses/bsd-license.php
+#
+# THE PROGRAM IS DISTRIBUTED UNDER THE BSD LICENSE ON AN "AS IS" BASIS,
+# WITHOUT WARRANTIES OR REPRESENTATIONS OF ANY KIND, EITHER EXPRESS OR IMPLIED.
+#
+
+##
+# Import Modules
+#
+import sqlite3
+import Common.LongFilePathOs as os
+import pickle
+import uuid
+
+import Common.EdkLogger as EdkLogger
+import Common.GlobalData as GlobalData
+from Common.MultipleWorkspace import MultipleWorkspace as mws
+
+from Common.String import *
+from Common.DataType import *
+from Common.Misc import *
+from types import *
+
+from CommonDataClass.CommonClass import SkuInfoClass
+
+from MetaDataTable import *
+from MetaFileTable import *
+from MetaFileParser import *
+from BuildClassObject import *
+from WorkspaceCommon import GetDeclaredPcd
+from Common.Misc import AnalyzeDscPcd
+from Common.Misc import ProcessDuplicatedInf
+import re
+from Common.Parsing import IsValidWord
+from Common.VariableAttributes import VariableAttributes
+import Common.GlobalData as GlobalData
+
+## Platform build information from DSC file
+#
+#  This class is used to retrieve information stored in database and convert them
+# into PlatformBuildClassObject form for easier use for AutoGen.
+#
+class DscBuildData(PlatformBuildClassObject):
+    # dict used to convert PCD type in database to string used by build tool
+    _PCD_TYPE_STRING_ = {
+        MODEL_PCD_FIXED_AT_BUILD        :   "FixedAtBuild",
+        MODEL_PCD_PATCHABLE_IN_MODULE   :   "PatchableInModule",
+        MODEL_PCD_FEATURE_FLAG          :   "FeatureFlag",
+        MODEL_PCD_DYNAMIC               :   "Dynamic",
+        MODEL_PCD_DYNAMIC_DEFAULT       :   "Dynamic",
+        MODEL_PCD_DYNAMIC_HII           :   "DynamicHii",
+        MODEL_PCD_DYNAMIC_VPD           :   "DynamicVpd",
+        MODEL_PCD_DYNAMIC_EX            :   "DynamicEx",
+        MODEL_PCD_DYNAMIC_EX_DEFAULT    :   "DynamicEx",
+        MODEL_PCD_DYNAMIC_EX_HII        :   "DynamicExHii",
+        MODEL_PCD_DYNAMIC_EX_VPD        :   "DynamicExVpd",
+    }
+
+    # dict used to convert part of [Defines] to members of DscBuildData directly
+    _PROPERTY_ = {
+        #
+        # Required Fields
+        #
+        TAB_DSC_DEFINES_PLATFORM_NAME           :   "_PlatformName",
+        TAB_DSC_DEFINES_PLATFORM_GUID           :   "_Guid",
+        TAB_DSC_DEFINES_PLATFORM_VERSION        :   "_Version",
+        TAB_DSC_DEFINES_DSC_SPECIFICATION       :   "_DscSpecification",
+        #TAB_DSC_DEFINES_OUTPUT_DIRECTORY        :   "_OutputDirectory",
+        #TAB_DSC_DEFINES_SUPPORTED_ARCHITECTURES :   "_SupArchList",
+        #TAB_DSC_DEFINES_BUILD_TARGETS           :   "_BuildTargets",
+        TAB_DSC_DEFINES_SKUID_IDENTIFIER        :   "_SkuName",
+        #TAB_DSC_DEFINES_FLASH_DEFINITION        :   "_FlashDefinition",
+        TAB_DSC_DEFINES_BUILD_NUMBER            :   "_BuildNumber",
+        TAB_DSC_DEFINES_MAKEFILE_NAME           :   "_MakefileName",
+        TAB_DSC_DEFINES_BS_BASE_ADDRESS         :   "_BsBaseAddress",
+        TAB_DSC_DEFINES_RT_BASE_ADDRESS         :   "_RtBaseAddress",
+        #TAB_DSC_DEFINES_RFC_LANGUAGES           :   "_RFCLanguages",
+        #TAB_DSC_DEFINES_ISO_LANGUAGES           :   "_ISOLanguages",
+    }
+
+    # used to compose dummy library class name for those forced library instances
+    _NullLibraryNumber = 0
+
+    ## Constructor of DscBuildData
+    #
+    #  Initialize object of DscBuildData
+    #
+    #   @param      FilePath        The path of platform description file
+    #   @param      RawData         The raw data of DSC file
+    #   @param      BuildDataBase   Database used to retrieve module/package information
+    #   @param      Arch            The target architecture
+    #   @param      Platform        (not used for DscBuildData)
+    #   @param      Macros          Macros used for replacement in DSC file
+    #
+    def __init__(self, FilePath, RawData, BuildDataBase, Arch='COMMON', Target=None, Toolchain=None):
+        self.MetaFile = FilePath
+        self._RawData = RawData
+        self._Bdb = BuildDataBase
+        self._Arch = Arch
+        self._Target = Target
+        self._Toolchain = Toolchain
+        self._Clear()
+        self._HandleOverridePath()
+
+    ## XXX[key] = value
+    def __setitem__(self, key, value):
+        self.__dict__[self._PROPERTY_[key]] = value
+
+    ## value = XXX[key]
+    def __getitem__(self, key):
+        return self.__dict__[self._PROPERTY_[key]]
+
+    ## "in" test support
+    def __contains__(self, key):
+        return key in self._PROPERTY_
+
+    ## Set all internal used members of DscBuildData to None
+    def _Clear(self):
+        self._Header            = None
+        self._PlatformName      = None
+        self._Guid              = None
+        self._Version           = None
+        self._DscSpecification  = None
+        self._OutputDirectory   = None
+        self._SupArchList       = None
+        self._BuildTargets      = None
+        self._SkuName           = None
+        self._SkuIdentifier     = None
+        self._AvilableSkuIds = None
+        self._PcdInfoFlag       = None
+        self._VarCheckFlag = None
+        self._FlashDefinition   = None
+        self._BuildNumber       = None
+        self._MakefileName      = None
+        self._BsBaseAddress     = None
+        self._RtBaseAddress     = None
+        self._SkuIds            = None
+        self._Modules           = None
+        self._LibraryInstances  = None
+        self._LibraryClasses    = None
+        self._Pcds              = None
+        self._DecPcds           = None
+        self._BuildOptions      = None
+        self._ModuleTypeOptions = None
+        self._LoadFixAddress    = None
+        self._RFCLanguages      = None
+        self._ISOLanguages      = None
+        self._VpdToolGuid       = None
+        self.__Macros            = None
+
+
+    ## handle Override Path of Module
+    def _HandleOverridePath(self):
+        RecordList = self._RawData[MODEL_META_DATA_COMPONENT, self._Arch]
+        Macros = self._Macros
+        Macros["EDK_SOURCE"] = GlobalData.gEcpSource
+        for Record in RecordList:
+            ModuleId = Record[5]
+            LineNo = Record[6]
+            ModuleFile = PathClass(NormPath(Record[0]), GlobalData.gWorkspace, Arch=self._Arch)
+            RecordList = self._RawData[MODEL_META_DATA_COMPONENT_SOURCE_OVERRIDE_PATH, self._Arch, None, ModuleId]
+            if RecordList != []:
+                SourceOverridePath = mws.join(GlobalData.gWorkspace, NormPath(RecordList[0][0]))
+
+                # Check if the source override path exists
+                if not os.path.isdir(SourceOverridePath):
+                    EdkLogger.error('build', FILE_NOT_FOUND, Message='Source override path does not exist:', File=self.MetaFile, ExtraData=SourceOverridePath, Line=LineNo)
+
+                #Add to GlobalData Variables
+                GlobalData.gOverrideDir[ModuleFile.Key] = SourceOverridePath
+
+    ## Get current effective macros
+    def _GetMacros(self):
+        if self.__Macros == None:
+            self.__Macros = {}
+            self.__Macros.update(GlobalData.gPlatformDefines)
+            self.__Macros.update(GlobalData.gGlobalDefines)
+            self.__Macros.update(GlobalData.gCommandLineDefines)
+        return self.__Macros
+
+    ## Get architecture
+    def _GetArch(self):
+        return self._Arch
+
+    ## Set architecture
+    #
+    #   Changing the default ARCH to another may affect all other information
+    # because all information in a platform may be ARCH-related. That's
+    # why we need to clear all internal used members, in order to cause all
+    # information to be re-retrieved.
+    #
+    #   @param  Value   The value of ARCH
+    #
+    def _SetArch(self, Value):
+        if self._Arch == Value:
+            return
+        self._Arch = Value
+        self._Clear()
+
+    ## Retrieve all information in [Defines] section
+    #
+    #   (Retriving all [Defines] information in one-shot is just to save time.)
+    #
+    def _GetHeaderInfo(self):
+        RecordList = self._RawData[MODEL_META_DATA_HEADER, self._Arch]
+        for Record in RecordList:
+            Name = Record[1]
+            # items defined _PROPERTY_ don't need additional processing
+            
+            # some special items in [Defines] section need special treatment
+            if Name == TAB_DSC_DEFINES_OUTPUT_DIRECTORY:
+                self._OutputDirectory = NormPath(Record[2], self._Macros)
+                if ' ' in self._OutputDirectory:
+                    EdkLogger.error("build", FORMAT_NOT_SUPPORTED, "No space is allowed in OUTPUT_DIRECTORY",
+                                    File=self.MetaFile, Line=Record[-1],
+                                    ExtraData=self._OutputDirectory)
+            elif Name == TAB_DSC_DEFINES_FLASH_DEFINITION:
+                self._FlashDefinition = PathClass(NormPath(Record[2], self._Macros), GlobalData.gWorkspace)
+                ErrorCode, ErrorInfo = self._FlashDefinition.Validate('.fdf')
+                if ErrorCode != 0:
+                    EdkLogger.error('build', ErrorCode, File=self.MetaFile, Line=Record[-1],
+                                    ExtraData=ErrorInfo)
+            elif Name == TAB_DSC_DEFINES_SUPPORTED_ARCHITECTURES:
+                self._SupArchList = GetSplitValueList(Record[2], TAB_VALUE_SPLIT)
+            elif Name == TAB_DSC_DEFINES_BUILD_TARGETS:
+                self._BuildTargets = GetSplitValueList(Record[2])
+            elif Name == TAB_DSC_DEFINES_SKUID_IDENTIFIER:
+                if self._SkuName == None:
+                    self._SkuName = Record[2]
+                self._SkuIdentifier = Record[2]
+                self._AvilableSkuIds = Record[2]
+            elif Name == TAB_DSC_DEFINES_PCD_INFO_GENERATION:
+                self._PcdInfoFlag = Record[2]
+            elif Name == TAB_DSC_DEFINES_PCD_VAR_CHECK_GENERATION:
+                self._VarCheckFlag = Record[2]
+            elif Name == TAB_FIX_LOAD_TOP_MEMORY_ADDRESS:
+                try:
+                    self._LoadFixAddress = int (Record[2], 0)
+                except:
+                    EdkLogger.error("build", PARAMETER_INVALID, "FIX_LOAD_TOP_MEMORY_ADDRESS %s is not valid dec or hex string" % (Record[2]))
+            elif Name == TAB_DSC_DEFINES_RFC_LANGUAGES:
+                if not Record[2] or Record[2][0] != '"' or Record[2][-1] != '"' or len(Record[2]) == 1:
+                    EdkLogger.error('build', FORMAT_NOT_SUPPORTED, 'language code for RFC_LANGUAGES must have double quotes around it, for example: RFC_LANGUAGES = "en-us;zh-hans"',
+                                    File=self.MetaFile, Line=Record[-1])
+                LanguageCodes = Record[2][1:-1]
+                if not LanguageCodes:
+                    EdkLogger.error('build', FORMAT_NOT_SUPPORTED, 'one or more RFC4646 format language code must be provided for RFC_LANGUAGES statement',
+                                    File=self.MetaFile, Line=Record[-1])                
+                LanguageList = GetSplitValueList(LanguageCodes, TAB_SEMI_COLON_SPLIT)
+                # check whether there is empty entries in the list
+                if None in LanguageList:
+                    EdkLogger.error('build', FORMAT_NOT_SUPPORTED, 'one or more empty language code is in RFC_LANGUAGES statement',
+                                    File=self.MetaFile, Line=Record[-1])                      
+                self._RFCLanguages = LanguageList
+            elif Name == TAB_DSC_DEFINES_ISO_LANGUAGES:
+                if not Record[2] or Record[2][0] != '"' or Record[2][-1] != '"' or len(Record[2]) == 1:
+                    EdkLogger.error('build', FORMAT_NOT_SUPPORTED, 'language code for ISO_LANGUAGES must have double quotes around it, for example: ISO_LANGUAGES = "engchn"',
+                                    File=self.MetaFile, Line=Record[-1])
+                LanguageCodes = Record[2][1:-1]
+                if not LanguageCodes:
+                    EdkLogger.error('build', FORMAT_NOT_SUPPORTED, 'one or more ISO639-2 format language code must be provided for ISO_LANGUAGES statement',
+                                    File=self.MetaFile, Line=Record[-1])                    
+                if len(LanguageCodes)%3:
+                    EdkLogger.error('build', FORMAT_NOT_SUPPORTED, 'bad ISO639-2 format for ISO_LANGUAGES',
+                                    File=self.MetaFile, Line=Record[-1])
+                LanguageList = []
+                for i in range(0, len(LanguageCodes), 3):
+                    LanguageList.append(LanguageCodes[i:i+3])
+                self._ISOLanguages = LanguageList               
+            elif Name == TAB_DSC_DEFINES_VPD_TOOL_GUID:
+                #
+                # try to convert GUID to a real UUID value to see whether the GUID is format 
+                # for VPD_TOOL_GUID is correct.
+                #
+                try:
+                    uuid.UUID(Record[2])
+                except:
+                    EdkLogger.error("build", FORMAT_INVALID, "Invalid GUID format for VPD_TOOL_GUID", File=self.MetaFile)
+                self._VpdToolGuid = Record[2]                   
+            elif Name in self:
+                self[Name] = Record[2]                 
+        # set _Header to non-None in order to avoid database re-querying
+        self._Header = 'DUMMY'
+
+    ## Retrieve platform name
+    def _GetPlatformName(self):
+        if self._PlatformName == None:
+            if self._Header == None:
+                self._GetHeaderInfo()
+            if self._PlatformName == None:
+                EdkLogger.error('build', ATTRIBUTE_NOT_AVAILABLE, "No PLATFORM_NAME", File=self.MetaFile)
+        return self._PlatformName
+
+    ## Retrieve file guid
+    def _GetFileGuid(self):
+        if self._Guid == None:
+            if self._Header == None:
+                self._GetHeaderInfo()
+            if self._Guid == None:
+                EdkLogger.error('build', ATTRIBUTE_NOT_AVAILABLE, "No PLATFORM_GUID", File=self.MetaFile)
+        return self._Guid
+
+    ## Retrieve platform version
+    def _GetVersion(self):
+        if self._Version == None:
+            if self._Header == None:
+                self._GetHeaderInfo()
+            if self._Version == None:
+                EdkLogger.error('build', ATTRIBUTE_NOT_AVAILABLE, "No PLATFORM_VERSION", File=self.MetaFile)
+        return self._Version
+
+    ## Retrieve platform description file version
+    def _GetDscSpec(self):
+        if self._DscSpecification == None:
+            if self._Header == None:
+                self._GetHeaderInfo()
+            if self._DscSpecification == None:
+                EdkLogger.error('build', ATTRIBUTE_NOT_AVAILABLE, "No DSC_SPECIFICATION", File=self.MetaFile)                
+        return self._DscSpecification
+
+    ## Retrieve OUTPUT_DIRECTORY
+    def _GetOutpuDir(self):
+        if self._OutputDirectory == None:
+            if self._Header == None:
+                self._GetHeaderInfo()
+            if self._OutputDirectory == None:
+                self._OutputDirectory = os.path.join("Build", self._PlatformName)
+        return self._OutputDirectory
+
+    ## Retrieve SUPPORTED_ARCHITECTURES
+    def _GetSupArch(self):
+        if self._SupArchList == None:
+            if self._Header == None:
+                self._GetHeaderInfo()
+            if self._SupArchList == None:
+                EdkLogger.error('build', ATTRIBUTE_NOT_AVAILABLE, "No SUPPORTED_ARCHITECTURES", File=self.MetaFile)
+        return self._SupArchList
+
+    ## Retrieve BUILD_TARGETS
+    def _GetBuildTarget(self):
+        if self._BuildTargets == None:
+            if self._Header == None:
+                self._GetHeaderInfo()
+            if self._BuildTargets == None:
+                EdkLogger.error('build', ATTRIBUTE_NOT_AVAILABLE, "No BUILD_TARGETS", File=self.MetaFile)
+        return self._BuildTargets
+    
+    def _GetPcdInfoFlag(self):
+        if self._PcdInfoFlag == None or self._PcdInfoFlag.upper() == 'FALSE':
+            return False
+        elif self._PcdInfoFlag.upper() == 'TRUE':
+            return True
+        else:
+            return False
+    def _GetVarCheckFlag(self):  
+        if self._VarCheckFlag == None or self._VarCheckFlag.upper() == 'FALSE':
+            return False
+        elif self._VarCheckFlag.upper() == 'TRUE':
+            return True
+        else:
+            return False
+    def _GetAviableSkuIds(self):
+        if self._AvilableSkuIds:
+            return self._AvilableSkuIds
+        return self.SkuIdentifier
+    def _GetSkuIdentifier(self):
+        if self._SkuName:
+            return self._SkuName
+        if self._SkuIdentifier == None:
+            if self._Header == None:
+                self._GetHeaderInfo()
+        return self._SkuIdentifier
+    ## Retrieve SKUID_IDENTIFIER
+    def _GetSkuName(self):
+        if self._SkuName == None:
+            if self._Header == None:
+                self._GetHeaderInfo()
+            if (self._SkuName == None or self._SkuName not in self.SkuIds):
+                self._SkuName = 'DEFAULT'
+        return self._SkuName
+
+    ## Override SKUID_IDENTIFIER
+    def _SetSkuName(self, Value):
+        self._SkuName = Value
+        self._Pcds = None
+
+    def _GetFdfFile(self):
+        if self._FlashDefinition == None:
+            if self._Header == None:
+                self._GetHeaderInfo()
+            if self._FlashDefinition == None:
+                self._FlashDefinition = ''
+        return self._FlashDefinition
+
+    ## Retrieve FLASH_DEFINITION
+    def _GetBuildNumber(self):
+        if self._BuildNumber == None:
+            if self._Header == None:
+                self._GetHeaderInfo()
+            if self._BuildNumber == None:
+                self._BuildNumber = ''
+        return self._BuildNumber
+
+    ## Retrieve MAKEFILE_NAME
+    def _GetMakefileName(self):
+        if self._MakefileName == None:
+            if self._Header == None:
+                self._GetHeaderInfo()
+            if self._MakefileName == None:
+                self._MakefileName = ''
+        return self._MakefileName
+
+    ## Retrieve BsBaseAddress
+    def _GetBsBaseAddress(self):
+        if self._BsBaseAddress == None:
+            if self._Header == None:
+                self._GetHeaderInfo()
+            if self._BsBaseAddress == None:
+                self._BsBaseAddress = ''
+        return self._BsBaseAddress
+
+    ## Retrieve RtBaseAddress
+    def _GetRtBaseAddress(self):
+        if self._RtBaseAddress == None:
+            if self._Header == None:
+                self._GetHeaderInfo()
+            if self._RtBaseAddress == None:
+                self._RtBaseAddress = ''
+        return self._RtBaseAddress
+
+    ## Retrieve the top address for the load fix address
+    def _GetLoadFixAddress(self):
+        if self._LoadFixAddress == None:
+            if self._Header == None:
+                self._GetHeaderInfo()
+
+            if self._LoadFixAddress == None:
+                self._LoadFixAddress = self._Macros.get(TAB_FIX_LOAD_TOP_MEMORY_ADDRESS, '0')
+
+            try:
+                self._LoadFixAddress = int (self._LoadFixAddress, 0)
+            except:
+                EdkLogger.error("build", PARAMETER_INVALID, "FIX_LOAD_TOP_MEMORY_ADDRESS %s is not valid dec or hex string" % (self._LoadFixAddress))
+         
+        #
+        # If command line defined, should override the value in DSC file.
+        #
+        if 'FIX_LOAD_TOP_MEMORY_ADDRESS' in GlobalData.gCommandLineDefines.keys():
+            try:
+                self._LoadFixAddress = int(GlobalData.gCommandLineDefines['FIX_LOAD_TOP_MEMORY_ADDRESS'], 0)
+            except:
+                EdkLogger.error("build", PARAMETER_INVALID, "FIX_LOAD_TOP_MEMORY_ADDRESS %s is not valid dec or hex string" % (GlobalData.gCommandLineDefines['FIX_LOAD_TOP_MEMORY_ADDRESS']))
+                
+        if self._LoadFixAddress < 0:
+            EdkLogger.error("build", PARAMETER_INVALID, "FIX_LOAD_TOP_MEMORY_ADDRESS is set to the invalid negative value 0x%x" % (self._LoadFixAddress))
+        if self._LoadFixAddress != 0xFFFFFFFFFFFFFFFF and self._LoadFixAddress % 0x1000 != 0:
+            EdkLogger.error("build", PARAMETER_INVALID, "FIX_LOAD_TOP_MEMORY_ADDRESS is set to the invalid unaligned 4K value 0x%x" % (self._LoadFixAddress))
+            
+        return self._LoadFixAddress
+
+    ## Retrieve RFCLanguage filter
+    def _GetRFCLanguages(self):
+        if self._RFCLanguages == None:
+            if self._Header == None:
+                self._GetHeaderInfo()
+            if self._RFCLanguages == None:
+                self._RFCLanguages = []
+        return self._RFCLanguages
+
+    ## Retrieve ISOLanguage filter
+    def _GetISOLanguages(self):
+        if self._ISOLanguages == None:
+            if self._Header == None:
+                self._GetHeaderInfo()
+            if self._ISOLanguages == None:
+                self._ISOLanguages = []
+        return self._ISOLanguages
+    ## Retrieve the GUID string for VPD tool
+    def _GetVpdToolGuid(self):
+        if self._VpdToolGuid == None:
+            if self._Header == None:
+                self._GetHeaderInfo()
+            if self._VpdToolGuid == None:
+                self._VpdToolGuid = ''
+        return self._VpdToolGuid
+      
+    ## Retrieve [SkuIds] section information
+    def _GetSkuIds(self):
+        if self._SkuIds == None:
+            self._SkuIds = sdict()
+            RecordList = self._RawData[MODEL_EFI_SKU_ID, self._Arch]
+            for Record in RecordList:
+                if Record[0] in [None, '']:
+                    EdkLogger.error('build', FORMAT_INVALID, 'No Sku ID number',
+                                    File=self.MetaFile, Line=Record[-1])
+                if Record[1] in [None, '']:
+                    EdkLogger.error('build', FORMAT_INVALID, 'No Sku ID name',
+                                    File=self.MetaFile, Line=Record[-1])
+                self._SkuIds[Record[1]] = Record[0]
+            if 'DEFAULT' not in self._SkuIds:
+                self._SkuIds['DEFAULT'] = '0'
+            if 'COMMON' not in self._SkuIds:
+                self._SkuIds['COMMON'] = '0'
+        return self._SkuIds
+
+    ## Retrieve [Components] section information
+    def _GetModules(self):
+        if self._Modules != None:
+            return self._Modules
+
+        self._Modules = sdict()
+        RecordList = self._RawData[MODEL_META_DATA_COMPONENT, self._Arch]
+        Macros = self._Macros
+        Macros["EDK_SOURCE"] = GlobalData.gEcpSource
+        for Record in RecordList:
+            DuplicatedFile = False
+            ModuleFile = PathClass(NormPath(Record[0], Macros), GlobalData.gWorkspace, Arch=self._Arch)
+            ModuleId = Record[5]
+            LineNo = Record[6]
+
+            # check the file validation
+            ErrorCode, ErrorInfo = ModuleFile.Validate('.inf')
+            if ErrorCode != 0:
+                EdkLogger.error('build', ErrorCode, File=self.MetaFile, Line=LineNo,
+                                ExtraData=ErrorInfo)
+            # Check duplication
+            # If arch is COMMON, no duplicate module is checked since all modules in all component sections are selected
+            if self._Arch != 'COMMON' and ModuleFile in self._Modules:
+                DuplicatedFile = True
+
+            Module = ModuleBuildClassObject()
+            Module.MetaFile = ModuleFile
+
+            # get module private library instance
+            RecordList = self._RawData[MODEL_EFI_LIBRARY_CLASS, self._Arch, None, ModuleId]
+            for Record in RecordList:
+                LibraryClass = Record[0]
+                LibraryPath = PathClass(NormPath(Record[1], Macros), GlobalData.gWorkspace, Arch=self._Arch)
+                LineNo = Record[-1]
+
+                # check the file validation
+                ErrorCode, ErrorInfo = LibraryPath.Validate('.inf')
+                if ErrorCode != 0:
+                    EdkLogger.error('build', ErrorCode, File=self.MetaFile, Line=LineNo,
+                                    ExtraData=ErrorInfo)
+
+                if LibraryClass == '' or LibraryClass == 'NULL':
+                    self._NullLibraryNumber += 1
+                    LibraryClass = 'NULL%d' % self._NullLibraryNumber
+                    EdkLogger.verbose("Found forced library for %s\n\t%s [%s]" % (ModuleFile, LibraryPath, LibraryClass))
+                Module.LibraryClasses[LibraryClass] = LibraryPath
+                if LibraryPath not in self.LibraryInstances:
+                    self.LibraryInstances.append(LibraryPath)
+
+            # get module private PCD setting
+            for Type in [MODEL_PCD_FIXED_AT_BUILD, MODEL_PCD_PATCHABLE_IN_MODULE, \
+                         MODEL_PCD_FEATURE_FLAG, MODEL_PCD_DYNAMIC, MODEL_PCD_DYNAMIC_EX]:
+                RecordList = self._RawData[Type, self._Arch, None, ModuleId]
+                for TokenSpaceGuid, PcdCName, Setting, Dummy1, Dummy2, Dummy3, Dummy4 in RecordList:
+                    TokenList = GetSplitValueList(Setting)
+                    DefaultValue = TokenList[0]
+                    if len(TokenList) > 1:
+                        MaxDatumSize = TokenList[1]
+                    else:
+                        MaxDatumSize = ''
+                    TypeString = self._PCD_TYPE_STRING_[Type]
+                    Pcd = PcdClassObject(
+                            PcdCName,
+                            TokenSpaceGuid,
+                            TypeString,
+                            '',
+                            DefaultValue,
+                            '',
+                            MaxDatumSize,
+                            {},
+                            False,
+                            None
+                            )
+                    Module.Pcds[PcdCName, TokenSpaceGuid] = Pcd
+
+            # get module private build options
+            RecordList = self._RawData[MODEL_META_DATA_BUILD_OPTION, self._Arch, None, ModuleId]
+            for ToolChainFamily, ToolChain, Option, Dummy1, Dummy2, Dummy3, Dummy4 in RecordList:
+                if (ToolChainFamily, ToolChain) not in Module.BuildOptions:
+                    Module.BuildOptions[ToolChainFamily, ToolChain] = Option
+                else:
+                    OptionString = Module.BuildOptions[ToolChainFamily, ToolChain]
+                    Module.BuildOptions[ToolChainFamily, ToolChain] = OptionString + " " + Option
+
+            RecordList = self._RawData[MODEL_META_DATA_HEADER, self._Arch, None, ModuleId]
+            if DuplicatedFile and not RecordList:
+                EdkLogger.error('build', FILE_DUPLICATED, File=self.MetaFile, ExtraData=str(ModuleFile), Line=LineNo)
+            if RecordList:
+                if len(RecordList) != 1:
+                    EdkLogger.error('build', OPTION_UNKNOWN, 'Only FILE_GUID can be listed in <Defines> section.',
+                                    File=self.MetaFile, ExtraData=str(ModuleFile), Line=LineNo)
+                ModuleFile = ProcessDuplicatedInf(ModuleFile, RecordList[0][2], GlobalData.gWorkspace)
+                ModuleFile.Arch = self._Arch
+
+            self._Modules[ModuleFile] = Module
+        return self._Modules
+
+    ## Retrieve all possible library instances used in this platform
+    def _GetLibraryInstances(self):
+        if self._LibraryInstances == None:
+            self._GetLibraryClasses()
+        return self._LibraryInstances
+
+    ## Retrieve [LibraryClasses] information
+    def _GetLibraryClasses(self):
+        if self._LibraryClasses == None:
+            self._LibraryInstances = []
+            #
+            # tdict is a special dict kind of type, used for selecting correct
+            # library instance for given library class and module type
+            #
+            LibraryClassDict = tdict(True, 3)
+            # track all library class names
+            LibraryClassSet = set()
+            RecordList = self._RawData[MODEL_EFI_LIBRARY_CLASS, self._Arch, None, -1]
+            Macros = self._Macros
+            for Record in RecordList:
+                LibraryClass, LibraryInstance, Dummy, Arch, ModuleType, Dummy, LineNo = Record
+                if LibraryClass == '' or LibraryClass == 'NULL':
+                    self._NullLibraryNumber += 1
+                    LibraryClass = 'NULL%d' % self._NullLibraryNumber
+                    EdkLogger.verbose("Found forced library for arch=%s\n\t%s [%s]" % (Arch, LibraryInstance, LibraryClass))
+                LibraryClassSet.add(LibraryClass)
+                LibraryInstance = PathClass(NormPath(LibraryInstance, Macros), GlobalData.gWorkspace, Arch=self._Arch)
+                # check the file validation
+                ErrorCode, ErrorInfo = LibraryInstance.Validate('.inf')
+                if ErrorCode != 0:
+                    EdkLogger.error('build', ErrorCode, File=self.MetaFile, Line=LineNo,
+                                    ExtraData=ErrorInfo)
+
+                if ModuleType != 'COMMON' and ModuleType not in SUP_MODULE_LIST:
+                    EdkLogger.error('build', OPTION_UNKNOWN, "Unknown module type [%s]" % ModuleType,
+                                    File=self.MetaFile, ExtraData=LibraryInstance, Line=LineNo)
+                LibraryClassDict[Arch, ModuleType, LibraryClass] = LibraryInstance
+                if LibraryInstance not in self._LibraryInstances:
+                    self._LibraryInstances.append(LibraryInstance)
+
+            # resolve the specific library instance for each class and each module type
+            self._LibraryClasses = tdict(True)
+            for LibraryClass in LibraryClassSet:
+                # try all possible module types
+                for ModuleType in SUP_MODULE_LIST:
+                    LibraryInstance = LibraryClassDict[self._Arch, ModuleType, LibraryClass]
+                    if LibraryInstance == None:
+                        continue
+                    self._LibraryClasses[LibraryClass, ModuleType] = LibraryInstance
+
+            # for Edk style library instances, which are listed in different section
+            Macros["EDK_SOURCE"] = GlobalData.gEcpSource
+            RecordList = self._RawData[MODEL_EFI_LIBRARY_INSTANCE, self._Arch]
+            for Record in RecordList:
+                File = PathClass(NormPath(Record[0], Macros), GlobalData.gWorkspace, Arch=self._Arch)
+                LineNo = Record[-1]
+                # check the file validation
+                ErrorCode, ErrorInfo = File.Validate('.inf')
+                if ErrorCode != 0:
+                    EdkLogger.error('build', ErrorCode, File=self.MetaFile, Line=LineNo,
+                                    ExtraData=ErrorInfo)
+                if File not in self._LibraryInstances:
+                    self._LibraryInstances.append(File)
+                #
+                # we need the module name as the library class name, so we have
+                # to parse it here. (self._Bdb[] will trigger a file parse if it
+                # hasn't been parsed)
+                #
+                Library = self._Bdb[File, self._Arch, self._Target, self._Toolchain]
+                self._LibraryClasses[Library.BaseName, ':dummy:'] = Library
+        return self._LibraryClasses
+
+    def _ValidatePcd(self, PcdCName, TokenSpaceGuid, Setting, PcdType, LineNo):
+        if self._DecPcds == None:
+            self._DecPcds = GetDeclaredPcd(self, self._Bdb, self._Arch, self._Target, self._Toolchain)
+            FdfInfList = []
+            if GlobalData.gFdfParser:
+                FdfInfList = GlobalData.gFdfParser.Profile.InfList
+
+            PkgSet = set()
+            for Inf in FdfInfList:
+                ModuleFile = PathClass(NormPath(Inf), GlobalData.gWorkspace, Arch=self._Arch)
+                if ModuleFile in self._Modules:
+                    continue
+                ModuleData = self._Bdb[ModuleFile, self._Arch, self._Target, self._Toolchain]
+                PkgSet.update(ModuleData.Packages)
+            DecPcds = {}
+            for Pkg in PkgSet:
+                for Pcd in Pkg.Pcds:
+                    DecPcds[Pcd[0], Pcd[1]] = Pkg.Pcds[Pcd]
+            self._DecPcds.update(DecPcds)
+
+        if (PcdCName, TokenSpaceGuid) not in self._DecPcds:
+            EdkLogger.error('build', PARSER_ERROR,
+                            "Pcd (%s.%s) defined in DSC is not declared in DEC files. Arch: ['%s']" % (TokenSpaceGuid, PcdCName, self._Arch),
+                            File=self.MetaFile, Line=LineNo)
+        ValueList, IsValid, Index = AnalyzeDscPcd(Setting, PcdType, self._DecPcds[PcdCName, TokenSpaceGuid].DatumType)
+        if not IsValid and PcdType not in [MODEL_PCD_FEATURE_FLAG, MODEL_PCD_FIXED_AT_BUILD]:
+            EdkLogger.error('build', FORMAT_INVALID, "Pcd format incorrect.", File=self.MetaFile, Line=LineNo,
+                            ExtraData="%s.%s|%s" % (TokenSpaceGuid, PcdCName, Setting))
+        if ValueList[Index] and PcdType not in [MODEL_PCD_FEATURE_FLAG, MODEL_PCD_FIXED_AT_BUILD]:
+            try:
+                ValueList[Index] = ValueExpression(ValueList[Index], GlobalData.gPlatformPcds)(True)
+            except WrnExpression, Value:
+                ValueList[Index] = Value.result
+            except EvaluationException, Excpt:
+                if hasattr(Excpt, 'Pcd'):
+                    if Excpt.Pcd in GlobalData.gPlatformOtherPcds:
+                        EdkLogger.error('Parser', FORMAT_INVALID, "Cannot use this PCD (%s) in an expression as"
+                                        " it must be defined in a [PcdsFixedAtBuild] or [PcdsFeatureFlag] section"
+                                        " of the DSC file" % Excpt.Pcd,
+                                        File=self.MetaFile, Line=LineNo)
+                    else:
+                        EdkLogger.error('Parser', FORMAT_INVALID, "PCD (%s) is not defined in DSC file" % Excpt.Pcd,
+                                        File=self.MetaFile, Line=LineNo)
+                else:
+                    EdkLogger.error('Parser', FORMAT_INVALID, "Invalid expression: %s" % str(Excpt),
+                                    File=self.MetaFile, Line=LineNo)
+            if ValueList[Index] == 'True':
+                ValueList[Index] = '1'
+            elif ValueList[Index] == 'False':
+                ValueList[Index] = '0'
+        if ValueList[Index]:
+            Valid, ErrStr = CheckPcdDatum(self._DecPcds[PcdCName, TokenSpaceGuid].DatumType, ValueList[Index])
+            if not Valid:
+                EdkLogger.error('build', FORMAT_INVALID, ErrStr, File=self.MetaFile, Line=LineNo,
+                                ExtraData="%s.%s" % (TokenSpaceGuid, PcdCName))
+        return ValueList
+
+    ## Retrieve all PCD settings in platform
+    def _GetPcds(self):
+        if self._Pcds == None:
+            self._Pcds = sdict()
+            self._Pcds.update(self._GetPcd(MODEL_PCD_FIXED_AT_BUILD))
+            self._Pcds.update(self._GetPcd(MODEL_PCD_PATCHABLE_IN_MODULE))
+            self._Pcds.update(self._GetPcd(MODEL_PCD_FEATURE_FLAG))
+            self._Pcds.update(self._GetDynamicPcd(MODEL_PCD_DYNAMIC_DEFAULT))
+            self._Pcds.update(self._GetDynamicHiiPcd(MODEL_PCD_DYNAMIC_HII))
+            self._Pcds.update(self._GetDynamicVpdPcd(MODEL_PCD_DYNAMIC_VPD))
+            self._Pcds.update(self._GetDynamicPcd(MODEL_PCD_DYNAMIC_EX_DEFAULT))
+            self._Pcds.update(self._GetDynamicHiiPcd(MODEL_PCD_DYNAMIC_EX_HII))
+            self._Pcds.update(self._GetDynamicVpdPcd(MODEL_PCD_DYNAMIC_EX_VPD))
+        return self._Pcds
+
+    ## Retrieve [BuildOptions]
+    def _GetBuildOptions(self):
+        if self._BuildOptions == None:
+            self._BuildOptions = sdict()
+            #
+            # Retrieve build option for EDKII and EDK style module
+            #
+            for CodeBase in (EDKII_NAME, EDK_NAME):
+                RecordList = self._RawData[MODEL_META_DATA_BUILD_OPTION, self._Arch, CodeBase]
+                for ToolChainFamily, ToolChain, Option, Dummy1, Dummy2, Dummy3, Dummy4 in RecordList:
+                    CurKey = (ToolChainFamily, ToolChain, CodeBase)
+                    #
+                    # Only flags can be appended
+                    #
+                    if CurKey not in self._BuildOptions or not ToolChain.endswith('_FLAGS') or Option.startswith('='):
+                        self._BuildOptions[CurKey] = Option
+                    else:
+                        self._BuildOptions[CurKey] += ' ' + Option
+        return self._BuildOptions
+
+    def GetBuildOptionsByModuleType(self, Edk, ModuleType):
+        if self._ModuleTypeOptions == None:
+            self._ModuleTypeOptions = sdict()
+        if (Edk, ModuleType) not in self._ModuleTypeOptions:
+            options = sdict()
+            self._ModuleTypeOptions[Edk, ModuleType] = options
+            DriverType = '%s.%s' % (Edk, ModuleType)
+            RecordList = self._RawData[MODEL_META_DATA_BUILD_OPTION, self._Arch, DriverType]
+            for ToolChainFamily, ToolChain, Option, Arch, Type, Dummy3, Dummy4 in RecordList:
+                if Type == DriverType:
+                    Key = (ToolChainFamily, ToolChain, Edk)
+                    if Key not in options or not ToolChain.endswith('_FLAGS') or Option.startswith('='):
+                        options[Key] = Option
+                    else:
+                        options[Key] += ' ' + Option
+        return self._ModuleTypeOptions[Edk, ModuleType]
+
+    ## Retrieve non-dynamic PCD settings
+    #
+    #   @param  Type    PCD type
+    #
+    #   @retval a dict object contains settings of given PCD type
+    #
+    def _GetPcd(self, Type):
+        Pcds = sdict()
+        #
+        # tdict is a special dict kind of type, used for selecting correct
+        # PCD settings for certain ARCH
+        #
+        
+        SkuObj = SkuClass(self.SkuIdentifier,self.SkuIds)
+        
+        PcdDict = tdict(True, 3)
+        PcdSet = set()
+        # Find out all possible PCD candidates for self._Arch
+        RecordList = self._RawData[Type, self._Arch]
+        PcdValueDict = sdict()
+        for TokenSpaceGuid, PcdCName, Setting, Arch, SkuName, Dummy3, Dummy4 in RecordList:
+            if SkuName in (SkuObj.SystemSkuId,'DEFAULT','COMMON'):
+                PcdSet.add((PcdCName, TokenSpaceGuid, SkuName,Dummy4))
+                PcdDict[Arch, PcdCName, TokenSpaceGuid,SkuName] = Setting
+        
+        #handle pcd value override        
+        for PcdCName, TokenSpaceGuid, SkuName,Dummy4 in PcdSet:
+            Setting = PcdDict[self._Arch, PcdCName, TokenSpaceGuid,SkuName]
+            if Setting == None:
+                continue
+            PcdValue, DatumType, MaxDatumSize = self._ValidatePcd(PcdCName, TokenSpaceGuid, Setting, Type, Dummy4)
+            if (PcdCName, TokenSpaceGuid) in PcdValueDict:
+                PcdValueDict[PcdCName, TokenSpaceGuid][SkuName] = (PcdValue,DatumType,MaxDatumSize) 
+            else:
+                PcdValueDict[PcdCName, TokenSpaceGuid] = {SkuName:(PcdValue,DatumType,MaxDatumSize)}       
+        
+        PcdsKeys = PcdValueDict.keys()
+        for PcdCName,TokenSpaceGuid in PcdsKeys:
+            
+            PcdSetting = PcdValueDict[PcdCName, TokenSpaceGuid]
+            PcdValue = None
+            DatumType = None
+            MaxDatumSize = None
+            if 'COMMON' in PcdSetting:
+                PcdValue,DatumType,MaxDatumSize = PcdSetting['COMMON']
+            if 'DEFAULT' in PcdSetting:
+                PcdValue,DatumType,MaxDatumSize = PcdSetting['DEFAULT']
+            if SkuObj.SystemSkuId in PcdSetting:
+                PcdValue,DatumType,MaxDatumSize = PcdSetting[SkuObj.SystemSkuId]
+                
+            Pcds[PcdCName, TokenSpaceGuid] = PcdClassObject(
+                                                PcdCName,
+                                                TokenSpaceGuid,
+                                                self._PCD_TYPE_STRING_[Type],
+                                                DatumType,
+                                                PcdValue,
+                                                '',
+                                                MaxDatumSize,
+                                                {},
+                                                False,
+                                                None
+                                                )
+        return Pcds
+
+    ## Retrieve dynamic PCD settings
+    #
+    #   @param  Type    PCD type
+    #
+    #   @retval a dict object contains settings of given PCD type
+    #
+    def _GetDynamicPcd(self, Type):
+        
+        SkuObj = SkuClass(self.SkuIdentifier,self.SkuIds)
+        
+        Pcds = sdict()
+        #
+        # tdict is a special dict kind of type, used for selecting correct
+        # PCD settings for certain ARCH and SKU
+        #
+        PcdDict = tdict(True, 4)
+        PcdList = []
+        # Find out all possible PCD candidates for self._Arch
+        RecordList = self._RawData[Type, self._Arch]
+        AvailableSkuIdSet = SkuObj.AvailableSkuIdSet.copy()
+        
+        AvailableSkuIdSet.update({'DEFAULT':0,'COMMON':0})
+        for TokenSpaceGuid, PcdCName, Setting, Arch, SkuName, Dummy3, Dummy4 in RecordList:
+            if SkuName not in AvailableSkuIdSet:
+                continue
+            
+            PcdList.append((PcdCName, TokenSpaceGuid, SkuName,Dummy4))
+            PcdDict[Arch, SkuName, PcdCName, TokenSpaceGuid] = Setting
+        # Remove redundant PCD candidates, per the ARCH and SKU
+        for PcdCName, TokenSpaceGuid, SkuName, Dummy4 in PcdList:
+            
+            Setting = PcdDict[self._Arch, SkuName, PcdCName, TokenSpaceGuid]
+            if Setting == None:
+                continue
+                      
+            PcdValue, DatumType, MaxDatumSize = self._ValidatePcd(PcdCName, TokenSpaceGuid, Setting, Type, Dummy4)
+            SkuInfo = SkuInfoClass(SkuName, self.SkuIds[SkuName], '', '', '', '', '', PcdValue)
+            if (PcdCName,TokenSpaceGuid) in Pcds.keys(): 
+                pcdObject = Pcds[PcdCName,TokenSpaceGuid]
+                pcdObject.SkuInfoList[SkuName] = SkuInfo
+                if MaxDatumSize.strip():
+                    CurrentMaxSize = int(MaxDatumSize.strip(),0)
+                else:
+                    CurrentMaxSize = 0
+                if pcdObject.MaxDatumSize:
+                    PcdMaxSize = int(pcdObject.MaxDatumSize,0)
+                else:
+                    PcdMaxSize = 0
+                if CurrentMaxSize > PcdMaxSize:
+                    pcdObject.MaxDatumSize = str(CurrentMaxSize)
+            else:               
+                Pcds[PcdCName, TokenSpaceGuid] = PcdClassObject(
+                                                    PcdCName,
+                                                    TokenSpaceGuid,
+                                                    self._PCD_TYPE_STRING_[Type],
+                                                    DatumType,
+                                                    PcdValue,
+                                                    '',
+                                                    MaxDatumSize,
+                                                    {SkuName : SkuInfo},
+                                                    False,
+                                                    None
+                                                    )
+        
+        for pcd in Pcds.values():
+            pcdDecObject = self._DecPcds[pcd.TokenCName,pcd.TokenSpaceGuidCName]
+            if 'DEFAULT' not in pcd.SkuInfoList.keys() and 'COMMON' not in pcd.SkuInfoList.keys():                
+                valuefromDec = pcdDecObject.DefaultValue
+                SkuInfo = SkuInfoClass('DEFAULT', '0', '', '', '', '', '', valuefromDec)
+                pcd.SkuInfoList['DEFAULT'] = SkuInfo
+            elif 'DEFAULT' not in pcd.SkuInfoList.keys() and 'COMMON' in pcd.SkuInfoList.keys():
+                pcd.SkuInfoList['DEFAULT'] = pcd.SkuInfoList['COMMON']
+                del(pcd.SkuInfoList['COMMON'])
+            elif 'DEFAULT' in pcd.SkuInfoList.keys() and 'COMMON' in pcd.SkuInfoList.keys():
+                del(pcd.SkuInfoList['COMMON'])
+            if SkuObj.SkuUsageType == SkuObj.SINGLE:
+                if 'DEFAULT' in pcd.SkuInfoList.keys() and SkuObj.SystemSkuId not in pcd.SkuInfoList.keys():
+                    pcd.SkuInfoList[SkuObj.SystemSkuId] = pcd.SkuInfoList['DEFAULT']
+                del(pcd.SkuInfoList['DEFAULT'])
+               
+        return Pcds
+
+    def CompareVarAttr(self, Attr1, Attr2):
+        if not Attr1 or not Attr2:  # for empty string
+            return True
+        Attr1s = [attr.strip() for attr in Attr1.split(",")]
+        Attr1Set = set(Attr1s)
+        Attr2s = [attr.strip() for attr in Attr2.split(",")]
+        Attr2Set = set(Attr2s)
+        if Attr2Set == Attr1Set:
+            return True
+        else:
+            return False
+    ## Retrieve dynamic HII PCD settings
+    #
+    #   @param  Type    PCD type
+    #
+    #   @retval a dict object contains settings of given PCD type
+    #
+    def _GetDynamicHiiPcd(self, Type):
+        
+        SkuObj = SkuClass(self.SkuIdentifier,self.SkuIds)
+        VariableAttrs = {}
+        
+        Pcds = sdict()
+        #
+        # tdict is a special dict kind of type, used for selecting correct
+        # PCD settings for certain ARCH and SKU
+        #
+        PcdDict = tdict(True, 4)
+        PcdSet = set()
+        RecordList = self._RawData[Type, self._Arch]
+        # Find out all possible PCD candidates for self._Arch
+        AvailableSkuIdSet = SkuObj.AvailableSkuIdSet.copy()
+        
+        AvailableSkuIdSet.update({'DEFAULT':0,'COMMON':0})
+        for TokenSpaceGuid, PcdCName, Setting, Arch, SkuName, Dummy3, Dummy4 in RecordList:
+            if SkuName not in AvailableSkuIdSet:
+                continue
+            PcdSet.add((PcdCName, TokenSpaceGuid, SkuName,Dummy4))
+            PcdDict[Arch, SkuName, PcdCName, TokenSpaceGuid] = Setting
+        # Remove redundant PCD candidates, per the ARCH and SKU
+        for PcdCName, TokenSpaceGuid,SkuName, Dummy4 in PcdSet:
+            
+            Setting = PcdDict[self._Arch, SkuName, PcdCName, TokenSpaceGuid]
+            if Setting == None:
+                continue
+            VariableName, VariableGuid, VariableOffset, DefaultValue, VarAttribute = self._ValidatePcd(PcdCName, TokenSpaceGuid, Setting, Type, Dummy4)
+            
+            rt, Msg = VariableAttributes.ValidateVarAttributes(VarAttribute)
+            if not rt:
+                EdkLogger.error("build", PCD_VARIABLE_ATTRIBUTES_ERROR, "Variable attributes settings for %s is incorrect.\n %s" % (".".join((TokenSpaceGuid, PcdCName)), Msg),
+                        ExtraData = "[%s]" % VarAttribute)
+            ExceedMax = False
+            FormatCorrect = True
+            if VariableOffset.isdigit():
+                if int(VariableOffset,10) > 0xFFFF:
+                    ExceedMax = True
+            elif re.match(r'[\t\s]*0[xX][a-fA-F0-9]+$',VariableOffset):
+                if int(VariableOffset,16) > 0xFFFF:
+                    ExceedMax = True
+            # For Offset written in "A.B"
+            elif VariableOffset.find('.') > -1:
+                VariableOffsetList = VariableOffset.split(".")
+                if not (len(VariableOffsetList) == 2
+                        and IsValidWord(VariableOffsetList[0])
+                        and IsValidWord(VariableOffsetList[1])):
+                    FormatCorrect = False
+            else:
+                FormatCorrect = False
+            if not FormatCorrect:
+                EdkLogger.error('Build', FORMAT_INVALID, "Invalid syntax or format of the variable offset value is incorrect for %s." % ".".join((TokenSpaceGuid,PcdCName)))
+            
+            if ExceedMax:
+                EdkLogger.error('Build', OPTION_VALUE_INVALID, "The variable offset value must not exceed the maximum value of 0xFFFF (UINT16) for %s." % ".".join((TokenSpaceGuid,PcdCName)))
+            if (VariableName, VariableGuid) not in VariableAttrs:
+                VariableAttrs[(VariableName, VariableGuid)] = VarAttribute
+            else:
+                if not self.CompareVarAttr(VariableAttrs[(VariableName, VariableGuid)], VarAttribute):
+                    EdkLogger.error('Build', PCD_VARIABLE_ATTRIBUTES_CONFLICT_ERROR, "The variable %s.%s for DynamicHii PCDs has conflicting attributes [%s] and [%s] " % (VariableGuid, VariableName, VarAttribute, VariableAttrs[(VariableName, VariableGuid)]))
+            
+            SkuInfo = SkuInfoClass(SkuName, self.SkuIds[SkuName], VariableName, VariableGuid, VariableOffset, DefaultValue, VariableAttribute = VarAttribute)
+            pcdDecObject = self._DecPcds[PcdCName, TokenSpaceGuid]
+            if (PcdCName,TokenSpaceGuid) in Pcds.keys():  
+                pcdObject = Pcds[PcdCName,TokenSpaceGuid]
+                pcdObject.SkuInfoList[SkuName] = SkuInfo
+            else:
+                Pcds[PcdCName, TokenSpaceGuid] = PcdClassObject(
+                                                PcdCName,
+                                                TokenSpaceGuid,
+                                                self._PCD_TYPE_STRING_[Type],
+                                                '',
+                                                DefaultValue,
+                                                '',
+                                                '',
+                                                {SkuName : SkuInfo},
+                                                False,
+                                                None,
+                                                pcdDecObject.validateranges,
+                                                pcdDecObject.validlists,
+                                                pcdDecObject.expressions
+                                                )
+                
+
+        for pcd in Pcds.values():
+            SkuInfoObj = pcd.SkuInfoList.values()[0]
+            pcdDecObject = self._DecPcds[pcd.TokenCName,pcd.TokenSpaceGuidCName]
+            # Only fix the value while no value provided in DSC file.
+            for sku in pcd.SkuInfoList.values():
+                if (sku.HiiDefaultValue == "" or sku.HiiDefaultValue==None):
+                    sku.HiiDefaultValue = pcdDecObject.DefaultValue
+            if 'DEFAULT' not in pcd.SkuInfoList.keys() and 'COMMON' not in pcd.SkuInfoList.keys():              
+                valuefromDec = pcdDecObject.DefaultValue
+                SkuInfo = SkuInfoClass('DEFAULT', '0', SkuInfoObj.VariableName, SkuInfoObj.VariableGuid, SkuInfoObj.VariableOffset, valuefromDec)
+                pcd.SkuInfoList['DEFAULT'] = SkuInfo
+            elif 'DEFAULT' not in pcd.SkuInfoList.keys() and 'COMMON' in pcd.SkuInfoList.keys():
+                pcd.SkuInfoList['DEFAULT'] = pcd.SkuInfoList['COMMON']
+                del(pcd.SkuInfoList['COMMON'])
+            elif 'DEFAULT' in pcd.SkuInfoList.keys() and 'COMMON' in pcd.SkuInfoList.keys():
+                del(pcd.SkuInfoList['COMMON'])
+                
+            if SkuObj.SkuUsageType == SkuObj.SINGLE:
+                if 'DEFAULT' in pcd.SkuInfoList.keys() and SkuObj.SystemSkuId not in pcd.SkuInfoList.keys():
+                    pcd.SkuInfoList[SkuObj.SystemSkuId] = pcd.SkuInfoList['DEFAULT']
+                del(pcd.SkuInfoList['DEFAULT'])
+            
+            
+            if pcd.MaxDatumSize.strip(): 
+                MaxSize = int(pcd.MaxDatumSize,0)
+            else:
+                MaxSize = 0
+            if pcdDecObject.DatumType == 'VOID*':
+                for (skuname,skuobj) in pcd.SkuInfoList.items():
+                    datalen = 0
+                    if skuobj.HiiDefaultValue.startswith("L"):
+                        datalen = (len(skuobj.HiiDefaultValue)- 3 + 1) * 2
+                    elif skuobj.HiiDefaultValue.startswith("{"):
+                        datalen = len(skuobj.HiiDefaultValue.split(","))
+                    else:
+                        datalen = len(skuobj.HiiDefaultValue) -2 + 1 
+                    if datalen>MaxSize:
+                        MaxSize = datalen
+                pcd.MaxDatumSize = str(MaxSize)
+        return Pcds
+
+    ## Retrieve dynamic VPD PCD settings
+    #
+    #   @param  Type    PCD type
+    #
+    #   @retval a dict object contains settings of given PCD type
+    #
+    def _GetDynamicVpdPcd(self, Type):
+        
+        SkuObj = SkuClass(self.SkuIdentifier,self.SkuIds)
+        
+        Pcds = sdict()
+        #
+        # tdict is a special dict kind of type, used for selecting correct
+        # PCD settings for certain ARCH and SKU
+        #
+        PcdDict = tdict(True, 4)
+        PcdList = []
+        # Find out all possible PCD candidates for self._Arch
+        RecordList = self._RawData[Type, self._Arch]
+        AvailableSkuIdSet = SkuObj.AvailableSkuIdSet.copy()
+        
+        AvailableSkuIdSet.update({'DEFAULT':0,'COMMON':0})
+        for TokenSpaceGuid, PcdCName, Setting, Arch, SkuName, Dummy3, Dummy4 in RecordList:
+            if SkuName not in AvailableSkuIdSet:
+                continue
+
+            PcdList.append((PcdCName, TokenSpaceGuid,SkuName, Dummy4))
+            PcdDict[Arch, SkuName, PcdCName, TokenSpaceGuid] = Setting
+        # Remove redundant PCD candidates, per the ARCH and SKU
+        for PcdCName, TokenSpaceGuid, SkuName,Dummy4 in PcdList:
+            Setting = PcdDict[self._Arch, SkuName, PcdCName, TokenSpaceGuid]
+            if Setting == None:
+                continue
+            #
+            # For the VOID* type, it can have optional data of MaxDatumSize and InitialValue
+            # For the Integer & Boolean type, the optional data can only be InitialValue.
+            # At this point, we put all the data into the PcdClssObject for we don't know the PCD's datumtype
+            # until the DEC parser has been called.
+            # 
+            VpdOffset, MaxDatumSize, InitialValue = self._ValidatePcd(PcdCName, TokenSpaceGuid, Setting, Type, Dummy4)
+            SkuInfo = SkuInfoClass(SkuName, self.SkuIds[SkuName], '', '', '', '', VpdOffset, InitialValue)
+            if (PcdCName,TokenSpaceGuid) in Pcds.keys():  
+                pcdObject = Pcds[PcdCName,TokenSpaceGuid]
+                pcdObject.SkuInfoList[SkuName] = SkuInfo
+                if MaxDatumSize.strip():
+                    CurrentMaxSize = int(MaxDatumSize.strip(),0)
+                else:
+                    CurrentMaxSize = 0
+                if pcdObject.MaxDatumSize:
+                    PcdMaxSize = int(pcdObject.MaxDatumSize,0)
+                else:
+                    PcdMaxSize = 0
+                if CurrentMaxSize > PcdMaxSize:
+                    pcdObject.MaxDatumSize = str(CurrentMaxSize)
+            else:
+                Pcds[PcdCName, TokenSpaceGuid] = PcdClassObject(
+                                                PcdCName,
+                                                TokenSpaceGuid,
+                                                self._PCD_TYPE_STRING_[Type],
+                                                '',
+                                                InitialValue,
+                                                '',
+                                                MaxDatumSize,
+                                                {SkuName : SkuInfo},
+                                                False,
+                                                None
+                                                )
+        for pcd in Pcds.values():
+            SkuInfoObj = pcd.SkuInfoList.values()[0]
+            pcdDecObject = self._DecPcds[pcd.TokenCName,pcd.TokenSpaceGuidCName]
+            if 'DEFAULT' not in pcd.SkuInfoList.keys() and 'COMMON' not in pcd.SkuInfoList.keys():
+                valuefromDec = pcdDecObject.DefaultValue
+                SkuInfo = SkuInfoClass('DEFAULT', '0', '', '', '','',SkuInfoObj.VpdOffset, valuefromDec)
+                pcd.SkuInfoList['DEFAULT'] = SkuInfo
+            elif 'DEFAULT' not in pcd.SkuInfoList.keys() and 'COMMON' in pcd.SkuInfoList.keys():
+                pcd.SkuInfoList['DEFAULT'] = pcd.SkuInfoList['COMMON']
+                del(pcd.SkuInfoList['COMMON'])
+            elif 'DEFAULT' in pcd.SkuInfoList.keys() and 'COMMON' in pcd.SkuInfoList.keys():
+                del(pcd.SkuInfoList['COMMON'])
+            if SkuObj.SkuUsageType == SkuObj.SINGLE:
+                if 'DEFAULT' in pcd.SkuInfoList.keys() and SkuObj.SystemSkuId not in pcd.SkuInfoList.keys():
+                    pcd.SkuInfoList[SkuObj.SystemSkuId] = pcd.SkuInfoList['DEFAULT']
+                del(pcd.SkuInfoList['DEFAULT'])
+            
+        return Pcds
+
+    ## Add external modules
+    #
+    #   The external modules are mostly those listed in FDF file, which don't
+    # need "build".
+    #
+    #   @param  FilePath    The path of module description file
+    #
+    def AddModule(self, FilePath):
+        FilePath = NormPath(FilePath)
+        if FilePath not in self.Modules:
+            Module = ModuleBuildClassObject()
+            Module.MetaFile = FilePath
+            self.Modules.append(Module)
+
+    ## Add external PCDs
+    #
+    #   The external PCDs are mostly those listed in FDF file to specify address
+    # or offset information.
+    #
+    #   @param  Name    Name of the PCD
+    #   @param  Guid    Token space guid of the PCD
+    #   @param  Value   Value of the PCD
+    #
+    def AddPcd(self, Name, Guid, Value):
+        if (Name, Guid) not in self.Pcds:
+            self.Pcds[Name, Guid] = PcdClassObject(Name, Guid, '', '', '', '', '', {}, False, None)
+        self.Pcds[Name, Guid].DefaultValue = Value
+
+    _Macros             = property(_GetMacros)
+    Arch                = property(_GetArch, _SetArch)
+    Platform            = property(_GetPlatformName)
+    PlatformName        = property(_GetPlatformName)
+    Guid                = property(_GetFileGuid)
+    Version             = property(_GetVersion)
+    DscSpecification    = property(_GetDscSpec)
+    OutputDirectory     = property(_GetOutpuDir)
+    SupArchList         = property(_GetSupArch)
+    BuildTargets        = property(_GetBuildTarget)
+    SkuName             = property(_GetSkuName, _SetSkuName)
+    SkuIdentifier       = property(_GetSkuIdentifier)
+    AvilableSkuIds = property(_GetAviableSkuIds)
+    PcdInfoFlag         = property(_GetPcdInfoFlag)
+    VarCheckFlag = property(_GetVarCheckFlag)
+    FlashDefinition     = property(_GetFdfFile)
+    BuildNumber         = property(_GetBuildNumber)
+    MakefileName        = property(_GetMakefileName)
+    BsBaseAddress       = property(_GetBsBaseAddress)
+    RtBaseAddress       = property(_GetRtBaseAddress)
+    LoadFixAddress      = property(_GetLoadFixAddress)
+    RFCLanguages        = property(_GetRFCLanguages)
+    ISOLanguages        = property(_GetISOLanguages)
+    VpdToolGuid         = property(_GetVpdToolGuid)   
+    SkuIds              = property(_GetSkuIds)
+    Modules             = property(_GetModules)
+    LibraryInstances    = property(_GetLibraryInstances)
+    LibraryClasses      = property(_GetLibraryClasses)
+    Pcds                = property(_GetPcds)
+    BuildOptions        = property(_GetBuildOptions)
+
+## Platform build information from DEC file
+#
+#  This class is used to retrieve information stored in database and convert them
+# into PackageBuildClassObject form for easier use for AutoGen.
+#
+class DecBuildData(PackageBuildClassObject):
+    # dict used to convert PCD type in database to string used by build tool
+    _PCD_TYPE_STRING_ = {
+        MODEL_PCD_FIXED_AT_BUILD        :   "FixedAtBuild",
+        MODEL_PCD_PATCHABLE_IN_MODULE   :   "PatchableInModule",
+        MODEL_PCD_FEATURE_FLAG          :   "FeatureFlag",
+        MODEL_PCD_DYNAMIC               :   "Dynamic",
+        MODEL_PCD_DYNAMIC_DEFAULT       :   "Dynamic",
+        MODEL_PCD_DYNAMIC_HII           :   "DynamicHii",
+        MODEL_PCD_DYNAMIC_VPD           :   "DynamicVpd",
+        MODEL_PCD_DYNAMIC_EX            :   "DynamicEx",
+        MODEL_PCD_DYNAMIC_EX_DEFAULT    :   "DynamicEx",
+        MODEL_PCD_DYNAMIC_EX_HII        :   "DynamicExHii",
+        MODEL_PCD_DYNAMIC_EX_VPD        :   "DynamicExVpd",
+    }
+
+    # dict used to convert part of [Defines] to members of DecBuildData directly
+    _PROPERTY_ = {
+        #
+        # Required Fields
+        #
+        TAB_DEC_DEFINES_PACKAGE_NAME                : "_PackageName",
+        TAB_DEC_DEFINES_PACKAGE_GUID                : "_Guid",
+        TAB_DEC_DEFINES_PACKAGE_VERSION             : "_Version",
+        TAB_DEC_DEFINES_PKG_UNI_FILE                : "_PkgUniFile",
+    }
+
+
+    ## Constructor of DecBuildData
+    #
+    #  Initialize object of DecBuildData
+    #
+    #   @param      FilePath        The path of package description file
+    #   @param      RawData         The raw data of DEC file
+    #   @param      BuildDataBase   Database used to retrieve module information
+    #   @param      Arch            The target architecture
+    #   @param      Platform        (not used for DecBuildData)
+    #   @param      Macros          Macros used for replacement in DSC file
+    #
+    def __init__(self, File, RawData, BuildDataBase, Arch='COMMON', Target=None, Toolchain=None):
+        self.MetaFile = File
+        self._PackageDir = File.Dir
+        self._RawData = RawData
+        self._Bdb = BuildDataBase
+        self._Arch = Arch
+        self._Target = Target
+        self._Toolchain = Toolchain
+        self._Clear()
+
+    ## XXX[key] = value
+    def __setitem__(self, key, value):
+        self.__dict__[self._PROPERTY_[key]] = value
+
+    ## value = XXX[key]
+    def __getitem__(self, key):
+        return self.__dict__[self._PROPERTY_[key]]
+
+    ## "in" test support
+    def __contains__(self, key):
+        return key in self._PROPERTY_
+
+    ## Set all internal used members of DecBuildData to None
+    def _Clear(self):
+        self._Header            = None
+        self._PackageName       = None
+        self._Guid              = None
+        self._Version           = None
+        self._PkgUniFile        = None
+        self._Protocols         = None
+        self._Ppis              = None
+        self._Guids             = None
+        self._Includes          = None
+        self._LibraryClasses    = None
+        self._Pcds              = None
+        self.__Macros           = None
+
+    ## Get current effective macros
+    def _GetMacros(self):
+        if self.__Macros == None:
+            self.__Macros = {}
+            self.__Macros.update(GlobalData.gGlobalDefines)
+        return self.__Macros
+
+    ## Get architecture
+    def _GetArch(self):
+        return self._Arch
+
+    ## Set architecture
+    #
+    #   Changing the default ARCH to another may affect all other information
+    # because all information in a platform may be ARCH-related. That's
+    # why we need to clear all internal used members, in order to cause all
+    # information to be re-retrieved.
+    #
+    #   @param  Value   The value of ARCH
+    #
+    def _SetArch(self, Value):
+        if self._Arch == Value:
+            return
+        self._Arch = Value
+        self._Clear()
+
+    ## Retrieve all information in [Defines] section
+    #
+    #   (Retriving all [Defines] information in one-shot is just to save time.)
+    #
+    def _GetHeaderInfo(self):
+        RecordList = self._RawData[MODEL_META_DATA_HEADER, self._Arch]
+        for Record in RecordList:
+            Name = Record[1]
+            if Name in self:
+                self[Name] = Record[2]
+        self._Header = 'DUMMY'
+
+    ## Retrieve package name
+    def _GetPackageName(self):
+        if self._PackageName == None:
+            if self._Header == None:
+                self._GetHeaderInfo()
+            if self._PackageName == None:
+                EdkLogger.error("build", ATTRIBUTE_NOT_AVAILABLE, "No PACKAGE_NAME", File=self.MetaFile)
+        return self._PackageName
+
+    ## Retrieve file guid
+    def _GetFileGuid(self):
+        if self._Guid == None:
+            if self._Header == None:
+                self._GetHeaderInfo()
+            if self._Guid == None:
+                EdkLogger.error("build", ATTRIBUTE_NOT_AVAILABLE, "No PACKAGE_GUID", File=self.MetaFile)
+        return self._Guid
+
+    ## Retrieve package version
+    def _GetVersion(self):
+        if self._Version == None:
+            if self._Header == None:
+                self._GetHeaderInfo()
+            if self._Version == None:
+                self._Version = ''
+        return self._Version
+
+    ## Retrieve protocol definitions (name/value pairs)
+    def _GetProtocol(self):
+        if self._Protocols == None:
+            #
+            # tdict is a special kind of dict, used for selecting correct
+            # protocol defition for given ARCH
+            #
+            ProtocolDict = tdict(True)
+            NameList = []
+            # find out all protocol definitions for specific and 'common' arch
+            RecordList = self._RawData[MODEL_EFI_PROTOCOL, self._Arch]
+            for Name, Guid, Dummy, Arch, ID, LineNo in RecordList:
+                if Name not in NameList:
+                    NameList.append(Name)
+                ProtocolDict[Arch, Name] = Guid
+            # use sdict to keep the order
+            self._Protocols = sdict()
+            for Name in NameList:
+                #
+                # limit the ARCH to self._Arch, if no self._Arch found, tdict
+                # will automatically turn to 'common' ARCH for trying
+                #
+                self._Protocols[Name] = ProtocolDict[self._Arch, Name]
+        return self._Protocols
+
+    ## Retrieve PPI definitions (name/value pairs)
+    def _GetPpi(self):
+        if self._Ppis == None:
+            #
+            # tdict is a special kind of dict, used for selecting correct
+            # PPI defition for given ARCH
+            #
+            PpiDict = tdict(True)
+            NameList = []
+            # find out all PPI definitions for specific arch and 'common' arch
+            RecordList = self._RawData[MODEL_EFI_PPI, self._Arch]
+            for Name, Guid, Dummy, Arch, ID, LineNo in RecordList:
+                if Name not in NameList:
+                    NameList.append(Name)
+                PpiDict[Arch, Name] = Guid
+            # use sdict to keep the order
+            self._Ppis = sdict()
+            for Name in NameList:
+                #
+                # limit the ARCH to self._Arch, if no self._Arch found, tdict
+                # will automatically turn to 'common' ARCH for trying
+                #
+                self._Ppis[Name] = PpiDict[self._Arch, Name]
+        return self._Ppis
+
+    ## Retrieve GUID definitions (name/value pairs)
+    def _GetGuid(self):
+        if self._Guids == None:
+            #
+            # tdict is a special kind of dict, used for selecting correct
+            # GUID defition for given ARCH
+            #
+            GuidDict = tdict(True)
+            NameList = []
+            # find out all protocol definitions for specific and 'common' arch
+            RecordList = self._RawData[MODEL_EFI_GUID, self._Arch]
+            for Name, Guid, Dummy, Arch, ID, LineNo in RecordList:
+                if Name not in NameList:
+                    NameList.append(Name)
+                GuidDict[Arch, Name] = Guid
+            # use sdict to keep the order
+            self._Guids = sdict()
+            for Name in NameList:
+                #
+                # limit the ARCH to self._Arch, if no self._Arch found, tdict
+                # will automatically turn to 'common' ARCH for trying
+                #
+                self._Guids[Name] = GuidDict[self._Arch, Name]
+        return self._Guids
+
+    ## Retrieve public include paths declared in this package
+    def _GetInclude(self):
+        if self._Includes == None:
+            self._Includes = []
+            RecordList = self._RawData[MODEL_EFI_INCLUDE, self._Arch]
+            Macros = self._Macros
+            Macros["EDK_SOURCE"] = GlobalData.gEcpSource
+            for Record in RecordList:
+                File = PathClass(NormPath(Record[0], Macros), self._PackageDir, Arch=self._Arch)
+                LineNo = Record[-1]
+                # validate the path
+                ErrorCode, ErrorInfo = File.Validate()
+                if ErrorCode != 0:
+                    EdkLogger.error('build', ErrorCode, ExtraData=ErrorInfo, File=self.MetaFile, Line=LineNo)
+
+                # avoid duplicate include path
+                if File not in self._Includes:
+                    self._Includes.append(File)
+        return self._Includes
+
+    ## Retrieve library class declarations (not used in build at present)
+    def _GetLibraryClass(self):
+        if self._LibraryClasses == None:
+            #
+            # tdict is a special kind of dict, used for selecting correct
+            # library class declaration for given ARCH
+            #
+            LibraryClassDict = tdict(True)
+            LibraryClassSet = set()
+            RecordList = self._RawData[MODEL_EFI_LIBRARY_CLASS, self._Arch]
+            Macros = self._Macros
+            for LibraryClass, File, Dummy, Arch, ID, LineNo in RecordList:
+                File = PathClass(NormPath(File, Macros), self._PackageDir, Arch=self._Arch)
+                # check the file validation
+                ErrorCode, ErrorInfo = File.Validate()
+                if ErrorCode != 0:
+                    EdkLogger.error('build', ErrorCode, ExtraData=ErrorInfo, File=self.MetaFile, Line=LineNo)
+                LibraryClassSet.add(LibraryClass)
+                LibraryClassDict[Arch, LibraryClass] = File
+            self._LibraryClasses = sdict()
+            for LibraryClass in LibraryClassSet:
+                self._LibraryClasses[LibraryClass] = LibraryClassDict[self._Arch, LibraryClass]
+        return self._LibraryClasses
+
+    ## Retrieve PCD declarations
+    def _GetPcds(self):
+        if self._Pcds == None:
+            self._Pcds = sdict()
+            self._Pcds.update(self._GetPcd(MODEL_PCD_FIXED_AT_BUILD))
+            self._Pcds.update(self._GetPcd(MODEL_PCD_PATCHABLE_IN_MODULE))
+            self._Pcds.update(self._GetPcd(MODEL_PCD_FEATURE_FLAG))
+            self._Pcds.update(self._GetPcd(MODEL_PCD_DYNAMIC))
+            self._Pcds.update(self._GetPcd(MODEL_PCD_DYNAMIC_EX))
+        return self._Pcds
+
+    ## Retrieve PCD declarations for given type
+    def _GetPcd(self, Type):
+        Pcds = sdict()
+        #
+        # tdict is a special kind of dict, used for selecting correct
+        # PCD declaration for given ARCH
+        #
+        PcdDict = tdict(True, 3)
+        # for summarizing PCD
+        PcdSet = set()
+        # find out all PCDs of the 'type'
+        RecordList = self._RawData[Type, self._Arch]
+        for TokenSpaceGuid, PcdCName, Setting, Arch, Dummy1, Dummy2 in RecordList:
+            PcdDict[Arch, PcdCName, TokenSpaceGuid] = Setting
+            PcdSet.add((PcdCName, TokenSpaceGuid))
+
+        for PcdCName, TokenSpaceGuid in PcdSet:
+            #
+            # limit the ARCH to self._Arch, if no self._Arch found, tdict
+            # will automatically turn to 'common' ARCH and try again
+            #
+            Setting = PcdDict[self._Arch, PcdCName, TokenSpaceGuid]
+            if Setting == None:
+                continue
+
+            DefaultValue, DatumType, TokenNumber = AnalyzePcdData(Setting)
+                                       
+            validateranges, validlists, expressions = self._RawData.GetValidExpression(TokenSpaceGuid, PcdCName)                          
+            Pcds[PcdCName, TokenSpaceGuid, self._PCD_TYPE_STRING_[Type]] = PcdClassObject(
+                                                                            PcdCName,
+                                                                            TokenSpaceGuid,
+                                                                            self._PCD_TYPE_STRING_[Type],
+                                                                            DatumType,
+                                                                            DefaultValue,
+                                                                            TokenNumber,
+                                                                            '',
+                                                                            {},
+                                                                            False,
+                                                                            None,
+                                                                            list(validateranges),
+                                                                            list(validlists),
+                                                                            list(expressions)
+                                                                            )
+        return Pcds
+
+
+    _Macros         = property(_GetMacros)
+    Arch            = property(_GetArch, _SetArch)
+    PackageName     = property(_GetPackageName)
+    Guid            = property(_GetFileGuid)
+    Version         = property(_GetVersion)
+
+    Protocols       = property(_GetProtocol)
+    Ppis            = property(_GetPpi)
+    Guids           = property(_GetGuid)
+    Includes        = property(_GetInclude)
+    LibraryClasses  = property(_GetLibraryClass)
+    Pcds            = property(_GetPcds)
+
+## Module build information from INF file
+#
+#  This class is used to retrieve information stored in database and convert them
+# into ModuleBuildClassObject form for easier use for AutoGen.
+#
+class InfBuildData(ModuleBuildClassObject):
+    # dict used to convert PCD type in database to string used by build tool
+    _PCD_TYPE_STRING_ = {
+        MODEL_PCD_FIXED_AT_BUILD        :   "FixedAtBuild",
+        MODEL_PCD_PATCHABLE_IN_MODULE   :   "PatchableInModule",
+        MODEL_PCD_FEATURE_FLAG          :   "FeatureFlag",
+        MODEL_PCD_DYNAMIC               :   "Dynamic",
+        MODEL_PCD_DYNAMIC_DEFAULT       :   "Dynamic",
+        MODEL_PCD_DYNAMIC_HII           :   "DynamicHii",
+        MODEL_PCD_DYNAMIC_VPD           :   "DynamicVpd",
+        MODEL_PCD_DYNAMIC_EX            :   "DynamicEx",
+        MODEL_PCD_DYNAMIC_EX_DEFAULT    :   "DynamicEx",
+        MODEL_PCD_DYNAMIC_EX_HII        :   "DynamicExHii",
+        MODEL_PCD_DYNAMIC_EX_VPD        :   "DynamicExVpd",
+    }
+
+    # dict used to convert part of [Defines] to members of InfBuildData directly
+    _PROPERTY_ = {
+        #
+        # Required Fields
+        #
+        TAB_INF_DEFINES_BASE_NAME                   : "_BaseName",
+        TAB_INF_DEFINES_FILE_GUID                   : "_Guid",
+        TAB_INF_DEFINES_MODULE_TYPE                 : "_ModuleType",
+        #
+        # Optional Fields
+        #
+        #TAB_INF_DEFINES_INF_VERSION                 : "_AutoGenVersion",
+        TAB_INF_DEFINES_COMPONENT_TYPE              : "_ComponentType",
+        TAB_INF_DEFINES_MAKEFILE_NAME               : "_MakefileName",
+        #TAB_INF_DEFINES_CUSTOM_MAKEFILE             : "_CustomMakefile",
+        TAB_INF_DEFINES_DPX_SOURCE                  :"_DxsFile",
+        TAB_INF_DEFINES_VERSION_NUMBER              : "_Version",
+        TAB_INF_DEFINES_VERSION_STRING              : "_Version",
+        TAB_INF_DEFINES_VERSION                     : "_Version",
+        TAB_INF_DEFINES_PCD_IS_DRIVER               : "_PcdIsDriver",
+        TAB_INF_DEFINES_SHADOW                      : "_Shadow",
+
+        TAB_COMPONENTS_SOURCE_OVERRIDE_PATH         : "_SourceOverridePath",
+    }
+
+    # dict used to convert Component type to Module type
+    _MODULE_TYPE_ = {
+        "LIBRARY"               :   "BASE",
+        "SECURITY_CORE"         :   "SEC",
+        "PEI_CORE"              :   "PEI_CORE",
+        "COMBINED_PEIM_DRIVER"  :   "PEIM",
+        "PIC_PEIM"              :   "PEIM",
+        "RELOCATABLE_PEIM"      :   "PEIM",
+        "PE32_PEIM"             :   "PEIM",
+        "BS_DRIVER"             :   "DXE_DRIVER",
+        "RT_DRIVER"             :   "DXE_RUNTIME_DRIVER",
+        "SAL_RT_DRIVER"         :   "DXE_SAL_DRIVER",
+        "DXE_SMM_DRIVER"        :   "DXE_SMM_DRIVER",
+    #    "SMM_DRIVER"            :   "DXE_SMM_DRIVER",
+    #    "BS_DRIVER"             :   "DXE_SMM_DRIVER",
+    #    "BS_DRIVER"             :   "UEFI_DRIVER",
+        "APPLICATION"           :   "UEFI_APPLICATION",
+        "LOGO"                  :   "BASE",
+    }
+
+    # regular expression for converting XXX_FLAGS in [nmake] section to new type
+    _NMAKE_FLAG_PATTERN_ = re.compile("(?:EBC_)?([A-Z]+)_(?:STD_|PROJ_|ARCH_)?FLAGS(?:_DLL|_ASL|_EXE)?", re.UNICODE)
+    # dict used to convert old tool name used in [nmake] section to new ones
+    _TOOL_CODE_ = {
+        "C"         :   "CC",
+        "LIB"       :   "SLINK",
+        "LINK"      :   "DLINK",
+    }
+
+
+    ## Constructor of DscBuildData
+    #
+    #  Initialize object of DscBuildData
+    #
+    #   @param      FilePath        The path of platform description file
+    #   @param      RawData         The raw data of DSC file
+    #   @param      BuildDataBase   Database used to retrieve module/package information
+    #   @param      Arch            The target architecture
+    #   @param      Platform        The name of platform employing this module
+    #   @param      Macros          Macros used for replacement in DSC file
+    #
+    def __init__(self, FilePath, RawData, BuildDatabase, Arch='COMMON', Target=None, Toolchain=None):
+        self.MetaFile = FilePath
+        self._ModuleDir = FilePath.Dir
+        self._RawData = RawData
+        self._Bdb = BuildDatabase
+        self._Arch = Arch
+        self._Target = Target
+        self._Toolchain = Toolchain
+        self._Platform = 'COMMON'
+        self._SourceOverridePath = None
+        if FilePath.Key in GlobalData.gOverrideDir:
+            self._SourceOverridePath = GlobalData.gOverrideDir[FilePath.Key]
+        self._Clear()
+
+    ## XXX[key] = value
+    def __setitem__(self, key, value):
+        self.__dict__[self._PROPERTY_[key]] = value
+
+    ## value = XXX[key]
+    def __getitem__(self, key):
+        return self.__dict__[self._PROPERTY_[key]]
+
+    ## "in" test support
+    def __contains__(self, key):
+        return key in self._PROPERTY_
+
+    ## Set all internal used members of InfBuildData to None
+    def _Clear(self):
+        self._HeaderComments = None
+        self._TailComments = None
+        self._Header_               = None
+        self._AutoGenVersion        = None
+        self._BaseName              = None
+        self._DxsFile               = None
+        self._ModuleType            = None
+        self._ComponentType         = None
+        self._BuildType             = None
+        self._Guid                  = None
+        self._Version               = None
+        self._PcdIsDriver           = None
+        self._BinaryModule          = None
+        self._Shadow                = None
+        self._MakefileName          = None
+        self._CustomMakefile        = None
+        self._Specification         = None
+        self._LibraryClass          = None
+        self._ModuleEntryPointList  = None
+        self._ModuleUnloadImageList = None
+        self._ConstructorList       = None
+        self._DestructorList        = None
+        self._Defs                  = None
+        self._Binaries              = None
+        self._Sources               = None
+        self._LibraryClasses        = None
+        self._Libraries             = None
+        self._Protocols             = None
+        self._ProtocolComments = None
+        self._Ppis                  = None
+        self._PpiComments = None
+        self._Guids                 = None
+        self._GuidsUsedByPcd = sdict()
+        self._GuidComments = None
+        self._Includes              = None
+        self._Packages              = None
+        self._Pcds                  = None
+        self._PcdComments = None
+        self._BuildOptions          = None
+        self._Depex                 = None
+        self._DepexExpression       = None
+        self.__Macros               = None
+
+    ## Get current effective macros
+    def _GetMacros(self):
+        if self.__Macros == None:
+            self.__Macros = {}
+            # EDK_GLOBAL defined macros can be applied to EDK module
+            if self.AutoGenVersion < 0x00010005:
+                self.__Macros.update(GlobalData.gEdkGlobal)
+                self.__Macros.update(GlobalData.gGlobalDefines)
+        return self.__Macros
+
+    ## Get architecture
+    def _GetArch(self):
+        return self._Arch
+
+    ## Set architecture
+    #
+    #   Changing the default ARCH to another may affect all other information
+    # because all information in a platform may be ARCH-related. That's
+    # why we need to clear all internal used members, in order to cause all
+    # information to be re-retrieved.
+    #
+    #   @param  Value   The value of ARCH
+    #
+    def _SetArch(self, Value):
+        if self._Arch == Value:
+            return
+        self._Arch = Value
+        self._Clear()
+
+    ## Return the name of platform employing this module
+    def _GetPlatform(self):
+        return self._Platform
+
+    ## Change the name of platform employing this module
+    #
+    #   Changing the default name of platform to another may affect some information
+    # because they may be PLATFORM-related. That's why we need to clear all internal
+    # used members, in order to cause all information to be re-retrieved.
+    #
+    def _SetPlatform(self, Value):
+        if self._Platform == Value:
+            return
+        self._Platform = Value
+        self._Clear()
+    def _GetHeaderComments(self):
+        if not self._HeaderComments:
+            self._HeaderComments = []
+            RecordList = self._RawData[MODEL_META_DATA_HEADER_COMMENT]
+            for Record in RecordList:
+                self._HeaderComments.append(Record[0])
+        return self._HeaderComments
+    def _GetTailComments(self):
+        if not self._TailComments:
+            self._TailComments = []
+            RecordList = self._RawData[MODEL_META_DATA_TAIL_COMMENT]
+            for Record in RecordList:
+                self._TailComments.append(Record[0])
+        return self._TailComments
+    ## Retrieve all information in [Defines] section
+    #
+    #   (Retriving all [Defines] information in one-shot is just to save time.)
+    #
+    def _GetHeaderInfo(self):
+        RecordList = self._RawData[MODEL_META_DATA_HEADER, self._Arch, self._Platform]
+        for Record in RecordList:
+            Name, Value = Record[1], ReplaceMacro(Record[2], self._Macros, False)
+            # items defined _PROPERTY_ don't need additional processing
+            if Name in self:
+                self[Name] = Value
+                if self._Defs == None:
+                    self._Defs = sdict()
+                self._Defs[Name] = Value
+            # some special items in [Defines] section need special treatment
+            elif Name in ('EFI_SPECIFICATION_VERSION', 'UEFI_SPECIFICATION_VERSION', 'EDK_RELEASE_VERSION', 'PI_SPECIFICATION_VERSION'):
+                if Name in ('EFI_SPECIFICATION_VERSION', 'UEFI_SPECIFICATION_VERSION'):
+                    Name = 'UEFI_SPECIFICATION_VERSION'
+                if self._Specification == None:
+                    self._Specification = sdict()
+                self._Specification[Name] = GetHexVerValue(Value)
+                if self._Specification[Name] == None:
+                    EdkLogger.error("build", FORMAT_NOT_SUPPORTED,
+                                    "'%s' format is not supported for %s" % (Value, Name),
+                                    File=self.MetaFile, Line=Record[-1])
+            elif Name == 'LIBRARY_CLASS':
+                if self._LibraryClass == None:
+                    self._LibraryClass = []
+                ValueList = GetSplitValueList(Value)
+                LibraryClass = ValueList[0]
+                if len(ValueList) > 1:
+                    SupModuleList = GetSplitValueList(ValueList[1], ' ')
+                else:
+                    SupModuleList = SUP_MODULE_LIST
+                self._LibraryClass.append(LibraryClassObject(LibraryClass, SupModuleList))
+            elif Name == 'ENTRY_POINT':
+                if self._ModuleEntryPointList == None:
+                    self._ModuleEntryPointList = []
+                self._ModuleEntryPointList.append(Value)
+            elif Name == 'UNLOAD_IMAGE':
+                if self._ModuleUnloadImageList == None:
+                    self._ModuleUnloadImageList = []
+                if not Value:
+                    continue
+                self._ModuleUnloadImageList.append(Value)
+            elif Name == 'CONSTRUCTOR':
+                if self._ConstructorList == None:
+                    self._ConstructorList = []
+                if not Value:
+                    continue
+                self._ConstructorList.append(Value)
+            elif Name == 'DESTRUCTOR':
+                if self._DestructorList == None:
+                    self._DestructorList = []
+                if not Value:
+                    continue
+                self._DestructorList.append(Value)
+            elif Name == TAB_INF_DEFINES_CUSTOM_MAKEFILE:
+                TokenList = GetSplitValueList(Value)
+                if self._CustomMakefile == None:
+                    self._CustomMakefile = {}
+                if len(TokenList) < 2:
+                    self._CustomMakefile['MSFT'] = TokenList[0]
+                    self._CustomMakefile['GCC'] = TokenList[0]
+                else:
+                    if TokenList[0] not in ['MSFT', 'GCC']:
+                        EdkLogger.error("build", FORMAT_NOT_SUPPORTED,
+                                        "No supported family [%s]" % TokenList[0],
+                                        File=self.MetaFile, Line=Record[-1])
+                    self._CustomMakefile[TokenList[0]] = TokenList[1]
+            else:
+                if self._Defs == None:
+                    self._Defs = sdict()
+                self._Defs[Name] = Value
+
+        #
+        # Retrieve information in sections specific to Edk.x modules
+        #
+        if self.AutoGenVersion >= 0x00010005:
+            if not self._ModuleType:
+                EdkLogger.error("build", ATTRIBUTE_NOT_AVAILABLE,
+                                "MODULE_TYPE is not given", File=self.MetaFile)
+            if self._ModuleType not in SUP_MODULE_LIST:
+                RecordList = self._RawData[MODEL_META_DATA_HEADER, self._Arch, self._Platform]
+                for Record in RecordList:
+                    Name = Record[1]
+                    if Name == "MODULE_TYPE":
+                        LineNo = Record[6]
+                        break
+                EdkLogger.error("build", FORMAT_NOT_SUPPORTED,
+                                "MODULE_TYPE %s is not supported for EDK II, valid values are:\n %s" % (self._ModuleType, ' '.join(l for l in SUP_MODULE_LIST)),
+                                File=self.MetaFile, Line=LineNo)
+            if (self._Specification == None) or (not 'PI_SPECIFICATION_VERSION' in self._Specification) or (int(self._Specification['PI_SPECIFICATION_VERSION'], 16) < 0x0001000A):
+                if self._ModuleType == SUP_MODULE_SMM_CORE:
+                    EdkLogger.error("build", FORMAT_NOT_SUPPORTED, "SMM_CORE module type can't be used in the module with PI_SPECIFICATION_VERSION less than 0x0001000A", File=self.MetaFile)
+            if self._Defs and 'PCI_DEVICE_ID' in self._Defs and 'PCI_VENDOR_ID' in self._Defs \
+               and 'PCI_CLASS_CODE' in self._Defs:
+                self._BuildType = 'UEFI_OPTIONROM'
+            elif self._Defs and 'UEFI_HII_RESOURCE_SECTION' in self._Defs \
+               and self._Defs['UEFI_HII_RESOURCE_SECTION'] == 'TRUE':
+                self._BuildType = 'UEFI_HII'
+            else:
+                self._BuildType = self._ModuleType.upper()
+
+            if self._DxsFile:
+                File = PathClass(NormPath(self._DxsFile), self._ModuleDir, Arch=self._Arch)
+                # check the file validation
+                ErrorCode, ErrorInfo = File.Validate(".dxs", CaseSensitive=False)
+                if ErrorCode != 0:
+                    EdkLogger.error('build', ErrorCode, ExtraData=ErrorInfo,
+                                    File=self.MetaFile, Line=LineNo)
+                if self.Sources == None:
+                    self._Sources = []
+                self._Sources.append(File)
+        else:  
+            if not self._ComponentType:
+                EdkLogger.error("build", ATTRIBUTE_NOT_AVAILABLE,
+                                "COMPONENT_TYPE is not given", File=self.MetaFile)
+            self._BuildType = self._ComponentType.upper()
+            if self._ComponentType in self._MODULE_TYPE_:
+                self._ModuleType = self._MODULE_TYPE_[self._ComponentType]
+            if self._ComponentType == 'LIBRARY':
+                self._LibraryClass = [LibraryClassObject(self._BaseName, SUP_MODULE_LIST)]
+            # make use some [nmake] section macros
+            Macros = self._Macros
+            Macros["EDK_SOURCE"] = GlobalData.gEcpSource
+            Macros['PROCESSOR'] = self._Arch
+            RecordList = self._RawData[MODEL_META_DATA_NMAKE, self._Arch, self._Platform]
+            for Name, Value, Dummy, Arch, Platform, ID, LineNo in RecordList:
+                Value = ReplaceMacro(Value, Macros, True)
+                if Name == "IMAGE_ENTRY_POINT":
+                    if self._ModuleEntryPointList == None:
+                        self._ModuleEntryPointList = []
+                    self._ModuleEntryPointList.append(Value)
+                elif Name == "DPX_SOURCE":
+                    File = PathClass(NormPath(Value), self._ModuleDir, Arch=self._Arch)
+                    # check the file validation
+                    ErrorCode, ErrorInfo = File.Validate(".dxs", CaseSensitive=False)
+                    if ErrorCode != 0:
+                        EdkLogger.error('build', ErrorCode, ExtraData=ErrorInfo,
+                                        File=self.MetaFile, Line=LineNo)
+                    if self.Sources == None:
+                        self._Sources = []
+                    self._Sources.append(File)
+                else:
+                    ToolList = self._NMAKE_FLAG_PATTERN_.findall(Name)
+                    if len(ToolList) == 0 or len(ToolList) != 1:
+                        pass
+#                        EdkLogger.warn("build", "Don't know how to do with macro [%s]" % Name,
+#                                       File=self.MetaFile, Line=LineNo)
+                    else:
+                        if self._BuildOptions == None:
+                            self._BuildOptions = sdict()
+
+                        if ToolList[0] in self._TOOL_CODE_:
+                            Tool = self._TOOL_CODE_[ToolList[0]]
+                        else:
+                            Tool = ToolList[0]
+                        ToolChain = "*_*_*_%s_FLAGS" % Tool
+                        ToolChainFamily = 'MSFT'    # Edk.x only support MSFT tool chain
+                        #ignore not replaced macros in value
+                        ValueList = GetSplitList(' ' + Value, '/D')
+                        Dummy = ValueList[0]
+                        for Index in range(1, len(ValueList)):
+                            if ValueList[Index][-1] == '=' or ValueList[Index] == '':
+                                continue
+                            Dummy = Dummy + ' /D ' + ValueList[Index]
+                        Value = Dummy.strip()
+                        if (ToolChainFamily, ToolChain) not in self._BuildOptions:
+                            self._BuildOptions[ToolChainFamily, ToolChain] = Value
+                        else:
+                            OptionString = self._BuildOptions[ToolChainFamily, ToolChain]
+                            self._BuildOptions[ToolChainFamily, ToolChain] = OptionString + " " + Value
+        # set _Header to non-None in order to avoid database re-querying
+        self._Header_ = 'DUMMY'
+
+    ## Retrieve file version
+    def _GetInfVersion(self):
+        if self._AutoGenVersion == None:
+            RecordList = self._RawData[MODEL_META_DATA_HEADER, self._Arch, self._Platform]
+            for Record in RecordList:
+                if Record[1] == TAB_INF_DEFINES_INF_VERSION:
+                    if '.' in Record[2]:
+                        ValueList = Record[2].split('.')
+                        Major = '%04o' % int(ValueList[0], 0)
+                        Minor = '%04o' % int(ValueList[1], 0)
+                        self._AutoGenVersion = int('0x' + Major + Minor, 0)
+                    else:
+                        self._AutoGenVersion = int(Record[2], 0)
+                    break
+            if self._AutoGenVersion == None:
+                self._AutoGenVersion = 0x00010000
+        return self._AutoGenVersion
+
+    ## Retrieve BASE_NAME
+    def _GetBaseName(self):
+        if self._BaseName == None:
+            if self._Header_ == None:
+                self._GetHeaderInfo()
+            if self._BaseName == None:
+                EdkLogger.error('build', ATTRIBUTE_NOT_AVAILABLE, "No BASE_NAME name", File=self.MetaFile)
+        return self._BaseName
+
+    ## Retrieve DxsFile
+    def _GetDxsFile(self):
+        if self._DxsFile == None:
+            if self._Header_ == None:
+                self._GetHeaderInfo()
+            if self._DxsFile == None:
+                self._DxsFile = ''
+        return self._DxsFile
+
+    ## Retrieve MODULE_TYPE
+    def _GetModuleType(self):
+        if self._ModuleType == None:
+            if self._Header_ == None:
+                self._GetHeaderInfo()
+            if self._ModuleType == None:
+                self._ModuleType = 'BASE'
+            if self._ModuleType not in SUP_MODULE_LIST:
+                self._ModuleType = "USER_DEFINED"
+        return self._ModuleType
+
+    ## Retrieve COMPONENT_TYPE
+    def _GetComponentType(self):
+        if self._ComponentType == None:
+            if self._Header_ == None:
+                self._GetHeaderInfo()
+            if self._ComponentType == None:
+                self._ComponentType = 'USER_DEFINED'
+        return self._ComponentType
+
+    ## Retrieve "BUILD_TYPE"
+    def _GetBuildType(self):
+        if self._BuildType == None:
+            if self._Header_ == None:
+                self._GetHeaderInfo()
+            if not self._BuildType:
+                self._BuildType = "BASE"
+        return self._BuildType
+
+    ## Retrieve file guid
+    def _GetFileGuid(self):
+        if self._Guid == None:
+            if self._Header_ == None:
+                self._GetHeaderInfo()
+            if self._Guid == None:
+                self._Guid = '00000000-0000-0000-0000-000000000000'
+        return self._Guid
+
+    ## Retrieve module version
+    def _GetVersion(self):
+        if self._Version == None:
+            if self._Header_ == None:
+                self._GetHeaderInfo()
+            if self._Version == None:
+                self._Version = '0.0'
+        return self._Version
+
+    ## Retrieve PCD_IS_DRIVER
+    def _GetPcdIsDriver(self):
+        if self._PcdIsDriver == None:
+            if self._Header_ == None:
+                self._GetHeaderInfo()
+            if self._PcdIsDriver == None:
+                self._PcdIsDriver = ''
+        return self._PcdIsDriver
+
+    ## Retrieve SHADOW
+    def _GetShadow(self):
+        if self._Shadow == None:
+            if self._Header_ == None:
+                self._GetHeaderInfo()
+            if self._Shadow != None and self._Shadow.upper() == 'TRUE':
+                self._Shadow = True
+            else:
+                self._Shadow = False
+        return self._Shadow
+
+    ## Retrieve CUSTOM_MAKEFILE
+    def _GetMakefile(self):
+        if self._CustomMakefile == None:
+            if self._Header_ == None:
+                self._GetHeaderInfo()
+            if self._CustomMakefile == None:
+                self._CustomMakefile = {}
+        return self._CustomMakefile
+
+    ## Retrieve EFI_SPECIFICATION_VERSION
+    def _GetSpec(self):
+        if self._Specification == None:
+            if self._Header_ == None:
+                self._GetHeaderInfo()
+            if self._Specification == None:
+                self._Specification = {}
+        return self._Specification
+
+    ## Retrieve LIBRARY_CLASS
+    def _GetLibraryClass(self):
+        if self._LibraryClass == None:
+            if self._Header_ == None:
+                self._GetHeaderInfo()
+            if self._LibraryClass == None:
+                self._LibraryClass = []
+        return self._LibraryClass
+
+    ## Retrieve ENTRY_POINT
+    def _GetEntryPoint(self):
+        if self._ModuleEntryPointList == None:
+            if self._Header_ == None:
+                self._GetHeaderInfo()
+            if self._ModuleEntryPointList == None:
+                self._ModuleEntryPointList = []
+        return self._ModuleEntryPointList
+
+    ## Retrieve UNLOAD_IMAGE
+    def _GetUnloadImage(self):
+        if self._ModuleUnloadImageList == None:
+            if self._Header_ == None:
+                self._GetHeaderInfo()
+            if self._ModuleUnloadImageList == None:
+                self._ModuleUnloadImageList = []
+        return self._ModuleUnloadImageList
+
+    ## Retrieve CONSTRUCTOR
+    def _GetConstructor(self):
+        if self._ConstructorList == None:
+            if self._Header_ == None:
+                self._GetHeaderInfo()
+            if self._ConstructorList == None:
+                self._ConstructorList = []
+        return self._ConstructorList
+
+    ## Retrieve DESTRUCTOR
+    def _GetDestructor(self):
+        if self._DestructorList == None:
+            if self._Header_ == None:
+                self._GetHeaderInfo()
+            if self._DestructorList == None:
+                self._DestructorList = []
+        return self._DestructorList
+
+    ## Retrieve definies other than above ones
+    def _GetDefines(self):
+        if self._Defs == None:
+            if self._Header_ == None:
+                self._GetHeaderInfo()
+            if self._Defs == None:
+                self._Defs = sdict()
+        return self._Defs
+
+    ## Retrieve binary files
+    def _GetBinaries(self):
+        if self._Binaries == None:
+            self._Binaries = []
+            RecordList = self._RawData[MODEL_EFI_BINARY_FILE, self._Arch, self._Platform]
+            Macros = self._Macros
+            Macros["EDK_SOURCE"] = GlobalData.gEcpSource
+            Macros['PROCESSOR'] = self._Arch
+            for Record in RecordList:
+                FileType = Record[0]
+                LineNo = Record[-1]
+                Target = 'COMMON'
+                FeatureFlag = []
+                if Record[2]:
+                    TokenList = GetSplitValueList(Record[2], TAB_VALUE_SPLIT)
+                    if TokenList:
+                        Target = TokenList[0]
+                    if len(TokenList) > 1:
+                        FeatureFlag = Record[1:]
+
+                File = PathClass(NormPath(Record[1], Macros), self._ModuleDir, '', FileType, True, self._Arch, '', Target)
+                # check the file validation
+                ErrorCode, ErrorInfo = File.Validate()
+                if ErrorCode != 0:
+                    EdkLogger.error('build', ErrorCode, ExtraData=ErrorInfo, File=self.MetaFile, Line=LineNo)
+                self._Binaries.append(File)
+        return self._Binaries
+
+    ## Retrieve binary files with error check.
+    def _GetBinaryFiles(self):
+        Binaries = self._GetBinaries()
+        if GlobalData.gIgnoreSource and Binaries == []:
+            ErrorInfo = "The INF file does not contain any Binaries to use in creating the image\n"
+            EdkLogger.error('build', RESOURCE_NOT_AVAILABLE, ExtraData=ErrorInfo, File=self.MetaFile)
+
+        return Binaries
+    ## Check whether it exists the binaries with current ARCH in AsBuild INF
+    def _IsSupportedArch(self):
+        if self._GetBinaries() and not self._GetSourceFiles():
+            return True
+        else:
+            return False
+    ## Retrieve source files
+    def _GetSourceFiles(self):
+        #Ignore all source files in a binary build mode
+        if GlobalData.gIgnoreSource:
+            self._Sources = []
+            return self._Sources
+
+        if self._Sources == None:
+            self._Sources = []
+            RecordList = self._RawData[MODEL_EFI_SOURCE_FILE, self._Arch, self._Platform]
+            Macros = self._Macros
+            for Record in RecordList:
+                LineNo = Record[-1]
+                ToolChainFamily = Record[1]
+                TagName = Record[2]
+                ToolCode = Record[3]
+                FeatureFlag = Record[4]
+                if self.AutoGenVersion < 0x00010005:
+                    Macros["EDK_SOURCE"] = GlobalData.gEcpSource
+                    Macros['PROCESSOR'] = self._Arch
+                    SourceFile = NormPath(Record[0], Macros)
+                    if SourceFile[0] == os.path.sep:
+                        SourceFile = mws.join(GlobalData.gWorkspace, SourceFile[1:])
+                    # old module source files (Edk)
+                    File = PathClass(SourceFile, self._ModuleDir, self._SourceOverridePath,
+                                     '', False, self._Arch, ToolChainFamily, '', TagName, ToolCode)
+                    # check the file validation
+                    ErrorCode, ErrorInfo = File.Validate(CaseSensitive=False)
+                    if ErrorCode != 0:
+                        if File.Ext.lower() == '.h':
+                            EdkLogger.warn('build', 'Include file not found', ExtraData=ErrorInfo,
+                                           File=self.MetaFile, Line=LineNo)
+                            continue
+                        else:
+                            EdkLogger.error('build', ErrorCode, ExtraData=File, File=self.MetaFile, Line=LineNo)
+                else:
+                    File = PathClass(NormPath(Record[0], Macros), self._ModuleDir, '',
+                                     '', False, self._Arch, ToolChainFamily, '', TagName, ToolCode)
+                    # check the file validation
+                    ErrorCode, ErrorInfo = File.Validate()
+                    if ErrorCode != 0:
+                        EdkLogger.error('build', ErrorCode, ExtraData=ErrorInfo, File=self.MetaFile, Line=LineNo)
+
+                self._Sources.append(File)
+        return self._Sources
+
+    ## Retrieve library classes employed by this module
+    def _GetLibraryClassUses(self):
+        if self._LibraryClasses == None:
+            self._LibraryClasses = sdict()
+            RecordList = self._RawData[MODEL_EFI_LIBRARY_CLASS, self._Arch, self._Platform]
+            for Record in RecordList:
+                Lib = Record[0]
+                Instance = Record[1]
+                if Instance:
+                    Instance = NormPath(Instance, self._Macros)
+                self._LibraryClasses[Lib] = Instance
+        return self._LibraryClasses
+
+    ## Retrieve library names (for Edk.x style of modules)
+    def _GetLibraryNames(self):
+        if self._Libraries == None:
+            self._Libraries = []
+            RecordList = self._RawData[MODEL_EFI_LIBRARY_INSTANCE, self._Arch, self._Platform]
+            for Record in RecordList:
+                LibraryName = ReplaceMacro(Record[0], self._Macros, False)
+                # in case of name with '.lib' extension, which is unusual in Edk.x inf
+                LibraryName = os.path.splitext(LibraryName)[0]
+                if LibraryName not in self._Libraries:
+                    self._Libraries.append(LibraryName)
+        return self._Libraries
+
+    def _GetProtocolComments(self):
+        self._GetProtocols()
+        return self._ProtocolComments
+    ## Retrieve protocols consumed/produced by this module
+    def _GetProtocols(self):
+        if self._Protocols == None:
+            self._Protocols = sdict()
+            self._ProtocolComments = sdict()
+            RecordList = self._RawData[MODEL_EFI_PROTOCOL, self._Arch, self._Platform]
+            for Record in RecordList:
+                CName = Record[0]
+                Value = ProtocolValue(CName, self.Packages)
+                if Value == None:
+                    PackageList = "\n\t".join([str(P) for P in self.Packages])
+                    EdkLogger.error('build', RESOURCE_NOT_AVAILABLE,
+                                    "Value of Protocol [%s] is not found under [Protocols] section in" % CName,
+                                    ExtraData=PackageList, File=self.MetaFile, Line=Record[-1])
+                self._Protocols[CName] = Value
+                CommentRecords = self._RawData[MODEL_META_DATA_COMMENT, self._Arch, self._Platform, Record[5]]
+                Comments = []
+                for CmtRec in CommentRecords:
+                    Comments.append(CmtRec[0])
+                self._ProtocolComments[CName] = Comments
+        return self._Protocols
+
+    def _GetPpiComments(self):
+        self._GetPpis()
+        return self._PpiComments
+    ## Retrieve PPIs consumed/produced by this module
+    def _GetPpis(self):
+        if self._Ppis == None:
+            self._Ppis = sdict()
+            self._PpiComments = sdict()
+            RecordList = self._RawData[MODEL_EFI_PPI, self._Arch, self._Platform]
+            for Record in RecordList:
+                CName = Record[0]
+                Value = PpiValue(CName, self.Packages)
+                if Value == None:
+                    PackageList = "\n\t".join([str(P) for P in self.Packages])
+                    EdkLogger.error('build', RESOURCE_NOT_AVAILABLE,
+                                    "Value of PPI [%s] is not found under [Ppis] section in " % CName,
+                                    ExtraData=PackageList, File=self.MetaFile, Line=Record[-1])
+                self._Ppis[CName] = Value
+                CommentRecords = self._RawData[MODEL_META_DATA_COMMENT, self._Arch, self._Platform, Record[5]]
+                Comments = []
+                for CmtRec in CommentRecords:
+                    Comments.append(CmtRec[0])
+                self._PpiComments[CName] = Comments
+        return self._Ppis
+
+    def _GetGuidComments(self):
+        self._GetGuids()
+        return self._GuidComments
+    ## Retrieve GUIDs consumed/produced by this module
+    def _GetGuids(self):
+        if self._Guids == None:
+            self._Guids = sdict()
+            self._GuidComments = sdict()
+            RecordList = self._RawData[MODEL_EFI_GUID, self._Arch, self._Platform]
+            for Record in RecordList:
+                CName = Record[0]
+                Value = GuidValue(CName, self.Packages)
+                if Value == None:
+                    PackageList = "\n\t".join([str(P) for P in self.Packages])
+                    EdkLogger.error('build', RESOURCE_NOT_AVAILABLE,
+                                    "Value of Guid [%s] is not found under [Guids] section in" % CName,
+                                    ExtraData=PackageList, File=self.MetaFile, Line=Record[-1])
+                self._Guids[CName] = Value
+                CommentRecords = self._RawData[MODEL_META_DATA_COMMENT, self._Arch, self._Platform, Record[5]]
+                Comments = []
+                for CmtRec in CommentRecords:
+                    Comments.append(CmtRec[0])
+                self._GuidComments[CName] = Comments
+        return self._Guids
+
+    ## Retrieve include paths necessary for this module (for Edk.x style of modules)
+    def _GetIncludes(self):
+        if self._Includes == None:
+            self._Includes = []
+            if self._SourceOverridePath:
+                self._Includes.append(self._SourceOverridePath)
+
+            Macros = self._Macros
+            if 'PROCESSOR' in GlobalData.gEdkGlobal.keys():
+                Macros['PROCESSOR'] = GlobalData.gEdkGlobal['PROCESSOR']
+            else:
+                Macros['PROCESSOR'] = self._Arch
+            RecordList = self._RawData[MODEL_EFI_INCLUDE, self._Arch, self._Platform]
+            for Record in RecordList:
+                if Record[0].find('EDK_SOURCE') > -1:
+                    Macros['EDK_SOURCE'] = GlobalData.gEcpSource
+                    File = NormPath(Record[0], self._Macros)
+                    if File[0] == '.':
+                        File = os.path.join(self._ModuleDir, File)
+                    else:
+                        File = os.path.join(GlobalData.gWorkspace, File)
+                    File = RealPath(os.path.normpath(File))
+                    if File:
+                        self._Includes.append(File)
+
+                    #TRICK: let compiler to choose correct header file
+                    Macros['EDK_SOURCE'] = GlobalData.gEdkSource
+                    File = NormPath(Record[0], self._Macros)
+                    if File[0] == '.':
+                        File = os.path.join(self._ModuleDir, File)
+                    else:
+                        File = os.path.join(GlobalData.gWorkspace, File)
+                    File = RealPath(os.path.normpath(File))
+                    if File:
+                        self._Includes.append(File)
+                else:
+                    File = NormPath(Record[0], Macros)
+                    if File[0] == '.':
+                        File = os.path.join(self._ModuleDir, File)
+                    else:
+                        File = mws.join(GlobalData.gWorkspace, File)
+                    File = RealPath(os.path.normpath(File))
+                    if File:
+                        self._Includes.append(File)
+                    if not File and Record[0].find('EFI_SOURCE') > -1:
+                        # tricky to regard WorkSpace as EFI_SOURCE
+                        Macros['EFI_SOURCE'] = GlobalData.gWorkspace
+                        File = NormPath(Record[0], Macros)
+                        if File[0] == '.':
+                            File = os.path.join(self._ModuleDir, File)
+                        else:
+                            File = os.path.join(GlobalData.gWorkspace, File)
+                        File = RealPath(os.path.normpath(File))
+                        if File:
+                            self._Includes.append(File)
+        return self._Includes
+
+    ## Retrieve packages this module depends on
+    def _GetPackages(self):
+        if self._Packages == None:
+            self._Packages = []
+            RecordList = self._RawData[MODEL_META_DATA_PACKAGE, self._Arch, self._Platform]
+            Macros = self._Macros
+            Macros['EDK_SOURCE'] = GlobalData.gEcpSource
+            for Record in RecordList:
+                File = PathClass(NormPath(Record[0], Macros), GlobalData.gWorkspace, Arch=self._Arch)
+                LineNo = Record[-1]
+                # check the file validation
+                ErrorCode, ErrorInfo = File.Validate('.dec')
+                if ErrorCode != 0:
+                    EdkLogger.error('build', ErrorCode, ExtraData=ErrorInfo, File=self.MetaFile, Line=LineNo)
+                # parse this package now. we need it to get protocol/ppi/guid value
+                Package = self._Bdb[File, self._Arch, self._Target, self._Toolchain]
+                self._Packages.append(Package)
+        return self._Packages
+
+    ## Retrieve PCD comments
+    def _GetPcdComments(self):
+        self._GetPcds()
+        return self._PcdComments
+    ## Retrieve PCDs used in this module
+    def _GetPcds(self):
+        if self._Pcds == None:
+            self._Pcds = sdict()
+            self._PcdComments = sdict()
+            self._Pcds.update(self._GetPcd(MODEL_PCD_FIXED_AT_BUILD))
+            self._Pcds.update(self._GetPcd(MODEL_PCD_PATCHABLE_IN_MODULE))
+            self._Pcds.update(self._GetPcd(MODEL_PCD_FEATURE_FLAG))
+            self._Pcds.update(self._GetPcd(MODEL_PCD_DYNAMIC))
+            self._Pcds.update(self._GetPcd(MODEL_PCD_DYNAMIC_EX))
+        return self._Pcds
+
+    ## Retrieve build options specific to this module
+    def _GetBuildOptions(self):
+        if self._BuildOptions == None:
+            self._BuildOptions = sdict()
+            RecordList = self._RawData[MODEL_META_DATA_BUILD_OPTION, self._Arch, self._Platform]
+            for Record in RecordList:
+                ToolChainFamily = Record[0]
+                ToolChain = Record[1]
+                Option = Record[2]
+                if (ToolChainFamily, ToolChain) not in self._BuildOptions or Option.startswith('='):
+                    self._BuildOptions[ToolChainFamily, ToolChain] = Option
+                else:
+                    # concatenate the option string if they're for the same tool
+                    OptionString = self._BuildOptions[ToolChainFamily, ToolChain]
+                    self._BuildOptions[ToolChainFamily, ToolChain] = OptionString + " " + Option
+        return self._BuildOptions
+
+    ## Retrieve dependency expression
+    def _GetDepex(self):
+        if self._Depex == None:
+            self._Depex = tdict(False, 2)
+            RecordList = self._RawData[MODEL_EFI_DEPEX, self._Arch]
+            
+            # If the module has only Binaries and no Sources, then ignore [Depex] 
+            if self.Sources == None or self.Sources == []:
+                if self.Binaries != None and self.Binaries != []:
+                    return self._Depex
+                
+            # PEIM and DXE drivers must have a valid [Depex] section
+            if len(self.LibraryClass) == 0 and len(RecordList) == 0:
+                if self.ModuleType == 'DXE_DRIVER' or self.ModuleType == 'PEIM' or self.ModuleType == 'DXE_SMM_DRIVER' or \
+                    self.ModuleType == 'DXE_SAL_DRIVER' or self.ModuleType == 'DXE_RUNTIME_DRIVER':
+                    EdkLogger.error('build', RESOURCE_NOT_AVAILABLE, "No [Depex] section or no valid expression in [Depex] section for [%s] module" \
+                                    % self.ModuleType, File=self.MetaFile)
+
+            if len(RecordList) != 0 and self.ModuleType == 'USER_DEFINED':
+                for Record in RecordList:
+                    if Record[4] not in ['PEIM', 'DXE_DRIVER', 'DXE_SMM_DRIVER']:
+                        EdkLogger.error('build', FORMAT_INVALID,
+                                        "'%s' module must specify the type of [Depex] section" % self.ModuleType,
+                                        File=self.MetaFile)
+
+            Depex = sdict()
+            for Record in RecordList:
+                DepexStr = ReplaceMacro(Record[0], self._Macros, False)
+                Arch = Record[3]
+                ModuleType = Record[4]
+                TokenList = DepexStr.split()
+                if (Arch, ModuleType) not in Depex:
+                    Depex[Arch, ModuleType] = []
+                DepexList = Depex[Arch, ModuleType]
+                for Token in TokenList:
+                    if Token in DEPEX_SUPPORTED_OPCODE:
+                        DepexList.append(Token)
+                    elif Token.endswith(".inf"):    # module file name
+                        ModuleFile = os.path.normpath(Token)
+                        Module = self.BuildDatabase[ModuleFile]
+                        if Module == None:
+                            EdkLogger.error('build', RESOURCE_NOT_AVAILABLE, "Module is not found in active platform",
+                                            ExtraData=Token, File=self.MetaFile, Line=Record[-1])
+                        DepexList.append(Module.Guid)
+                    else:
+                        # get the GUID value now
+                        Value = ProtocolValue(Token, self.Packages)
+                        if Value == None:
+                            Value = PpiValue(Token, self.Packages)
+                            if Value == None:
+                                Value = GuidValue(Token, self.Packages)
+                        if Value == None:
+                            PackageList = "\n\t".join([str(P) for P in self.Packages])
+                            EdkLogger.error('build', RESOURCE_NOT_AVAILABLE,
+                                            "Value of [%s] is not found in" % Token,
+                                            ExtraData=PackageList, File=self.MetaFile, Line=Record[-1])
+                        DepexList.append(Value)
+            for Arch, ModuleType in Depex:
+                self._Depex[Arch, ModuleType] = Depex[Arch, ModuleType]
+        return self._Depex
+
+    ## Retrieve depedency expression
+    def _GetDepexExpression(self):
+        if self._DepexExpression == None:
+            self._DepexExpression = tdict(False, 2)
+            RecordList = self._RawData[MODEL_EFI_DEPEX, self._Arch]
+            DepexExpression = sdict()
+            for Record in RecordList:
+                DepexStr = ReplaceMacro(Record[0], self._Macros, False)
+                Arch = Record[3]
+                ModuleType = Record[4]
+                TokenList = DepexStr.split()
+                if (Arch, ModuleType) not in DepexExpression:
+                    DepexExpression[Arch, ModuleType] = ''
+                for Token in TokenList:
+                    DepexExpression[Arch, ModuleType] = DepexExpression[Arch, ModuleType] + Token.strip() + ' '
+            for Arch, ModuleType in DepexExpression:
+                self._DepexExpression[Arch, ModuleType] = DepexExpression[Arch, ModuleType]
+        return self._DepexExpression
+
+    def GetGuidsUsedByPcd(self):
+        return self._GuidsUsedByPcd
+    ## Retrieve PCD for given type
+    def _GetPcd(self, Type):
+        Pcds = sdict()
+        PcdDict = tdict(True, 4)
+        PcdList = []
+        RecordList = self._RawData[Type, self._Arch, self._Platform]
+        for TokenSpaceGuid, PcdCName, Setting, Arch, Platform, Id, LineNo in RecordList:
+            PcdDict[Arch, Platform, PcdCName, TokenSpaceGuid] = (Setting, LineNo)
+            PcdList.append((PcdCName, TokenSpaceGuid))
+            # get the guid value
+            if TokenSpaceGuid not in self.Guids:
+                Value = GuidValue(TokenSpaceGuid, self.Packages)
+                if Value == None:
+                    PackageList = "\n\t".join([str(P) for P in self.Packages])
+                    EdkLogger.error('build', RESOURCE_NOT_AVAILABLE,
+                                    "Value of Guid [%s] is not found under [Guids] section in" % TokenSpaceGuid,
+                                    ExtraData=PackageList, File=self.MetaFile, Line=LineNo)
+                self.Guids[TokenSpaceGuid] = Value
+                self._GuidsUsedByPcd[TokenSpaceGuid] = Value
+            CommentRecords = self._RawData[MODEL_META_DATA_COMMENT, self._Arch, self._Platform, Id]
+            Comments = []
+            for CmtRec in CommentRecords:
+                Comments.append(CmtRec[0])
+            self._PcdComments[TokenSpaceGuid, PcdCName] = Comments
+
+        # resolve PCD type, value, datum info, etc. by getting its definition from package
+        for PcdCName, TokenSpaceGuid in PcdList:
+            Setting, LineNo = PcdDict[self._Arch, self.Platform, PcdCName, TokenSpaceGuid]
+            if Setting == None:
+                continue
+            ValueList = AnalyzePcdData(Setting)
+            DefaultValue = ValueList[0]
+            Pcd = PcdClassObject(
+                    PcdCName,
+                    TokenSpaceGuid,
+                    '',
+                    '',
+                    DefaultValue,
+                    '',
+                    '',
+                    {},
+                    False,
+                    self.Guids[TokenSpaceGuid]
+                    )
+            if Type == MODEL_PCD_PATCHABLE_IN_MODULE and ValueList[1]:
+                # Patch PCD: TokenSpace.PcdCName|Value|Offset
+                Pcd.Offset = ValueList[1]
+
+            # get necessary info from package declaring this PCD
+            for Package in self.Packages:
+                #
+                # 'dynamic' in INF means its type is determined by platform;
+                # if platform doesn't give its type, use 'lowest' one in the
+                # following order, if any
+                #
+                #   "FixedAtBuild", "PatchableInModule", "FeatureFlag", "Dynamic", "DynamicEx"
+                #
+                PcdType = self._PCD_TYPE_STRING_[Type]
+                if Type == MODEL_PCD_DYNAMIC:
+                    Pcd.Pending = True
+                    for T in ["FixedAtBuild", "PatchableInModule", "FeatureFlag", "Dynamic", "DynamicEx"]:
+                        if (PcdCName, TokenSpaceGuid, T) in Package.Pcds:
+                            PcdType = T
+                            break
+                else:
+                    Pcd.Pending = False
+
+                if (PcdCName, TokenSpaceGuid, PcdType) in Package.Pcds:
+                    PcdInPackage = Package.Pcds[PcdCName, TokenSpaceGuid, PcdType]
+                    Pcd.Type = PcdType
+                    Pcd.TokenValue = PcdInPackage.TokenValue
+                    
+                    #
+                    # Check whether the token value exist or not.
+                    #
+                    if Pcd.TokenValue == None or Pcd.TokenValue == "":
+                        EdkLogger.error(
+                                'build',
+                                FORMAT_INVALID,
+                                "No TokenValue for PCD [%s.%s] in [%s]!" % (TokenSpaceGuid, PcdCName, str(Package)),
+                                File=self.MetaFile, Line=LineNo,
+                                ExtraData=None
+                                )                        
+                    #
+                    # Check hexadecimal token value length and format.
+                    #
+                    ReIsValidPcdTokenValue = re.compile(r"^[0][x|X][0]*[0-9a-fA-F]{1,8}$", re.DOTALL)
+                    if Pcd.TokenValue.startswith("0x") or Pcd.TokenValue.startswith("0X"):
+                        if ReIsValidPcdTokenValue.match(Pcd.TokenValue) == None:
+                            EdkLogger.error(
+                                    'build',
+                                    FORMAT_INVALID,
+                                    "The format of TokenValue [%s] of PCD [%s.%s] in [%s] is invalid:" % (Pcd.TokenValue, TokenSpaceGuid, PcdCName, str(Package)),
+                                    File=self.MetaFile, Line=LineNo,
+                                    ExtraData=None
+                                    )
+                            
+                    #
+                    # Check decimal token value length and format.
+                    #                            
+                    else:
+                        try:
+                            TokenValueInt = int (Pcd.TokenValue, 10)
+                            if (TokenValueInt < 0 or TokenValueInt > 4294967295):
+                                EdkLogger.error(
+                                            'build',
+                                            FORMAT_INVALID,
+                                            "The format of TokenValue [%s] of PCD [%s.%s] in [%s] is invalid, as a decimal it should between: 0 - 4294967295!" % (Pcd.TokenValue, TokenSpaceGuid, PcdCName, str(Package)),
+                                            File=self.MetaFile, Line=LineNo,
+                                            ExtraData=None
+                                            )
+                        except:
+                            EdkLogger.error(
+                                        'build',
+                                        FORMAT_INVALID,
+                                        "The format of TokenValue [%s] of PCD [%s.%s] in [%s] is invalid, it should be hexadecimal or decimal!" % (Pcd.TokenValue, TokenSpaceGuid, PcdCName, str(Package)),
+                                        File=self.MetaFile, Line=LineNo,
+                                        ExtraData=None
+                                        )
+
+                    Pcd.DatumType = PcdInPackage.DatumType
+                    Pcd.MaxDatumSize = PcdInPackage.MaxDatumSize
+                    Pcd.InfDefaultValue = Pcd.DefaultValue
+                    if Pcd.DefaultValue in [None, '']:
+                        Pcd.DefaultValue = PcdInPackage.DefaultValue
+                    break
+            else:
+                EdkLogger.error(
+                            'build',
+                            FORMAT_INVALID,
+                            "PCD [%s.%s] in [%s] is not found in dependent packages:" % (TokenSpaceGuid, PcdCName, self.MetaFile),
+                            File=self.MetaFile, Line=LineNo,
+                            ExtraData="\t%s" % '\n\t'.join([str(P) for P in self.Packages])
+                            )
+            Pcds[PcdCName, TokenSpaceGuid] = Pcd
+
+        return Pcds
+
+    ## check whether current module is binary module
+    def _IsBinaryModule(self):
+        if self.Binaries and not self.Sources:
+            return True
+        elif GlobalData.gIgnoreSource:
+            return True
+        else:
+            return False
+
+    _Macros = property(_GetMacros)
+    Arch = property(_GetArch, _SetArch)
+    Platform = property(_GetPlatform, _SetPlatform)
+
+    HeaderComments = property(_GetHeaderComments)
+    TailComments = property(_GetTailComments)
+    AutoGenVersion          = property(_GetInfVersion)
+    BaseName                = property(_GetBaseName)
+    ModuleType              = property(_GetModuleType)
+    ComponentType           = property(_GetComponentType)
+    BuildType               = property(_GetBuildType)
+    Guid                    = property(_GetFileGuid)
+    Version                 = property(_GetVersion)
+    PcdIsDriver             = property(_GetPcdIsDriver)
+    Shadow                  = property(_GetShadow)
+    CustomMakefile          = property(_GetMakefile)
+    Specification           = property(_GetSpec)
+    LibraryClass            = property(_GetLibraryClass)
+    ModuleEntryPointList    = property(_GetEntryPoint)
+    ModuleUnloadImageList   = property(_GetUnloadImage)
+    ConstructorList         = property(_GetConstructor)
+    DestructorList          = property(_GetDestructor)
+    Defines                 = property(_GetDefines)
+    DxsFile                 = property(_GetDxsFile)
+    
+    Binaries                = property(_GetBinaryFiles)
+    Sources                 = property(_GetSourceFiles)
+    LibraryClasses          = property(_GetLibraryClassUses)
+    Libraries               = property(_GetLibraryNames)
+    Protocols               = property(_GetProtocols)
+    ProtocolComments = property(_GetProtocolComments)
+    Ppis                    = property(_GetPpis)
+    PpiComments = property(_GetPpiComments)
+    Guids                   = property(_GetGuids)
+    GuidComments = property(_GetGuidComments)
+    Includes                = property(_GetIncludes)
+    Packages                = property(_GetPackages)
+    Pcds                    = property(_GetPcds)
+    PcdComments = property(_GetPcdComments)
+    BuildOptions            = property(_GetBuildOptions)
+    Depex                   = property(_GetDepex)
+    DepexExpression         = property(_GetDepexExpression)
+    IsBinaryModule = property(_IsBinaryModule)
+    IsSupportedArch = property(_IsSupportedArch)
+
+## Database
+#
+#   This class defined the build database for all modules, packages and platform.
+# It will call corresponding parser for the given file if it cannot find it in
+# the database.
+#
+# @param DbPath             Path of database file
+# @param GlobalMacros       Global macros used for replacement during file parsing
+# @prarm RenewDb=False      Create new database file if it's already there
+#
+class WorkspaceDatabase(object):
+
+
+    #
+    # internal class used for call corresponding file parser and caching the result
+    # to avoid unnecessary re-parsing
+    #
+    class BuildObjectFactory(object):
+
+        _FILE_TYPE_ = {
+            ".inf"  : MODEL_FILE_INF,
+            ".dec"  : MODEL_FILE_DEC,
+            ".dsc"  : MODEL_FILE_DSC,
+        }
+
+        # file parser
+        _FILE_PARSER_ = {
+            MODEL_FILE_INF  :   InfParser,
+            MODEL_FILE_DEC  :   DecParser,
+            MODEL_FILE_DSC  :   DscParser,
+        }
+
+        # convert to xxxBuildData object
+        _GENERATOR_ = {
+            MODEL_FILE_INF  :   InfBuildData,
+            MODEL_FILE_DEC  :   DecBuildData,
+            MODEL_FILE_DSC  :   DscBuildData,
+        }
+
+        _CACHE_ = {}    # (FilePath, Arch)  : <object>
+
+        # constructor
+        def __init__(self, WorkspaceDb):
+            self.WorkspaceDb = WorkspaceDb
+
+        # key = (FilePath, Arch=None)
+        def __contains__(self, Key):
+            FilePath = Key[0]
+            if len(Key) > 1:
+                Arch = Key[1]
+            else:
+                Arch = None
+            return (FilePath, Arch) in self._CACHE_
+
+        # key = (FilePath, Arch=None, Target=None, Toochain=None)
+        def __getitem__(self, Key):
+            FilePath = Key[0]
+            KeyLength = len(Key)
+            if KeyLength > 1:
+                Arch = Key[1]
+            else:
+                Arch = None
+            if KeyLength > 2:
+                Target = Key[2]
+            else:
+                Target = None
+            if KeyLength > 3:
+                Toolchain = Key[3]
+            else:
+                Toolchain = None
+
+            # if it's generated before, just return the cached one
+            Key = (FilePath, Arch, Target, Toolchain)
+            if Key in self._CACHE_:
+                return self._CACHE_[Key]
+
+            # check file type
+            Ext = FilePath.Type
+            if Ext not in self._FILE_TYPE_:
+                return None
+            FileType = self._FILE_TYPE_[Ext]
+            if FileType not in self._GENERATOR_:
+                return None
+
+            # get the parser ready for this file
+            MetaFile = self._FILE_PARSER_[FileType](
+                                FilePath, 
+                                FileType, 
+                                MetaFileStorage(self.WorkspaceDb.Cur, FilePath, FileType)
+                                )
+            # alwasy do post-process, in case of macros change
+            MetaFile.DoPostProcess()
+            # object the build is based on
+            BuildObject = self._GENERATOR_[FileType](
+                                    FilePath,
+                                    MetaFile,
+                                    self,
+                                    Arch,
+                                    Target,
+                                    Toolchain
+                                    )
+            self._CACHE_[Key] = BuildObject
+            return BuildObject
+
+    # placeholder for file format conversion
+    class TransformObjectFactory:
+        def __init__(self, WorkspaceDb):
+            self.WorkspaceDb = WorkspaceDb
+
+        # key = FilePath, Arch
+        def __getitem__(self, Key):
+            pass
+
+    ## Constructor of WorkspaceDatabase
+    #
+    # @param DbPath             Path of database file
+    # @param GlobalMacros       Global macros used for replacement during file parsing
+    # @prarm RenewDb=False      Create new database file if it's already there
+    #
+    def __init__(self, DbPath, RenewDb=False):
+        self._DbClosedFlag = False
+        if not DbPath:
+            DbPath = os.path.normpath(mws.join(GlobalData.gWorkspace, 'Conf', GlobalData.gDatabasePath))
+
+        # don't create necessary path for db in memory
+        if DbPath != ':memory:':
+            DbDir = os.path.split(DbPath)[0]
+            if not os.path.exists(DbDir):
+                os.makedirs(DbDir)
+
+            # remove db file in case inconsistency between db and file in file system
+            if self._CheckWhetherDbNeedRenew(RenewDb, DbPath):
+                os.remove(DbPath)
+        
+        # create db with optimized parameters
+        self.Conn = sqlite3.connect(DbPath, isolation_level='DEFERRED')
+        self.Conn.execute("PRAGMA synchronous=OFF")
+        self.Conn.execute("PRAGMA temp_store=MEMORY")
+        self.Conn.execute("PRAGMA count_changes=OFF")
+        self.Conn.execute("PRAGMA cache_size=8192")
+        #self.Conn.execute("PRAGMA page_size=8192")
+
+        # to avoid non-ascii character conversion issue
+        self.Conn.text_factory = str
+        self.Cur = self.Conn.cursor()
+
+        # create table for internal uses
+        self.TblDataModel = TableDataModel(self.Cur)
+        self.TblFile = TableFile(self.Cur)
+        self.Platform = None
+
+        # conversion object for build or file format conversion purpose
+        self.BuildObject = WorkspaceDatabase.BuildObjectFactory(self)
+        self.TransformObject = WorkspaceDatabase.TransformObjectFactory(self)
+
+    ## Check whether workspace database need to be renew.
+    #  The renew reason maybe:
+    #  1) If user force to renew;
+    #  2) If user do not force renew, and
+    #     a) If the time of last modified python source is newer than database file;
+    #     b) If the time of last modified frozen executable file is newer than database file;
+    #
+    #  @param force     User force renew database
+    #  @param DbPath    The absolute path of workspace database file
+    #
+    #  @return Bool value for whether need renew workspace databse
+    #
+    def _CheckWhetherDbNeedRenew (self, force, DbPath):
+        # if database does not exist, we need do nothing
+        if not os.path.exists(DbPath): return False
+            
+        # if user force to renew database, then not check whether database is out of date
+        if force: return True
+        
+        #    
+        # Check the time of last modified source file or build.exe
+        # if is newer than time of database, then database need to be re-created.
+        #
+        timeOfToolModified = 0
+        if hasattr(sys, "frozen"):
+            exePath             = os.path.abspath(sys.executable)
+            timeOfToolModified  = os.stat(exePath).st_mtime
+        else:
+            curPath  = os.path.dirname(__file__) # curPath is the path of WorkspaceDatabase.py
+            rootPath = os.path.split(curPath)[0] # rootPath is root path of python source, such as /BaseTools/Source/Python
+            if rootPath == "" or rootPath == None:
+                EdkLogger.verbose("\nFail to find the root path of build.exe or python sources, so can not \
+determine whether database file is out of date!\n")
+        
+            # walk the root path of source or build's binary to get the time last modified.
+        
+            for root, dirs, files in os.walk (rootPath):
+                for dir in dirs:
+                    # bypass source control folder 
+                    if dir.lower() in [".svn", "_svn", "cvs"]:
+                        dirs.remove(dir)
+                        
+                for file in files:
+                    ext = os.path.splitext(file)[1]
+                    if ext.lower() == ".py":            # only check .py files
+                        fd = os.stat(os.path.join(root, file))
+                        if timeOfToolModified < fd.st_mtime:
+                            timeOfToolModified = fd.st_mtime
+        if timeOfToolModified > os.stat(DbPath).st_mtime:
+            EdkLogger.verbose("\nWorkspace database is out of data!")
+            return True
+            
+        return False
+            
+    ## Initialize build database
+    def InitDatabase(self):
+        EdkLogger.verbose("\nInitialize build database started ...")
+
+        #
+        # Create new tables
+        #
+        self.TblDataModel.Create(False)
+        self.TblFile.Create(False)
+
+        #
+        # Initialize table DataModel
+        #
+        self.TblDataModel.InitTable()
+        EdkLogger.verbose("Initialize build database ... DONE!")
+
+    ## Query a table
+    #
+    # @param Table:  The instance of the table to be queried
+    #
+    def QueryTable(self, Table):
+        Table.Query()
+
+    def __del__(self):
+        self.Close()
+
+    ## Close entire database
+    #
+    # Commit all first
+    # Close the connection and cursor
+    #
+    def Close(self):
+        if not self._DbClosedFlag:
+            self.Conn.commit()
+            self.Cur.close()
+            self.Conn.close()
+            self._DbClosedFlag = True
+
+    ## Summarize all packages in the database
+    def GetPackageList(self, Platform, Arch, TargetName, ToolChainTag):
+        self.Platform = Platform
+        PackageList = []
+        Pa = self.BuildObject[self.Platform, 'COMMON']
+        #
+        # Get Package related to Modules
+        #
+        for Module in Pa.Modules:
+            ModuleObj = self.BuildObject[Module, Arch, TargetName, ToolChainTag]
+            for Package in ModuleObj.Packages:
+                if Package not in PackageList:
+                    PackageList.append(Package)
+        #
+        # Get Packages related to Libraries
+        #
+        for Lib in Pa.LibraryInstances:
+            LibObj = self.BuildObject[Lib, Arch, TargetName, ToolChainTag]
+            for Package in LibObj.Packages:
+                if Package not in PackageList:
+                    PackageList.append(Package)
+
+        return PackageList
+
+    ## Summarize all platforms in the database
+    def _GetPlatformList(self):
+        PlatformList = []
+        for PlatformFile in self.TblFile.GetFileList(MODEL_FILE_DSC):
+            try:
+                Platform = self.BuildObject[PathClass(PlatformFile), 'COMMON']
+            except:
+                Platform = None
+            if Platform != None:
+                PlatformList.append(Platform)
+        return PlatformList
+
+    PlatformList = property(_GetPlatformList)
+
+##
+#
+# This acts like the main() function for the script, unless it is 'import'ed into another
+# script.
+#
+if __name__ == '__main__':
+    pass
+