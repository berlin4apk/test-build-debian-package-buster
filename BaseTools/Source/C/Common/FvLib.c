/** @file
These functions assist in parsing and manipulating a Firmware Volume.

<<<<<<< HEAD
Copyright (c) 2004 - 2014, Intel Corporation. All rights reserved.<BR>
=======
Copyright (c) 2004 - 2015, Intel Corporation. All rights reserved.<BR>
>>>>>>> c2a892d7
This program and the accompanying materials                          
are licensed and made available under the terms and conditions of the BSD License         
which accompanies this distribution.  The full text of the license may be found at        
http://opensource.org/licenses/bsd-license.php                                            
                                                                                          
THE PROGRAM IS DISTRIBUTED UNDER THE BSD LICENSE ON AN "AS IS" BASIS,                     
WITHOUT WARRANTIES OR REPRESENTATIONS OF ANY KIND, EITHER EXPRESS OR IMPLIED.             

**/

//
// Include files
//
#include "FvLib.h"
#include "CommonLib.h"
#include "EfiUtilityMsgs.h"

//
// Module global variables
//
EFI_FIRMWARE_VOLUME_HEADER  *mFvHeader  = NULL;
UINT32                      mFvLength   = 0;

//
// External function implementations
//
EFI_STATUS
InitializeFvLib (
  IN VOID                         *Fv,
  IN UINT32                       FvLength
  )
/*++

Routine Description:

  This initializes the FV lib with a pointer to the FV and length.  It does not
  verify the FV in any way.

Arguments:

  Fv            Buffer containing the FV.
  FvLength      Length of the FV
    
Returns:
 
  EFI_SUCCESS             Function Completed successfully.
  EFI_INVALID_PARAMETER   A required parameter was NULL.

--*/
{
  //
  // Verify input arguments
  //
  if (Fv == NULL) {
    return EFI_INVALID_PARAMETER;
  }

  mFvHeader = (EFI_FIRMWARE_VOLUME_HEADER *) Fv;
  mFvLength = FvLength;

  return EFI_SUCCESS;
}

EFI_STATUS
GetFvHeader (
  OUT EFI_FIRMWARE_VOLUME_HEADER  **FvHeader,
  OUT UINT32                      *FvLength
  )
/*++

Routine Description:

  This function returns a pointer to the current FV and the size.

Arguments:

  FvHeader      Pointer to the FV buffer.
  FvLength      Length of the FV
    
Returns:
 
  EFI_SUCCESS             Function Completed successfully.
  EFI_INVALID_PARAMETER   A required parameter was NULL.
  EFI_ABORTED             The library needs to be initialized.

--*/
{
  //
  // Verify library has been initialized.
  //
  if (mFvHeader == NULL || mFvLength == 0) {
    return EFI_ABORTED;
  }
  //
  // Verify input arguments
  //
  if (FvHeader == NULL) {
    return EFI_INVALID_PARAMETER;
  }

  *FvHeader = mFvHeader;
  *FvLength = mFvLength;
  return EFI_SUCCESS;
}

EFI_STATUS
GetNextFile (
  IN EFI_FFS_FILE_HEADER          *CurrentFile,
  OUT EFI_FFS_FILE_HEADER         **NextFile
  )
/*++

Routine Description:

  This function returns the next file.  If the current file is NULL, it returns
  the first file in the FV.  If the function returns EFI_SUCCESS and the file 
  pointer is NULL, then there are no more files in the FV.

Arguments:

  CurrentFile   Pointer to the current file, must be within the current FV.
  NextFile      Pointer to the next file in the FV.
    
Returns:
 
  EFI_SUCCESS             Function completed successfully.
  EFI_INVALID_PARAMETER   A required parameter was NULL or is out of range.
  EFI_ABORTED             The library needs to be initialized.

--*/
{
  EFI_STATUS  Status;

  //
  // Verify library has been initialized.
  //
  if (mFvHeader == NULL || mFvLength == 0) {
    return EFI_ABORTED;
  }
  //
  // Verify input arguments
  //
  if (NextFile == NULL) {
    return EFI_INVALID_PARAMETER;
  }
  //
  // Verify FV header
  //
  Status = VerifyFv (mFvHeader);
  if (EFI_ERROR (Status)) {
    return EFI_ABORTED;
  }
  //
  // Get first file
  //
  if (CurrentFile == NULL) {
    CurrentFile = (EFI_FFS_FILE_HEADER *) ((UINTN) mFvHeader + mFvHeader->HeaderLength);

    //
    // Verify file is valid
    //
    Status = VerifyFfsFile (CurrentFile);
    if (EFI_ERROR (Status)) {
      //
      // no files in this FV
      //
      *NextFile = NULL;
      return EFI_SUCCESS;
    } else {
      //
      // Verify file is in this FV.
      //
      if ((UINTN) CurrentFile + GetFfsFileLength(CurrentFile) > (UINTN) mFvHeader + mFvLength) {
        *NextFile = NULL;
        return EFI_SUCCESS;
      }

      *NextFile = CurrentFile;
      return EFI_SUCCESS;
    }
  }
  //
  // Verify current file is in range
  //
  if (((UINTN) CurrentFile < (UINTN) mFvHeader + mFvHeader->HeaderLength) ||
      ((UINTN) CurrentFile + GetFfsFileLength(CurrentFile) > (UINTN) mFvHeader + mFvLength)
     ) {
    return EFI_INVALID_PARAMETER;
  }
  //
  // Get next file, compensate for 8 byte alignment if necessary.
  //
  *NextFile = (EFI_FFS_FILE_HEADER *) ((((UINTN) CurrentFile - (UINTN) mFvHeader + GetFfsFileLength(CurrentFile) + 0x07) & (-1 << 3)) + (UINT8 *) mFvHeader);

  //
  // Verify file is in this FV.
  //
  if (((UINTN) *NextFile + GetFfsHeaderLength(*NextFile) >= (UINTN) mFvHeader + mFvLength) ||
      ((UINTN) *NextFile + GetFfsFileLength (*NextFile) > (UINTN) mFvHeader + mFvLength)
     ) {
    *NextFile = NULL;
    return EFI_SUCCESS;
  }
  //
  // Verify file is valid
  //
  Status = VerifyFfsFile (*NextFile);
  if (EFI_ERROR (Status)) {
    //
    // no more files in this FV
    //
    *NextFile = NULL;
    return EFI_SUCCESS;
  }

  return EFI_SUCCESS;
}

EFI_STATUS
GetFileByName (
  IN EFI_GUID                     *FileName,
  OUT EFI_FFS_FILE_HEADER         **File
  )
/*++

Routine Description:

  Find a file by name.  The function will return NULL if the file is not found.

Arguments:

  FileName    The GUID file name of the file to search for.
  File        Return pointer.  In the case of an error, contents are undefined.

Returns:

  EFI_SUCCESS             The function completed successfully.
  EFI_ABORTED             An error was encountered.
  EFI_INVALID_PARAMETER   One of the parameters was NULL.

--*/
{
  EFI_FFS_FILE_HEADER *CurrentFile;
  EFI_STATUS          Status;
  CHAR8               FileGuidString[80];

  //
  // Verify library has been initialized.
  //
  if (mFvHeader == NULL || mFvLength == 0) {
    return EFI_ABORTED;
  }
  //
  // Verify input parameters
  //
  if (FileName == NULL || File == NULL) {
    return EFI_INVALID_PARAMETER;
  }
  //
  // File Guid String Name
  //
  PrintGuidToBuffer (FileName, (UINT8 *)FileGuidString, sizeof (FileGuidString), TRUE);
  //
  // Verify FV header
  //
  Status = VerifyFv (mFvHeader);
  if (EFI_ERROR (Status)) {
    return EFI_ABORTED;
  }
  //
  // Get the first file
  //
  Status = GetNextFile (NULL, &CurrentFile);
  if (EFI_ERROR (Status)) {
    Error (NULL, 0, 0003, "error parsing FV image", "FFS file with Guid %s can't be found", FileGuidString);
    return EFI_ABORTED;
  }
  //
  // Loop as long as we have a valid file
  //
  while (CurrentFile) {
    if (!CompareGuid (&CurrentFile->Name, FileName)) {
      *File = CurrentFile;
      return EFI_SUCCESS;
    }

    Status = GetNextFile (CurrentFile, &CurrentFile);
    if (EFI_ERROR (Status)) {
      Error (NULL, 0, 0003, "error parsing FV image", "FFS file with Guid %s can't be found", FileGuidString);
      return EFI_ABORTED;
    }
  }
  //
  // File not found in this FV.
  //
  *File = NULL;
  return EFI_SUCCESS;
}

EFI_STATUS
GetFileByType (
  IN EFI_FV_FILETYPE              FileType,
  IN UINTN                        Instance,
  OUT EFI_FFS_FILE_HEADER         **File
  )
/*++

Routine Description:

  Find a file by type and instance.  An instance of 1 is the first instance.
  The function will return NULL if a matching file cannot be found.
  File type EFI_FV_FILETYPE_ALL means any file type is valid.

Arguments:

  FileType    Type of file to search for.
  Instance    Instace of the file type to return.
  File        Return pointer.  In the case of an error, contents are undefined.

Returns:

  EFI_SUCCESS             The function completed successfully.
  EFI_ABORTED             An error was encountered.
  EFI_INVALID_PARAMETER   One of the parameters was NULL.

--*/
{
  EFI_FFS_FILE_HEADER *CurrentFile;
  EFI_STATUS          Status;
  UINTN               FileCount;

  //
  // Verify library has been initialized.
  //
  if (mFvHeader == NULL || mFvLength == 0) {
    return EFI_ABORTED;
  }
  //
  // Verify input parameters
  //
  if (File == NULL) {
    return EFI_INVALID_PARAMETER;
  }
  //
  // Verify FV header
  //
  Status = VerifyFv (mFvHeader);
  if (EFI_ERROR (Status)) {
    return EFI_ABORTED;
  }
  //
  // Initialize the number of matching files found.
  //
  FileCount = 0;

  //
  // Get the first file
  //
  Status = GetNextFile (NULL, &CurrentFile);
  if (EFI_ERROR (Status)) {
    Error (NULL, 0, 0003, "error parsing FV image", "FFS file with FileType 0x%x can't be found", FileType);
    return EFI_ABORTED;
  }
  //
  // Loop as long as we have a valid file
  //
  while (CurrentFile) {
    if (FileType == EFI_FV_FILETYPE_ALL || CurrentFile->Type == FileType) {
      FileCount++;
    }

    if (FileCount == Instance) {
      *File = CurrentFile;
      return EFI_SUCCESS;
    }

    Status = GetNextFile (CurrentFile, &CurrentFile);
    if (EFI_ERROR (Status)) {
      Error (NULL, 0, 0003, "error parsing FV image", "FFS file with FileType 0x%x can't be found", FileType);
      return EFI_ABORTED;
    }
  }

  *File = NULL;
  return EFI_SUCCESS;
}

EFI_STATUS
SearchSectionByType (
  IN EFI_FILE_SECTION_POINTER  FirstSection,
  IN UINT8                     *SearchEnd,
  IN EFI_SECTION_TYPE          SectionType,
  IN OUT UINTN                 *StartIndex,
  IN UINTN                     Instance,
  OUT EFI_FILE_SECTION_POINTER *Section
  )
/*++

Routine Description:

  Helper function to search a sequence of sections from the section pointed
  by FirstSection to SearchEnd for the Instance-th section of type SectionType.
  The current counter is saved in StartIndex and when the section is found, it's
  saved in Section. GUID-defined sections, if special processing is not required,
  are searched recursively in a depth-first manner.

Arguments:

  FirstSection The first section to start searching from.
  SearchEnd    The end address to stop search.
  SectionType  The type of section to search.
  StartIndex   The current counter is saved.
  Instance     The requested n-th section number.
  Section      The found section returned.

Returns:

  EFI_SUCCESS             The function completed successfully.
  EFI_NOT_FOUND           The section is not found.
--*/
{
  EFI_FILE_SECTION_POINTER  CurrentSection;
  EFI_FILE_SECTION_POINTER  InnerSection;
  EFI_STATUS                Status;
  UINTN                     SectionSize;
  UINT16                    GuidSecAttr;
  UINT16                    GuidDataOffset;

  GuidSecAttr = 0;
  GuidDataOffset = 0;
  CurrentSection = FirstSection;

  while ((UINTN) CurrentSection.CommonHeader < (UINTN) SearchEnd) {
    if (CurrentSection.CommonHeader->Type == SectionType) {
      (*StartIndex)++;
    }

    if (*StartIndex == Instance) {
      *Section = CurrentSection;
      return EFI_SUCCESS;
    }
    //
    // If the requesting section is not GUID-defined and
    // we find a GUID-defined section that doesn't need
    // special processing, go ahead to search the requesting
    // section inside the GUID-defined section.
    //
    if (CurrentSection.CommonHeader->Type == EFI_SECTION_GUID_DEFINED) {
      if (GetLength(CurrentSection.CommonHeader->Size) == 0xffffff) {
        GuidSecAttr = CurrentSection.GuidDefinedSection2->Attributes;
        GuidDataOffset = CurrentSection.GuidDefinedSection2->DataOffset;
      } else {
        GuidSecAttr = CurrentSection.GuidDefinedSection->Attributes;
        GuidDataOffset = CurrentSection.GuidDefinedSection->DataOffset;
      }
    }
    if (SectionType != EFI_SECTION_GUID_DEFINED &&
        CurrentSection.CommonHeader->Type == EFI_SECTION_GUID_DEFINED &&
        !(GuidSecAttr & EFI_GUIDED_SECTION_PROCESSING_REQUIRED)) {
      InnerSection.CommonHeader = (EFI_COMMON_SECTION_HEADER *)
        ((UINTN) CurrentSection.CommonHeader + GuidDataOffset);
      SectionSize = GetSectionFileLength(CurrentSection.CommonHeader);
      Status = SearchSectionByType (
                 InnerSection,
                 (UINT8 *) ((UINTN) CurrentSection.CommonHeader + SectionSize),
                 SectionType,
                 StartIndex,
                 Instance,
                 Section
                 );
      if (!EFI_ERROR (Status)) {
        return EFI_SUCCESS;
      }
    }
    //
    // Find next section (including compensating for alignment issues.
    //
    CurrentSection.CommonHeader = (EFI_COMMON_SECTION_HEADER *) ((((UINTN) CurrentSection.CommonHeader) + GetSectionFileLength(CurrentSection.CommonHeader) + 0x03) & (-1 << 2));
  }

  return EFI_NOT_FOUND;
}

EFI_STATUS
GetSectionByType (
  IN EFI_FFS_FILE_HEADER          *File,
  IN EFI_SECTION_TYPE             SectionType,
  IN UINTN                        Instance,
  OUT EFI_FILE_SECTION_POINTER    *Section
  )
/*++

Routine Description:

  Find a section in a file by type and instance.  An instance of 1 is the first 
  instance.  The function will return NULL if a matching section cannot be found.
  GUID-defined sections, if special processing is not needed, are handled in a
  depth-first manner.

Arguments:

  File        The file to search.
  SectionType Type of file to search for.
  Instance    Instace of the section to return.
  Section     Return pointer.  In the case of an error, contents are undefined.

Returns:

  EFI_SUCCESS             The function completed successfully.
  EFI_ABORTED             An error was encountered.
  EFI_INVALID_PARAMETER   One of the parameters was NULL.
  EFI_NOT_FOUND           No found.
--*/
{
  EFI_FILE_SECTION_POINTER  CurrentSection;
  EFI_STATUS                Status;
  UINTN                     SectionCount;

  //
  // Verify input parameters
  //
  if (File == NULL || Instance == 0) {
    return EFI_INVALID_PARAMETER;
  }
  //
  // Verify FFS header
  //
  Status = VerifyFfsFile (File);
  if (EFI_ERROR (Status)) {
    Error (NULL, 0, 0006, "invalid FFS file", NULL);
    return EFI_ABORTED;
  }
  //
  // Initialize the number of matching sections found.
  //
  SectionCount = 0;

  //
  // Get the first section
  //
  CurrentSection.CommonHeader = (EFI_COMMON_SECTION_HEADER *) ((UINTN) File + GetFfsHeaderLength(File));
  
  //
  // Depth-first manner to find section file.
  //
  Status = SearchSectionByType (
             CurrentSection,
             (UINT8 *) ((UINTN) File + GetFfsFileLength (File)),
             SectionType,
             &SectionCount,
             Instance,
             Section
             );

  if (!EFI_ERROR (Status)) {
    return EFI_SUCCESS;
  } else {
    //
    // Section not found
    //
    (*Section).Code16Section = NULL;
    return EFI_NOT_FOUND;
  }
}
//
// will not parse compressed sections
//
EFI_STATUS
VerifyFv (
  IN EFI_FIRMWARE_VOLUME_HEADER   *FvHeader
  )
/*++

Routine Description:

  Verify the current pointer points to a valid FV header.

Arguments:

  FvHeader     Pointer to an alleged FV file.

Returns:

  EFI_SUCCESS             The FV header is valid.
  EFI_VOLUME_CORRUPTED    The FV header is not valid.
  EFI_INVALID_PARAMETER   A required parameter was NULL.
  EFI_ABORTED             Operation aborted.

--*/
{
  UINT16  Checksum;

  //
  // Verify input parameters
  //
  if (FvHeader == NULL) {
    return EFI_INVALID_PARAMETER;
  }

  if (FvHeader->Signature != EFI_FVH_SIGNATURE) {
    Error (NULL, 0, 0006, "invalid FV header signature", NULL);
    return EFI_VOLUME_CORRUPTED;
  }
  //
  // Verify header checksum
  //
  Checksum = CalculateSum16 ((UINT16 *) FvHeader, FvHeader->HeaderLength / sizeof (UINT16));

  if (Checksum != 0) {
    Error (NULL, 0, 0006, "invalid FV header checksum", NULL);
    return EFI_ABORTED;
  }

  return EFI_SUCCESS;
}

EFI_STATUS
VerifyFfsFile (
  IN EFI_FFS_FILE_HEADER  *FfsHeader
  )
/*++

Routine Description:

  Verify the current pointer points to a FFS file header.

Arguments:

  FfsHeader     Pointer to an alleged FFS file.

Returns:

  EFI_SUCCESS           The Ffs header is valid.
  EFI_NOT_FOUND         This "file" is the beginning of free space.
  EFI_VOLUME_CORRUPTED  The Ffs header is not valid.
  EFI_ABORTED           The erase polarity is not known.

--*/
{
  BOOLEAN             ErasePolarity;
  EFI_STATUS          Status;
  EFI_FFS_FILE_HEADER2 BlankHeader;
  UINT8               Checksum;
  UINT32              FileLength;
  UINT8               SavedChecksum;
  UINT8               SavedState;
  UINT8               FileGuidString[80];
  UINT32              FfsHeaderSize;

  //
  // Verify library has been initialized.
  //
  if (mFvHeader == NULL || mFvLength == 0) {
    return EFI_ABORTED;
  }
  //
  // Verify FV header
  //
  Status = VerifyFv (mFvHeader);
  if (EFI_ERROR (Status)) {
    return EFI_ABORTED;
  }
  //
  // Get the erase polarity.
  //
  Status = GetErasePolarity (&ErasePolarity);
  if (EFI_ERROR (Status)) {
    return EFI_ABORTED;
  }

  FfsHeaderSize = GetFfsHeaderLength(FfsHeader);
  //
  // Check if we have free space
  //
  if (ErasePolarity) {
    memset (&BlankHeader, -1, FfsHeaderSize);
  } else {
    memset (&BlankHeader, 0, FfsHeaderSize);
  }

  if (memcmp (&BlankHeader, FfsHeader, FfsHeaderSize) == 0) {
    return EFI_NOT_FOUND;
  }
  //
  // Convert the GUID to a string so we can at least report which file
  // if we find an error.
  //
  PrintGuidToBuffer (&FfsHeader->Name, FileGuidString, sizeof (FileGuidString), TRUE);
  //
  // Verify file header checksum
  //
  SavedState = FfsHeader->State;
  FfsHeader->State = 0;
  SavedChecksum = FfsHeader->IntegrityCheck.Checksum.File;
  FfsHeader->IntegrityCheck.Checksum.File = 0;
  Checksum = CalculateSum8 ((UINT8 *) FfsHeader, FfsHeaderSize);
  FfsHeader->State = SavedState;
  FfsHeader->IntegrityCheck.Checksum.File = SavedChecksum;
  if (Checksum != 0) {
    Error (NULL, 0, 0006, "invalid FFS file header checksum", "Ffs file with Guid %s", FileGuidString);
    return EFI_ABORTED;
  }
  //
  // Verify file checksum
  //
  if (FfsHeader->Attributes & FFS_ATTRIB_CHECKSUM) {
    //
    // Verify file data checksum
    //
    FileLength          = GetFfsFileLength (FfsHeader);
    Checksum            = CalculateSum8 ((UINT8 *) ((UINT8 *)FfsHeader + FfsHeaderSize), FileLength - FfsHeaderSize);
    Checksum            = Checksum + FfsHeader->IntegrityCheck.Checksum.File;
    if (Checksum != 0) {
      Error (NULL, 0, 0006, "invalid FFS file checksum", "Ffs file with Guid %s", FileGuidString);
      return EFI_ABORTED;
    }
  } else {
    //
    // File does not have a checksum
    // Verify contents are 0xAA as spec'd
    //
    if (FfsHeader->IntegrityCheck.Checksum.File != FFS_FIXED_CHECKSUM) {
      Error (NULL, 0, 0006, "invalid fixed FFS file header checksum", "Ffs file with Guid %s", FileGuidString);
      return EFI_ABORTED;
    }
  }

  return EFI_SUCCESS;
}

UINT32
GetFfsHeaderLength(
   IN EFI_FFS_FILE_HEADER *FfsHeader
   )
{
  if (FfsHeader == NULL) {
    return 0;
  }
  if (FfsHeader->Attributes & FFS_ATTRIB_LARGE_FILE) {
    return sizeof(EFI_FFS_FILE_HEADER2);
  }
  return sizeof(EFI_FFS_FILE_HEADER);
}

UINT32
GetSectionHeaderLength(
   IN EFI_COMMON_SECTION_HEADER *SectionHeader
   )
{
  if (SectionHeader == NULL) {
    return 0;
  }
  if (GetLength(SectionHeader->Size) == 0xffffff) {
    return sizeof(EFI_COMMON_SECTION_HEADER2);
  }
  return sizeof(EFI_COMMON_SECTION_HEADER);
}

UINT32
GetFfsFileLength (
  EFI_FFS_FILE_HEADER *FfsHeader
  )
/*++

Routine Description:

  Get FFS file length including FFS header.

Arguments:

  FfsHeader   Pointer to EFI_FFS_FILE_HEADER.

Returns:

  UINT32      Length of FFS file header.

--*/
{
  if (FfsHeader == NULL) {
    return 0;
  }
  if (FfsHeader->Attributes & FFS_ATTRIB_LARGE_FILE) {
<<<<<<< HEAD
    return ((EFI_FFS_FILE_HEADER2 *)FfsHeader)->ExtendedSize;
=======
    return (UINT32) ((EFI_FFS_FILE_HEADER2 *)FfsHeader)->ExtendedSize;
>>>>>>> c2a892d7
  } else {
    return GetLength(FfsHeader->Size);
  }
}

UINT32
GetSectionFileLength (
  EFI_COMMON_SECTION_HEADER *SectionHeader
  )
{
  UINT32 Length;
  if (SectionHeader == NULL) {
    return 0;
  }
  Length = GetLength(SectionHeader->Size);
  if (Length == 0xffffff) {
    Length = ((EFI_COMMON_SECTION_HEADER2 *)SectionHeader)->ExtendedSize;
  }
  return Length;
}

UINT32
GetLength (
  UINT8     *ThreeByteLength
  )
/*++

Routine Description:

  Converts a three byte length value into a UINT32.

Arguments:

  ThreeByteLength   Pointer to the first of the 3 byte length.

Returns:

  UINT32      Size of the section

--*/
{
  UINT32  Length;

  if (ThreeByteLength == NULL) {
    return 0;
  }

  Length  = *((UINT32 *) ThreeByteLength);
  Length  = Length & 0x00FFFFFF;

  return Length;
}

EFI_STATUS
GetErasePolarity (
  OUT BOOLEAN   *ErasePolarity
  )
/*++

Routine Description:

  This function returns with the FV erase polarity.  If the erase polarity
  for a bit is 1, the function return TRUE.

Arguments:

  ErasePolarity   A pointer to the erase polarity.

Returns:

  EFI_SUCCESS              The function completed successfully.
  EFI_INVALID_PARAMETER    One of the input parameters was invalid.
  EFI_ABORTED              Operation aborted.
  
--*/
{
  EFI_STATUS  Status;

  //
  // Verify library has been initialized.
  //
  if (mFvHeader == NULL || mFvLength == 0) {
    return EFI_ABORTED;
  }
  //
  // Verify FV header
  //
  Status = VerifyFv (mFvHeader);
  if (EFI_ERROR (Status)) {
    return EFI_ABORTED;
  }
  //
  // Verify input parameters.
  //
  if (ErasePolarity == NULL) {
    return EFI_INVALID_PARAMETER;
  }

  if (mFvHeader->Attributes & EFI_FVB2_ERASE_POLARITY) {
    *ErasePolarity = TRUE;
  } else {
    *ErasePolarity = FALSE;
  }

  return EFI_SUCCESS;
}

UINT8
GetFileState (
  IN BOOLEAN              ErasePolarity,
  IN EFI_FFS_FILE_HEADER  *FfsHeader
  )
/*++

Routine Description:

  This function returns a the highest state bit in the FFS that is set.
  It in no way validate the FFS file.

Arguments:
  
  ErasePolarity The erase polarity for the file state bits.
  FfsHeader     Pointer to a FFS file.

Returns:

  UINT8   The hightest set state of the file.

--*/
{
  UINT8 FileState;
  UINT8 HighestBit;

  FileState = FfsHeader->State;

  if (ErasePolarity) {
    FileState = (UINT8)~FileState;
  }

  HighestBit = 0x80;
  while (HighestBit != 0 && (HighestBit & FileState) == 0) {
    HighestBit >>= 1;
  }

  return HighestBit;
}
<|MERGE_RESOLUTION|>--- conflicted
+++ resolved
@@ -1,941 +1,933 @@
-/** @file
-These functions assist in parsing and manipulating a Firmware Volume.
-
-<<<<<<< HEAD
-Copyright (c) 2004 - 2014, Intel Corporation. All rights reserved.<BR>
-=======
-Copyright (c) 2004 - 2015, Intel Corporation. All rights reserved.<BR>
->>>>>>> c2a892d7
-This program and the accompanying materials                          
-are licensed and made available under the terms and conditions of the BSD License         
-which accompanies this distribution.  The full text of the license may be found at        
-http://opensource.org/licenses/bsd-license.php                                            
-                                                                                          
-THE PROGRAM IS DISTRIBUTED UNDER THE BSD LICENSE ON AN "AS IS" BASIS,                     
-WITHOUT WARRANTIES OR REPRESENTATIONS OF ANY KIND, EITHER EXPRESS OR IMPLIED.             
-
-**/
-
-//
-// Include files
-//
-#include "FvLib.h"
-#include "CommonLib.h"
-#include "EfiUtilityMsgs.h"
-
-//
-// Module global variables
-//
-EFI_FIRMWARE_VOLUME_HEADER  *mFvHeader  = NULL;
-UINT32                      mFvLength   = 0;
-
-//
-// External function implementations
-//
-EFI_STATUS
-InitializeFvLib (
-  IN VOID                         *Fv,
-  IN UINT32                       FvLength
-  )
-/*++
-
-Routine Description:
-
-  This initializes the FV lib with a pointer to the FV and length.  It does not
-  verify the FV in any way.
-
-Arguments:
-
-  Fv            Buffer containing the FV.
-  FvLength      Length of the FV
-    
-Returns:
- 
-  EFI_SUCCESS             Function Completed successfully.
-  EFI_INVALID_PARAMETER   A required parameter was NULL.
-
---*/
-{
-  //
-  // Verify input arguments
-  //
-  if (Fv == NULL) {
-    return EFI_INVALID_PARAMETER;
-  }
-
-  mFvHeader = (EFI_FIRMWARE_VOLUME_HEADER *) Fv;
-  mFvLength = FvLength;
-
-  return EFI_SUCCESS;
-}
-
-EFI_STATUS
-GetFvHeader (
-  OUT EFI_FIRMWARE_VOLUME_HEADER  **FvHeader,
-  OUT UINT32                      *FvLength
-  )
-/*++
-
-Routine Description:
-
-  This function returns a pointer to the current FV and the size.
-
-Arguments:
-
-  FvHeader      Pointer to the FV buffer.
-  FvLength      Length of the FV
-    
-Returns:
- 
-  EFI_SUCCESS             Function Completed successfully.
-  EFI_INVALID_PARAMETER   A required parameter was NULL.
-  EFI_ABORTED             The library needs to be initialized.
-
---*/
-{
-  //
-  // Verify library has been initialized.
-  //
-  if (mFvHeader == NULL || mFvLength == 0) {
-    return EFI_ABORTED;
-  }
-  //
-  // Verify input arguments
-  //
-  if (FvHeader == NULL) {
-    return EFI_INVALID_PARAMETER;
-  }
-
-  *FvHeader = mFvHeader;
-  *FvLength = mFvLength;
-  return EFI_SUCCESS;
-}
-
-EFI_STATUS
-GetNextFile (
-  IN EFI_FFS_FILE_HEADER          *CurrentFile,
-  OUT EFI_FFS_FILE_HEADER         **NextFile
-  )
-/*++
-
-Routine Description:
-
-  This function returns the next file.  If the current file is NULL, it returns
-  the first file in the FV.  If the function returns EFI_SUCCESS and the file 
-  pointer is NULL, then there are no more files in the FV.
-
-Arguments:
-
-  CurrentFile   Pointer to the current file, must be within the current FV.
-  NextFile      Pointer to the next file in the FV.
-    
-Returns:
- 
-  EFI_SUCCESS             Function completed successfully.
-  EFI_INVALID_PARAMETER   A required parameter was NULL or is out of range.
-  EFI_ABORTED             The library needs to be initialized.
-
---*/
-{
-  EFI_STATUS  Status;
-
-  //
-  // Verify library has been initialized.
-  //
-  if (mFvHeader == NULL || mFvLength == 0) {
-    return EFI_ABORTED;
-  }
-  //
-  // Verify input arguments
-  //
-  if (NextFile == NULL) {
-    return EFI_INVALID_PARAMETER;
-  }
-  //
-  // Verify FV header
-  //
-  Status = VerifyFv (mFvHeader);
-  if (EFI_ERROR (Status)) {
-    return EFI_ABORTED;
-  }
-  //
-  // Get first file
-  //
-  if (CurrentFile == NULL) {
-    CurrentFile = (EFI_FFS_FILE_HEADER *) ((UINTN) mFvHeader + mFvHeader->HeaderLength);
-
-    //
-    // Verify file is valid
-    //
-    Status = VerifyFfsFile (CurrentFile);
-    if (EFI_ERROR (Status)) {
-      //
-      // no files in this FV
-      //
-      *NextFile = NULL;
-      return EFI_SUCCESS;
-    } else {
-      //
-      // Verify file is in this FV.
-      //
-      if ((UINTN) CurrentFile + GetFfsFileLength(CurrentFile) > (UINTN) mFvHeader + mFvLength) {
-        *NextFile = NULL;
-        return EFI_SUCCESS;
-      }
-
-      *NextFile = CurrentFile;
-      return EFI_SUCCESS;
-    }
-  }
-  //
-  // Verify current file is in range
-  //
-  if (((UINTN) CurrentFile < (UINTN) mFvHeader + mFvHeader->HeaderLength) ||
-      ((UINTN) CurrentFile + GetFfsFileLength(CurrentFile) > (UINTN) mFvHeader + mFvLength)
-     ) {
-    return EFI_INVALID_PARAMETER;
-  }
-  //
-  // Get next file, compensate for 8 byte alignment if necessary.
-  //
-  *NextFile = (EFI_FFS_FILE_HEADER *) ((((UINTN) CurrentFile - (UINTN) mFvHeader + GetFfsFileLength(CurrentFile) + 0x07) & (-1 << 3)) + (UINT8 *) mFvHeader);
-
-  //
-  // Verify file is in this FV.
-  //
-  if (((UINTN) *NextFile + GetFfsHeaderLength(*NextFile) >= (UINTN) mFvHeader + mFvLength) ||
-      ((UINTN) *NextFile + GetFfsFileLength (*NextFile) > (UINTN) mFvHeader + mFvLength)
-     ) {
-    *NextFile = NULL;
-    return EFI_SUCCESS;
-  }
-  //
-  // Verify file is valid
-  //
-  Status = VerifyFfsFile (*NextFile);
-  if (EFI_ERROR (Status)) {
-    //
-    // no more files in this FV
-    //
-    *NextFile = NULL;
-    return EFI_SUCCESS;
-  }
-
-  return EFI_SUCCESS;
-}
-
-EFI_STATUS
-GetFileByName (
-  IN EFI_GUID                     *FileName,
-  OUT EFI_FFS_FILE_HEADER         **File
-  )
-/*++
-
-Routine Description:
-
-  Find a file by name.  The function will return NULL if the file is not found.
-
-Arguments:
-
-  FileName    The GUID file name of the file to search for.
-  File        Return pointer.  In the case of an error, contents are undefined.
-
-Returns:
-
-  EFI_SUCCESS             The function completed successfully.
-  EFI_ABORTED             An error was encountered.
-  EFI_INVALID_PARAMETER   One of the parameters was NULL.
-
---*/
-{
-  EFI_FFS_FILE_HEADER *CurrentFile;
-  EFI_STATUS          Status;
-  CHAR8               FileGuidString[80];
-
-  //
-  // Verify library has been initialized.
-  //
-  if (mFvHeader == NULL || mFvLength == 0) {
-    return EFI_ABORTED;
-  }
-  //
-  // Verify input parameters
-  //
-  if (FileName == NULL || File == NULL) {
-    return EFI_INVALID_PARAMETER;
-  }
-  //
-  // File Guid String Name
-  //
-  PrintGuidToBuffer (FileName, (UINT8 *)FileGuidString, sizeof (FileGuidString), TRUE);
-  //
-  // Verify FV header
-  //
-  Status = VerifyFv (mFvHeader);
-  if (EFI_ERROR (Status)) {
-    return EFI_ABORTED;
-  }
-  //
-  // Get the first file
-  //
-  Status = GetNextFile (NULL, &CurrentFile);
-  if (EFI_ERROR (Status)) {
-    Error (NULL, 0, 0003, "error parsing FV image", "FFS file with Guid %s can't be found", FileGuidString);
-    return EFI_ABORTED;
-  }
-  //
-  // Loop as long as we have a valid file
-  //
-  while (CurrentFile) {
-    if (!CompareGuid (&CurrentFile->Name, FileName)) {
-      *File = CurrentFile;
-      return EFI_SUCCESS;
-    }
-
-    Status = GetNextFile (CurrentFile, &CurrentFile);
-    if (EFI_ERROR (Status)) {
-      Error (NULL, 0, 0003, "error parsing FV image", "FFS file with Guid %s can't be found", FileGuidString);
-      return EFI_ABORTED;
-    }
-  }
-  //
-  // File not found in this FV.
-  //
-  *File = NULL;
-  return EFI_SUCCESS;
-}
-
-EFI_STATUS
-GetFileByType (
-  IN EFI_FV_FILETYPE              FileType,
-  IN UINTN                        Instance,
-  OUT EFI_FFS_FILE_HEADER         **File
-  )
-/*++
-
-Routine Description:
-
-  Find a file by type and instance.  An instance of 1 is the first instance.
-  The function will return NULL if a matching file cannot be found.
-  File type EFI_FV_FILETYPE_ALL means any file type is valid.
-
-Arguments:
-
-  FileType    Type of file to search for.
-  Instance    Instace of the file type to return.
-  File        Return pointer.  In the case of an error, contents are undefined.
-
-Returns:
-
-  EFI_SUCCESS             The function completed successfully.
-  EFI_ABORTED             An error was encountered.
-  EFI_INVALID_PARAMETER   One of the parameters was NULL.
-
---*/
-{
-  EFI_FFS_FILE_HEADER *CurrentFile;
-  EFI_STATUS          Status;
-  UINTN               FileCount;
-
-  //
-  // Verify library has been initialized.
-  //
-  if (mFvHeader == NULL || mFvLength == 0) {
-    return EFI_ABORTED;
-  }
-  //
-  // Verify input parameters
-  //
-  if (File == NULL) {
-    return EFI_INVALID_PARAMETER;
-  }
-  //
-  // Verify FV header
-  //
-  Status = VerifyFv (mFvHeader);
-  if (EFI_ERROR (Status)) {
-    return EFI_ABORTED;
-  }
-  //
-  // Initialize the number of matching files found.
-  //
-  FileCount = 0;
-
-  //
-  // Get the first file
-  //
-  Status = GetNextFile (NULL, &CurrentFile);
-  if (EFI_ERROR (Status)) {
-    Error (NULL, 0, 0003, "error parsing FV image", "FFS file with FileType 0x%x can't be found", FileType);
-    return EFI_ABORTED;
-  }
-  //
-  // Loop as long as we have a valid file
-  //
-  while (CurrentFile) {
-    if (FileType == EFI_FV_FILETYPE_ALL || CurrentFile->Type == FileType) {
-      FileCount++;
-    }
-
-    if (FileCount == Instance) {
-      *File = CurrentFile;
-      return EFI_SUCCESS;
-    }
-
-    Status = GetNextFile (CurrentFile, &CurrentFile);
-    if (EFI_ERROR (Status)) {
-      Error (NULL, 0, 0003, "error parsing FV image", "FFS file with FileType 0x%x can't be found", FileType);
-      return EFI_ABORTED;
-    }
-  }
-
-  *File = NULL;
-  return EFI_SUCCESS;
-}
-
-EFI_STATUS
-SearchSectionByType (
-  IN EFI_FILE_SECTION_POINTER  FirstSection,
-  IN UINT8                     *SearchEnd,
-  IN EFI_SECTION_TYPE          SectionType,
-  IN OUT UINTN                 *StartIndex,
-  IN UINTN                     Instance,
-  OUT EFI_FILE_SECTION_POINTER *Section
-  )
-/*++
-
-Routine Description:
-
-  Helper function to search a sequence of sections from the section pointed
-  by FirstSection to SearchEnd for the Instance-th section of type SectionType.
-  The current counter is saved in StartIndex and when the section is found, it's
-  saved in Section. GUID-defined sections, if special processing is not required,
-  are searched recursively in a depth-first manner.
-
-Arguments:
-
-  FirstSection The first section to start searching from.
-  SearchEnd    The end address to stop search.
-  SectionType  The type of section to search.
-  StartIndex   The current counter is saved.
-  Instance     The requested n-th section number.
-  Section      The found section returned.
-
-Returns:
-
-  EFI_SUCCESS             The function completed successfully.
-  EFI_NOT_FOUND           The section is not found.
---*/
-{
-  EFI_FILE_SECTION_POINTER  CurrentSection;
-  EFI_FILE_SECTION_POINTER  InnerSection;
-  EFI_STATUS                Status;
-  UINTN                     SectionSize;
-  UINT16                    GuidSecAttr;
-  UINT16                    GuidDataOffset;
-
-  GuidSecAttr = 0;
-  GuidDataOffset = 0;
-  CurrentSection = FirstSection;
-
-  while ((UINTN) CurrentSection.CommonHeader < (UINTN) SearchEnd) {
-    if (CurrentSection.CommonHeader->Type == SectionType) {
-      (*StartIndex)++;
-    }
-
-    if (*StartIndex == Instance) {
-      *Section = CurrentSection;
-      return EFI_SUCCESS;
-    }
-    //
-    // If the requesting section is not GUID-defined and
-    // we find a GUID-defined section that doesn't need
-    // special processing, go ahead to search the requesting
-    // section inside the GUID-defined section.
-    //
-    if (CurrentSection.CommonHeader->Type == EFI_SECTION_GUID_DEFINED) {
-      if (GetLength(CurrentSection.CommonHeader->Size) == 0xffffff) {
-        GuidSecAttr = CurrentSection.GuidDefinedSection2->Attributes;
-        GuidDataOffset = CurrentSection.GuidDefinedSection2->DataOffset;
-      } else {
-        GuidSecAttr = CurrentSection.GuidDefinedSection->Attributes;
-        GuidDataOffset = CurrentSection.GuidDefinedSection->DataOffset;
-      }
-    }
-    if (SectionType != EFI_SECTION_GUID_DEFINED &&
-        CurrentSection.CommonHeader->Type == EFI_SECTION_GUID_DEFINED &&
-        !(GuidSecAttr & EFI_GUIDED_SECTION_PROCESSING_REQUIRED)) {
-      InnerSection.CommonHeader = (EFI_COMMON_SECTION_HEADER *)
-        ((UINTN) CurrentSection.CommonHeader + GuidDataOffset);
-      SectionSize = GetSectionFileLength(CurrentSection.CommonHeader);
-      Status = SearchSectionByType (
-                 InnerSection,
-                 (UINT8 *) ((UINTN) CurrentSection.CommonHeader + SectionSize),
-                 SectionType,
-                 StartIndex,
-                 Instance,
-                 Section
-                 );
-      if (!EFI_ERROR (Status)) {
-        return EFI_SUCCESS;
-      }
-    }
-    //
-    // Find next section (including compensating for alignment issues.
-    //
-    CurrentSection.CommonHeader = (EFI_COMMON_SECTION_HEADER *) ((((UINTN) CurrentSection.CommonHeader) + GetSectionFileLength(CurrentSection.CommonHeader) + 0x03) & (-1 << 2));
-  }
-
-  return EFI_NOT_FOUND;
-}
-
-EFI_STATUS
-GetSectionByType (
-  IN EFI_FFS_FILE_HEADER          *File,
-  IN EFI_SECTION_TYPE             SectionType,
-  IN UINTN                        Instance,
-  OUT EFI_FILE_SECTION_POINTER    *Section
-  )
-/*++
-
-Routine Description:
-
-  Find a section in a file by type and instance.  An instance of 1 is the first 
-  instance.  The function will return NULL if a matching section cannot be found.
-  GUID-defined sections, if special processing is not needed, are handled in a
-  depth-first manner.
-
-Arguments:
-
-  File        The file to search.
-  SectionType Type of file to search for.
-  Instance    Instace of the section to return.
-  Section     Return pointer.  In the case of an error, contents are undefined.
-
-Returns:
-
-  EFI_SUCCESS             The function completed successfully.
-  EFI_ABORTED             An error was encountered.
-  EFI_INVALID_PARAMETER   One of the parameters was NULL.
-  EFI_NOT_FOUND           No found.
---*/
-{
-  EFI_FILE_SECTION_POINTER  CurrentSection;
-  EFI_STATUS                Status;
-  UINTN                     SectionCount;
-
-  //
-  // Verify input parameters
-  //
-  if (File == NULL || Instance == 0) {
-    return EFI_INVALID_PARAMETER;
-  }
-  //
-  // Verify FFS header
-  //
-  Status = VerifyFfsFile (File);
-  if (EFI_ERROR (Status)) {
-    Error (NULL, 0, 0006, "invalid FFS file", NULL);
-    return EFI_ABORTED;
-  }
-  //
-  // Initialize the number of matching sections found.
-  //
-  SectionCount = 0;
-
-  //
-  // Get the first section
-  //
-  CurrentSection.CommonHeader = (EFI_COMMON_SECTION_HEADER *) ((UINTN) File + GetFfsHeaderLength(File));
-  
-  //
-  // Depth-first manner to find section file.
-  //
-  Status = SearchSectionByType (
-             CurrentSection,
-             (UINT8 *) ((UINTN) File + GetFfsFileLength (File)),
-             SectionType,
-             &SectionCount,
-             Instance,
-             Section
-             );
-
-  if (!EFI_ERROR (Status)) {
-    return EFI_SUCCESS;
-  } else {
-    //
-    // Section not found
-    //
-    (*Section).Code16Section = NULL;
-    return EFI_NOT_FOUND;
-  }
-}
-//
-// will not parse compressed sections
-//
-EFI_STATUS
-VerifyFv (
-  IN EFI_FIRMWARE_VOLUME_HEADER   *FvHeader
-  )
-/*++
-
-Routine Description:
-
-  Verify the current pointer points to a valid FV header.
-
-Arguments:
-
-  FvHeader     Pointer to an alleged FV file.
-
-Returns:
-
-  EFI_SUCCESS             The FV header is valid.
-  EFI_VOLUME_CORRUPTED    The FV header is not valid.
-  EFI_INVALID_PARAMETER   A required parameter was NULL.
-  EFI_ABORTED             Operation aborted.
-
---*/
-{
-  UINT16  Checksum;
-
-  //
-  // Verify input parameters
-  //
-  if (FvHeader == NULL) {
-    return EFI_INVALID_PARAMETER;
-  }
-
-  if (FvHeader->Signature != EFI_FVH_SIGNATURE) {
-    Error (NULL, 0, 0006, "invalid FV header signature", NULL);
-    return EFI_VOLUME_CORRUPTED;
-  }
-  //
-  // Verify header checksum
-  //
-  Checksum = CalculateSum16 ((UINT16 *) FvHeader, FvHeader->HeaderLength / sizeof (UINT16));
-
-  if (Checksum != 0) {
-    Error (NULL, 0, 0006, "invalid FV header checksum", NULL);
-    return EFI_ABORTED;
-  }
-
-  return EFI_SUCCESS;
-}
-
-EFI_STATUS
-VerifyFfsFile (
-  IN EFI_FFS_FILE_HEADER  *FfsHeader
-  )
-/*++
-
-Routine Description:
-
-  Verify the current pointer points to a FFS file header.
-
-Arguments:
-
-  FfsHeader     Pointer to an alleged FFS file.
-
-Returns:
-
-  EFI_SUCCESS           The Ffs header is valid.
-  EFI_NOT_FOUND         This "file" is the beginning of free space.
-  EFI_VOLUME_CORRUPTED  The Ffs header is not valid.
-  EFI_ABORTED           The erase polarity is not known.
-
---*/
-{
-  BOOLEAN             ErasePolarity;
-  EFI_STATUS          Status;
-  EFI_FFS_FILE_HEADER2 BlankHeader;
-  UINT8               Checksum;
-  UINT32              FileLength;
-  UINT8               SavedChecksum;
-  UINT8               SavedState;
-  UINT8               FileGuidString[80];
-  UINT32              FfsHeaderSize;
-
-  //
-  // Verify library has been initialized.
-  //
-  if (mFvHeader == NULL || mFvLength == 0) {
-    return EFI_ABORTED;
-  }
-  //
-  // Verify FV header
-  //
-  Status = VerifyFv (mFvHeader);
-  if (EFI_ERROR (Status)) {
-    return EFI_ABORTED;
-  }
-  //
-  // Get the erase polarity.
-  //
-  Status = GetErasePolarity (&ErasePolarity);
-  if (EFI_ERROR (Status)) {
-    return EFI_ABORTED;
-  }
-
-  FfsHeaderSize = GetFfsHeaderLength(FfsHeader);
-  //
-  // Check if we have free space
-  //
-  if (ErasePolarity) {
-    memset (&BlankHeader, -1, FfsHeaderSize);
-  } else {
-    memset (&BlankHeader, 0, FfsHeaderSize);
-  }
-
-  if (memcmp (&BlankHeader, FfsHeader, FfsHeaderSize) == 0) {
-    return EFI_NOT_FOUND;
-  }
-  //
-  // Convert the GUID to a string so we can at least report which file
-  // if we find an error.
-  //
-  PrintGuidToBuffer (&FfsHeader->Name, FileGuidString, sizeof (FileGuidString), TRUE);
-  //
-  // Verify file header checksum
-  //
-  SavedState = FfsHeader->State;
-  FfsHeader->State = 0;
-  SavedChecksum = FfsHeader->IntegrityCheck.Checksum.File;
-  FfsHeader->IntegrityCheck.Checksum.File = 0;
-  Checksum = CalculateSum8 ((UINT8 *) FfsHeader, FfsHeaderSize);
-  FfsHeader->State = SavedState;
-  FfsHeader->IntegrityCheck.Checksum.File = SavedChecksum;
-  if (Checksum != 0) {
-    Error (NULL, 0, 0006, "invalid FFS file header checksum", "Ffs file with Guid %s", FileGuidString);
-    return EFI_ABORTED;
-  }
-  //
-  // Verify file checksum
-  //
-  if (FfsHeader->Attributes & FFS_ATTRIB_CHECKSUM) {
-    //
-    // Verify file data checksum
-    //
-    FileLength          = GetFfsFileLength (FfsHeader);
-    Checksum            = CalculateSum8 ((UINT8 *) ((UINT8 *)FfsHeader + FfsHeaderSize), FileLength - FfsHeaderSize);
-    Checksum            = Checksum + FfsHeader->IntegrityCheck.Checksum.File;
-    if (Checksum != 0) {
-      Error (NULL, 0, 0006, "invalid FFS file checksum", "Ffs file with Guid %s", FileGuidString);
-      return EFI_ABORTED;
-    }
-  } else {
-    //
-    // File does not have a checksum
-    // Verify contents are 0xAA as spec'd
-    //
-    if (FfsHeader->IntegrityCheck.Checksum.File != FFS_FIXED_CHECKSUM) {
-      Error (NULL, 0, 0006, "invalid fixed FFS file header checksum", "Ffs file with Guid %s", FileGuidString);
-      return EFI_ABORTED;
-    }
-  }
-
-  return EFI_SUCCESS;
-}
-
-UINT32
-GetFfsHeaderLength(
-   IN EFI_FFS_FILE_HEADER *FfsHeader
-   )
-{
-  if (FfsHeader == NULL) {
-    return 0;
-  }
-  if (FfsHeader->Attributes & FFS_ATTRIB_LARGE_FILE) {
-    return sizeof(EFI_FFS_FILE_HEADER2);
-  }
-  return sizeof(EFI_FFS_FILE_HEADER);
-}
-
-UINT32
-GetSectionHeaderLength(
-   IN EFI_COMMON_SECTION_HEADER *SectionHeader
-   )
-{
-  if (SectionHeader == NULL) {
-    return 0;
-  }
-  if (GetLength(SectionHeader->Size) == 0xffffff) {
-    return sizeof(EFI_COMMON_SECTION_HEADER2);
-  }
-  return sizeof(EFI_COMMON_SECTION_HEADER);
-}
-
-UINT32
-GetFfsFileLength (
-  EFI_FFS_FILE_HEADER *FfsHeader
-  )
-/*++
-
-Routine Description:
-
-  Get FFS file length including FFS header.
-
-Arguments:
-
-  FfsHeader   Pointer to EFI_FFS_FILE_HEADER.
-
-Returns:
-
-  UINT32      Length of FFS file header.
-
---*/
-{
-  if (FfsHeader == NULL) {
-    return 0;
-  }
-  if (FfsHeader->Attributes & FFS_ATTRIB_LARGE_FILE) {
-<<<<<<< HEAD
-    return ((EFI_FFS_FILE_HEADER2 *)FfsHeader)->ExtendedSize;
-=======
-    return (UINT32) ((EFI_FFS_FILE_HEADER2 *)FfsHeader)->ExtendedSize;
->>>>>>> c2a892d7
-  } else {
-    return GetLength(FfsHeader->Size);
-  }
-}
-
-UINT32
-GetSectionFileLength (
-  EFI_COMMON_SECTION_HEADER *SectionHeader
-  )
-{
-  UINT32 Length;
-  if (SectionHeader == NULL) {
-    return 0;
-  }
-  Length = GetLength(SectionHeader->Size);
-  if (Length == 0xffffff) {
-    Length = ((EFI_COMMON_SECTION_HEADER2 *)SectionHeader)->ExtendedSize;
-  }
-  return Length;
-}
-
-UINT32
-GetLength (
-  UINT8     *ThreeByteLength
-  )
-/*++
-
-Routine Description:
-
-  Converts a three byte length value into a UINT32.
-
-Arguments:
-
-  ThreeByteLength   Pointer to the first of the 3 byte length.
-
-Returns:
-
-  UINT32      Size of the section
-
---*/
-{
-  UINT32  Length;
-
-  if (ThreeByteLength == NULL) {
-    return 0;
-  }
-
-  Length  = *((UINT32 *) ThreeByteLength);
-  Length  = Length & 0x00FFFFFF;
-
-  return Length;
-}
-
-EFI_STATUS
-GetErasePolarity (
-  OUT BOOLEAN   *ErasePolarity
-  )
-/*++
-
-Routine Description:
-
-  This function returns with the FV erase polarity.  If the erase polarity
-  for a bit is 1, the function return TRUE.
-
-Arguments:
-
-  ErasePolarity   A pointer to the erase polarity.
-
-Returns:
-
-  EFI_SUCCESS              The function completed successfully.
-  EFI_INVALID_PARAMETER    One of the input parameters was invalid.
-  EFI_ABORTED              Operation aborted.
-  
---*/
-{
-  EFI_STATUS  Status;
-
-  //
-  // Verify library has been initialized.
-  //
-  if (mFvHeader == NULL || mFvLength == 0) {
-    return EFI_ABORTED;
-  }
-  //
-  // Verify FV header
-  //
-  Status = VerifyFv (mFvHeader);
-  if (EFI_ERROR (Status)) {
-    return EFI_ABORTED;
-  }
-  //
-  // Verify input parameters.
-  //
-  if (ErasePolarity == NULL) {
-    return EFI_INVALID_PARAMETER;
-  }
-
-  if (mFvHeader->Attributes & EFI_FVB2_ERASE_POLARITY) {
-    *ErasePolarity = TRUE;
-  } else {
-    *ErasePolarity = FALSE;
-  }
-
-  return EFI_SUCCESS;
-}
-
-UINT8
-GetFileState (
-  IN BOOLEAN              ErasePolarity,
-  IN EFI_FFS_FILE_HEADER  *FfsHeader
-  )
-/*++
-
-Routine Description:
-
-  This function returns a the highest state bit in the FFS that is set.
-  It in no way validate the FFS file.
-
-Arguments:
-  
-  ErasePolarity The erase polarity for the file state bits.
-  FfsHeader     Pointer to a FFS file.
-
-Returns:
-
-  UINT8   The hightest set state of the file.
-
---*/
-{
-  UINT8 FileState;
-  UINT8 HighestBit;
-
-  FileState = FfsHeader->State;
-
-  if (ErasePolarity) {
-    FileState = (UINT8)~FileState;
-  }
-
-  HighestBit = 0x80;
-  while (HighestBit != 0 && (HighestBit & FileState) == 0) {
-    HighestBit >>= 1;
-  }
-
-  return HighestBit;
-}
+/** @file
+These functions assist in parsing and manipulating a Firmware Volume.
+
+Copyright (c) 2004 - 2015, Intel Corporation. All rights reserved.<BR>
+This program and the accompanying materials                          
+are licensed and made available under the terms and conditions of the BSD License         
+which accompanies this distribution.  The full text of the license may be found at        
+http://opensource.org/licenses/bsd-license.php                                            
+                                                                                          
+THE PROGRAM IS DISTRIBUTED UNDER THE BSD LICENSE ON AN "AS IS" BASIS,                     
+WITHOUT WARRANTIES OR REPRESENTATIONS OF ANY KIND, EITHER EXPRESS OR IMPLIED.             
+
+**/
+
+//
+// Include files
+//
+#include "FvLib.h"
+#include "CommonLib.h"
+#include "EfiUtilityMsgs.h"
+
+//
+// Module global variables
+//
+EFI_FIRMWARE_VOLUME_HEADER  *mFvHeader  = NULL;
+UINT32                      mFvLength   = 0;
+
+//
+// External function implementations
+//
+EFI_STATUS
+InitializeFvLib (
+  IN VOID                         *Fv,
+  IN UINT32                       FvLength
+  )
+/*++
+
+Routine Description:
+
+  This initializes the FV lib with a pointer to the FV and length.  It does not
+  verify the FV in any way.
+
+Arguments:
+
+  Fv            Buffer containing the FV.
+  FvLength      Length of the FV
+    
+Returns:
+ 
+  EFI_SUCCESS             Function Completed successfully.
+  EFI_INVALID_PARAMETER   A required parameter was NULL.
+
+--*/
+{
+  //
+  // Verify input arguments
+  //
+  if (Fv == NULL) {
+    return EFI_INVALID_PARAMETER;
+  }
+
+  mFvHeader = (EFI_FIRMWARE_VOLUME_HEADER *) Fv;
+  mFvLength = FvLength;
+
+  return EFI_SUCCESS;
+}
+
+EFI_STATUS
+GetFvHeader (
+  OUT EFI_FIRMWARE_VOLUME_HEADER  **FvHeader,
+  OUT UINT32                      *FvLength
+  )
+/*++
+
+Routine Description:
+
+  This function returns a pointer to the current FV and the size.
+
+Arguments:
+
+  FvHeader      Pointer to the FV buffer.
+  FvLength      Length of the FV
+    
+Returns:
+ 
+  EFI_SUCCESS             Function Completed successfully.
+  EFI_INVALID_PARAMETER   A required parameter was NULL.
+  EFI_ABORTED             The library needs to be initialized.
+
+--*/
+{
+  //
+  // Verify library has been initialized.
+  //
+  if (mFvHeader == NULL || mFvLength == 0) {
+    return EFI_ABORTED;
+  }
+  //
+  // Verify input arguments
+  //
+  if (FvHeader == NULL) {
+    return EFI_INVALID_PARAMETER;
+  }
+
+  *FvHeader = mFvHeader;
+  *FvLength = mFvLength;
+  return EFI_SUCCESS;
+}
+
+EFI_STATUS
+GetNextFile (
+  IN EFI_FFS_FILE_HEADER          *CurrentFile,
+  OUT EFI_FFS_FILE_HEADER         **NextFile
+  )
+/*++
+
+Routine Description:
+
+  This function returns the next file.  If the current file is NULL, it returns
+  the first file in the FV.  If the function returns EFI_SUCCESS and the file 
+  pointer is NULL, then there are no more files in the FV.
+
+Arguments:
+
+  CurrentFile   Pointer to the current file, must be within the current FV.
+  NextFile      Pointer to the next file in the FV.
+    
+Returns:
+ 
+  EFI_SUCCESS             Function completed successfully.
+  EFI_INVALID_PARAMETER   A required parameter was NULL or is out of range.
+  EFI_ABORTED             The library needs to be initialized.
+
+--*/
+{
+  EFI_STATUS  Status;
+
+  //
+  // Verify library has been initialized.
+  //
+  if (mFvHeader == NULL || mFvLength == 0) {
+    return EFI_ABORTED;
+  }
+  //
+  // Verify input arguments
+  //
+  if (NextFile == NULL) {
+    return EFI_INVALID_PARAMETER;
+  }
+  //
+  // Verify FV header
+  //
+  Status = VerifyFv (mFvHeader);
+  if (EFI_ERROR (Status)) {
+    return EFI_ABORTED;
+  }
+  //
+  // Get first file
+  //
+  if (CurrentFile == NULL) {
+    CurrentFile = (EFI_FFS_FILE_HEADER *) ((UINTN) mFvHeader + mFvHeader->HeaderLength);
+
+    //
+    // Verify file is valid
+    //
+    Status = VerifyFfsFile (CurrentFile);
+    if (EFI_ERROR (Status)) {
+      //
+      // no files in this FV
+      //
+      *NextFile = NULL;
+      return EFI_SUCCESS;
+    } else {
+      //
+      // Verify file is in this FV.
+      //
+      if ((UINTN) CurrentFile + GetFfsFileLength(CurrentFile) > (UINTN) mFvHeader + mFvLength) {
+        *NextFile = NULL;
+        return EFI_SUCCESS;
+      }
+
+      *NextFile = CurrentFile;
+      return EFI_SUCCESS;
+    }
+  }
+  //
+  // Verify current file is in range
+  //
+  if (((UINTN) CurrentFile < (UINTN) mFvHeader + mFvHeader->HeaderLength) ||
+      ((UINTN) CurrentFile + GetFfsFileLength(CurrentFile) > (UINTN) mFvHeader + mFvLength)
+     ) {
+    return EFI_INVALID_PARAMETER;
+  }
+  //
+  // Get next file, compensate for 8 byte alignment if necessary.
+  //
+  *NextFile = (EFI_FFS_FILE_HEADER *) ((((UINTN) CurrentFile - (UINTN) mFvHeader + GetFfsFileLength(CurrentFile) + 0x07) & (-1 << 3)) + (UINT8 *) mFvHeader);
+
+  //
+  // Verify file is in this FV.
+  //
+  if (((UINTN) *NextFile + GetFfsHeaderLength(*NextFile) >= (UINTN) mFvHeader + mFvLength) ||
+      ((UINTN) *NextFile + GetFfsFileLength (*NextFile) > (UINTN) mFvHeader + mFvLength)
+     ) {
+    *NextFile = NULL;
+    return EFI_SUCCESS;
+  }
+  //
+  // Verify file is valid
+  //
+  Status = VerifyFfsFile (*NextFile);
+  if (EFI_ERROR (Status)) {
+    //
+    // no more files in this FV
+    //
+    *NextFile = NULL;
+    return EFI_SUCCESS;
+  }
+
+  return EFI_SUCCESS;
+}
+
+EFI_STATUS
+GetFileByName (
+  IN EFI_GUID                     *FileName,
+  OUT EFI_FFS_FILE_HEADER         **File
+  )
+/*++
+
+Routine Description:
+
+  Find a file by name.  The function will return NULL if the file is not found.
+
+Arguments:
+
+  FileName    The GUID file name of the file to search for.
+  File        Return pointer.  In the case of an error, contents are undefined.
+
+Returns:
+
+  EFI_SUCCESS             The function completed successfully.
+  EFI_ABORTED             An error was encountered.
+  EFI_INVALID_PARAMETER   One of the parameters was NULL.
+
+--*/
+{
+  EFI_FFS_FILE_HEADER *CurrentFile;
+  EFI_STATUS          Status;
+  CHAR8               FileGuidString[80];
+
+  //
+  // Verify library has been initialized.
+  //
+  if (mFvHeader == NULL || mFvLength == 0) {
+    return EFI_ABORTED;
+  }
+  //
+  // Verify input parameters
+  //
+  if (FileName == NULL || File == NULL) {
+    return EFI_INVALID_PARAMETER;
+  }
+  //
+  // File Guid String Name
+  //
+  PrintGuidToBuffer (FileName, (UINT8 *)FileGuidString, sizeof (FileGuidString), TRUE);
+  //
+  // Verify FV header
+  //
+  Status = VerifyFv (mFvHeader);
+  if (EFI_ERROR (Status)) {
+    return EFI_ABORTED;
+  }
+  //
+  // Get the first file
+  //
+  Status = GetNextFile (NULL, &CurrentFile);
+  if (EFI_ERROR (Status)) {
+    Error (NULL, 0, 0003, "error parsing FV image", "FFS file with Guid %s can't be found", FileGuidString);
+    return EFI_ABORTED;
+  }
+  //
+  // Loop as long as we have a valid file
+  //
+  while (CurrentFile) {
+    if (!CompareGuid (&CurrentFile->Name, FileName)) {
+      *File = CurrentFile;
+      return EFI_SUCCESS;
+    }
+
+    Status = GetNextFile (CurrentFile, &CurrentFile);
+    if (EFI_ERROR (Status)) {
+      Error (NULL, 0, 0003, "error parsing FV image", "FFS file with Guid %s can't be found", FileGuidString);
+      return EFI_ABORTED;
+    }
+  }
+  //
+  // File not found in this FV.
+  //
+  *File = NULL;
+  return EFI_SUCCESS;
+}
+
+EFI_STATUS
+GetFileByType (
+  IN EFI_FV_FILETYPE              FileType,
+  IN UINTN                        Instance,
+  OUT EFI_FFS_FILE_HEADER         **File
+  )
+/*++
+
+Routine Description:
+
+  Find a file by type and instance.  An instance of 1 is the first instance.
+  The function will return NULL if a matching file cannot be found.
+  File type EFI_FV_FILETYPE_ALL means any file type is valid.
+
+Arguments:
+
+  FileType    Type of file to search for.
+  Instance    Instace of the file type to return.
+  File        Return pointer.  In the case of an error, contents are undefined.
+
+Returns:
+
+  EFI_SUCCESS             The function completed successfully.
+  EFI_ABORTED             An error was encountered.
+  EFI_INVALID_PARAMETER   One of the parameters was NULL.
+
+--*/
+{
+  EFI_FFS_FILE_HEADER *CurrentFile;
+  EFI_STATUS          Status;
+  UINTN               FileCount;
+
+  //
+  // Verify library has been initialized.
+  //
+  if (mFvHeader == NULL || mFvLength == 0) {
+    return EFI_ABORTED;
+  }
+  //
+  // Verify input parameters
+  //
+  if (File == NULL) {
+    return EFI_INVALID_PARAMETER;
+  }
+  //
+  // Verify FV header
+  //
+  Status = VerifyFv (mFvHeader);
+  if (EFI_ERROR (Status)) {
+    return EFI_ABORTED;
+  }
+  //
+  // Initialize the number of matching files found.
+  //
+  FileCount = 0;
+
+  //
+  // Get the first file
+  //
+  Status = GetNextFile (NULL, &CurrentFile);
+  if (EFI_ERROR (Status)) {
+    Error (NULL, 0, 0003, "error parsing FV image", "FFS file with FileType 0x%x can't be found", FileType);
+    return EFI_ABORTED;
+  }
+  //
+  // Loop as long as we have a valid file
+  //
+  while (CurrentFile) {
+    if (FileType == EFI_FV_FILETYPE_ALL || CurrentFile->Type == FileType) {
+      FileCount++;
+    }
+
+    if (FileCount == Instance) {
+      *File = CurrentFile;
+      return EFI_SUCCESS;
+    }
+
+    Status = GetNextFile (CurrentFile, &CurrentFile);
+    if (EFI_ERROR (Status)) {
+      Error (NULL, 0, 0003, "error parsing FV image", "FFS file with FileType 0x%x can't be found", FileType);
+      return EFI_ABORTED;
+    }
+  }
+
+  *File = NULL;
+  return EFI_SUCCESS;
+}
+
+EFI_STATUS
+SearchSectionByType (
+  IN EFI_FILE_SECTION_POINTER  FirstSection,
+  IN UINT8                     *SearchEnd,
+  IN EFI_SECTION_TYPE          SectionType,
+  IN OUT UINTN                 *StartIndex,
+  IN UINTN                     Instance,
+  OUT EFI_FILE_SECTION_POINTER *Section
+  )
+/*++
+
+Routine Description:
+
+  Helper function to search a sequence of sections from the section pointed
+  by FirstSection to SearchEnd for the Instance-th section of type SectionType.
+  The current counter is saved in StartIndex and when the section is found, it's
+  saved in Section. GUID-defined sections, if special processing is not required,
+  are searched recursively in a depth-first manner.
+
+Arguments:
+
+  FirstSection The first section to start searching from.
+  SearchEnd    The end address to stop search.
+  SectionType  The type of section to search.
+  StartIndex   The current counter is saved.
+  Instance     The requested n-th section number.
+  Section      The found section returned.
+
+Returns:
+
+  EFI_SUCCESS             The function completed successfully.
+  EFI_NOT_FOUND           The section is not found.
+--*/
+{
+  EFI_FILE_SECTION_POINTER  CurrentSection;
+  EFI_FILE_SECTION_POINTER  InnerSection;
+  EFI_STATUS                Status;
+  UINTN                     SectionSize;
+  UINT16                    GuidSecAttr;
+  UINT16                    GuidDataOffset;
+
+  GuidSecAttr = 0;
+  GuidDataOffset = 0;
+  CurrentSection = FirstSection;
+
+  while ((UINTN) CurrentSection.CommonHeader < (UINTN) SearchEnd) {
+    if (CurrentSection.CommonHeader->Type == SectionType) {
+      (*StartIndex)++;
+    }
+
+    if (*StartIndex == Instance) {
+      *Section = CurrentSection;
+      return EFI_SUCCESS;
+    }
+    //
+    // If the requesting section is not GUID-defined and
+    // we find a GUID-defined section that doesn't need
+    // special processing, go ahead to search the requesting
+    // section inside the GUID-defined section.
+    //
+    if (CurrentSection.CommonHeader->Type == EFI_SECTION_GUID_DEFINED) {
+      if (GetLength(CurrentSection.CommonHeader->Size) == 0xffffff) {
+        GuidSecAttr = CurrentSection.GuidDefinedSection2->Attributes;
+        GuidDataOffset = CurrentSection.GuidDefinedSection2->DataOffset;
+      } else {
+        GuidSecAttr = CurrentSection.GuidDefinedSection->Attributes;
+        GuidDataOffset = CurrentSection.GuidDefinedSection->DataOffset;
+      }
+    }
+    if (SectionType != EFI_SECTION_GUID_DEFINED &&
+        CurrentSection.CommonHeader->Type == EFI_SECTION_GUID_DEFINED &&
+        !(GuidSecAttr & EFI_GUIDED_SECTION_PROCESSING_REQUIRED)) {
+      InnerSection.CommonHeader = (EFI_COMMON_SECTION_HEADER *)
+        ((UINTN) CurrentSection.CommonHeader + GuidDataOffset);
+      SectionSize = GetSectionFileLength(CurrentSection.CommonHeader);
+      Status = SearchSectionByType (
+                 InnerSection,
+                 (UINT8 *) ((UINTN) CurrentSection.CommonHeader + SectionSize),
+                 SectionType,
+                 StartIndex,
+                 Instance,
+                 Section
+                 );
+      if (!EFI_ERROR (Status)) {
+        return EFI_SUCCESS;
+      }
+    }
+    //
+    // Find next section (including compensating for alignment issues.
+    //
+    CurrentSection.CommonHeader = (EFI_COMMON_SECTION_HEADER *) ((((UINTN) CurrentSection.CommonHeader) + GetSectionFileLength(CurrentSection.CommonHeader) + 0x03) & (-1 << 2));
+  }
+
+  return EFI_NOT_FOUND;
+}
+
+EFI_STATUS
+GetSectionByType (
+  IN EFI_FFS_FILE_HEADER          *File,
+  IN EFI_SECTION_TYPE             SectionType,
+  IN UINTN                        Instance,
+  OUT EFI_FILE_SECTION_POINTER    *Section
+  )
+/*++
+
+Routine Description:
+
+  Find a section in a file by type and instance.  An instance of 1 is the first 
+  instance.  The function will return NULL if a matching section cannot be found.
+  GUID-defined sections, if special processing is not needed, are handled in a
+  depth-first manner.
+
+Arguments:
+
+  File        The file to search.
+  SectionType Type of file to search for.
+  Instance    Instace of the section to return.
+  Section     Return pointer.  In the case of an error, contents are undefined.
+
+Returns:
+
+  EFI_SUCCESS             The function completed successfully.
+  EFI_ABORTED             An error was encountered.
+  EFI_INVALID_PARAMETER   One of the parameters was NULL.
+  EFI_NOT_FOUND           No found.
+--*/
+{
+  EFI_FILE_SECTION_POINTER  CurrentSection;
+  EFI_STATUS                Status;
+  UINTN                     SectionCount;
+
+  //
+  // Verify input parameters
+  //
+  if (File == NULL || Instance == 0) {
+    return EFI_INVALID_PARAMETER;
+  }
+  //
+  // Verify FFS header
+  //
+  Status = VerifyFfsFile (File);
+  if (EFI_ERROR (Status)) {
+    Error (NULL, 0, 0006, "invalid FFS file", NULL);
+    return EFI_ABORTED;
+  }
+  //
+  // Initialize the number of matching sections found.
+  //
+  SectionCount = 0;
+
+  //
+  // Get the first section
+  //
+  CurrentSection.CommonHeader = (EFI_COMMON_SECTION_HEADER *) ((UINTN) File + GetFfsHeaderLength(File));
+  
+  //
+  // Depth-first manner to find section file.
+  //
+  Status = SearchSectionByType (
+             CurrentSection,
+             (UINT8 *) ((UINTN) File + GetFfsFileLength (File)),
+             SectionType,
+             &SectionCount,
+             Instance,
+             Section
+             );
+
+  if (!EFI_ERROR (Status)) {
+    return EFI_SUCCESS;
+  } else {
+    //
+    // Section not found
+    //
+    (*Section).Code16Section = NULL;
+    return EFI_NOT_FOUND;
+  }
+}
+//
+// will not parse compressed sections
+//
+EFI_STATUS
+VerifyFv (
+  IN EFI_FIRMWARE_VOLUME_HEADER   *FvHeader
+  )
+/*++
+
+Routine Description:
+
+  Verify the current pointer points to a valid FV header.
+
+Arguments:
+
+  FvHeader     Pointer to an alleged FV file.
+
+Returns:
+
+  EFI_SUCCESS             The FV header is valid.
+  EFI_VOLUME_CORRUPTED    The FV header is not valid.
+  EFI_INVALID_PARAMETER   A required parameter was NULL.
+  EFI_ABORTED             Operation aborted.
+
+--*/
+{
+  UINT16  Checksum;
+
+  //
+  // Verify input parameters
+  //
+  if (FvHeader == NULL) {
+    return EFI_INVALID_PARAMETER;
+  }
+
+  if (FvHeader->Signature != EFI_FVH_SIGNATURE) {
+    Error (NULL, 0, 0006, "invalid FV header signature", NULL);
+    return EFI_VOLUME_CORRUPTED;
+  }
+  //
+  // Verify header checksum
+  //
+  Checksum = CalculateSum16 ((UINT16 *) FvHeader, FvHeader->HeaderLength / sizeof (UINT16));
+
+  if (Checksum != 0) {
+    Error (NULL, 0, 0006, "invalid FV header checksum", NULL);
+    return EFI_ABORTED;
+  }
+
+  return EFI_SUCCESS;
+}
+
+EFI_STATUS
+VerifyFfsFile (
+  IN EFI_FFS_FILE_HEADER  *FfsHeader
+  )
+/*++
+
+Routine Description:
+
+  Verify the current pointer points to a FFS file header.
+
+Arguments:
+
+  FfsHeader     Pointer to an alleged FFS file.
+
+Returns:
+
+  EFI_SUCCESS           The Ffs header is valid.
+  EFI_NOT_FOUND         This "file" is the beginning of free space.
+  EFI_VOLUME_CORRUPTED  The Ffs header is not valid.
+  EFI_ABORTED           The erase polarity is not known.
+
+--*/
+{
+  BOOLEAN             ErasePolarity;
+  EFI_STATUS          Status;
+  EFI_FFS_FILE_HEADER2 BlankHeader;
+  UINT8               Checksum;
+  UINT32              FileLength;
+  UINT8               SavedChecksum;
+  UINT8               SavedState;
+  UINT8               FileGuidString[80];
+  UINT32              FfsHeaderSize;
+
+  //
+  // Verify library has been initialized.
+  //
+  if (mFvHeader == NULL || mFvLength == 0) {
+    return EFI_ABORTED;
+  }
+  //
+  // Verify FV header
+  //
+  Status = VerifyFv (mFvHeader);
+  if (EFI_ERROR (Status)) {
+    return EFI_ABORTED;
+  }
+  //
+  // Get the erase polarity.
+  //
+  Status = GetErasePolarity (&ErasePolarity);
+  if (EFI_ERROR (Status)) {
+    return EFI_ABORTED;
+  }
+
+  FfsHeaderSize = GetFfsHeaderLength(FfsHeader);
+  //
+  // Check if we have free space
+  //
+  if (ErasePolarity) {
+    memset (&BlankHeader, -1, FfsHeaderSize);
+  } else {
+    memset (&BlankHeader, 0, FfsHeaderSize);
+  }
+
+  if (memcmp (&BlankHeader, FfsHeader, FfsHeaderSize) == 0) {
+    return EFI_NOT_FOUND;
+  }
+  //
+  // Convert the GUID to a string so we can at least report which file
+  // if we find an error.
+  //
+  PrintGuidToBuffer (&FfsHeader->Name, FileGuidString, sizeof (FileGuidString), TRUE);
+  //
+  // Verify file header checksum
+  //
+  SavedState = FfsHeader->State;
+  FfsHeader->State = 0;
+  SavedChecksum = FfsHeader->IntegrityCheck.Checksum.File;
+  FfsHeader->IntegrityCheck.Checksum.File = 0;
+  Checksum = CalculateSum8 ((UINT8 *) FfsHeader, FfsHeaderSize);
+  FfsHeader->State = SavedState;
+  FfsHeader->IntegrityCheck.Checksum.File = SavedChecksum;
+  if (Checksum != 0) {
+    Error (NULL, 0, 0006, "invalid FFS file header checksum", "Ffs file with Guid %s", FileGuidString);
+    return EFI_ABORTED;
+  }
+  //
+  // Verify file checksum
+  //
+  if (FfsHeader->Attributes & FFS_ATTRIB_CHECKSUM) {
+    //
+    // Verify file data checksum
+    //
+    FileLength          = GetFfsFileLength (FfsHeader);
+    Checksum            = CalculateSum8 ((UINT8 *) ((UINT8 *)FfsHeader + FfsHeaderSize), FileLength - FfsHeaderSize);
+    Checksum            = Checksum + FfsHeader->IntegrityCheck.Checksum.File;
+    if (Checksum != 0) {
+      Error (NULL, 0, 0006, "invalid FFS file checksum", "Ffs file with Guid %s", FileGuidString);
+      return EFI_ABORTED;
+    }
+  } else {
+    //
+    // File does not have a checksum
+    // Verify contents are 0xAA as spec'd
+    //
+    if (FfsHeader->IntegrityCheck.Checksum.File != FFS_FIXED_CHECKSUM) {
+      Error (NULL, 0, 0006, "invalid fixed FFS file header checksum", "Ffs file with Guid %s", FileGuidString);
+      return EFI_ABORTED;
+    }
+  }
+
+  return EFI_SUCCESS;
+}
+
+UINT32
+GetFfsHeaderLength(
+   IN EFI_FFS_FILE_HEADER *FfsHeader
+   )
+{
+  if (FfsHeader == NULL) {
+    return 0;
+  }
+  if (FfsHeader->Attributes & FFS_ATTRIB_LARGE_FILE) {
+    return sizeof(EFI_FFS_FILE_HEADER2);
+  }
+  return sizeof(EFI_FFS_FILE_HEADER);
+}
+
+UINT32
+GetSectionHeaderLength(
+   IN EFI_COMMON_SECTION_HEADER *SectionHeader
+   )
+{
+  if (SectionHeader == NULL) {
+    return 0;
+  }
+  if (GetLength(SectionHeader->Size) == 0xffffff) {
+    return sizeof(EFI_COMMON_SECTION_HEADER2);
+  }
+  return sizeof(EFI_COMMON_SECTION_HEADER);
+}
+
+UINT32
+GetFfsFileLength (
+  EFI_FFS_FILE_HEADER *FfsHeader
+  )
+/*++
+
+Routine Description:
+
+  Get FFS file length including FFS header.
+
+Arguments:
+
+  FfsHeader   Pointer to EFI_FFS_FILE_HEADER.
+
+Returns:
+
+  UINT32      Length of FFS file header.
+
+--*/
+{
+  if (FfsHeader == NULL) {
+    return 0;
+  }
+  if (FfsHeader->Attributes & FFS_ATTRIB_LARGE_FILE) {
+    return (UINT32) ((EFI_FFS_FILE_HEADER2 *)FfsHeader)->ExtendedSize;
+  } else {
+    return GetLength(FfsHeader->Size);
+  }
+}
+
+UINT32
+GetSectionFileLength (
+  EFI_COMMON_SECTION_HEADER *SectionHeader
+  )
+{
+  UINT32 Length;
+  if (SectionHeader == NULL) {
+    return 0;
+  }
+  Length = GetLength(SectionHeader->Size);
+  if (Length == 0xffffff) {
+    Length = ((EFI_COMMON_SECTION_HEADER2 *)SectionHeader)->ExtendedSize;
+  }
+  return Length;
+}
+
+UINT32
+GetLength (
+  UINT8     *ThreeByteLength
+  )
+/*++
+
+Routine Description:
+
+  Converts a three byte length value into a UINT32.
+
+Arguments:
+
+  ThreeByteLength   Pointer to the first of the 3 byte length.
+
+Returns:
+
+  UINT32      Size of the section
+
+--*/
+{
+  UINT32  Length;
+
+  if (ThreeByteLength == NULL) {
+    return 0;
+  }
+
+  Length  = *((UINT32 *) ThreeByteLength);
+  Length  = Length & 0x00FFFFFF;
+
+  return Length;
+}
+
+EFI_STATUS
+GetErasePolarity (
+  OUT BOOLEAN   *ErasePolarity
+  )
+/*++
+
+Routine Description:
+
+  This function returns with the FV erase polarity.  If the erase polarity
+  for a bit is 1, the function return TRUE.
+
+Arguments:
+
+  ErasePolarity   A pointer to the erase polarity.
+
+Returns:
+
+  EFI_SUCCESS              The function completed successfully.
+  EFI_INVALID_PARAMETER    One of the input parameters was invalid.
+  EFI_ABORTED              Operation aborted.
+  
+--*/
+{
+  EFI_STATUS  Status;
+
+  //
+  // Verify library has been initialized.
+  //
+  if (mFvHeader == NULL || mFvLength == 0) {
+    return EFI_ABORTED;
+  }
+  //
+  // Verify FV header
+  //
+  Status = VerifyFv (mFvHeader);
+  if (EFI_ERROR (Status)) {
+    return EFI_ABORTED;
+  }
+  //
+  // Verify input parameters.
+  //
+  if (ErasePolarity == NULL) {
+    return EFI_INVALID_PARAMETER;
+  }
+
+  if (mFvHeader->Attributes & EFI_FVB2_ERASE_POLARITY) {
+    *ErasePolarity = TRUE;
+  } else {
+    *ErasePolarity = FALSE;
+  }
+
+  return EFI_SUCCESS;
+}
+
+UINT8
+GetFileState (
+  IN BOOLEAN              ErasePolarity,
+  IN EFI_FFS_FILE_HEADER  *FfsHeader
+  )
+/*++
+
+Routine Description:
+
+  This function returns a the highest state bit in the FFS that is set.
+  It in no way validate the FFS file.
+
+Arguments:
+  
+  ErasePolarity The erase polarity for the file state bits.
+  FfsHeader     Pointer to a FFS file.
+
+Returns:
+
+  UINT8   The hightest set state of the file.
+
+--*/
+{
+  UINT8 FileState;
+  UINT8 HighestBit;
+
+  FileState = FfsHeader->State;
+
+  if (ErasePolarity) {
+    FileState = (UINT8)~FileState;
+  }
+
+  HighestBit = 0x80;
+  while (HighestBit != 0 && (HighestBit & FileState) == 0) {
+    HighestBit >>= 1;
+  }
+
+  return HighestBit;
+}