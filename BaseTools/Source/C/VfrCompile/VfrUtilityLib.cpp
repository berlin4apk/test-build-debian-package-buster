--- conflicted
+++ resolved
@@ -1,3640 +1,3636 @@
-/** @file
-  
-  Vfr common library functions.
-
-<<<<<<< HEAD
-Copyright (c) 2004 - 2014, Intel Corporation. All rights reserved.<BR>
-=======
-Copyright (c) 2004 - 2015, Intel Corporation. All rights reserved.<BR>
->>>>>>> c2a892d7
-This program and the accompanying materials                          
-are licensed and made available under the terms and conditions of the BSD License         
-which accompanies this distribution.  The full text of the license may be found at        
-http://opensource.org/licenses/bsd-license.php                                            
-                                                                                          
-THE PROGRAM IS DISTRIBUTED UNDER THE BSD LICENSE ON AN "AS IS" BASIS,                     
-WITHOUT WARRANTIES OR REPRESENTATIONS OF ANY KIND, EITHER EXPRESS OR IMPLIED.             
-
-**/
-
-#include "stdio.h"
-#include "stdlib.h"
-#include "CommonLib.h"
-#include "VfrUtilityLib.h"
-#include "VfrFormPkg.h"
-
-VOID
-CVfrBinaryOutput::WriteLine (
-  IN FILE         *pFile,
-  IN UINT32       LineBytes,
-  IN CONST CHAR8  *LineHeader,
-  IN CHAR8        *BlkBuf,
-  IN UINT32       BlkSize
-  )
-{
-  UINT32    Index;
-
-  if ((pFile == NULL) || (LineHeader == NULL) || (BlkBuf == NULL)) {
-    return;
-  }
-
-  for (Index = 0; Index < BlkSize; Index++) {
-    if ((Index % LineBytes) == 0) {
-      fprintf (pFile, "\n%s", LineHeader);
-    }
-    fprintf (pFile, "0x%02X,  ", (UINT8)BlkBuf[Index]);
-  }
-}
-
-VOID
-CVfrBinaryOutput::WriteEnd (
-  IN FILE         *pFile,
-  IN UINT32       LineBytes,
-  IN CONST CHAR8  *LineHeader,
-  IN CHAR8        *BlkBuf,
-  IN UINT32       BlkSize
-  )
-{
-  UINT32    Index;
-
-  if ((BlkSize == 0) || (pFile == NULL) || (LineHeader == NULL) || (BlkBuf == NULL)) {
-    return;
-  }
-
-  for (Index = 0; Index < BlkSize - 1; Index++) {
-    if ((Index % LineBytes) == 0) {
-      fprintf (pFile, "\n%s", LineHeader);
-    }
-    fprintf (pFile, "0x%02X,  ", (UINT8)BlkBuf[Index]);
-  }
-
-  if ((Index % LineBytes) == 0) {
-    fprintf (pFile, "\n%s", LineHeader);
-  }
-  fprintf (pFile, "0x%02X\n", (UINT8)BlkBuf[Index]);
-}
-
-SConfigInfo::SConfigInfo (
-  IN UINT8              Type, 
-  IN UINT16             Offset, 
-  IN UINT32             Width, 
-  IN EFI_IFR_TYPE_VALUE Value
-  )
-{
-  mNext   = NULL;
-  mOffset = Offset;
-  mWidth  = (UINT16)Width;
-  mValue  = new UINT8[mWidth];
-  if (mValue == NULL) {
-    return;
-  }
-
-  switch (Type) {
-  case EFI_IFR_TYPE_NUM_SIZE_8 :
-    memcpy (mValue, &Value.u8, mWidth);
-    break;
-  case EFI_IFR_TYPE_NUM_SIZE_16 :
-    memcpy (mValue, &Value.u16, mWidth);
-    break;
-  case EFI_IFR_TYPE_NUM_SIZE_32 :
-    memcpy (mValue, &Value.u32, mWidth);
-    break;
-  case EFI_IFR_TYPE_NUM_SIZE_64 :
-    memcpy (mValue, &Value.u64, mWidth);
-    break;
-  case EFI_IFR_TYPE_BOOLEAN :
-    memcpy (mValue, &Value.b, mWidth);
-    break;
-  case EFI_IFR_TYPE_TIME :
-    memcpy (mValue, &Value.time, mWidth);
-    break;
-  case EFI_IFR_TYPE_DATE :
-    memcpy (mValue, &Value.date, mWidth);
-    break;
-  case EFI_IFR_TYPE_STRING :
-    memcpy (mValue, &Value.string, mWidth);
-    break;
-  case EFI_IFR_TYPE_BUFFER :
-    memcpy (mValue, &Value.u8, mWidth);
-    break;
-
-  case EFI_IFR_TYPE_OTHER :
-    return;
-  }
-}
-
-SConfigInfo::~SConfigInfo (
-  VOID
-  )
-{
-  BUFFER_SAFE_FREE (mValue);
-}
-
-SConfigItem::SConfigItem (
-  IN CHAR8               *Name,
-  IN EFI_GUID            *Guid,
-  IN CHAR8               *Id
-  )
-{
-  mName          = NULL;
-  mGuid          = NULL;
-  mId            = NULL;
-  mInfoStrList = NULL;
-  mNext        = NULL;
-
-  if (Name != NULL) {
-    if ((mName = new CHAR8[strlen (Name) + 1]) != NULL) {
-      strcpy (mName, Name);
-    }
-  }
-
-  if (Guid != NULL) {
-    if ((mGuid = (EFI_GUID *) new CHAR8[sizeof (EFI_GUID)]) != NULL) {
-      memcpy (mGuid, Guid, sizeof (EFI_GUID));
-    }
-  }
-
-  if (Id != NULL) {
-    if ((mId = new CHAR8[strlen (Id) + 1]) != NULL) {
-      strcpy (mId, Id);
-    }
-  }
-}
-
-SConfigItem::SConfigItem (
-  IN CHAR8               *Name,
-  IN EFI_GUID            *Guid,
-  IN CHAR8               *Id,
-  IN UINT8               Type,
-  IN UINT16              Offset,
-  IN UINT16              Width,
-  IN EFI_IFR_TYPE_VALUE  Value
-  )
-{
-  mName        = NULL;
-  mGuid        = NULL;
-  mId          = NULL;
-  mInfoStrList = NULL;
-  mNext        = NULL;
-
-  if (Name != NULL) {
-    if ((mName = new CHAR8[strlen (Name) + 1]) != NULL) {
-      strcpy (mName, Name);
-    }
-  }
-
-  if (Guid != NULL) {
-    if ((mGuid = (EFI_GUID *) new CHAR8[sizeof (EFI_GUID)]) != NULL) {
-      memcpy (mGuid, Guid, sizeof (EFI_GUID));
-    }
-  }
-
-  if (Id != NULL) {
-    if ((mId = new CHAR8[strlen (Id) + 1]) != NULL) {
-      strcpy (mId, Id);
-    }
-  }
-
-  mInfoStrList = new SConfigInfo(Type, Offset, Width, Value);
-}
-
-SConfigItem::~SConfigItem (
-  VOID
-  )
-{
-  SConfigInfo  *Info;
-
-  BUFFER_SAFE_FREE (mName);
-  BUFFER_SAFE_FREE (mGuid);
-  BUFFER_SAFE_FREE (mId);
-  while (mInfoStrList != NULL) {
-    Info = mInfoStrList;
-    mInfoStrList = mInfoStrList->mNext;
-
-    BUFFER_SAFE_FREE (Info);
-  }
-}
-
-UINT8
-CVfrBufferConfig::Register (
-  IN CHAR8               *Name,
-  IN EFI_GUID            *Guid,
-  IN CHAR8               *Id
-  )
-{
-  SConfigItem *pNew;
-
-  if (Select (Name, Guid) == 0) {
-    return 1;
-  }
-
-  if ((pNew = new SConfigItem (Name, Guid, Id)) == NULL) {
-    return 2;
-  }
-
-  if (mItemListHead == NULL) {
-    mItemListHead = pNew;
-    mItemListTail = pNew;
-  } else {
-    mItemListTail->mNext = pNew;
-    mItemListTail = pNew;
-  }
-  mItemListPos    = pNew;
-
-  return 0;
-}
-
-VOID
-CVfrBufferConfig::Open (
-  VOID
-  )
-{
-  mItemListPos = mItemListHead;
-}
-
-BOOLEAN
-CVfrBufferConfig::Eof(
-  VOID
-  )
-{
-  return (mItemListPos == NULL) ? TRUE : FALSE;
-}
-
-UINT8
-CVfrBufferConfig::Select (
-  IN CHAR8    *Name,
-  IN EFI_GUID *Guid,
-  IN CHAR8    *Id
-  )
-{
-  SConfigItem *p;
-
-  if (Name == NULL || Guid == NULL) {
-    mItemListPos = mItemListHead;
-    return 0;
-  } else {
-    for (p = mItemListHead; p != NULL; p = p->mNext) {
-      if ((strcmp (p->mName, Name) != 0) || (memcmp (p->mGuid, Guid, sizeof (EFI_GUID)) != 0)) {
-        continue;
-      }
-
-      if (Id != NULL) {
-        if (p->mId == NULL || strcmp (p->mId, Id) != 0) {
-          continue;
-        }
-      } else if (p->mId != NULL) {
-        continue;
-      }
-
-      mItemListPos = p;
-      return 0;
-    }
-  }
-
-  return 1;
-}
-
-UINT8
-CVfrBufferConfig::Write (
-  IN CONST CHAR8         Mode,
-  IN CHAR8               *Name,
-  IN EFI_GUID            *Guid,
-  IN CHAR8               *Id,
-  IN UINT8               Type,
-  IN UINT16              Offset,
-  IN UINT32              Width,
-  IN EFI_IFR_TYPE_VALUE  Value
-  )
-{
-  UINT8         Ret;
-  SConfigItem   *pItem;
-  SConfigInfo   *pInfo;
-
-  if ((Ret = Select (Name, Guid)) != 0) {
-    return Ret;
-  }
-
-  switch (Mode) {
-  case 'a' : // add
-    if (Select (Name, Guid, Id) != 0) {
-      if ((pItem = new SConfigItem (Name, Guid, Id, Type, Offset, (UINT16) Width, Value)) == NULL) {
-        return 2;
-      }
-      if (mItemListHead == NULL) {
-        mItemListHead = pItem;
-        mItemListTail = pItem;
-      } else {
-        mItemListTail->mNext = pItem;
-        mItemListTail = pItem;
-      }
-      mItemListPos = pItem;
-    } else {
-      // tranverse the list to find out if there's already the value for the same offset
-      for (pInfo = mItemListPos->mInfoStrList; pInfo != NULL; pInfo = pInfo->mNext) {
-        if (pInfo->mOffset == Offset) {
-          return 0;
-        }
-      }
-      if((pInfo = new SConfigInfo (Type, Offset, Width, Value)) == NULL) {
-        return 2;
-      }
-      pInfo->mNext = mItemListPos->mInfoStrList;
-      mItemListPos->mInfoStrList = pInfo;
-    }
-    break;
-
-  case 'd' : // delete
-    if (mItemListHead == mItemListPos) {
-      mItemListHead = mItemListPos->mNext;
-      delete mItemListPos;
-      break;
-    }
-
-    for (pItem = mItemListHead; pItem->mNext != mItemListPos; pItem = pItem->mNext)
-      ;
-
-    pItem->mNext = mItemListPos->mNext;
-    if (mItemListTail == mItemListPos) {
-      mItemListTail = pItem;
-    }
-    delete mItemListPos;
-    mItemListPos = pItem->mNext;
-    break;
-
-  case 'i' : // set info
-    if (mItemListPos->mId != NULL) {
-      delete mItemListPos->mId;
-    }
-    mItemListPos->mId = NULL;
-    if (Id != NULL) {
-      if ((mItemListPos->mId = new CHAR8[strlen (Id) + 1]) == NULL) {
-        return 2;
-      }
-      strcpy (mItemListPos->mId, Id);
-    }
-    break;
-
-  default :
-    return 1;
-  }
-
-  return 0;
-}
-
-
-VOID
-CVfrBufferConfig::Close (
-  VOID
-  )
-{
-  mItemListPos = NULL;
-}
-
-#define BYTES_PRE_LINE 0x10
-
-VOID
-CVfrBufferConfig::OutputCFile (
-  IN FILE  *pFile,
-  IN CHAR8 *BaseName
-  )
-{
-  CVfrBinaryOutput Output;
-  SConfigItem      *Item;
-  SConfigInfo      *Info;
-  UINT32           TotalLen;
-
-  if (pFile == NULL) {
-    return;
-  }
-
-  for (Item = mItemListHead; Item != NULL; Item = Item->mNext) {
-    if (Item->mId != NULL || Item->mInfoStrList == NULL) {
-      continue;
-    }
-    fprintf (pFile, "\nunsigned char %s%sBlockName[] = {", BaseName, Item->mName);
-
-    TotalLen = sizeof (UINT32);
-    for (Info = Item->mInfoStrList; Info != NULL; Info = Info->mNext) {
-      TotalLen += sizeof (UINT16) * 2;
-    }
-    Output.WriteLine (pFile, BYTES_PRE_LINE, "  ", (CHAR8 *)&TotalLen, sizeof (UINT32));
-
-    for (Info = Item->mInfoStrList; Info != NULL; Info = Info->mNext) {
-      fprintf (pFile, "\n");
-      Output.WriteLine (pFile, BYTES_PRE_LINE, "  ", (CHAR8 *)&Info->mOffset, sizeof (UINT16));
-      Output.WriteLine (pFile, BYTES_PRE_LINE, "  ", (CHAR8 *)&Info->mWidth, sizeof (UINT16));
-    }
-    fprintf (pFile, "\n};\n");
-  }
-
-  for (Item = mItemListHead; Item != NULL; Item = Item->mNext) {
-    if (Item->mId != NULL && Item->mInfoStrList != NULL) {
-      fprintf (pFile, "\nunsigned char %s%sDefault%s[] = {", BaseName, Item->mName, Item->mId);
-
-      TotalLen = sizeof (UINT32);
-      for (Info = Item->mInfoStrList; Info != NULL; Info = Info->mNext) {
-        TotalLen += Info->mWidth + sizeof (UINT16) * 2;
-      }
-      Output.WriteLine (pFile, BYTES_PRE_LINE, "  ", (CHAR8 *)&TotalLen, sizeof (UINT32));
-
-      for (Info = Item->mInfoStrList; Info != NULL; Info = Info->mNext) {
-        fprintf (pFile, "\n");
-        Output.WriteLine (pFile, BYTES_PRE_LINE, "  ", (CHAR8 *)&Info->mOffset, sizeof (UINT16));
-        Output.WriteLine (pFile, BYTES_PRE_LINE, "  ", (CHAR8 *)&Info->mWidth, sizeof (UINT16));
-        if (Info->mNext == NULL) {
-          Output.WriteEnd (pFile, BYTES_PRE_LINE, "  ", (CHAR8 *)Info->mValue, Info->mWidth);
-        } else {
-          Output.WriteLine (pFile, BYTES_PRE_LINE, "  ", (CHAR8 *)Info->mValue, Info->mWidth);
-        }
-      }
-      fprintf (pFile, "\n};\n");
-    }
-  }
-}
-
-CVfrBufferConfig::CVfrBufferConfig (
-  VOID
-  )
-{
-  mItemListHead = NULL;
-  mItemListTail = NULL;
-  mItemListPos  = NULL;
-}
-
-CVfrBufferConfig::~CVfrBufferConfig (
-  VOID
-  )
-{
-  SConfigItem *p;
-
-  while (mItemListHead != NULL) {
-    p = mItemListHead;
-    mItemListHead = mItemListHead->mNext;
-    delete p;
-  }
-
-  mItemListHead = NULL;
-  mItemListTail = NULL;
-  mItemListPos  = NULL;
-}
-
-CVfrBufferConfig gCVfrBufferConfig;
-
-static struct {
-  CONST CHAR8  *mTypeName;
-  UINT8  mType;
-  UINT32 mSize;
-  UINT32 mAlign;
-} gInternalTypesTable [] = {
-  {"UINT64",        EFI_IFR_TYPE_NUM_SIZE_64, sizeof (UINT64),       sizeof (UINT64)},
-  {"UINT32",        EFI_IFR_TYPE_NUM_SIZE_32, sizeof (UINT32),       sizeof (UINT32)},
-  {"UINT16",        EFI_IFR_TYPE_NUM_SIZE_16, sizeof (UINT16),       sizeof (UINT16)},
-  {"UINT8",         EFI_IFR_TYPE_NUM_SIZE_8,  sizeof (UINT8),        sizeof (UINT8)},
-  {"BOOLEAN",       EFI_IFR_TYPE_BOOLEAN,     sizeof (BOOLEAN),      sizeof (BOOLEAN)},
-  {"EFI_HII_DATE",  EFI_IFR_TYPE_DATE,        sizeof (EFI_HII_DATE), sizeof (UINT16)},
-  {"EFI_STRING_ID", EFI_IFR_TYPE_STRING,      sizeof (EFI_STRING_ID),sizeof (EFI_STRING_ID)},
-  {"EFI_HII_TIME",  EFI_IFR_TYPE_TIME,        sizeof (EFI_HII_TIME), sizeof (UINT8)},
-  {"EFI_HII_REF",   EFI_IFR_TYPE_REF,         sizeof (EFI_HII_REF),  sizeof (EFI_GUID)},
-  {NULL,            EFI_IFR_TYPE_OTHER,       0,                     0}
-};
-
-STATIC
-BOOLEAN
-_IS_INTERNAL_TYPE (
-  IN CHAR8 *TypeName
-  )
-{
-  UINT32  Index;
-
-  if (TypeName == NULL) {
-    return FALSE;
-  }
-
-  for (Index = 0; gInternalTypesTable[Index].mTypeName != NULL; Index++) {
-    if (strcmp (TypeName, gInternalTypesTable[Index].mTypeName) == 0) {
-      return TRUE;
-    }
-  }
-
-  return FALSE;
-}
-
-STATIC
-CHAR8 *
-TrimHex (
-  IN  CHAR8   *Str,
-  OUT bool    *IsHex
-  )
-{
-  *IsHex = FALSE;
-
-  while (*Str && *Str == ' ') {
-    Str++;
-  }
-  while (*Str && *Str == '0') {
-    Str++;
-  }
-  if (*Str && (*Str == 'x' || *Str == 'X')) {
-    Str++;
-    *IsHex = TRUE;
-  }
-
-  return Str;
-}
-
-UINT32
-_STR2U32 (
-  IN CHAR8 *Str
-  )
-{
-  bool    IsHex;
-  UINT32  Value;
-  CHAR8    c;
-
-  Str = TrimHex (Str, &IsHex);
-  for (Value = 0; (c = *Str) != '\0'; Str++) {
-    //
-    // BUG: does not handle overflow here
-    //
-	(IsHex == TRUE) ? (Value <<= 4) : (Value *= 10);
-
-    if ((IsHex == TRUE) && (c >= 'a') && (c <= 'f')) {
-      Value += (c - 'a' + 10);
-    }
-    if ((IsHex == TRUE) && (c >= 'A') && (c <= 'F')) {
-      Value += (c - 'A' + 10);
-    }
-    if (c >= '0' && c <= '9') {
-      Value += (c - '0');
-    }
-  }
-
-  return Value;
-}
-
-VOID
-CVfrVarDataTypeDB::RegisterNewType (
-  IN SVfrDataType  *New
-  )
-{
-  New->mNext               = mDataTypeList;
-  mDataTypeList            = New;
-}
-
-EFI_VFR_RETURN_CODE
-CVfrVarDataTypeDB::ExtractStructTypeName (
-  IN  CHAR8 *&VarStr,
-  OUT CHAR8 *TName
-  )
-{
-  if (TName == NULL) {
-    return VFR_RETURN_FATAL_ERROR;
-  }
-
-  while((*VarStr != '\0') && (*VarStr != '.')) {
-    *TName = *VarStr;
-    VarStr++;
-    TName++;
-  }
-  *TName = '\0';
-  if (*VarStr == '.') {
-    VarStr++;
-  }
-
-  return VFR_RETURN_SUCCESS;
-}
-
-EFI_VFR_RETURN_CODE
-CVfrVarDataTypeDB::ExtractFieldNameAndArrary (
-  IN  CHAR8   *&VarStr,
-  IN  CHAR8   *FName,
-  OUT UINT32 &ArrayIdx
-  )
-{
-  UINT32 Idx;
-  CHAR8   ArrayStr[MAX_NAME_LEN + 1];
-
-  ArrayIdx = INVALID_ARRAY_INDEX;
-
-  if (FName == NULL) {
-    return VFR_RETURN_FATAL_ERROR;
-  }
-
-  while((*VarStr != '\0') &&
-        (*VarStr != '.') &&
-        (*VarStr != '[') &&
-        (*VarStr != ']')) {
-    *FName = *VarStr;
-    VarStr++;
-    FName++;
-  }
-  *FName = '\0';
-
-  switch (*VarStr) {
-  case '.' :
-    VarStr++;
-  case '\0':
-    return VFR_RETURN_SUCCESS;
-  case '[' :
-    VarStr++;
-    for (Idx = 0; (Idx < MAX_NAME_LEN) && (*VarStr != '\0') && (*VarStr != ']'); VarStr++, Idx++) {
-      ArrayStr[Idx] = *VarStr;
-    }
-    ArrayStr[Idx] = '\0';
-
-    if ((*VarStr != ']') && (ArrayStr[0] == '\0')) {
-      return VFR_RETURN_DATA_STRING_ERROR;
-    }
-    ArrayIdx = _STR2U32 (ArrayStr);
-    if (*VarStr == ']') {
-      VarStr++;
-    }
-    if (*VarStr == '.') {
-      VarStr++;
-    }
-    return VFR_RETURN_SUCCESS;
-  case ']':
-    return VFR_RETURN_DATA_STRING_ERROR;
-  }
-
-  return VFR_RETURN_SUCCESS;
-}
-
-EFI_VFR_RETURN_CODE
-CVfrVarDataTypeDB::GetTypeField (
-  IN  CONST CHAR8   *FName,
-  IN  SVfrDataType  *Type,
-  OUT SVfrDataField *&Field
-  )
-{
-  SVfrDataField  *pField = NULL;
-
-  if ((FName == NULL) && (Type == NULL)) {
-    return VFR_RETURN_FATAL_ERROR;
-  }
-
-  for (pField = Type->mMembers; pField != NULL; pField = pField->mNext) {
-    //
-    // For type EFI_IFR_TYPE_TIME, because field name is not correctly wrote,
-    // add code to adjust it.
-    //
-    if (Type->mType == EFI_IFR_TYPE_TIME) {
-      if (strcmp (FName, "Hour") == 0) {
-        FName = "Hours";
-      } else if (strcmp (FName, "Minute") == 0) {
-        FName = "Minuts";
-      } else if (strcmp (FName, "Second") == 0) {
-        FName = "Seconds";
-      }
-    }
-
-    if (strcmp (pField->mFieldName, FName) == 0) {
-      Field = pField;
-      return VFR_RETURN_SUCCESS;
-    }
-  }
-
-  return VFR_RETURN_UNDEFINED;
-}
-
-EFI_VFR_RETURN_CODE
-CVfrVarDataTypeDB::GetFieldOffset (
-  IN  SVfrDataField *Field,
-  IN  UINT32        ArrayIdx,
-  OUT UINT32        &Offset
-  )
-{
-  if (Field == NULL) {
-    return VFR_RETURN_FATAL_ERROR;
-  }
-  
-  //
-  // Framework Vfr file Array Index is from 1.
-  // But Uefi Vfr file Array Index is from 0.
-  //
-  if (VfrCompatibleMode && ArrayIdx != INVALID_ARRAY_INDEX) {
-    if (ArrayIdx == 0) {
-      return VFR_RETURN_ERROR_ARRARY_NUM;
-    }
-    ArrayIdx = ArrayIdx - 1;
-  }
-
-  if ((ArrayIdx != INVALID_ARRAY_INDEX) && ((Field->mArrayNum == 0) || (Field->mArrayNum <= ArrayIdx))) {
-    return VFR_RETURN_ERROR_ARRARY_NUM;
-  }
-  
-  //
-  // Be compatible with the current usage
-  // If ArraryIdx is not specified, the first one is used.
-  //
-  // if ArrayNum is larger than zero, ArraryIdx must be specified.
-  //
-  // if ((ArrayIdx == INVALID_ARRAY_INDEX) && (Field->mArrayNum > 0)) {
-  //   return VFR_RETURN_ERROR_ARRARY_NUM;
-  // }
-  //
-
-  Offset = Field->mOffset + Field->mFieldType->mTotalSize * ((ArrayIdx == INVALID_ARRAY_INDEX) ? 0 : ArrayIdx);
-  return VFR_RETURN_SUCCESS;
-}
-
-UINT8
-CVfrVarDataTypeDB::GetFieldWidth (
-  IN SVfrDataField *Field
-  )
-{
-  if (Field == NULL) {
-    return 0;
-  }
-
-  return Field->mFieldType->mType;
-}
-
-UINT32
-CVfrVarDataTypeDB::GetFieldSize (
-  IN SVfrDataField *Field,
-  IN UINT32       ArrayIdx
-  )
-{
-  if (Field == NULL) {
-    return VFR_RETURN_FATAL_ERROR;
-  }
-
-  if ((ArrayIdx == INVALID_ARRAY_INDEX) && (Field->mArrayNum != 0)) {
-    return Field->mFieldType->mTotalSize * Field->mArrayNum;
-  } else {
-    return Field->mFieldType->mTotalSize;
-  }
-}
-
-VOID
-CVfrVarDataTypeDB::InternalTypesListInit (
-  VOID
-  )
-{
-  SVfrDataType *New   = NULL;
-  UINT32       Index;
-
-  for (Index = 0; gInternalTypesTable[Index].mTypeName != NULL; Index++) {
-    New                 = new SVfrDataType;
-    if (New != NULL) {
-      strcpy (New->mTypeName, gInternalTypesTable[Index].mTypeName);
-      New->mType        = gInternalTypesTable[Index].mType;
-      New->mAlign       = gInternalTypesTable[Index].mAlign;
-      New->mTotalSize   = gInternalTypesTable[Index].mSize;
-      if (strcmp (gInternalTypesTable[Index].mTypeName, "EFI_HII_DATE") == 0) {
-        SVfrDataField *pYearField  = new SVfrDataField;
-        SVfrDataField *pMonthField = new SVfrDataField;
-        SVfrDataField *pDayField   = new SVfrDataField;
-
-        strcpy (pYearField->mFieldName, "Year");
-        GetDataType ((CHAR8 *)"UINT16", &pYearField->mFieldType);
-        pYearField->mOffset      = 0;
-        pYearField->mNext        = pMonthField;
-        pYearField->mArrayNum    = 0;
-
-        strcpy (pMonthField->mFieldName, "Month");
-        GetDataType ((CHAR8 *)"UINT8", &pMonthField->mFieldType);
-        pMonthField->mOffset     = 2;
-        pMonthField->mNext       = pDayField;
-        pMonthField->mArrayNum   = 0;
-
-        strcpy (pDayField->mFieldName, "Day");
-        GetDataType ((CHAR8 *)"UINT8", &pDayField->mFieldType);
-        pDayField->mOffset       = 3;
-        pDayField->mNext         = NULL;
-        pDayField->mArrayNum     = 0;
-
-        New->mMembers            = pYearField;
-      } else if (strcmp (gInternalTypesTable[Index].mTypeName, "EFI_HII_TIME") == 0) {
-        SVfrDataField *pHoursField   = new SVfrDataField;
-        SVfrDataField *pMinutesField = new SVfrDataField;
-        SVfrDataField *pSecondsField = new SVfrDataField;
-
-        strcpy (pHoursField->mFieldName, "Hours");
-        GetDataType ((CHAR8 *)"UINT8", &pHoursField->mFieldType);
-        pHoursField->mOffset     = 0;
-        pHoursField->mNext       = pMinutesField;
-        pHoursField->mArrayNum   = 0;
-
-        strcpy (pMinutesField->mFieldName, "Minutes");
-        GetDataType ((CHAR8 *)"UINT8", &pMinutesField->mFieldType);
-        pMinutesField->mOffset   = 1;
-        pMinutesField->mNext     = pSecondsField;
-        pMinutesField->mArrayNum = 0;
-
-        strcpy (pSecondsField->mFieldName, "Seconds");
-        GetDataType ((CHAR8 *)"UINT8", &pSecondsField->mFieldType);
-        pSecondsField->mOffset   = 2;
-        pSecondsField->mNext     = NULL;
-        pSecondsField->mArrayNum = 0;
-
-        New->mMembers            = pHoursField;
-      } else if (strcmp (gInternalTypesTable[Index].mTypeName, "EFI_HII_REF") == 0) {
-        SVfrDataField *pQuestionIdField   = new SVfrDataField;
-        SVfrDataField *pFormIdField       = new SVfrDataField;
-        SVfrDataField *pFormSetGuidField  = new SVfrDataField;
-        SVfrDataField *pDevicePathField   = new SVfrDataField;
-
-        strcpy (pQuestionIdField->mFieldName, "QuestionId");
-        GetDataType ((CHAR8 *)"UINT16", &pQuestionIdField->mFieldType);
-        pQuestionIdField->mOffset     = 0;
-        pQuestionIdField->mNext       = pFormIdField;
-        pQuestionIdField->mArrayNum   = 0;
-
-        strcpy (pFormIdField->mFieldName, "FormId");
-        GetDataType ((CHAR8 *)"UINT16", &pFormIdField->mFieldType);
-        pFormIdField->mOffset   = 2;
-        pFormIdField->mNext     = pFormSetGuidField;
-        pFormIdField->mArrayNum = 0;
-
-        strcpy (pFormSetGuidField->mFieldName, "FormSetGuid");
-        GetDataType ((CHAR8 *)"EFI_GUID", &pFormSetGuidField->mFieldType);
-        pFormSetGuidField->mOffset   = 4;
-        pFormSetGuidField->mNext     = pDevicePathField;
-        pFormSetGuidField->mArrayNum = 0;
-
-        strcpy (pDevicePathField->mFieldName, "DevicePath");
-        GetDataType ((CHAR8 *)"EFI_STRING_ID", &pDevicePathField->mFieldType);
-        pDevicePathField->mOffset   = 20;
-        pDevicePathField->mNext     = NULL;
-        pDevicePathField->mArrayNum = 0;
-
-        New->mMembers            = pQuestionIdField;
-      } else {
-        New->mMembers            = NULL;
-      }
-      New->mNext                 = NULL;
-      RegisterNewType (New);
-      New                        = NULL;
-    }
-  }
-}
-
-CVfrVarDataTypeDB::CVfrVarDataTypeDB (
-  VOID
-  )
-{
-  mDataTypeList  = NULL;
-  mNewDataType   = NULL;
-  mCurrDataField = NULL;
-  mPackAlign     = DEFAULT_PACK_ALIGN;
-  mPackStack     = NULL;
-  mFirstNewDataTypeName = NULL;
-
-  InternalTypesListInit ();
-}
-
-CVfrVarDataTypeDB::~CVfrVarDataTypeDB (
-  VOID
-  )
-{
-  SVfrDataType      *pType;
-  SVfrDataField     *pField;
-  SVfrPackStackNode *pPack;
-
-  if (mNewDataType != NULL) {
-    delete mNewDataType;
-  }
-
-  while (mDataTypeList != NULL) {
-    pType = mDataTypeList;
-    mDataTypeList = mDataTypeList->mNext;
-    while(pType->mMembers != NULL) {
-      pField = pType->mMembers;
-      pType->mMembers = pType->mMembers->mNext;
-      delete pField;
-    }
-	delete pType;
-  }
-
-  while (mPackStack != NULL) {
-    pPack = mPackStack;
-    mPackStack = mPackStack->mNext;
-    delete pPack;
-  }
-}
-
-EFI_VFR_RETURN_CODE
-CVfrVarDataTypeDB::Pack (
-  IN UINT32         LineNum,
-  IN UINT8          Action,
-  IN CHAR8           *Identifier,
-  IN UINT32         Number
-  )
-{
-  UINT32            PackAlign;
-  CHAR8             Msg[MAX_STRING_LEN] = {0, };
-
-  if (Action & VFR_PACK_SHOW) {
-    sprintf (Msg, "value of pragma pack(show) == %d", mPackAlign);
-    gCVfrErrorHandle.PrintMsg (LineNum, NULL, "Warning", Msg);
-  }
-
-  if (Action & VFR_PACK_PUSH) {
-    SVfrPackStackNode *pNew = NULL;
-
-    if ((pNew = new SVfrPackStackNode (Identifier, mPackAlign)) == NULL) {
-      return VFR_RETURN_FATAL_ERROR;
-    }
-    pNew->mNext = mPackStack;
-    mPackStack  = pNew;
-  }
-
-  if (Action & VFR_PACK_POP) {
-    SVfrPackStackNode *pNode = NULL;
-
-    if (mPackStack == NULL) {
-      gCVfrErrorHandle.PrintMsg (LineNum, NULL, "Error", "#pragma pack(pop...) : more pops than pushes");
-    }
-
-    for (pNode = mPackStack; pNode != NULL; pNode = pNode->mNext) {
-      if (pNode->Match (Identifier) == TRUE) {
-        mPackAlign = pNode->mNumber;
-        mPackStack = pNode->mNext;
-      }
-    }
-  }
-
-  if (Action & VFR_PACK_ASSIGN) {
-    PackAlign = (Number > 1) ? Number + Number % 2 : Number;
-    if ((PackAlign == 0) || (PackAlign > 16)) {
-      gCVfrErrorHandle.PrintMsg (LineNum, NULL, "Error", "expected pragma parameter to be '1', '2', '4', '8', or '16'");
-    } else {
-      mPackAlign = PackAlign;
-    }
-  }
-
-  return VFR_RETURN_SUCCESS;
-}
-
-VOID
-CVfrVarDataTypeDB::DeclareDataTypeBegin (
-  VOID
-  )
-{
-  SVfrDataType *pNewType = NULL;
-
-  pNewType               = new SVfrDataType;
-  pNewType->mTypeName[0] = '\0';
-  pNewType->mType        = EFI_IFR_TYPE_OTHER;
-  pNewType->mAlign       = DEFAULT_ALIGN;
-  pNewType->mTotalSize   = 0;
-  pNewType->mMembers     = NULL;
-  pNewType->mNext        = NULL;
-
-  mNewDataType           = pNewType;
-}
-
-EFI_VFR_RETURN_CODE
-CVfrVarDataTypeDB::SetNewTypeName (
-  IN CHAR8   *TypeName
-  )
-{
-  SVfrDataType *pType;
-
-  if (mNewDataType == NULL) {
-    return VFR_RETURN_ERROR_SKIPED;
-  }
-  if (TypeName == NULL) {
-    return VFR_RETURN_FATAL_ERROR;
-  }
-  if (strlen(TypeName) >= MAX_NAME_LEN) {
-    return VFR_RETURN_INVALID_PARAMETER;
-  }
-
-  for (pType = mDataTypeList; pType != NULL; pType = pType->mNext) {
-    if (strcmp(pType->mTypeName, TypeName) == 0) {
-      return VFR_RETURN_REDEFINED;
-    }
-  }
-
-  strcpy(mNewDataType->mTypeName, TypeName);
-  return VFR_RETURN_SUCCESS;
-}
-
-EFI_VFR_RETURN_CODE
-CVfrVarDataTypeDB::DataTypeAddField (
-  IN CHAR8   *FieldName,
-  IN CHAR8   *TypeName,
-  IN UINT32 ArrayNum
-  )
-{
-  SVfrDataField       *pNewField  = NULL;
-  SVfrDataType        *pFieldType = NULL;
-  SVfrDataField       *pTmp;
-  UINT32              Align;
-
-  CHECK_ERROR_RETURN (GetDataType (TypeName, &pFieldType), VFR_RETURN_SUCCESS);
-
-  if (strlen (FieldName) >= MAX_NAME_LEN) {
-   return VFR_RETURN_INVALID_PARAMETER;
-  }
-
-  for (pTmp = mNewDataType->mMembers; pTmp != NULL; pTmp = pTmp->mNext) {
-    if (strcmp (pTmp->mFieldName, FieldName) == 0) {
-      return VFR_RETURN_REDEFINED;
-    }
-  }
-
-  Align = MIN (mPackAlign, pFieldType->mAlign);
-
-  if ((pNewField = new SVfrDataField) == NULL) {
-    return VFR_RETURN_OUT_FOR_RESOURCES;
-  }
-  strcpy (pNewField->mFieldName, FieldName);
-  pNewField->mFieldType    = pFieldType;
-  pNewField->mArrayNum     = ArrayNum;
-  if ((mNewDataType->mTotalSize % Align) == 0) {
-    pNewField->mOffset     = mNewDataType->mTotalSize;
-  } else {
-    pNewField->mOffset     = mNewDataType->mTotalSize + ALIGN_STUFF(mNewDataType->mTotalSize, Align);
-  }
-  if (mNewDataType->mMembers == NULL) {
-    mNewDataType->mMembers = pNewField;
-    pNewField->mNext       = NULL;
-  } else {
-    for (pTmp = mNewDataType->mMembers; pTmp->mNext != NULL; pTmp = pTmp->mNext)
-      ;
-    pTmp->mNext            = pNewField;
-    pNewField->mNext       = NULL;
-  }
-
-  mNewDataType->mAlign     = MIN (mPackAlign, MAX (pFieldType->mAlign, mNewDataType->mAlign));
-  mNewDataType->mTotalSize = pNewField->mOffset + (pNewField->mFieldType->mTotalSize) * ((ArrayNum == 0) ? 1 : ArrayNum);
-
-  return VFR_RETURN_SUCCESS;
-}
-
-VOID
-CVfrVarDataTypeDB::DeclareDataTypeEnd (
-  VOID
-  )
-{
-  if (mNewDataType->mTypeName[0] == '\0') {
-    return;
-  }
-
-  if ((mNewDataType->mTotalSize % mNewDataType->mAlign) !=0) {
-    mNewDataType->mTotalSize += ALIGN_STUFF (mNewDataType->mTotalSize, mNewDataType->mAlign);
-  }
-
-  RegisterNewType (mNewDataType);
-  if (mFirstNewDataTypeName == NULL) {
-    mFirstNewDataTypeName = mNewDataType->mTypeName;
-  }
-
-  mNewDataType             = NULL;
-}
-
-EFI_VFR_RETURN_CODE
-CVfrVarDataTypeDB::GetDataType (
-  IN  CHAR8         *TypeName,
-  OUT SVfrDataType **DataType
-  )
-{
-  SVfrDataType *pDataType = NULL;
-
-  if (TypeName == NULL) {
-    return VFR_RETURN_ERROR_SKIPED;
-  }
-
-  if (DataType == NULL) {
-    return VFR_RETURN_FATAL_ERROR;
-  }
-
-  *DataType = NULL;
-
-  for (pDataType = mDataTypeList; pDataType != NULL; pDataType = pDataType->mNext) {
-    if (strcmp (TypeName, pDataType->mTypeName) == 0) {
-      *DataType = pDataType;
-      return VFR_RETURN_SUCCESS;
-    }
-  }
-
-  return VFR_RETURN_UNDEFINED;
-}
-
-EFI_VFR_RETURN_CODE
-CVfrVarDataTypeDB::GetDataTypeSize (
-  IN  UINT8   DataType,
-  OUT UINT32 *Size
-  )
-{
-  SVfrDataType *pDataType = NULL;
-
-  if (Size == NULL) {
-    return VFR_RETURN_FATAL_ERROR;
-  }
-
-  *Size    = 0;
-  DataType = DataType & 0x0F;
-
-  //
-  // For user defined data type, the size can't be got by this function.
-  //
-  if (DataType == EFI_IFR_TYPE_OTHER) {
-    return VFR_RETURN_SUCCESS;
-  }
-
-  for (pDataType = mDataTypeList; pDataType != NULL; pDataType = pDataType->mNext) {
-    if (DataType == pDataType->mType) {
-      *Size = pDataType->mTotalSize;
-      return VFR_RETURN_SUCCESS;
-    }
-  }
-
-  return VFR_RETURN_UNDEFINED;
-}
-
-EFI_VFR_RETURN_CODE
-CVfrVarDataTypeDB::GetDataTypeSize (
-  IN  CHAR8   *TypeName,
-  OUT UINT32 *Size
-  )
-{
-  SVfrDataType *pDataType = NULL;
-
-  if (Size == NULL) {
-    return VFR_RETURN_FATAL_ERROR;
-  }
-
-  *Size = 0;
-
-  for (pDataType = mDataTypeList; pDataType != NULL; pDataType = pDataType->mNext) {
-    if (strcmp (TypeName, pDataType->mTypeName) == 0) {
-      *Size = pDataType->mTotalSize;
-      return VFR_RETURN_SUCCESS;
-    }
-  }
-
-  return VFR_RETURN_UNDEFINED;
-}
-
-EFI_VFR_RETURN_CODE
-CVfrVarDataTypeDB::GetDataFieldInfo (
-  IN  CHAR8     *VarStr,
-  OUT UINT16   &Offset,
-  OUT UINT8    &Type,
-  OUT UINT32   &Size
-  )
-{
-  CHAR8               TName[MAX_NAME_LEN], FName[MAX_NAME_LEN];
-  UINT32              ArrayIdx, Tmp;
-  SVfrDataType        *pType  = NULL;
-  SVfrDataField       *pField = NULL;
-
-  Offset = 0;
-  Type   = EFI_IFR_TYPE_OTHER;
-  Size   = 0;
-
-  CHECK_ERROR_RETURN (ExtractStructTypeName (VarStr, TName), VFR_RETURN_SUCCESS);
-  CHECK_ERROR_RETURN (GetDataType (TName, &pType), VFR_RETURN_SUCCESS);
-
-  //
-  // if it is not struct data type
-  //
-  Type  = pType->mType;
-  Size  = pType->mTotalSize;
-
-  while (*VarStr != '\0') {
-  	CHECK_ERROR_RETURN(ExtractFieldNameAndArrary(VarStr, FName, ArrayIdx), VFR_RETURN_SUCCESS);
-    CHECK_ERROR_RETURN(GetTypeField (FName, pType, pField), VFR_RETURN_SUCCESS);
-    pType  = pField->mFieldType;
-    CHECK_ERROR_RETURN(GetFieldOffset (pField, ArrayIdx, Tmp), VFR_RETURN_SUCCESS);
-    Offset = (UINT16) (Offset + Tmp);
-    Type   = GetFieldWidth (pField);
-    Size   = GetFieldSize (pField, ArrayIdx);
-  }
-  return VFR_RETURN_SUCCESS;
-}
-
-EFI_VFR_RETURN_CODE
-CVfrVarDataTypeDB::GetUserDefinedTypeNameList  (
-  OUT CHAR8      ***NameList,
-  OUT UINT32    *ListSize
-  )
-{
-  UINT32       Index;
-  SVfrDataType *pType;
-
-  if ((NameList == NULL) || (ListSize == NULL)) {
-    return VFR_RETURN_FATAL_ERROR;
-  }
-
-  *NameList = NULL;
-  *ListSize = 0;
-
-  for (pType = mDataTypeList; pType != NULL; pType = pType->mNext) {
-    if (_IS_INTERNAL_TYPE(pType->mTypeName) == FALSE) {
-      (*ListSize)++;
-    }
-  }
-
-  if (*ListSize == 0) {
-    return VFR_RETURN_SUCCESS;
-  }
-
-  if ((*NameList = new CHAR8*[*ListSize]) == NULL) {
-    *ListSize = 0;
-    return VFR_RETURN_OUT_FOR_RESOURCES;
-  }
-
-  for (Index = 0, pType = mDataTypeList; pType != NULL; pType = pType->mNext, Index++) {
-    if (_IS_INTERNAL_TYPE(pType->mTypeName) == FALSE) {
-      (*NameList)[Index] = pType->mTypeName;
-    }
-  }
-  return VFR_RETURN_SUCCESS;
-}
-
-BOOLEAN
-CVfrVarDataTypeDB::IsTypeNameDefined (
-  IN CHAR8 *TypeName
-  )
-{
-  SVfrDataType *pType;
-
-  if (TypeName == NULL) {
-    return FALSE;
-  }
-
-  for (pType = mDataTypeList; pType != NULL; pType = pType->mNext) {
-    if (strcmp (pType->mTypeName, TypeName) == 0) {
-      return TRUE;
-    }
-  }
-
-  return FALSE;
-}
-
-VOID
-CVfrVarDataTypeDB::Dump (
-  IN FILE         *File
-  )
-{
-  SVfrDataType  *pTNode;
-  SVfrDataField *pFNode;
-
-  fprintf (File, "\n\n***************************************************************\n");
-  fprintf (File, "\t\tmPackAlign = %x\n", mPackAlign);
-  for (pTNode = mDataTypeList; pTNode != NULL; pTNode = pTNode->mNext) {
-    fprintf (File, "\t\tstruct %s : mAlign [%d] mTotalSize [0x%x]\n\n", pTNode->mTypeName, pTNode->mAlign, pTNode->mTotalSize);
-    fprintf (File, "\t\tstruct %s {\n", pTNode->mTypeName);
-    for (pFNode = pTNode->mMembers; pFNode != NULL; pFNode = pFNode->mNext) {
-      if (pFNode->mArrayNum > 0) {
-        fprintf (File, "\t\t\t+%08d[%08x] %s[%d] <%s>\n", pFNode->mOffset, pFNode->mOffset, 
-                  pFNode->mFieldName, pFNode->mArrayNum, pFNode->mFieldType->mTypeName);
-      } else {
-        fprintf (File, "\t\t\t+%08d[%08x] %s <%s>\n", pFNode->mOffset, pFNode->mOffset, 
-                  pFNode->mFieldName, pFNode->mFieldType->mTypeName);
-      }
-    }
-    fprintf (File, "\t\t};\n");
-  fprintf (File, "---------------------------------------------------------------\n");
-  }
-  fprintf (File, "***************************************************************\n");
-}
-
-#ifdef CVFR_VARDATATYPEDB_DEBUG
-VOID
-CVfrVarDataTypeDB::ParserDB (
-  VOID
-  )
-{
-  SVfrDataType  *pTNode;
-  SVfrDataField *pFNode;
-
-  printf ("***************************************************************\n");
-  printf ("\t\tmPackAlign = %x\n", mPackAlign);
-  for (pTNode = mDataTypeList; pTNode != NULL; pTNode = pTNode->mNext) {
-    printf ("\t\tstruct %s : mAlign [%x] mTotalSize [%x]\n\n", pTNode->mTypeName, pTNode->mAlign, pTNode->mTotalSize);
-    printf ("\t\tstruct %s {\n", pTNode->mTypeName);
-    for (pFNode = pTNode->mMembers; pFNode != NULL; pFNode = pFNode->mNext) {
-      printf ("\t\t\t%s\t%s\n", pFNode->mFieldType->mTypeName, pFNode->mFieldName);
-    }
-    printf ("\t\t};\n");
-	printf ("---------------------------------------------------------------\n");
-  }
-  printf ("***************************************************************\n");
-}
-#endif
-
-SVfrVarStorageNode::SVfrVarStorageNode (
-  IN EFI_GUID              *Guid,
-  IN CHAR8                 *StoreName,
-  IN EFI_VARSTORE_ID       VarStoreId,
-  IN EFI_STRING_ID         VarName,
-  IN UINT32                VarSize,
-  IN BOOLEAN               Flag
-  )
-{
-  if (Guid != NULL) {
-    mGuid = *Guid;
-  } else {
-    memset (&Guid, 0, sizeof (EFI_GUID));
-  }
-  if (StoreName != NULL) {
-    mVarStoreName = new CHAR8[strlen(StoreName) + 1];
-    strcpy (mVarStoreName, StoreName);
-  } else {
-    mVarStoreName = NULL;
-  }
-  mNext                            = NULL;
-  mVarStoreId                      = VarStoreId;
-  mVarStoreType                    = EFI_VFR_VARSTORE_EFI;
-  mStorageInfo.mEfiVar.mEfiVarName = VarName;
-  mStorageInfo.mEfiVar.mEfiVarSize = VarSize;
-  mAssignedFlag                    = Flag;
-}
-
-SVfrVarStorageNode::SVfrVarStorageNode (
-  IN EFI_GUID              *Guid,
-  IN CHAR8                 *StoreName,
-  IN EFI_VARSTORE_ID       VarStoreId,
-  IN SVfrDataType          *DataType,
-  IN BOOLEAN               Flag
-  )
-{
-  if (Guid != NULL) {
-    mGuid = *Guid;
-  } else {
-    memset (&Guid, 0, sizeof (EFI_GUID));
-  }
-  if (StoreName != NULL) {
-    mVarStoreName = new CHAR8[strlen(StoreName) + 1];
-    strcpy (mVarStoreName, StoreName);
-  } else {
-    mVarStoreName = NULL;
-  }
-  mNext                    = NULL;
-  mVarStoreId              = VarStoreId;
-  mVarStoreType            = EFI_VFR_VARSTORE_BUFFER;
-  mStorageInfo.mDataType   = DataType;
-  mAssignedFlag            = Flag;
-}
-
-SVfrVarStorageNode::SVfrVarStorageNode (
-  IN CHAR8                 *StoreName,
-  IN EFI_VARSTORE_ID       VarStoreId
-  )
-{
-  if (StoreName != NULL) {
-    mVarStoreName = new CHAR8[strlen(StoreName) + 1];
-    strcpy (mVarStoreName, StoreName);
-  } else {
-    mVarStoreName = NULL;
-  }
-  mNext                              = NULL;
-  mVarStoreId                        = VarStoreId;
-  mVarStoreType                      = EFI_VFR_VARSTORE_NAME;
-  mStorageInfo.mNameSpace.mNameTable = new EFI_VARSTORE_ID[DEFAULT_NAME_TABLE_ITEMS];
-  mStorageInfo.mNameSpace.mTableSize = 0;
-}
-
-SVfrVarStorageNode::~SVfrVarStorageNode (
-  VOID
-  )
-{
-  if (mVarStoreName != NULL) {
-    delete mVarStoreName;
-  }
-
-  if (mVarStoreType == EFI_VFR_VARSTORE_NAME) {
-    delete mStorageInfo.mNameSpace.mNameTable;
-  }
-}
-
-CVfrDataStorage::CVfrDataStorage (
-  VOID
-  )
-{
-  UINT32 Index;
-
-  for (Index = 0; Index < EFI_FREE_VARSTORE_ID_BITMAP_SIZE; Index++) {
-    mFreeVarStoreIdBitMap[Index] = 0;
-  }
-
-  // Question ID 0 is reserved.
-  mFreeVarStoreIdBitMap[0] = 0x80000000;
-
-  mBufferVarStoreList      = NULL;
-  mEfiVarStoreList         = NULL;
-  mNameVarStoreList        = NULL;
-  mCurrVarStorageNode      = NULL;
-  mNewVarStorageNode       = NULL;
-}
-
-CVfrDataStorage::~CVfrDataStorage (
-  VOID
-  )
-{
-  SVfrVarStorageNode *pNode;
-
-  while (mBufferVarStoreList != NULL) {
-    pNode = mBufferVarStoreList;
-    mBufferVarStoreList = mBufferVarStoreList->mNext;
-    delete pNode;
-  }
-  while (mEfiVarStoreList != NULL) {
-    pNode = mEfiVarStoreList;
-    mEfiVarStoreList = mEfiVarStoreList->mNext;
-    delete pNode;
-  }
-  while (mNameVarStoreList != NULL) {
-    pNode = mNameVarStoreList;
-    mNameVarStoreList = mNameVarStoreList->mNext;
-    delete pNode;
-  }
-  if (mNewVarStorageNode != NULL) {
-    delete mNewVarStorageNode;
-  }
-}
-
-EFI_VARSTORE_ID
-CVfrDataStorage::GetFreeVarStoreId (
-  EFI_VFR_VARSTORE_TYPE VarType
-  )
-{
-  UINT32  Index, Mask, Offset;
-  
-  //
-  // Assign the different ID range for the different type VarStore to support Framework Vfr
-  //
-  Index = 0;
-  if ((!VfrCompatibleMode) || (VarType == EFI_VFR_VARSTORE_BUFFER)) {
-    Index = 0;
-  } else if (VarType == EFI_VFR_VARSTORE_EFI) {
-    Index = 1;
-  } else if (VarType == EFI_VFR_VARSTORE_NAME) {
-    Index = 2;
-  }
-
-  for (; Index < EFI_FREE_VARSTORE_ID_BITMAP_SIZE; Index++) {
-    if (mFreeVarStoreIdBitMap[Index] != 0xFFFFFFFF) {
-      break;
-    }
-  }
-
-  for (Offset = 0, Mask = 0x80000000; Mask != 0; Mask >>= 1, Offset++) {
-    if ((mFreeVarStoreIdBitMap[Index] & Mask) == 0) {
-      mFreeVarStoreIdBitMap[Index] |= Mask;
-      return (EFI_VARSTORE_ID)((Index << EFI_BITS_SHIFT_PER_UINT32) + Offset);
-    }
-  }
-
-  return EFI_VARSTORE_ID_INVALID;
-}
-
-BOOLEAN
-CVfrDataStorage::ChekVarStoreIdFree (
-  IN EFI_VARSTORE_ID VarStoreId
-  )
-{
-  UINT32 Index  = (VarStoreId / EFI_BITS_PER_UINT32);
-  UINT32 Offset = (VarStoreId % EFI_BITS_PER_UINT32);
-
-  return (mFreeVarStoreIdBitMap[Index] & (0x80000000 >> Offset)) == 0;
-}
-
-VOID
-CVfrDataStorage::MarkVarStoreIdUsed (
-  IN EFI_VARSTORE_ID VarStoreId
-  )
-{
-  UINT32 Index  = (VarStoreId / EFI_BITS_PER_UINT32);
-  UINT32 Offset = (VarStoreId % EFI_BITS_PER_UINT32);
-
-  mFreeVarStoreIdBitMap[Index] |= (0x80000000 >> Offset);
-}
-
-VOID
-CVfrDataStorage::MarkVarStoreIdUnused (
-  IN EFI_VARSTORE_ID VarStoreId
-  )
-{
-  UINT32 Index  = (VarStoreId / EFI_BITS_PER_UINT32);
-  UINT32 Offset = (VarStoreId % EFI_BITS_PER_UINT32);
-
-  mFreeVarStoreIdBitMap[Index] &= ~(0x80000000 >> Offset);
-}
-
-EFI_VFR_RETURN_CODE
-CVfrDataStorage::DeclareNameVarStoreBegin (
-  IN CHAR8           *StoreName,
-  IN EFI_VARSTORE_ID VarStoreId
-  )
-{
-  SVfrVarStorageNode *pNode = NULL;
-  EFI_VARSTORE_ID    TmpVarStoreId;
-
-  if (StoreName == NULL) {
-    return VFR_RETURN_FATAL_ERROR;
-  }
-
-  if (GetVarStoreId (StoreName, &TmpVarStoreId) == VFR_RETURN_SUCCESS) {
-    return VFR_RETURN_REDEFINED;
-  }
-  
-  if (VarStoreId == EFI_VARSTORE_ID_INVALID) {
-    VarStoreId = GetFreeVarStoreId (EFI_VFR_VARSTORE_NAME);
-  } else {
-    if (ChekVarStoreIdFree (VarStoreId) == FALSE) {
-      return VFR_RETURN_VARSTOREID_REDEFINED;
-    }
-    MarkVarStoreIdUsed (VarStoreId);
-  }
-
-  if ((pNode = new SVfrVarStorageNode (StoreName, VarStoreId)) == NULL) {
-    return VFR_RETURN_UNDEFINED;
-  }
-
-  mNewVarStorageNode = pNode;
-
-  return VFR_RETURN_SUCCESS;
-}
-
-EFI_VFR_RETURN_CODE
-CVfrDataStorage::NameTableAddItem (
-  IN EFI_STRING_ID  Item
-  )
-{
-  EFI_VARSTORE_ID *NewTable, *OldTable;
-  UINT32          TableSize;
-
-  OldTable  = mNewVarStorageNode->mStorageInfo.mNameSpace.mNameTable;
-  TableSize = mNewVarStorageNode->mStorageInfo.mNameSpace.mTableSize;
-
-  if ((TableSize != 0) && ((TableSize % DEFAULT_NAME_TABLE_ITEMS) == 0)) {
-    if ((NewTable = new EFI_VARSTORE_ID[TableSize + DEFAULT_NAME_TABLE_ITEMS]) == NULL) {
-      return VFR_RETURN_OUT_FOR_RESOURCES;
-    }
-    memcpy (NewTable, OldTable, TableSize);
-    mNewVarStorageNode->mStorageInfo.mNameSpace.mNameTable = NewTable;
-  }
-
-  mNewVarStorageNode->mStorageInfo.mNameSpace.mNameTable[TableSize++] = Item;
-  mNewVarStorageNode->mStorageInfo.mNameSpace.mTableSize = TableSize;
-
-  return VFR_RETURN_SUCCESS;
-}
-
-EFI_VFR_RETURN_CODE
-CVfrDataStorage::DeclareNameVarStoreEnd (
-  IN EFI_GUID *Guid
-  )
-{
-  mNewVarStorageNode->mGuid = *Guid;
-  mNewVarStorageNode->mNext = mNameVarStoreList;
-  mNameVarStoreList         = mNewVarStorageNode;
-
-  mNewVarStorageNode        = NULL;
-
-  return VFR_RETURN_SUCCESS;
-}
-
-EFI_VFR_RETURN_CODE 
-CVfrDataStorage::DeclareEfiVarStore (
-  IN CHAR8          *StoreName, 
-  IN EFI_GUID       *Guid, 
-  IN EFI_STRING_ID  NameStrId,
-  IN UINT32         VarSize,
-  IN BOOLEAN        Flag
-  )
-{
-  SVfrVarStorageNode *pNode;
-  EFI_VARSTORE_ID    VarStoreId;
-
-  if ((StoreName == NULL) || (Guid == NULL)) {
-    return VFR_RETURN_FATAL_ERROR;
-  }
-
-  if (VarSize > sizeof (UINT64)) {
-    return VFR_RETURN_EFIVARSTORE_SIZE_ERROR;
-  }
-
-  if (GetVarStoreId (StoreName, &VarStoreId, Guid) == VFR_RETURN_SUCCESS) {
-    return VFR_RETURN_REDEFINED;
-  }
-
-  VarStoreId = GetFreeVarStoreId (EFI_VFR_VARSTORE_EFI);
-  if ((pNode = new SVfrVarStorageNode (Guid, StoreName, VarStoreId, NameStrId, VarSize, Flag)) == NULL) {
-    return VFR_RETURN_OUT_FOR_RESOURCES;
-  }
-
-  pNode->mNext       = mEfiVarStoreList;
-  mEfiVarStoreList   = pNode;
-
-  return VFR_RETURN_SUCCESS;
-}
-
-EFI_VFR_RETURN_CODE 
-CVfrDataStorage::DeclareBufferVarStore (
-  IN CHAR8             *StoreName, 
-  IN EFI_GUID          *Guid, 
-  IN CVfrVarDataTypeDB *DataTypeDB,
-  IN CHAR8             *TypeName,
-  IN EFI_VARSTORE_ID   VarStoreId,
-  IN BOOLEAN           Flag
-  )
-{
-  SVfrVarStorageNode   *pNew = NULL;
-  SVfrDataType         *pDataType = NULL;
-  EFI_VARSTORE_ID      TempVarStoreId;
-
-  if ((StoreName == NULL) || (Guid == NULL) || (DataTypeDB == NULL)) {
-    return VFR_RETURN_FATAL_ERROR;
-  }
-
-  if (GetVarStoreId (StoreName, &TempVarStoreId, Guid) == VFR_RETURN_SUCCESS) {
-    return VFR_RETURN_REDEFINED;
-  }
-
-  CHECK_ERROR_RETURN(DataTypeDB->GetDataType (TypeName, &pDataType), VFR_RETURN_SUCCESS);
-
-  if (VarStoreId == EFI_VARSTORE_ID_INVALID) {
-    VarStoreId = GetFreeVarStoreId (EFI_VFR_VARSTORE_BUFFER);
-  } else {
-    if (ChekVarStoreIdFree (VarStoreId) == FALSE) {
-      return VFR_RETURN_VARSTOREID_REDEFINED;
-    }
-    MarkVarStoreIdUsed (VarStoreId);
-  }
-
-  if ((pNew = new SVfrVarStorageNode (Guid, StoreName, VarStoreId, pDataType, Flag)) == NULL) {
-    return VFR_RETURN_OUT_FOR_RESOURCES;
-  }
-
-  pNew->mNext         = mBufferVarStoreList;
-  mBufferVarStoreList = pNew;
-
-  if (gCVfrBufferConfig.Register(StoreName, Guid) != 0) {
-    return VFR_RETURN_FATAL_ERROR;
-  }
-
-  return VFR_RETURN_SUCCESS;
-}
-
-EFI_VFR_RETURN_CODE 
-CVfrDataStorage::GetVarStoreByDataType (
-  IN  CHAR8              *DataTypeName,
-  OUT SVfrVarStorageNode **VarNode,
-  IN  EFI_GUID           *VarGuid
-  )
-{
-  SVfrVarStorageNode    *pNode;
-  SVfrVarStorageNode    *MatchNode;
-  
-  //
-  // Framework VFR uses Data type name as varstore name, so don't need check again.
-  //
-  if (VfrCompatibleMode) {
-    return VFR_RETURN_UNDEFINED;
-  }
-
-  MatchNode = NULL;
-  for (pNode = mBufferVarStoreList; pNode != NULL; pNode = pNode->mNext) {
-    if (strcmp (pNode->mStorageInfo.mDataType->mTypeName, DataTypeName) != 0) {
-      continue;
-    }
-
-    if ((VarGuid != NULL)) {
-      if (memcmp (VarGuid, &pNode->mGuid, sizeof (EFI_GUID)) == 0) {
-        *VarNode = pNode;
-        return VFR_RETURN_SUCCESS;
-      }
-    } else {
-      if (MatchNode == NULL) {
-        MatchNode = pNode;
-      } else {
-        //
-        // More than one varstores referred the same data structures.
-        //
-        return VFR_RETURN_VARSTORE_DATATYPE_REDEFINED_ERROR;
-      }
-    }
-  }
-  
-  if (MatchNode == NULL) {
-    return VFR_RETURN_UNDEFINED;
-  }
-
-  *VarNode = MatchNode;
-  return VFR_RETURN_SUCCESS;
-}
-
-EFI_VARSTORE_ID 
-CVfrDataStorage::CheckGuidField (
-  IN  SVfrVarStorageNode   *pNode,
-  IN  EFI_GUID             *StoreGuid,
-  IN  BOOLEAN              *HasFoundOne,
-  OUT EFI_VFR_RETURN_CODE  *ReturnCode
-  )
-{
-  if (StoreGuid != NULL) {
-    //
-    // If has guid info, compare the guid filed.
-    //
-    if (memcmp (StoreGuid, &pNode->mGuid, sizeof (EFI_GUID)) == 0) {
-      //
-      // Both name and guid are same, this this varstore.
-      //
-      mCurrVarStorageNode = pNode;
-      *ReturnCode = VFR_RETURN_SUCCESS;
-      return TRUE;
-    }
-  } else {
-    //
-    // Not has Guid field, check whether this name is the only one.
-    //
-    if (*HasFoundOne) {
-      //
-      // The name has conflict, return name redefined.
-      //
-      *ReturnCode = VFR_RETURN_VARSTORE_NAME_REDEFINED_ERROR;
-      return TRUE;
-    }
-
-    *HasFoundOne = TRUE;
-    mCurrVarStorageNode = pNode;
-  }
-
-  return FALSE;
-}
-
-/**
-  Base on the input store name and guid to find the varstore id. 
-
-  If both name and guid are inputed, base on the name and guid to
-  found the varstore. If only name inputed, base on the name to
-  found the varstore and go on to check whether more than one varstore
-  has the same name. If only has found one varstore, return this
-  varstore; if more than one varstore has same name, return varstore
-  name redefined error. If no varstore found by varstore name, call
-  function GetVarStoreByDataType and use inputed varstore name as 
-  data type name to search.
-**/
-EFI_VFR_RETURN_CODE 
-CVfrDataStorage::GetVarStoreId (
-  IN  CHAR8           *StoreName,
-  OUT EFI_VARSTORE_ID *VarStoreId,
-  IN  EFI_GUID        *StoreGuid
-  )
-{
-  EFI_VFR_RETURN_CODE   ReturnCode;
-  SVfrVarStorageNode    *pNode;
-  BOOLEAN               HasFoundOne = FALSE;
-
-  mCurrVarStorageNode = NULL;
-
-  for (pNode = mBufferVarStoreList; pNode != NULL; pNode = pNode->mNext) {
-    if (strcmp (pNode->mVarStoreName, StoreName) == 0) {
-      if (CheckGuidField(pNode, StoreGuid, &HasFoundOne, &ReturnCode)) {
-        *VarStoreId = mCurrVarStorageNode->mVarStoreId;
-        return ReturnCode;
-      }
-    }
-  }
-
-  for (pNode = mEfiVarStoreList; pNode != NULL; pNode = pNode->mNext) {
-    if (strcmp (pNode->mVarStoreName, StoreName) == 0) {
-      if (CheckGuidField(pNode, StoreGuid, &HasFoundOne, &ReturnCode)) {
-        *VarStoreId = mCurrVarStorageNode->mVarStoreId;
-        return ReturnCode;
-      }
-    }
-  }
-
-  for (pNode = mNameVarStoreList; pNode != NULL; pNode = pNode->mNext) {
-    if (strcmp (pNode->mVarStoreName, StoreName) == 0) {
-      if (CheckGuidField(pNode, StoreGuid, &HasFoundOne, &ReturnCode)) {
-        *VarStoreId = mCurrVarStorageNode->mVarStoreId;
-        return ReturnCode;
-      }
-    }
-  }
-
-  if (HasFoundOne) {
-    *VarStoreId = mCurrVarStorageNode->mVarStoreId;
-    return VFR_RETURN_SUCCESS;
-  }
-
-  *VarStoreId         = EFI_VARSTORE_ID_INVALID;
-
-  //
-  // Assume that Data strucutre name is used as StoreName, and check again. 
-  //
-  ReturnCode = GetVarStoreByDataType (StoreName, &pNode, StoreGuid);
-  if (pNode != NULL) {
-    mCurrVarStorageNode = pNode;
-    *VarStoreId = pNode->mVarStoreId;
-  }
-  
-  return ReturnCode;
-}
-
-EFI_VFR_RETURN_CODE
-CVfrDataStorage::GetBufferVarStoreDataTypeName (
-  IN  EFI_VARSTORE_ID        VarStoreId,
-  OUT CHAR8                  **DataTypeName
-  )
-{
-  SVfrVarStorageNode    *pNode;
-
-  if (VarStoreId == EFI_VARSTORE_ID_INVALID) {
-    return VFR_RETURN_FATAL_ERROR;
-  }
-
-  for (pNode = mBufferVarStoreList; pNode != NULL; pNode = pNode->mNext) {
-    if (pNode->mVarStoreId == VarStoreId) {
-      *DataTypeName = pNode->mStorageInfo.mDataType->mTypeName;
-      return VFR_RETURN_SUCCESS;
-    }
-  }
-
-  return VFR_RETURN_UNDEFINED;
-}
-
-EFI_VFR_VARSTORE_TYPE
-CVfrDataStorage::GetVarStoreType (
-  IN  EFI_VARSTORE_ID        VarStoreId
-  )
-{
-  SVfrVarStorageNode    *pNode;
-  EFI_VFR_VARSTORE_TYPE VarStoreType;
-
-  VarStoreType = EFI_VFR_VARSTORE_INVALID;
-
-  if (VarStoreId == EFI_VARSTORE_ID_INVALID) {
-    return VarStoreType;
-  }
-
-  for (pNode = mBufferVarStoreList; pNode != NULL; pNode = pNode->mNext) {
-    if (pNode->mVarStoreId == VarStoreId) {
-      VarStoreType = pNode->mVarStoreType;
-      return VarStoreType;
-    }
-  }
-
-  for (pNode = mEfiVarStoreList; pNode != NULL; pNode = pNode->mNext) {
-    if (pNode->mVarStoreId == VarStoreId) {
-      VarStoreType = pNode->mVarStoreType;
-      return VarStoreType;
-    }
-  }
-
-  for (pNode = mNameVarStoreList; pNode != NULL; pNode = pNode->mNext) {
-    if (pNode->mVarStoreId == VarStoreId) {
-      VarStoreType = pNode->mVarStoreType;
-      return VarStoreType;
-    }
-  }
-
-  return VarStoreType;
-}
-
-EFI_GUID *
-CVfrDataStorage::GetVarStoreGuid (
-  IN  EFI_VARSTORE_ID        VarStoreId
-  )
-{
-  SVfrVarStorageNode    *pNode;
-  EFI_GUID              *VarGuid;
-
-  VarGuid = NULL;
-
-  if (VarStoreId == EFI_VARSTORE_ID_INVALID) {
-    return VarGuid;
-  }
-
-  for (pNode = mBufferVarStoreList; pNode != NULL; pNode = pNode->mNext) {
-    if (pNode->mVarStoreId == VarStoreId) {
-      VarGuid = &pNode->mGuid;
-      return VarGuid;
-    }
-  }
-
-  for (pNode = mEfiVarStoreList; pNode != NULL; pNode = pNode->mNext) {
-    if (pNode->mVarStoreId == VarStoreId) {
-      VarGuid = &pNode->mGuid;
-      return VarGuid;
-    }
-  }
-
-  for (pNode = mNameVarStoreList; pNode != NULL; pNode = pNode->mNext) {
-    if (pNode->mVarStoreId == VarStoreId) {
-      VarGuid = &pNode->mGuid;
-      return VarGuid;
-    }
-  }
-
-  return VarGuid;
-}
-
-EFI_VFR_RETURN_CODE
-CVfrDataStorage::GetVarStoreName (
-  IN  EFI_VARSTORE_ID VarStoreId, 
-  OUT CHAR8           **VarStoreName
-  )
-{
-  SVfrVarStorageNode    *pNode;
-
-  if (VarStoreName == NULL) {
-    return VFR_RETURN_FATAL_ERROR;
-  }
-
-  for (pNode = mBufferVarStoreList; pNode != NULL; pNode = pNode->mNext) {
-    if (pNode->mVarStoreId == VarStoreId) {
-      *VarStoreName = pNode->mVarStoreName;
-      return VFR_RETURN_SUCCESS;
-    }
-  }
-
-  for (pNode = mEfiVarStoreList; pNode != NULL; pNode = pNode->mNext) {
-    if (pNode->mVarStoreId == VarStoreId) {
-      *VarStoreName = pNode->mVarStoreName;
-      return VFR_RETURN_SUCCESS;
-    }
-  }
-
-  for (pNode = mNameVarStoreList; pNode != NULL; pNode = pNode->mNext) {
-    if (pNode->mVarStoreId == VarStoreId) {
-      *VarStoreName = pNode->mVarStoreName;
-      return VFR_RETURN_SUCCESS;
-    }
-  }
-
-  *VarStoreName = NULL;
-  return VFR_RETURN_UNDEFINED;
-}
-
-EFI_VFR_RETURN_CODE
-CVfrDataStorage::GetEfiVarStoreInfo (
-  IN OUT EFI_VARSTORE_INFO  *Info
-  )
-{
-  if (Info == NULL) {
-    return VFR_RETURN_FATAL_ERROR;
-  }
-
-  if (mCurrVarStorageNode == NULL) {
-    return VFR_RETURN_GET_EFIVARSTORE_ERROR;
-  }
-
-  Info->mInfo.mVarName = mCurrVarStorageNode->mStorageInfo.mEfiVar.mEfiVarName;
-  Info->mVarTotalSize  = mCurrVarStorageNode->mStorageInfo.mEfiVar.mEfiVarSize;
-  switch (Info->mVarTotalSize) {
-  case 1:
-    Info->mVarType = EFI_IFR_TYPE_NUM_SIZE_8;
-    break;
-  case 2:
-    Info->mVarType = EFI_IFR_TYPE_NUM_SIZE_16;
-    break;
-  case 4:
-    Info->mVarType = EFI_IFR_TYPE_NUM_SIZE_32;
-    break;
-  case 8:
-    Info->mVarType = EFI_IFR_TYPE_NUM_SIZE_64;
-    break;
-  default :
-    return VFR_RETURN_FATAL_ERROR;
-  }
-
-  return VFR_RETURN_SUCCESS;
-}
-
-EFI_VFR_RETURN_CODE
-CVfrDataStorage::GetNameVarStoreInfo (
-  OUT EFI_VARSTORE_INFO  *Info,
-  IN  UINT32             Index
-  )
-{
-  if (Info == NULL) {
-    return VFR_RETURN_FATAL_ERROR;
-  }
-
-  if (mCurrVarStorageNode == NULL) {
-    return VFR_RETURN_GET_NVVARSTORE_ERROR;
-  }
-  
-  //
-  // Framework Vfr file Index is from 1, but Uefi Vfr file Index is from 0.
-  //
-  if (VfrCompatibleMode) {
-    if (Index == 0) {
-      return VFR_RETURN_ERROR_ARRARY_NUM;
-    }
-    Index --;
-  }
-
-  Info->mInfo.mVarName = mCurrVarStorageNode->mStorageInfo.mNameSpace.mNameTable[Index];
-
-  return VFR_RETURN_SUCCESS;
-}
-
-SVfrDefaultStoreNode::SVfrDefaultStoreNode (
-  IN EFI_IFR_DEFAULTSTORE *ObjBinAddr,
-  IN CHAR8                *RefName, 
-  IN EFI_STRING_ID        DefaultStoreNameId, 
-  IN UINT16               DefaultId
-  )
-{
-  mObjBinAddr = ObjBinAddr;
-
-  if (RefName != NULL) {
-    mRefName          = new CHAR8[strlen (RefName) + 1];
-    strcpy (mRefName, RefName);
-  } else {
-    mRefName          = NULL;
-  }
-
-  mNext               = NULL;
-  mDefaultId          = DefaultId;
-  mDefaultStoreNameId = DefaultStoreNameId;
-}
-
-SVfrDefaultStoreNode::~SVfrDefaultStoreNode (
-  VOID
-  )
-{
-  if (mRefName != NULL) {
-    delete mRefName;
-  }
-}
-
-CVfrDefaultStore::CVfrDefaultStore (
-  VOID
-  )
-{
-  mDefaultStoreList = NULL;
-}
-
-CVfrDefaultStore::~CVfrDefaultStore (
-  VOID
-  )
-{
-  SVfrDefaultStoreNode *pTmp = NULL;
-
-  while (mDefaultStoreList != NULL) {
-    pTmp = mDefaultStoreList;
-    mDefaultStoreList = mDefaultStoreList->mNext;
-    delete pTmp;
-  }
-}
-
-EFI_VFR_RETURN_CODE
-CVfrDefaultStore::RegisterDefaultStore (
-  IN CHAR8                *ObjBinAddr,
-  IN CHAR8                *RefName,
-  IN EFI_STRING_ID        DefaultStoreNameId,
-  IN UINT16               DefaultId
-  )
-{
-  SVfrDefaultStoreNode *pNode = NULL;
-
-  if (RefName == NULL) {
-    return VFR_RETURN_FATAL_ERROR;
-  }
-
-  for (pNode = mDefaultStoreList; pNode != NULL; pNode = pNode->mNext) {
-    if (strcmp (pNode->mRefName, RefName) == 0) {
-      return VFR_RETURN_REDEFINED;
-    }
-  }
-
-  if ((pNode = new SVfrDefaultStoreNode ((EFI_IFR_DEFAULTSTORE *)ObjBinAddr, RefName, DefaultStoreNameId, DefaultId)) == NULL) {
-    return VFR_RETURN_OUT_FOR_RESOURCES;
-  }
-
-  pNode->mNext               = mDefaultStoreList;
-  mDefaultStoreList          = pNode;
-
-  return VFR_RETURN_SUCCESS;
-}
-
-/*
- * assign new reference name or new default store name id only if 
- * the original is invalid
- */
-EFI_VFR_RETURN_CODE
-CVfrDefaultStore::ReRegisterDefaultStoreById (
-  IN UINT16          DefaultId,
-  IN CHAR8           *RefName,
-  IN EFI_STRING_ID   DefaultStoreNameId
-  )
-{
-  SVfrDefaultStoreNode *pNode = NULL;
-
-  for (pNode = mDefaultStoreList; pNode != NULL; pNode = pNode->mNext) {
-    if (pNode->mDefaultId == DefaultId) {
-      break;
-    }
-  }
-
-  if (pNode == NULL) {
-    return VFR_RETURN_UNDEFINED;
-  } else {
-    if (pNode->mDefaultStoreNameId == EFI_STRING_ID_INVALID) {
-      pNode->mDefaultStoreNameId  = DefaultStoreNameId;
-      if (pNode->mObjBinAddr != NULL) {
-        pNode->mObjBinAddr->DefaultName = DefaultStoreNameId;
-      }
-    } else {
-      return VFR_RETURN_REDEFINED;
-    }
-
-    if (RefName != NULL) {
-      delete pNode->mRefName;
-      pNode->mRefName = new CHAR8[strlen (RefName) + 1];
-      if (pNode->mRefName != NULL) {
-        strcpy (pNode->mRefName, RefName);
-      }
-    }
-  }
-
-  return VFR_RETURN_SUCCESS;
-}
-
-BOOLEAN
-CVfrDefaultStore::DefaultIdRegistered (
-  IN UINT16          DefaultId
-  )
-{
-  SVfrDefaultStoreNode *pNode = NULL;
-
-  for (pNode = mDefaultStoreList; pNode != NULL; pNode = pNode->mNext) {
-    if (pNode->mDefaultId == DefaultId) {
-      return TRUE;
-    }
-  }
-
-  return FALSE;
-}
-
-EFI_VFR_RETURN_CODE
-CVfrDefaultStore::GetDefaultId (
-  IN  CHAR8           *RefName,
-  OUT UINT16          *DefaultId
-  )
-{
-  SVfrDefaultStoreNode *pTmp = NULL;
-
-  if (DefaultId == NULL) {
-    return VFR_RETURN_FATAL_ERROR;
-  }
-
-  for (pTmp = mDefaultStoreList; pTmp != NULL; pTmp = pTmp->mNext) {
-    if (strcmp (pTmp->mRefName, RefName) == 0) {
-      *DefaultId = pTmp->mDefaultId;
-      return VFR_RETURN_SUCCESS;
-    }
-  }
-
-  return VFR_RETURN_UNDEFINED;
-}
-
-EFI_VFR_RETURN_CODE
-CVfrDefaultStore::BufferVarStoreAltConfigAdd (
-  IN EFI_VARSTORE_ID    DefaultId,
-  IN EFI_VARSTORE_INFO  &Info,
-  IN CHAR8              *VarStoreName,
-  IN EFI_GUID           *VarStoreGuid,
-  IN UINT8              Type,
-  IN EFI_IFR_TYPE_VALUE Value
-  )
-{
-  SVfrDefaultStoreNode  *pNode = NULL;
-  CHAR8                 NewAltCfg[2 * 2 * sizeof (UINT16) + 1] = {0,};
-  INTN                  Returnvalue = 0;
-
-  if (VarStoreName == NULL) {
-    return VFR_RETURN_FATAL_ERROR;
-  }
-
-  for (pNode = mDefaultStoreList; pNode != NULL; pNode = pNode->mNext) {
-    if (pNode->mDefaultId == DefaultId) {
-      break;
-    }
-  }
-
-  if (pNode == NULL) {
-    return VFR_RETURN_UNDEFINED;
-  }
-
-  gCVfrBufferConfig.Open ();
-
-  sprintf (NewAltCfg, "%04x", pNode->mDefaultId);
-  if ((Returnvalue = gCVfrBufferConfig.Select(VarStoreName, VarStoreGuid)) == 0) {
-    if ((Returnvalue = gCVfrBufferConfig.Write ('a', VarStoreName, VarStoreGuid, NewAltCfg, Type, Info.mInfo.mVarOffset, Info.mVarTotalSize, Value)) != 0) {
-      goto WriteError;
-    }
-  }
-  
-  gCVfrBufferConfig.Close ();
-
-  return VFR_RETURN_SUCCESS;
-
-WriteError:
-  gCVfrBufferConfig.Close ();
-  return (EFI_VFR_RETURN_CODE)Returnvalue;
-}
-
-SVfrRuleNode::SVfrRuleNode (
-  IN CHAR8        *RuleName,
-  IN UINT8       RuleId
-  )
-{
-  if (RuleName != NULL) {
-    mRuleName = new CHAR8[strlen (RuleName) + 1];
-    strcpy (mRuleName, RuleName);
-  } else {
-    mRuleName = NULL;
-  }
-
-  mNext       = NULL;
-  mRuleId     = RuleId;
-}
-
-SVfrRuleNode::~SVfrRuleNode (
-  VOID
-  )
-{
-  if (mRuleName != NULL) {
-    delete mRuleName;
-  }
-}
-
-CVfrRulesDB::CVfrRulesDB ()
-{
-  mRuleList   = NULL;
-  mFreeRuleId = EFI_VARSTORE_ID_START;
-}
-
-CVfrRulesDB::~CVfrRulesDB ()
-{
-  SVfrRuleNode *pNode;
-
-  while(mRuleList != NULL) {
-    pNode = mRuleList;
-    mRuleList = mRuleList->mNext;
-    delete pNode;
-  }
-}
-
-VOID
-CVfrRulesDB::RegisterRule (
-  IN CHAR8  *RuleName
-  )
-{
-  SVfrRuleNode *pNew;
-
-  if (RuleName == NULL) {
-    return ;
-  }
-
-  if ((pNew = new SVfrRuleNode (RuleName, mFreeRuleId)) == NULL) {
-    return ;
-  }
-
-  mFreeRuleId++;
-
-  pNew->mNext = mRuleList;
-  mRuleList   = pNew;
-}
-
-UINT8
-CVfrRulesDB::GetRuleId (
-  IN CHAR8  *RuleName
-  )
-{
-  SVfrRuleNode *pNode;
-
-  if (RuleName == NULL) {
-    return EFI_RULE_ID_INVALID;
-  }
-
-  for (pNode = mRuleList; pNode != NULL; pNode = pNode->mNext) {
-    if (strcmp (pNode->mRuleName, RuleName) == 0) {
-      return pNode->mRuleId;
-    }
-  }
-
-  return EFI_RULE_ID_INVALID;
-}
-
-CVfrRulesDB gCVfrRulesDB;
-
-EFI_VARSTORE_INFO::EFI_VARSTORE_INFO (
-  VOID
-  )
-{
-  mVarStoreId      = EFI_VARSTORE_ID_INVALID;
-  mInfo.mVarName   = EFI_STRING_ID_INVALID;
-  mInfo.mVarOffset = EFI_VAROFFSET_INVALID;
-  mVarType         = EFI_IFR_TYPE_OTHER;
-  mVarTotalSize    = 0;
-}
-
-EFI_VARSTORE_INFO::EFI_VARSTORE_INFO (
-  IN EFI_VARSTORE_INFO &Info
-  )
-{
-  mVarStoreId      = Info.mVarStoreId;
-  mInfo.mVarName   = Info.mInfo.mVarName;
-  mInfo.mVarOffset = Info.mInfo.mVarOffset;
-  mVarType         = Info.mVarType;
-  mVarTotalSize    = Info.mVarTotalSize;
-}
-
-BOOLEAN
-EFI_VARSTORE_INFO::operator == (
-  IN EFI_VARSTORE_INFO  *Info
-  )
-{
-  if ((mVarStoreId == Info->mVarStoreId) &&
-  	  (mInfo.mVarName == Info->mInfo.mVarName) &&
-      (mInfo.mVarOffset == Info->mInfo.mVarOffset) &&
-      (mVarType == Info->mVarType) &&
-      (mVarTotalSize == Info->mVarTotalSize)) {
-    return TRUE;
-  }
-
-  return FALSE;
-}
-
-static EFI_VARSTORE_INFO gEfiInvalidVarStoreInfo;
-
-EFI_QUESTION_ID
-CVfrQuestionDB::GetFreeQuestionId (
-  VOID
-  )
-{
-  UINT32  Index, Mask, Offset;
-
-  for (Index = 0; Index < EFI_FREE_QUESTION_ID_BITMAP_SIZE; Index++) {
-    if (mFreeQIdBitMap[Index] != 0xFFFFFFFF) {
-      break;
-    }
-  }
-
-  for (Offset = 0, Mask = 0x80000000; Mask != 0; Mask >>= 1, Offset++) {
-    if ((mFreeQIdBitMap[Index] & Mask) == 0) {
-      mFreeQIdBitMap[Index] |= Mask;
-      return (EFI_QUESTION_ID)((Index << EFI_BITS_SHIFT_PER_UINT32) + Offset);
-    }
-  }
-
-  return EFI_QUESTION_ID_INVALID;
-}
-
-BOOLEAN
-CVfrQuestionDB::ChekQuestionIdFree (
-  IN EFI_QUESTION_ID QId
-  )
-{
-  UINT32 Index  = (QId / EFI_BITS_PER_UINT32);
-  UINT32 Offset = (QId % EFI_BITS_PER_UINT32);
-
-  return (mFreeQIdBitMap[Index] & (0x80000000 >> Offset)) == 0;
-}
-
-VOID
-CVfrQuestionDB::MarkQuestionIdUsed (
-  IN EFI_QUESTION_ID QId
-  )
-{
-  UINT32 Index  = (QId / EFI_BITS_PER_UINT32);
-  UINT32 Offset = (QId % EFI_BITS_PER_UINT32);
-
-  mFreeQIdBitMap[Index] |= (0x80000000 >> Offset);
-}
-
-VOID
-CVfrQuestionDB::MarkQuestionIdUnused (
-  IN EFI_QUESTION_ID QId
-  )
-{
-  UINT32 Index  = (QId / EFI_BITS_PER_UINT32);
-  UINT32 Offset = (QId % EFI_BITS_PER_UINT32);
-
-  mFreeQIdBitMap[Index] &= ~(0x80000000 >> Offset);
-}
-
-SVfrQuestionNode::SVfrQuestionNode (
-  IN CHAR8  *Name,
-  IN CHAR8  *VarIdStr,
-  IN UINT32 BitMask
-  )
-{
-  mName       = NULL;
-  mVarIdStr   = NULL;
-  mQuestionId = EFI_QUESTION_ID_INVALID;
-  mBitMask    = BitMask;
-  mNext       = NULL;
-  mQtype      = QUESTION_NORMAL;
-
-  if (Name == NULL) {
-    mName = new CHAR8[strlen ("$DEFAULT") + 1];
-    strcpy (mName, "$DEFAULT");
-  } else {
-    mName = new CHAR8[strlen (Name) + 1];
-    strcpy (mName, Name);
-  }
-
-  if (VarIdStr != NULL) {
-    mVarIdStr = new CHAR8[strlen (VarIdStr) + 1];
-    strcpy (mVarIdStr, VarIdStr);
-  } else {
-    mVarIdStr = new CHAR8[strlen ("$") + 1];
-    strcpy (mVarIdStr, "$");
-  }
-}
-
-SVfrQuestionNode::~SVfrQuestionNode (
-  VOID
-  )
-{
-  if (mName != NULL) {
-    delete mName;
-  }
-
-  if (mVarIdStr != NULL) {
-    delete mVarIdStr;
-  }
-}
-
-CVfrQuestionDB::CVfrQuestionDB ()
-{
-  UINT32 Index;
-
-  for (Index = 0; Index < EFI_FREE_QUESTION_ID_BITMAP_SIZE; Index++) {
-    mFreeQIdBitMap[Index] = 0;
-  }
-
-  // Question ID 0 is reserved.
-  mFreeQIdBitMap[0] = 0x80000000;
-  mQuestionList     = NULL;
-}
-
-CVfrQuestionDB::~CVfrQuestionDB ()
-{
-  SVfrQuestionNode     *pNode;
-
-  while (mQuestionList != NULL) {
-    pNode = mQuestionList;
-    mQuestionList = mQuestionList->mNext;
-    delete pNode;
-  }
-}
-
-//
-// Reset to init state
-//
-VOID
-CVfrQuestionDB::ResetInit(
-  IN VOID
-  )
-{
-  UINT32               Index;
-  SVfrQuestionNode     *pNode;
-
-  while (mQuestionList != NULL) {
-    pNode = mQuestionList;
-    mQuestionList = mQuestionList->mNext;
-    delete pNode;
-  }
-
-  for (Index = 0; Index < EFI_FREE_QUESTION_ID_BITMAP_SIZE; Index++) {
-    mFreeQIdBitMap[Index] = 0;
-  }
-
-  // Question ID 0 is reserved.
-  mFreeQIdBitMap[0] = 0x80000000;
-  mQuestionList     = NULL;   
-}
-
-VOID
-CVfrQuestionDB::PrintAllQuestion (
-  VOID
-  )
-{
-  SVfrQuestionNode *pNode = NULL;
-
-  for (pNode = mQuestionList; pNode != NULL; pNode = pNode->mNext) {
-    printf ("Question VarId is %s and QuesitonId is 0x%x\n", pNode->mVarIdStr, pNode->mQuestionId);
-  }
-}
-
-EFI_VFR_RETURN_CODE
-CVfrQuestionDB::RegisterQuestion (
-  IN     CHAR8             *Name,
-  IN     CHAR8             *VarIdStr,
-  IN OUT EFI_QUESTION_ID   &QuestionId
-  )
-{
-  SVfrQuestionNode *pNode = NULL;
-
-  if ((Name != NULL) && (FindQuestion(Name) == VFR_RETURN_SUCCESS)) {
-    return VFR_RETURN_REDEFINED;
-  }
-
-  if ((pNode = new SVfrQuestionNode (Name, VarIdStr)) == NULL) {
-    return VFR_RETURN_OUT_FOR_RESOURCES;
-  }
-
-  if (QuestionId == EFI_QUESTION_ID_INVALID) {
-    QuestionId = GetFreeQuestionId ();
-  } else {
-    //
-    // For Framework Vfr, don't check question ID conflict.
-    //
-    if (!VfrCompatibleMode && ChekQuestionIdFree (QuestionId) == FALSE) {
-      delete pNode;
-      return VFR_RETURN_QUESTIONID_REDEFINED;
-    }
-    MarkQuestionIdUsed (QuestionId);
-  }
-  pNode->mQuestionId = QuestionId;
-
-  pNode->mNext       = mQuestionList;
-  mQuestionList      = pNode;
-
-  gCFormPkg.DoPendingAssign (VarIdStr, (VOID *)&QuestionId, sizeof(EFI_QUESTION_ID));
-
-  return VFR_RETURN_SUCCESS;
-}
-
-VOID
-CVfrQuestionDB::RegisterOldDateQuestion (
-  IN     CHAR8            *YearVarId,
-  IN     CHAR8            *MonthVarId,
-  IN     CHAR8            *DayVarId,
-  IN OUT EFI_QUESTION_ID &QuestionId
-  )
-{
-  SVfrQuestionNode *pNode[3] = {NULL, };
-  UINT32           Index;
-
-  if ((YearVarId == NULL) || (MonthVarId == NULL) || (DayVarId == NULL)) {
-    return;
-  }
-
-  if ((pNode[0] = new SVfrQuestionNode (NULL, YearVarId, DATE_YEAR_BITMASK)) == NULL) {
-    goto Err;
-  }
-  if ((pNode[1] = new SVfrQuestionNode (NULL, MonthVarId, DATE_MONTH_BITMASK)) == NULL) {
-    goto Err;
-  }
-  if ((pNode[2] = new SVfrQuestionNode (NULL, DayVarId, DATE_DAY_BITMASK)) == NULL) {
-    goto Err;
-  }
-
-  if (QuestionId == EFI_QUESTION_ID_INVALID) {
-    QuestionId = GetFreeQuestionId ();
-  } else {
-    if (ChekQuestionIdFree (QuestionId) == FALSE) {
-      goto Err;
-    }
-    MarkQuestionIdUsed (QuestionId);
-  }
-
-  pNode[0]->mQuestionId = QuestionId;
-  pNode[1]->mQuestionId = QuestionId;
-  pNode[2]->mQuestionId = QuestionId;
-  pNode[0]->mQtype      = QUESTION_DATE;
-  pNode[1]->mQtype      = QUESTION_DATE;
-  pNode[2]->mQtype      = QUESTION_DATE;
-  pNode[0]->mNext       = pNode[1];
-  pNode[1]->mNext       = pNode[2];
-  pNode[2]->mNext       = mQuestionList;
-  mQuestionList         = pNode[0];
-
-  gCFormPkg.DoPendingAssign (YearVarId, (VOID *)&QuestionId, sizeof(EFI_QUESTION_ID));
-  gCFormPkg.DoPendingAssign (MonthVarId, (VOID *)&QuestionId, sizeof(EFI_QUESTION_ID));
-  gCFormPkg.DoPendingAssign (DayVarId, (VOID *)&QuestionId, sizeof(EFI_QUESTION_ID));
-
-  return;
-
-Err:
-  for (Index = 0; Index < 3; Index++) {
-    if (pNode[Index] != NULL) {
-      delete pNode[Index];
-    }
-  }
-  QuestionId = EFI_QUESTION_ID_INVALID;
-}
-
-VOID
-CVfrQuestionDB::RegisterNewDateQuestion (
-  IN     CHAR8            *Name,
-  IN     CHAR8            *BaseVarId,
-  IN OUT EFI_QUESTION_ID &QuestionId
-  )
-{
-  SVfrQuestionNode     *pNode[3] = {NULL, };
-  UINT32               Len;
-  CHAR8                *VarIdStr[3] = {NULL, };
-  CHAR8                 Index;
-
-  if (BaseVarId == NULL && Name == NULL) {
-    if (QuestionId == EFI_QUESTION_ID_INVALID) {
-      QuestionId = GetFreeQuestionId ();
-    } else {
-      if (ChekQuestionIdFree (QuestionId) == FALSE) {
-        goto Err;
-      }
-      MarkQuestionIdUsed (QuestionId);
-    }
-    return;
-  }
-
-  if (BaseVarId != NULL) {
-    Len = strlen (BaseVarId);
-
-    VarIdStr[0] = new CHAR8[Len + strlen (".Year") + 1];
-    if (VarIdStr[0] != NULL) {
-      strcpy (VarIdStr[0], BaseVarId);
-      strcat (VarIdStr[0], ".Year");
-    }
-    VarIdStr[1] = new CHAR8[Len + strlen (".Month") + 1];
-    if (VarIdStr[1] != NULL) {
-      strcpy (VarIdStr[1], BaseVarId);
-      strcat (VarIdStr[1], ".Month");
-    }
-    VarIdStr[2] = new CHAR8[Len + strlen (".Day") + 1];
-    if (VarIdStr[2] != NULL) {
-      strcpy (VarIdStr[2], BaseVarId);
-      strcat (VarIdStr[2], ".Day");
-    }
-  } else {
-    Len = strlen (Name);
-
-    VarIdStr[0] = new CHAR8[Len + strlen (".Year") + 1];
-    if (VarIdStr[0] != NULL) {
-      strcpy (VarIdStr[0], Name);
-      strcat (VarIdStr[0], ".Year");
-    }
-    VarIdStr[1] = new CHAR8[Len + strlen (".Month") + 1];
-    if (VarIdStr[1] != NULL) {
-      strcpy (VarIdStr[1], Name);
-      strcat (VarIdStr[1], ".Month");
-    }
-    VarIdStr[2] = new CHAR8[Len + strlen (".Day") + 1];
-    if (VarIdStr[2] != NULL) {
-      strcpy (VarIdStr[2], Name);
-      strcat (VarIdStr[2], ".Day");
-    }
-  }
-
-  if ((pNode[0] = new SVfrQuestionNode (Name, VarIdStr[0], DATE_YEAR_BITMASK)) == NULL) {
-    goto Err;
-  }
-  if ((pNode[1] = new SVfrQuestionNode (Name, VarIdStr[1], DATE_MONTH_BITMASK)) == NULL) {
-    goto Err;
-  }
-  if ((pNode[2] = new SVfrQuestionNode (Name, VarIdStr[2], DATE_DAY_BITMASK)) == NULL) {
-    goto Err;
-  }
-
-  if (QuestionId == EFI_QUESTION_ID_INVALID) {
-    QuestionId = GetFreeQuestionId ();
-  } else {
-    if (ChekQuestionIdFree (QuestionId) == FALSE) {
-      goto Err;
-    }
-    MarkQuestionIdUsed (QuestionId);
-  }
-
-  pNode[0]->mQuestionId = QuestionId;
-  pNode[1]->mQuestionId = QuestionId;
-  pNode[2]->mQuestionId = QuestionId;
-  pNode[0]->mQtype      = QUESTION_DATE;
-  pNode[1]->mQtype      = QUESTION_DATE;
-  pNode[2]->mQtype      = QUESTION_DATE;
-  pNode[0]->mNext       = pNode[1];
-  pNode[1]->mNext       = pNode[2];
-  pNode[2]->mNext       = mQuestionList;
-  mQuestionList         = pNode[0];
-
-  for (Index = 0; Index < 3; Index++) {
-    if (VarIdStr[Index] != NULL) {
-      delete VarIdStr[Index];
-    }
-  }
-
-  gCFormPkg.DoPendingAssign (VarIdStr[0], (VOID *)&QuestionId, sizeof(EFI_QUESTION_ID));
-  gCFormPkg.DoPendingAssign (VarIdStr[1], (VOID *)&QuestionId, sizeof(EFI_QUESTION_ID));
-  gCFormPkg.DoPendingAssign (VarIdStr[2], (VOID *)&QuestionId, sizeof(EFI_QUESTION_ID));
-
-  return;
-
-Err:
-  for (Index = 0; Index < 3; Index++) {
-    if (pNode[Index] != NULL) {
-      delete pNode[Index];
-    }
-
-    if (VarIdStr[Index] != NULL) {
-      delete VarIdStr[Index];
-    }
-  }
-}
-
-VOID
-CVfrQuestionDB::RegisterOldTimeQuestion (
-  IN     CHAR8            *HourVarId,
-  IN     CHAR8            *MinuteVarId,
-  IN     CHAR8            *SecondVarId,
-  IN OUT EFI_QUESTION_ID &QuestionId
-  )
-{
-  SVfrQuestionNode *pNode[3] = {NULL, };
-  UINT32           Index;
-
-  if ((HourVarId == NULL) || (MinuteVarId == NULL) || (SecondVarId == NULL)) {
-    return;
-  }
-
-  if ((pNode[0] = new SVfrQuestionNode (NULL, HourVarId, TIME_HOUR_BITMASK)) == NULL) {
-    goto Err;
-  }
-  if ((pNode[1] = new SVfrQuestionNode (NULL, MinuteVarId, TIME_MINUTE_BITMASK)) == NULL) {
-    goto Err;
-  }
-  if ((pNode[2] = new SVfrQuestionNode (NULL, SecondVarId, TIME_SECOND_BITMASK)) == NULL) {
-    goto Err;
-  }
-
-  if (QuestionId == EFI_QUESTION_ID_INVALID) {
-    QuestionId = GetFreeQuestionId ();
-  } else {
-    if (ChekQuestionIdFree (QuestionId) == FALSE) {
-      goto Err;
-    }
-    MarkQuestionIdUsed (QuestionId);
-  }
-
-  pNode[0]->mQuestionId = QuestionId;
-  pNode[1]->mQuestionId = QuestionId;
-  pNode[2]->mQuestionId = QuestionId;
-  pNode[0]->mQtype      = QUESTION_TIME;
-  pNode[1]->mQtype      = QUESTION_TIME;
-  pNode[2]->mQtype      = QUESTION_TIME;
-  pNode[0]->mNext       = pNode[1];
-  pNode[1]->mNext       = pNode[2];
-  pNode[2]->mNext       = mQuestionList;
-  mQuestionList         = pNode[0];
-
-  gCFormPkg.DoPendingAssign (HourVarId, (VOID *)&QuestionId, sizeof(EFI_QUESTION_ID));
-  gCFormPkg.DoPendingAssign (MinuteVarId, (VOID *)&QuestionId, sizeof(EFI_QUESTION_ID));
-  gCFormPkg.DoPendingAssign (SecondVarId, (VOID *)&QuestionId, sizeof(EFI_QUESTION_ID));
-
-  return;
-
-Err:
-  for (Index = 0; Index < 3; Index++) {
-    if (pNode[Index] != NULL) {
-      delete pNode[Index];
-    }
-  }
-  QuestionId = EFI_QUESTION_ID_INVALID;
-}
-
-VOID
-CVfrQuestionDB::RegisterNewTimeQuestion (
-  IN     CHAR8           *Name,
-  IN     CHAR8           *BaseVarId,
-  IN OUT EFI_QUESTION_ID &QuestionId
-  )
-{
-  SVfrQuestionNode     *pNode[3] = {NULL, };
-  UINT32               Len;
-  CHAR8                *VarIdStr[3] = {NULL, };
-  CHAR8                 Index;
-
-  if (BaseVarId == NULL && Name == NULL) {
-    if (QuestionId == EFI_QUESTION_ID_INVALID) {
-      QuestionId = GetFreeQuestionId ();
-    } else {
-      if (ChekQuestionIdFree (QuestionId) == FALSE) {
-        goto Err;
-      }
-      MarkQuestionIdUsed (QuestionId);
-    }
-    return;
-  }
-
-  if (BaseVarId != NULL) {
-    Len = strlen (BaseVarId);
-
-    VarIdStr[0] = new CHAR8[Len + strlen (".Hour") + 1];
-    if (VarIdStr[0] != NULL) {
-      strcpy (VarIdStr[0], BaseVarId);
-      strcat (VarIdStr[0], ".Hour");
-    }
-    VarIdStr[1] = new CHAR8[Len + strlen (".Minute") + 1];
-    if (VarIdStr[1] != NULL) {
-      strcpy (VarIdStr[1], BaseVarId);
-      strcat (VarIdStr[1], ".Minute");
-    }
-    VarIdStr[2] = new CHAR8[Len + strlen (".Second") + 1];
-    if (VarIdStr[2] != NULL) {
-      strcpy (VarIdStr[2], BaseVarId);
-      strcat (VarIdStr[2], ".Second");
-    }
-  } else {
-    Len = strlen (Name);
-
-    VarIdStr[0] = new CHAR8[Len + strlen (".Hour") + 1];
-    if (VarIdStr[0] != NULL) {
-      strcpy (VarIdStr[0], Name);
-      strcat (VarIdStr[0], ".Hour");
-    }
-    VarIdStr[1] = new CHAR8[Len + strlen (".Minute") + 1];
-    if (VarIdStr[1] != NULL) {
-      strcpy (VarIdStr[1], Name);
-      strcat (VarIdStr[1], ".Minute");
-    }
-    VarIdStr[2] = new CHAR8[Len + strlen (".Second") + 1];
-    if (VarIdStr[2] != NULL) {
-      strcpy (VarIdStr[2], Name);
-      strcat (VarIdStr[2], ".Second");
-    }
-  }
-
-  if ((pNode[0] = new SVfrQuestionNode (Name, VarIdStr[0], TIME_HOUR_BITMASK)) == NULL) {
-    goto Err;
-  }
-  if ((pNode[1] = new SVfrQuestionNode (Name, VarIdStr[1], TIME_MINUTE_BITMASK)) == NULL) {
-    goto Err;
-  }
-  if ((pNode[2] = new SVfrQuestionNode (Name, VarIdStr[2], TIME_SECOND_BITMASK)) == NULL) {
-    goto Err;
-  }
-
-  if (QuestionId == EFI_QUESTION_ID_INVALID) {
-    QuestionId = GetFreeQuestionId ();
-  } else {
-    if (ChekQuestionIdFree (QuestionId) == FALSE) {
-      goto Err;
-    }
-    MarkQuestionIdUsed (QuestionId);
-  }
-
-  pNode[0]->mQuestionId = QuestionId;
-  pNode[1]->mQuestionId = QuestionId;
-  pNode[2]->mQuestionId = QuestionId;
-  pNode[0]->mQtype      = QUESTION_TIME;
-  pNode[1]->mQtype      = QUESTION_TIME;
-  pNode[2]->mQtype      = QUESTION_TIME;
-  pNode[0]->mNext       = pNode[1];
-  pNode[1]->mNext       = pNode[2];
-  pNode[2]->mNext       = mQuestionList;
-  mQuestionList         = pNode[0];
-
-  for (Index = 0; Index < 3; Index++) {
-    if (VarIdStr[Index] != NULL) {
-      delete VarIdStr[Index];
-    }
-  }
-
-  gCFormPkg.DoPendingAssign (VarIdStr[0], (VOID *)&QuestionId, sizeof(EFI_QUESTION_ID));
-  gCFormPkg.DoPendingAssign (VarIdStr[1], (VOID *)&QuestionId, sizeof(EFI_QUESTION_ID));
-  gCFormPkg.DoPendingAssign (VarIdStr[2], (VOID *)&QuestionId, sizeof(EFI_QUESTION_ID));
-
-  return;
-
-Err:
-  for (Index = 0; Index < 3; Index++) {
-    if (pNode[Index] != NULL) {
-      delete pNode[Index];
-    }
-
-    if (VarIdStr[Index] != NULL) {
-      delete VarIdStr[Index];
-    }
-  }
-}
-
-VOID 
-CVfrQuestionDB::RegisterRefQuestion (
-  IN     CHAR8           *Name,
-  IN     CHAR8           *BaseVarId,
-  IN OUT EFI_QUESTION_ID &QuestionId
-  )
-{
-  SVfrQuestionNode     *pNode[4] = {NULL, };
-  UINT32               Len;
-  CHAR8                *VarIdStr[4] = {NULL, };
-  CHAR8                 Index;
-
-  if (BaseVarId == NULL && Name == NULL) {
-    return;
-  }
-
-  if (BaseVarId != NULL) {
-    Len = strlen (BaseVarId);
-
-    VarIdStr[0] = new CHAR8[Len + strlen (".QuestionId") + 1];
-    if (VarIdStr[0] != NULL) {
-      strcpy (VarIdStr[0], BaseVarId);
-      strcat (VarIdStr[0], ".QuestionId");
-    }
-    VarIdStr[1] = new CHAR8[Len + strlen (".FormId") + 1];
-    if (VarIdStr[1] != NULL) {
-      strcpy (VarIdStr[1], BaseVarId);
-      strcat (VarIdStr[1], ".FormId");
-    }
-    VarIdStr[2] = new CHAR8[Len + strlen (".FormSetGuid") + 1];
-    if (VarIdStr[2] != NULL) {
-      strcpy (VarIdStr[2], BaseVarId);
-      strcat (VarIdStr[2], ".FormSetGuid");
-    }
-    VarIdStr[3] = new CHAR8[Len + strlen (".DevicePath") + 1];
-    if (VarIdStr[3] != NULL) {
-      strcpy (VarIdStr[3], BaseVarId);
-      strcat (VarIdStr[3], ".DevicePath");
-    }
-  } else {
-    Len = strlen (Name);
-
-    VarIdStr[0] = new CHAR8[Len + strlen (".QuestionId") + 1];
-    if (VarIdStr[0] != NULL) {
-      strcpy (VarIdStr[0], Name);
-      strcat (VarIdStr[0], ".QuestionId");
-    }
-    VarIdStr[1] = new CHAR8[Len + strlen (".FormId") + 1];
-    if (VarIdStr[1] != NULL) {
-      strcpy (VarIdStr[1], Name);
-      strcat (VarIdStr[1], ".FormId");
-    }
-    VarIdStr[2] = new CHAR8[Len + strlen (".FormSetGuid") + 1];
-    if (VarIdStr[2] != NULL) {
-      strcpy (VarIdStr[2], Name);
-      strcat (VarIdStr[2], ".FormSetGuid");
-    }
-    VarIdStr[3] = new CHAR8[Len + strlen (".DevicePath") + 1];
-    if (VarIdStr[3] != NULL) {
-      strcpy (VarIdStr[3], Name);
-      strcat (VarIdStr[3], ".DevicePath");
-    }
-  }
-
-  if ((pNode[0] = new SVfrQuestionNode (Name, VarIdStr[0])) == NULL) {
-    goto Err;
-  }
-  if ((pNode[1] = new SVfrQuestionNode (Name, VarIdStr[1])) == NULL) {
-    goto Err;
-  }
-  if ((pNode[2] = new SVfrQuestionNode (Name, VarIdStr[2])) == NULL) {
-    goto Err;
-  }
-  if ((pNode[3] = new SVfrQuestionNode (Name, VarIdStr[3])) == NULL) {
-    goto Err;
-  }
-
-  if (QuestionId == EFI_QUESTION_ID_INVALID) {
-    QuestionId = GetFreeQuestionId ();
-  } else {
-    if (ChekQuestionIdFree (QuestionId) == FALSE) {
-      goto Err;
-    }
-    MarkQuestionIdUsed (QuestionId);
-  }
-
-  pNode[0]->mQuestionId = QuestionId;
-  pNode[1]->mQuestionId = QuestionId;
-  pNode[2]->mQuestionId = QuestionId;
-  pNode[3]->mQuestionId = QuestionId;  
-  pNode[0]->mQtype      = QUESTION_REF;
-  pNode[1]->mQtype      = QUESTION_REF;
-  pNode[2]->mQtype      = QUESTION_REF;
-  pNode[3]->mQtype      = QUESTION_REF;  
-  pNode[0]->mNext       = pNode[1];
-  pNode[1]->mNext       = pNode[2];
-  pNode[2]->mNext       = pNode[3];
-  pNode[3]->mNext       = mQuestionList;  
-  mQuestionList         = pNode[0];
-
-  gCFormPkg.DoPendingAssign (VarIdStr[0], (VOID *)&QuestionId, sizeof(EFI_QUESTION_ID));
-  gCFormPkg.DoPendingAssign (VarIdStr[1], (VOID *)&QuestionId, sizeof(EFI_QUESTION_ID));
-  gCFormPkg.DoPendingAssign (VarIdStr[2], (VOID *)&QuestionId, sizeof(EFI_QUESTION_ID));
-  gCFormPkg.DoPendingAssign (VarIdStr[3], (VOID *)&QuestionId, sizeof(EFI_QUESTION_ID));
-
-  return;
-
-  Err:
-  for (Index = 0; Index < 4; Index++) {
-    if (pNode[Index] != NULL) {
-      delete pNode[Index];
-    }
-
-    if (VarIdStr[Index] != NULL) {
-      delete VarIdStr[Index];
-    }
-  }
-}
-
-EFI_VFR_RETURN_CODE
-CVfrQuestionDB::UpdateQuestionId (
-  IN EFI_QUESTION_ID   QId,
-  IN EFI_QUESTION_ID   NewQId
-  )
-{
-  SVfrQuestionNode *pNode = NULL;
-  
-  if (QId == NewQId) {
-    // don't update
-    return VFR_RETURN_SUCCESS;
-  }
-  
-  //
-  // For Framework Vfr, don't check question ID conflict.
-  //  
-  if (!VfrCompatibleMode && ChekQuestionIdFree (NewQId) == FALSE) {
-    return VFR_RETURN_REDEFINED;
-  }
-
-  for (pNode = mQuestionList; pNode != NULL; pNode = pNode->mNext) {
-    if (pNode->mQuestionId == QId) {
-      break;
-    }
-  }
-
-  if (pNode == NULL) {
-    return VFR_RETURN_UNDEFINED;
-  }
-
-  MarkQuestionIdUnused (QId);
-  pNode->mQuestionId = NewQId;
-  MarkQuestionIdUsed (NewQId);
-
-  gCFormPkg.DoPendingAssign (pNode->mVarIdStr, (VOID *)&NewQId, sizeof(EFI_QUESTION_ID));
-
-  return VFR_RETURN_SUCCESS;
-}
-
-VOID
-CVfrQuestionDB::GetQuestionId (
-  IN  CHAR8             *Name,
-  IN  CHAR8             *VarIdStr,
-  OUT EFI_QUESTION_ID   &QuestionId,
-  OUT UINT32            &BitMask,
-  OUT EFI_QUESION_TYPE  *QType
-  )
-{
-  SVfrQuestionNode *pNode;
-
-  QuestionId = EFI_QUESTION_ID_INVALID;
-  BitMask    = 0x00000000;
-  if (QType != NULL) {
-    *QType = QUESTION_NORMAL;
-  }
-
-  if ((Name == NULL) && (VarIdStr == NULL)) {
-    return ;
-  }
-
-  for (pNode = mQuestionList; pNode != NULL; pNode = pNode->mNext) {
-    if (Name != NULL) {
-      if (strcmp (pNode->mName, Name) != 0) {
-        continue;
-      }
-    }
-
-    if (VarIdStr != NULL) {
-      if (strcmp (pNode->mVarIdStr, VarIdStr) != 0) {
-        continue;
-      }
-  	}
-
-    QuestionId = pNode->mQuestionId;
-    BitMask    = pNode->mBitMask;
-    if (QType != NULL) {
-      *QType     = pNode->mQtype;
-    }
-    break;
-  }
-
-  return ;
-}
-
-EFI_VFR_RETURN_CODE
-CVfrQuestionDB::FindQuestion (
-  IN EFI_QUESTION_ID QuestionId
-  )
-{
-  SVfrQuestionNode *pNode;
-
-  if (QuestionId == EFI_QUESTION_ID_INVALID) {
-    return VFR_RETURN_INVALID_PARAMETER;
-  }
-
-  for (pNode = mQuestionList; pNode != NULL; pNode = pNode->mNext) {
-    if (pNode->mQuestionId == QuestionId) {
-      return VFR_RETURN_SUCCESS;
-    }
-  }
-
-  return VFR_RETURN_UNDEFINED;
-}
-
-EFI_VFR_RETURN_CODE
-CVfrQuestionDB::FindQuestion (
-  IN CHAR8 *Name
-  )
-{
-  SVfrQuestionNode *pNode;
-
-  if (Name == NULL) {
-    return VFR_RETURN_FATAL_ERROR;
-  }
-
-  for (pNode = mQuestionList; pNode != NULL; pNode = pNode->mNext) {
-    if (strcmp (pNode->mName, Name) == 0) {
-      return VFR_RETURN_SUCCESS;
-    }
-  }
-
-  return VFR_RETURN_UNDEFINED;
-}
-
-CVfrStringDB::CVfrStringDB ()
-{
-  mStringFileName = NULL;
-}
-
-CVfrStringDB::~CVfrStringDB ()
-{
-  if (mStringFileName != NULL) {
-    delete mStringFileName;
-  }
-  mStringFileName = NULL;
-}
-
-
-VOID 
-CVfrStringDB::SetStringFileName(IN CHAR8 *StringFileName)
-{
-  UINT32 FileLen = 0;
-
-  if (StringFileName == NULL) {
-    return;
-  }
-
-  FileLen = strlen (StringFileName) + 1;
-  mStringFileName = new CHAR8[FileLen];
-  if (mStringFileName == NULL) {
-    return;
-  }
-
-  strcpy (mStringFileName, StringFileName);
-  mStringFileName[FileLen - 1] = '\0';
-}
-
-
-/**
-  Returns TRUE or FALSE whether SupportedLanguages contains the best matching language 
-  from a set of supported languages.
-
-  @param[in]  SupportedLanguages  A pointer to a Null-terminated ASCII string that
-                                  contains a set of language codes.
-  @param[in]  Language            A variable that contains pointers to Null-terminated
-                                  ASCII strings that contain one language codes.
-
-  @retval FALSE   The best matching language could not be found in SupportedLanguages.
-  @retval TRUE    The best matching language could be found in SupportedLanguages.
-
-**/
-BOOLEAN
-CVfrStringDB::GetBestLanguage (
-  IN CONST CHAR8  *SupportedLanguages,
-  IN CHAR8        *Language
-  )
-{
-  UINTN        CompareLength;
-  UINTN        LanguageLength;
-  CONST CHAR8  *Supported;
-
-  if (SupportedLanguages == NULL || Language == NULL){
-    return FALSE;
-  }
-
-  //
-  // Determine the length of the first RFC 4646 language code in Language
-  //
-  for (LanguageLength = 0; Language[LanguageLength] != 0 && Language[LanguageLength] != ';'; LanguageLength++);
-
-  //
-  // Trim back the length of Language used until it is empty
-  //
-  while (LanguageLength > 0) {
-    //
-    // Loop through all language codes in SupportedLanguages
-    //
-    for (Supported = SupportedLanguages; *Supported != '\0'; Supported += CompareLength) {
-      //
-      // Skip ';' characters in Supported
-      //
-      for (; *Supported != '\0' && *Supported == ';'; Supported++);
-      //
-      // Determine the length of the next language code in Supported
-      //
-      for (CompareLength = 0; Supported[CompareLength] != 0 && Supported[CompareLength] != ';'; CompareLength++);
-      //
-      // If Language is longer than the Supported, then skip to the next language
-      //
-      if (LanguageLength > CompareLength) {
-        continue;
-      }
-
-      //
-      // See if the first LanguageLength characters in Supported match Language
-      //
-      if (strncmp (Supported, Language, LanguageLength) == 0) {
-        return TRUE;
-      }
-    }
-
-    //
-    // Trim Language from the right to the next '-' character 
-    //
-    for (LanguageLength--; LanguageLength > 0 && Language[LanguageLength] != '-'; LanguageLength--);
-  }
-
-  //
-  // No matches were found 
-  //
-  return FALSE;
-}
-
-
-CHAR8 *
-CVfrStringDB::GetVarStoreNameFormStringId (
-  IN EFI_STRING_ID StringId
-  )
-{
-  FILE        *pInFile    = NULL;
-  UINT32      NameOffset;
-  UINT32      Length;
-  UINT8       *StringPtr;
-  CHAR8       *StringName;
-  CHAR16      *UnicodeString;
-  CHAR8       *VarStoreName = NULL;
-  CHAR8       *DestTmp;
-  UINT8       *Current;
-  EFI_STATUS  Status;
-  CHAR8       LineBuf[EFI_IFR_MAX_LENGTH];
-  UINT8       BlockType;
-  EFI_HII_STRING_PACKAGE_HDR *PkgHeader;
-  
-  if (mStringFileName == '\0' ) {
-    return NULL;
-  }
-
-  if ((pInFile = fopen (LongFilePath (mStringFileName), "rb")) == NULL) {
-    return NULL;
-  }
-
-  //
-  // Get file length.
-  //
-  fseek (pInFile, 0, SEEK_END);
-  Length = ftell (pInFile);
-  fseek (pInFile, 0, SEEK_SET);
-
-  //
-  // Get file data.
-  //
-  StringPtr = new UINT8[Length];
-  if (StringPtr == NULL) {
-    fclose (pInFile);
-    return NULL;
-  }
-  fread ((char *)StringPtr, sizeof (UINT8), Length, pInFile);
-  fclose (pInFile);
-
-  PkgHeader = (EFI_HII_STRING_PACKAGE_HDR *) StringPtr;
-  //
-  // Check the String package.
-  //
-  if (PkgHeader->Header.Type != EFI_HII_PACKAGE_STRINGS) {
-    delete StringPtr;
-    return NULL;
-  }
-
-  //
-  // Search the language, get best language base on RFC 4647 matching algorithm.
-  //
-  Current = StringPtr;
-  while (!GetBestLanguage ("en", PkgHeader->Language)) {
-    Current += PkgHeader->Header.Length;
-    PkgHeader = (EFI_HII_STRING_PACKAGE_HDR *) Current;
-    //
-    // If can't find string package base on language, just return the first string package.
-    //
-    if (Current - StringPtr >= Length) {
-      Current = StringPtr;
-      PkgHeader = (EFI_HII_STRING_PACKAGE_HDR *) StringPtr;
-      break;
-    }
-  }
-
-  Current += PkgHeader->HdrSize;
-  //
-  // Find the string block according the stringId.
-  //
-  Status = FindStringBlock(Current, StringId, &NameOffset, &BlockType);
-  if (Status != EFI_SUCCESS) {
-    delete StringPtr;
-    return NULL;
-  }
-
-  //
-  // Get varstore name according the string type.
-  //
-  switch (BlockType) {
-  case EFI_HII_SIBT_STRING_SCSU:
-  case EFI_HII_SIBT_STRING_SCSU_FONT:
-  case EFI_HII_SIBT_STRINGS_SCSU:
-  case EFI_HII_SIBT_STRINGS_SCSU_FONT:
-    StringName = (CHAR8*)(Current + NameOffset);
-    VarStoreName = new CHAR8[strlen(StringName) + 1];
-    strcpy (VarStoreName, StringName);
-    break;
-  case EFI_HII_SIBT_STRING_UCS2:
-  case EFI_HII_SIBT_STRING_UCS2_FONT:
-  case EFI_HII_SIBT_STRINGS_UCS2:
-  case EFI_HII_SIBT_STRINGS_UCS2_FONT:
-    UnicodeString = (CHAR16*)(Current + NameOffset);
-    Length = GetUnicodeStringTextSize ((UINT8*)UnicodeString) ;
-    DestTmp = new CHAR8[Length / 2 + 1];
-    VarStoreName = DestTmp;
-    while (*UnicodeString != '\0') {
-      *(DestTmp++) = (CHAR8) *(UnicodeString++);
-    }
-    *DestTmp = '\0';
-    break;
-  default:
-    break;
-  }
-
-  delete StringPtr;
-
-  return VarStoreName;
-}
-
-EFI_STATUS
-CVfrStringDB::FindStringBlock (
-  IN  UINT8                           *StringData,
-  IN  EFI_STRING_ID                   StringId,
-  OUT UINT32                          *StringTextOffset,
-  OUT UINT8                           *BlockType
-  )
-{
-  UINT8                                *BlockHdr;
-  EFI_STRING_ID                        CurrentStringId;
-  UINT32                               BlockSize;
-  UINT32                               Index;
-  UINT8                                *StringTextPtr;
-  UINT32                               Offset;
-  UINT16                               StringCount;
-  UINT16                               SkipCount;
-  UINT8                                Length8;
-  EFI_HII_SIBT_EXT2_BLOCK              Ext2;
-  UINT32                               Length32;
-  UINT32                               StringSize;
-
-  CurrentStringId = 1;
-
-  //
-  // Parse the string blocks to get the string text and font.
-  //
-  BlockHdr  = StringData;
-  BlockSize = 0;
-  Offset    = 0;
-  while (*BlockHdr != EFI_HII_SIBT_END) {
-    switch (*BlockHdr) {
-    case EFI_HII_SIBT_STRING_SCSU:
-      Offset = sizeof (EFI_HII_STRING_BLOCK);
-      StringTextPtr = BlockHdr + Offset;
-      BlockSize += Offset + strlen ((CHAR8 *) StringTextPtr) + 1;
-      CurrentStringId++;
-      break;
-
-    case EFI_HII_SIBT_STRING_SCSU_FONT:
-      Offset = sizeof (EFI_HII_SIBT_STRING_SCSU_FONT_BLOCK) - sizeof (UINT8);
-      StringTextPtr = BlockHdr + Offset;
-      BlockSize += Offset + strlen ((CHAR8 *) StringTextPtr) + 1;
-      CurrentStringId++;
-      break;
-
-    case EFI_HII_SIBT_STRINGS_SCSU:
-      memcpy (&StringCount, BlockHdr + sizeof (EFI_HII_STRING_BLOCK), sizeof (UINT16));
-      StringTextPtr = BlockHdr + sizeof (EFI_HII_SIBT_STRINGS_SCSU_BLOCK) - sizeof (UINT8);
-      BlockSize += StringTextPtr - BlockHdr;
-
-      for (Index = 0; Index < StringCount; Index++) {
-        BlockSize += strlen ((CHAR8 *) StringTextPtr) + 1;
-        if (CurrentStringId == StringId) {
-          *BlockType        = *BlockHdr;
-          *StringTextOffset = StringTextPtr - StringData;
-          return EFI_SUCCESS;
-        }
-        StringTextPtr = StringTextPtr + strlen ((CHAR8 *) StringTextPtr) + 1;
-        CurrentStringId++;
-      }
-      break;
-
-    case EFI_HII_SIBT_STRINGS_SCSU_FONT:
-      memcpy (
-        &StringCount,
-        BlockHdr + sizeof (EFI_HII_STRING_BLOCK) + sizeof (UINT8),
-        sizeof (UINT16)
-        );
-      StringTextPtr = BlockHdr + sizeof (EFI_HII_SIBT_STRINGS_SCSU_FONT_BLOCK) - sizeof (UINT8);
-      BlockSize += StringTextPtr - BlockHdr;
-
-      for (Index = 0; Index < StringCount; Index++) {
-        BlockSize += strlen ((CHAR8 *) StringTextPtr) + 1;
-        if (CurrentStringId == StringId) {
-          *BlockType        = *BlockHdr;
-          *StringTextOffset = StringTextPtr - StringData;
-          return EFI_SUCCESS;
-        }
-        StringTextPtr = StringTextPtr + strlen ((CHAR8 *) StringTextPtr) + 1;
-        CurrentStringId++;
-      }
-      break;
-
-    case EFI_HII_SIBT_STRING_UCS2:
-      Offset        = sizeof (EFI_HII_STRING_BLOCK);
-      StringTextPtr = BlockHdr + Offset;
-      //
-      // Use StringSize to store the size of the specified string, including the NULL
-      // terminator.
-      //
-      StringSize = GetUnicodeStringTextSize (StringTextPtr);
-      BlockSize += Offset + StringSize;
-      CurrentStringId++;
-      break;
-
-    case EFI_HII_SIBT_STRING_UCS2_FONT:
-      Offset = sizeof (EFI_HII_SIBT_STRING_UCS2_FONT_BLOCK)  - sizeof (CHAR16);
-      StringTextPtr = BlockHdr + Offset;
-      //
-      // Use StrSize to store the size of the specified string, including the NULL
-      // terminator.
-      //
-      StringSize = GetUnicodeStringTextSize (StringTextPtr);
-      BlockSize += Offset + StringSize;
-      CurrentStringId++;
-      break;
-
-    case EFI_HII_SIBT_STRINGS_UCS2:
-      Offset = sizeof (EFI_HII_SIBT_STRINGS_UCS2_BLOCK) - sizeof (CHAR16);
-      StringTextPtr = BlockHdr + Offset;
-      BlockSize += Offset;
-      memcpy (&StringCount, BlockHdr + sizeof (EFI_HII_STRING_BLOCK), sizeof (UINT16));
-      for (Index = 0; Index < StringCount; Index++) {
-        StringSize = GetUnicodeStringTextSize (StringTextPtr);
-        BlockSize += StringSize;
-        if (CurrentStringId == StringId) {
-          *BlockType        = *BlockHdr;
-          *StringTextOffset = StringTextPtr - StringData;
-          return EFI_SUCCESS;
-        }
-        StringTextPtr = StringTextPtr + StringSize;
-        CurrentStringId++;
-      }
-      break;
-
-    case EFI_HII_SIBT_STRINGS_UCS2_FONT:
-      Offset = sizeof (EFI_HII_SIBT_STRINGS_UCS2_FONT_BLOCK) - sizeof (CHAR16);
-      StringTextPtr = BlockHdr + Offset;
-      BlockSize += Offset;
-      memcpy (
-        &StringCount,
-        BlockHdr + sizeof (EFI_HII_STRING_BLOCK) + sizeof (UINT8),
-        sizeof (UINT16)
-        );
-      for (Index = 0; Index < StringCount; Index++) {
-        StringSize = GetUnicodeStringTextSize (StringTextPtr);
-        BlockSize += StringSize;
-        if (CurrentStringId == StringId) {
-          *BlockType        = *BlockHdr;
-          *StringTextOffset = StringTextPtr - StringData;
-          return EFI_SUCCESS;
-        }
-        StringTextPtr = StringTextPtr + StringSize;
-        CurrentStringId++;
-      }
-      break;
-
-    case EFI_HII_SIBT_DUPLICATE:
-      if (CurrentStringId == StringId) {
-        //
-        // Incoming StringId is an id of a duplicate string block.
-        // Update the StringId to be the previous string block.
-        // Go back to the header of string block to search.
-        //
-        memcpy (
-          &StringId,
-          BlockHdr + sizeof (EFI_HII_STRING_BLOCK),
-          sizeof (EFI_STRING_ID)
-          );
-        CurrentStringId = 1;
-        BlockSize       = 0;
-      } else {
-        BlockSize       += sizeof (EFI_HII_SIBT_DUPLICATE_BLOCK);
-        CurrentStringId++;
-      }
-      break;
-
-    case EFI_HII_SIBT_SKIP1:
-      SkipCount = (UINT16) (*(BlockHdr + sizeof (EFI_HII_STRING_BLOCK)));
-      CurrentStringId = (UINT16) (CurrentStringId + SkipCount);
-      BlockSize       +=  sizeof (EFI_HII_SIBT_SKIP1_BLOCK);
-      break;
-
-    case EFI_HII_SIBT_SKIP2:
-      memcpy (&SkipCount, BlockHdr + sizeof (EFI_HII_STRING_BLOCK), sizeof (UINT16));
-      CurrentStringId = (UINT16) (CurrentStringId + SkipCount);
-      BlockSize       +=  sizeof (EFI_HII_SIBT_SKIP2_BLOCK);
-      break;
-
-    case EFI_HII_SIBT_EXT1:
-      memcpy (
-        &Length8,
-        BlockHdr + sizeof (EFI_HII_STRING_BLOCK) + sizeof (UINT8),
-        sizeof (UINT8)
-        );
-      BlockSize += Length8;
-      break;
-
-    case EFI_HII_SIBT_EXT2:
-      memcpy (&Ext2, BlockHdr, sizeof (EFI_HII_SIBT_EXT2_BLOCK));
-      BlockSize += Ext2.Length;
-      break;
-
-    case EFI_HII_SIBT_EXT4:
-      memcpy (
-        &Length32,
-        BlockHdr + sizeof (EFI_HII_STRING_BLOCK) + sizeof (UINT8),
-        sizeof (UINT32)
-        );
-
-      BlockSize += Length32;
-      break;
-
-    default:
-      break;
-    }
-
-    if (StringId > 0 && StringId != (EFI_STRING_ID)(-1)) {
-      *StringTextOffset = BlockHdr - StringData + Offset;
-      *BlockType        = *BlockHdr;
-
-      if (StringId == CurrentStringId - 1) {
-        //
-        // if only one skip item, return EFI_NOT_FOUND.
-        //
-        if(*BlockType == EFI_HII_SIBT_SKIP2 || *BlockType == EFI_HII_SIBT_SKIP1) {
-          return EFI_NOT_FOUND;
-        } else {
-          return EFI_SUCCESS;
-        }
-      }
-
-      if (StringId < CurrentStringId - 1) {
-        return EFI_NOT_FOUND;
-      }
-    }
-    BlockHdr  = StringData + BlockSize;
-  }
-
-  return EFI_NOT_FOUND;
-}
-
-UINT32
-CVfrStringDB::GetUnicodeStringTextSize (
-  IN  UINT8            *StringSrc
-  )
-{
-  UINT32 StringSize;
-  CHAR16 *StringPtr;
-
-  StringSize = sizeof (CHAR16);
-  StringPtr  = (UINT16*)StringSrc;
-  while (*StringPtr++ != L'\0') {
-    StringSize += sizeof (CHAR16);
-  }
-
-  return StringSize;
-}
-
-BOOLEAN  VfrCompatibleMode = FALSE;
-
-CVfrVarDataTypeDB gCVfrVarDataTypeDB;
-
-
+/** @file
+  
+  Vfr common library functions.
+
+Copyright (c) 2004 - 2015, Intel Corporation. All rights reserved.<BR>
+This program and the accompanying materials                          
+are licensed and made available under the terms and conditions of the BSD License         
+which accompanies this distribution.  The full text of the license may be found at        
+http://opensource.org/licenses/bsd-license.php                                            
+                                                                                          
+THE PROGRAM IS DISTRIBUTED UNDER THE BSD LICENSE ON AN "AS IS" BASIS,                     
+WITHOUT WARRANTIES OR REPRESENTATIONS OF ANY KIND, EITHER EXPRESS OR IMPLIED.             
+
+**/
+
+#include "stdio.h"
+#include "stdlib.h"
+#include "CommonLib.h"
+#include "VfrUtilityLib.h"
+#include "VfrFormPkg.h"
+
+VOID
+CVfrBinaryOutput::WriteLine (
+  IN FILE         *pFile,
+  IN UINT32       LineBytes,
+  IN CONST CHAR8  *LineHeader,
+  IN CHAR8        *BlkBuf,
+  IN UINT32       BlkSize
+  )
+{
+  UINT32    Index;
+
+  if ((pFile == NULL) || (LineHeader == NULL) || (BlkBuf == NULL)) {
+    return;
+  }
+
+  for (Index = 0; Index < BlkSize; Index++) {
+    if ((Index % LineBytes) == 0) {
+      fprintf (pFile, "\n%s", LineHeader);
+    }
+    fprintf (pFile, "0x%02X,  ", (UINT8)BlkBuf[Index]);
+  }
+}
+
+VOID
+CVfrBinaryOutput::WriteEnd (
+  IN FILE         *pFile,
+  IN UINT32       LineBytes,
+  IN CONST CHAR8  *LineHeader,
+  IN CHAR8        *BlkBuf,
+  IN UINT32       BlkSize
+  )
+{
+  UINT32    Index;
+
+  if ((BlkSize == 0) || (pFile == NULL) || (LineHeader == NULL) || (BlkBuf == NULL)) {
+    return;
+  }
+
+  for (Index = 0; Index < BlkSize - 1; Index++) {
+    if ((Index % LineBytes) == 0) {
+      fprintf (pFile, "\n%s", LineHeader);
+    }
+    fprintf (pFile, "0x%02X,  ", (UINT8)BlkBuf[Index]);
+  }
+
+  if ((Index % LineBytes) == 0) {
+    fprintf (pFile, "\n%s", LineHeader);
+  }
+  fprintf (pFile, "0x%02X\n", (UINT8)BlkBuf[Index]);
+}
+
+SConfigInfo::SConfigInfo (
+  IN UINT8              Type, 
+  IN UINT16             Offset, 
+  IN UINT32             Width, 
+  IN EFI_IFR_TYPE_VALUE Value
+  )
+{
+  mNext   = NULL;
+  mOffset = Offset;
+  mWidth  = (UINT16)Width;
+  mValue  = new UINT8[mWidth];
+  if (mValue == NULL) {
+    return;
+  }
+
+  switch (Type) {
+  case EFI_IFR_TYPE_NUM_SIZE_8 :
+    memcpy (mValue, &Value.u8, mWidth);
+    break;
+  case EFI_IFR_TYPE_NUM_SIZE_16 :
+    memcpy (mValue, &Value.u16, mWidth);
+    break;
+  case EFI_IFR_TYPE_NUM_SIZE_32 :
+    memcpy (mValue, &Value.u32, mWidth);
+    break;
+  case EFI_IFR_TYPE_NUM_SIZE_64 :
+    memcpy (mValue, &Value.u64, mWidth);
+    break;
+  case EFI_IFR_TYPE_BOOLEAN :
+    memcpy (mValue, &Value.b, mWidth);
+    break;
+  case EFI_IFR_TYPE_TIME :
+    memcpy (mValue, &Value.time, mWidth);
+    break;
+  case EFI_IFR_TYPE_DATE :
+    memcpy (mValue, &Value.date, mWidth);
+    break;
+  case EFI_IFR_TYPE_STRING :
+    memcpy (mValue, &Value.string, mWidth);
+    break;
+  case EFI_IFR_TYPE_BUFFER :
+    memcpy (mValue, &Value.u8, mWidth);
+    break;
+
+  case EFI_IFR_TYPE_OTHER :
+    return;
+  }
+}
+
+SConfigInfo::~SConfigInfo (
+  VOID
+  )
+{
+  BUFFER_SAFE_FREE (mValue);
+}
+
+SConfigItem::SConfigItem (
+  IN CHAR8               *Name,
+  IN EFI_GUID            *Guid,
+  IN CHAR8               *Id
+  )
+{
+  mName          = NULL;
+  mGuid          = NULL;
+  mId            = NULL;
+  mInfoStrList = NULL;
+  mNext        = NULL;
+
+  if (Name != NULL) {
+    if ((mName = new CHAR8[strlen (Name) + 1]) != NULL) {
+      strcpy (mName, Name);
+    }
+  }
+
+  if (Guid != NULL) {
+    if ((mGuid = (EFI_GUID *) new CHAR8[sizeof (EFI_GUID)]) != NULL) {
+      memcpy (mGuid, Guid, sizeof (EFI_GUID));
+    }
+  }
+
+  if (Id != NULL) {
+    if ((mId = new CHAR8[strlen (Id) + 1]) != NULL) {
+      strcpy (mId, Id);
+    }
+  }
+}
+
+SConfigItem::SConfigItem (
+  IN CHAR8               *Name,
+  IN EFI_GUID            *Guid,
+  IN CHAR8               *Id,
+  IN UINT8               Type,
+  IN UINT16              Offset,
+  IN UINT16              Width,
+  IN EFI_IFR_TYPE_VALUE  Value
+  )
+{
+  mName        = NULL;
+  mGuid        = NULL;
+  mId          = NULL;
+  mInfoStrList = NULL;
+  mNext        = NULL;
+
+  if (Name != NULL) {
+    if ((mName = new CHAR8[strlen (Name) + 1]) != NULL) {
+      strcpy (mName, Name);
+    }
+  }
+
+  if (Guid != NULL) {
+    if ((mGuid = (EFI_GUID *) new CHAR8[sizeof (EFI_GUID)]) != NULL) {
+      memcpy (mGuid, Guid, sizeof (EFI_GUID));
+    }
+  }
+
+  if (Id != NULL) {
+    if ((mId = new CHAR8[strlen (Id) + 1]) != NULL) {
+      strcpy (mId, Id);
+    }
+  }
+
+  mInfoStrList = new SConfigInfo(Type, Offset, Width, Value);
+}
+
+SConfigItem::~SConfigItem (
+  VOID
+  )
+{
+  SConfigInfo  *Info;
+
+  BUFFER_SAFE_FREE (mName);
+  BUFFER_SAFE_FREE (mGuid);
+  BUFFER_SAFE_FREE (mId);
+  while (mInfoStrList != NULL) {
+    Info = mInfoStrList;
+    mInfoStrList = mInfoStrList->mNext;
+
+    BUFFER_SAFE_FREE (Info);
+  }
+}
+
+UINT8
+CVfrBufferConfig::Register (
+  IN CHAR8               *Name,
+  IN EFI_GUID            *Guid,
+  IN CHAR8               *Id
+  )
+{
+  SConfigItem *pNew;
+
+  if (Select (Name, Guid) == 0) {
+    return 1;
+  }
+
+  if ((pNew = new SConfigItem (Name, Guid, Id)) == NULL) {
+    return 2;
+  }
+
+  if (mItemListHead == NULL) {
+    mItemListHead = pNew;
+    mItemListTail = pNew;
+  } else {
+    mItemListTail->mNext = pNew;
+    mItemListTail = pNew;
+  }
+  mItemListPos    = pNew;
+
+  return 0;
+}
+
+VOID
+CVfrBufferConfig::Open (
+  VOID
+  )
+{
+  mItemListPos = mItemListHead;
+}
+
+BOOLEAN
+CVfrBufferConfig::Eof(
+  VOID
+  )
+{
+  return (mItemListPos == NULL) ? TRUE : FALSE;
+}
+
+UINT8
+CVfrBufferConfig::Select (
+  IN CHAR8    *Name,
+  IN EFI_GUID *Guid,
+  IN CHAR8    *Id
+  )
+{
+  SConfigItem *p;
+
+  if (Name == NULL || Guid == NULL) {
+    mItemListPos = mItemListHead;
+    return 0;
+  } else {
+    for (p = mItemListHead; p != NULL; p = p->mNext) {
+      if ((strcmp (p->mName, Name) != 0) || (memcmp (p->mGuid, Guid, sizeof (EFI_GUID)) != 0)) {
+        continue;
+      }
+
+      if (Id != NULL) {
+        if (p->mId == NULL || strcmp (p->mId, Id) != 0) {
+          continue;
+        }
+      } else if (p->mId != NULL) {
+        continue;
+      }
+
+      mItemListPos = p;
+      return 0;
+    }
+  }
+
+  return 1;
+}
+
+UINT8
+CVfrBufferConfig::Write (
+  IN CONST CHAR8         Mode,
+  IN CHAR8               *Name,
+  IN EFI_GUID            *Guid,
+  IN CHAR8               *Id,
+  IN UINT8               Type,
+  IN UINT16              Offset,
+  IN UINT32              Width,
+  IN EFI_IFR_TYPE_VALUE  Value
+  )
+{
+  UINT8         Ret;
+  SConfigItem   *pItem;
+  SConfigInfo   *pInfo;
+
+  if ((Ret = Select (Name, Guid)) != 0) {
+    return Ret;
+  }
+
+  switch (Mode) {
+  case 'a' : // add
+    if (Select (Name, Guid, Id) != 0) {
+      if ((pItem = new SConfigItem (Name, Guid, Id, Type, Offset, (UINT16) Width, Value)) == NULL) {
+        return 2;
+      }
+      if (mItemListHead == NULL) {
+        mItemListHead = pItem;
+        mItemListTail = pItem;
+      } else {
+        mItemListTail->mNext = pItem;
+        mItemListTail = pItem;
+      }
+      mItemListPos = pItem;
+    } else {
+      // tranverse the list to find out if there's already the value for the same offset
+      for (pInfo = mItemListPos->mInfoStrList; pInfo != NULL; pInfo = pInfo->mNext) {
+        if (pInfo->mOffset == Offset) {
+          return 0;
+        }
+      }
+      if((pInfo = new SConfigInfo (Type, Offset, Width, Value)) == NULL) {
+        return 2;
+      }
+      pInfo->mNext = mItemListPos->mInfoStrList;
+      mItemListPos->mInfoStrList = pInfo;
+    }
+    break;
+
+  case 'd' : // delete
+    if (mItemListHead == mItemListPos) {
+      mItemListHead = mItemListPos->mNext;
+      delete mItemListPos;
+      break;
+    }
+
+    for (pItem = mItemListHead; pItem->mNext != mItemListPos; pItem = pItem->mNext)
+      ;
+
+    pItem->mNext = mItemListPos->mNext;
+    if (mItemListTail == mItemListPos) {
+      mItemListTail = pItem;
+    }
+    delete mItemListPos;
+    mItemListPos = pItem->mNext;
+    break;
+
+  case 'i' : // set info
+    if (mItemListPos->mId != NULL) {
+      delete mItemListPos->mId;
+    }
+    mItemListPos->mId = NULL;
+    if (Id != NULL) {
+      if ((mItemListPos->mId = new CHAR8[strlen (Id) + 1]) == NULL) {
+        return 2;
+      }
+      strcpy (mItemListPos->mId, Id);
+    }
+    break;
+
+  default :
+    return 1;
+  }
+
+  return 0;
+}
+
+
+VOID
+CVfrBufferConfig::Close (
+  VOID
+  )
+{
+  mItemListPos = NULL;
+}
+
+#define BYTES_PRE_LINE 0x10
+
+VOID
+CVfrBufferConfig::OutputCFile (
+  IN FILE  *pFile,
+  IN CHAR8 *BaseName
+  )
+{
+  CVfrBinaryOutput Output;
+  SConfigItem      *Item;
+  SConfigInfo      *Info;
+  UINT32           TotalLen;
+
+  if (pFile == NULL) {
+    return;
+  }
+
+  for (Item = mItemListHead; Item != NULL; Item = Item->mNext) {
+    if (Item->mId != NULL || Item->mInfoStrList == NULL) {
+      continue;
+    }
+    fprintf (pFile, "\nunsigned char %s%sBlockName[] = {", BaseName, Item->mName);
+
+    TotalLen = sizeof (UINT32);
+    for (Info = Item->mInfoStrList; Info != NULL; Info = Info->mNext) {
+      TotalLen += sizeof (UINT16) * 2;
+    }
+    Output.WriteLine (pFile, BYTES_PRE_LINE, "  ", (CHAR8 *)&TotalLen, sizeof (UINT32));
+
+    for (Info = Item->mInfoStrList; Info != NULL; Info = Info->mNext) {
+      fprintf (pFile, "\n");
+      Output.WriteLine (pFile, BYTES_PRE_LINE, "  ", (CHAR8 *)&Info->mOffset, sizeof (UINT16));
+      Output.WriteLine (pFile, BYTES_PRE_LINE, "  ", (CHAR8 *)&Info->mWidth, sizeof (UINT16));
+    }
+    fprintf (pFile, "\n};\n");
+  }
+
+  for (Item = mItemListHead; Item != NULL; Item = Item->mNext) {
+    if (Item->mId != NULL && Item->mInfoStrList != NULL) {
+      fprintf (pFile, "\nunsigned char %s%sDefault%s[] = {", BaseName, Item->mName, Item->mId);
+
+      TotalLen = sizeof (UINT32);
+      for (Info = Item->mInfoStrList; Info != NULL; Info = Info->mNext) {
+        TotalLen += Info->mWidth + sizeof (UINT16) * 2;
+      }
+      Output.WriteLine (pFile, BYTES_PRE_LINE, "  ", (CHAR8 *)&TotalLen, sizeof (UINT32));
+
+      for (Info = Item->mInfoStrList; Info != NULL; Info = Info->mNext) {
+        fprintf (pFile, "\n");
+        Output.WriteLine (pFile, BYTES_PRE_LINE, "  ", (CHAR8 *)&Info->mOffset, sizeof (UINT16));
+        Output.WriteLine (pFile, BYTES_PRE_LINE, "  ", (CHAR8 *)&Info->mWidth, sizeof (UINT16));
+        if (Info->mNext == NULL) {
+          Output.WriteEnd (pFile, BYTES_PRE_LINE, "  ", (CHAR8 *)Info->mValue, Info->mWidth);
+        } else {
+          Output.WriteLine (pFile, BYTES_PRE_LINE, "  ", (CHAR8 *)Info->mValue, Info->mWidth);
+        }
+      }
+      fprintf (pFile, "\n};\n");
+    }
+  }
+}
+
+CVfrBufferConfig::CVfrBufferConfig (
+  VOID
+  )
+{
+  mItemListHead = NULL;
+  mItemListTail = NULL;
+  mItemListPos  = NULL;
+}
+
+CVfrBufferConfig::~CVfrBufferConfig (
+  VOID
+  )
+{
+  SConfigItem *p;
+
+  while (mItemListHead != NULL) {
+    p = mItemListHead;
+    mItemListHead = mItemListHead->mNext;
+    delete p;
+  }
+
+  mItemListHead = NULL;
+  mItemListTail = NULL;
+  mItemListPos  = NULL;
+}
+
+CVfrBufferConfig gCVfrBufferConfig;
+
+static struct {
+  CONST CHAR8  *mTypeName;
+  UINT8  mType;
+  UINT32 mSize;
+  UINT32 mAlign;
+} gInternalTypesTable [] = {
+  {"UINT64",        EFI_IFR_TYPE_NUM_SIZE_64, sizeof (UINT64),       sizeof (UINT64)},
+  {"UINT32",        EFI_IFR_TYPE_NUM_SIZE_32, sizeof (UINT32),       sizeof (UINT32)},
+  {"UINT16",        EFI_IFR_TYPE_NUM_SIZE_16, sizeof (UINT16),       sizeof (UINT16)},
+  {"UINT8",         EFI_IFR_TYPE_NUM_SIZE_8,  sizeof (UINT8),        sizeof (UINT8)},
+  {"BOOLEAN",       EFI_IFR_TYPE_BOOLEAN,     sizeof (BOOLEAN),      sizeof (BOOLEAN)},
+  {"EFI_HII_DATE",  EFI_IFR_TYPE_DATE,        sizeof (EFI_HII_DATE), sizeof (UINT16)},
+  {"EFI_STRING_ID", EFI_IFR_TYPE_STRING,      sizeof (EFI_STRING_ID),sizeof (EFI_STRING_ID)},
+  {"EFI_HII_TIME",  EFI_IFR_TYPE_TIME,        sizeof (EFI_HII_TIME), sizeof (UINT8)},
+  {"EFI_HII_REF",   EFI_IFR_TYPE_REF,         sizeof (EFI_HII_REF),  sizeof (EFI_GUID)},
+  {NULL,            EFI_IFR_TYPE_OTHER,       0,                     0}
+};
+
+STATIC
+BOOLEAN
+_IS_INTERNAL_TYPE (
+  IN CHAR8 *TypeName
+  )
+{
+  UINT32  Index;
+
+  if (TypeName == NULL) {
+    return FALSE;
+  }
+
+  for (Index = 0; gInternalTypesTable[Index].mTypeName != NULL; Index++) {
+    if (strcmp (TypeName, gInternalTypesTable[Index].mTypeName) == 0) {
+      return TRUE;
+    }
+  }
+
+  return FALSE;
+}
+
+STATIC
+CHAR8 *
+TrimHex (
+  IN  CHAR8   *Str,
+  OUT bool    *IsHex
+  )
+{
+  *IsHex = FALSE;
+
+  while (*Str && *Str == ' ') {
+    Str++;
+  }
+  while (*Str && *Str == '0') {
+    Str++;
+  }
+  if (*Str && (*Str == 'x' || *Str == 'X')) {
+    Str++;
+    *IsHex = TRUE;
+  }
+
+  return Str;
+}
+
+UINT32
+_STR2U32 (
+  IN CHAR8 *Str
+  )
+{
+  bool    IsHex;
+  UINT32  Value;
+  CHAR8    c;
+
+  Str = TrimHex (Str, &IsHex);
+  for (Value = 0; (c = *Str) != '\0'; Str++) {
+    //
+    // BUG: does not handle overflow here
+    //
+	(IsHex == TRUE) ? (Value <<= 4) : (Value *= 10);
+
+    if ((IsHex == TRUE) && (c >= 'a') && (c <= 'f')) {
+      Value += (c - 'a' + 10);
+    }
+    if ((IsHex == TRUE) && (c >= 'A') && (c <= 'F')) {
+      Value += (c - 'A' + 10);
+    }
+    if (c >= '0' && c <= '9') {
+      Value += (c - '0');
+    }
+  }
+
+  return Value;
+}
+
+VOID
+CVfrVarDataTypeDB::RegisterNewType (
+  IN SVfrDataType  *New
+  )
+{
+  New->mNext               = mDataTypeList;
+  mDataTypeList            = New;
+}
+
+EFI_VFR_RETURN_CODE
+CVfrVarDataTypeDB::ExtractStructTypeName (
+  IN  CHAR8 *&VarStr,
+  OUT CHAR8 *TName
+  )
+{
+  if (TName == NULL) {
+    return VFR_RETURN_FATAL_ERROR;
+  }
+
+  while((*VarStr != '\0') && (*VarStr != '.')) {
+    *TName = *VarStr;
+    VarStr++;
+    TName++;
+  }
+  *TName = '\0';
+  if (*VarStr == '.') {
+    VarStr++;
+  }
+
+  return VFR_RETURN_SUCCESS;
+}
+
+EFI_VFR_RETURN_CODE
+CVfrVarDataTypeDB::ExtractFieldNameAndArrary (
+  IN  CHAR8   *&VarStr,
+  IN  CHAR8   *FName,
+  OUT UINT32 &ArrayIdx
+  )
+{
+  UINT32 Idx;
+  CHAR8   ArrayStr[MAX_NAME_LEN + 1];
+
+  ArrayIdx = INVALID_ARRAY_INDEX;
+
+  if (FName == NULL) {
+    return VFR_RETURN_FATAL_ERROR;
+  }
+
+  while((*VarStr != '\0') &&
+        (*VarStr != '.') &&
+        (*VarStr != '[') &&
+        (*VarStr != ']')) {
+    *FName = *VarStr;
+    VarStr++;
+    FName++;
+  }
+  *FName = '\0';
+
+  switch (*VarStr) {
+  case '.' :
+    VarStr++;
+  case '\0':
+    return VFR_RETURN_SUCCESS;
+  case '[' :
+    VarStr++;
+    for (Idx = 0; (Idx < MAX_NAME_LEN) && (*VarStr != '\0') && (*VarStr != ']'); VarStr++, Idx++) {
+      ArrayStr[Idx] = *VarStr;
+    }
+    ArrayStr[Idx] = '\0';
+
+    if ((*VarStr != ']') && (ArrayStr[0] == '\0')) {
+      return VFR_RETURN_DATA_STRING_ERROR;
+    }
+    ArrayIdx = _STR2U32 (ArrayStr);
+    if (*VarStr == ']') {
+      VarStr++;
+    }
+    if (*VarStr == '.') {
+      VarStr++;
+    }
+    return VFR_RETURN_SUCCESS;
+  case ']':
+    return VFR_RETURN_DATA_STRING_ERROR;
+  }
+
+  return VFR_RETURN_SUCCESS;
+}
+
+EFI_VFR_RETURN_CODE
+CVfrVarDataTypeDB::GetTypeField (
+  IN  CONST CHAR8   *FName,
+  IN  SVfrDataType  *Type,
+  OUT SVfrDataField *&Field
+  )
+{
+  SVfrDataField  *pField = NULL;
+
+  if ((FName == NULL) && (Type == NULL)) {
+    return VFR_RETURN_FATAL_ERROR;
+  }
+
+  for (pField = Type->mMembers; pField != NULL; pField = pField->mNext) {
+    //
+    // For type EFI_IFR_TYPE_TIME, because field name is not correctly wrote,
+    // add code to adjust it.
+    //
+    if (Type->mType == EFI_IFR_TYPE_TIME) {
+      if (strcmp (FName, "Hour") == 0) {
+        FName = "Hours";
+      } else if (strcmp (FName, "Minute") == 0) {
+        FName = "Minuts";
+      } else if (strcmp (FName, "Second") == 0) {
+        FName = "Seconds";
+      }
+    }
+
+    if (strcmp (pField->mFieldName, FName) == 0) {
+      Field = pField;
+      return VFR_RETURN_SUCCESS;
+    }
+  }
+
+  return VFR_RETURN_UNDEFINED;
+}
+
+EFI_VFR_RETURN_CODE
+CVfrVarDataTypeDB::GetFieldOffset (
+  IN  SVfrDataField *Field,
+  IN  UINT32        ArrayIdx,
+  OUT UINT32        &Offset
+  )
+{
+  if (Field == NULL) {
+    return VFR_RETURN_FATAL_ERROR;
+  }
+  
+  //
+  // Framework Vfr file Array Index is from 1.
+  // But Uefi Vfr file Array Index is from 0.
+  //
+  if (VfrCompatibleMode && ArrayIdx != INVALID_ARRAY_INDEX) {
+    if (ArrayIdx == 0) {
+      return VFR_RETURN_ERROR_ARRARY_NUM;
+    }
+    ArrayIdx = ArrayIdx - 1;
+  }
+
+  if ((ArrayIdx != INVALID_ARRAY_INDEX) && ((Field->mArrayNum == 0) || (Field->mArrayNum <= ArrayIdx))) {
+    return VFR_RETURN_ERROR_ARRARY_NUM;
+  }
+  
+  //
+  // Be compatible with the current usage
+  // If ArraryIdx is not specified, the first one is used.
+  //
+  // if ArrayNum is larger than zero, ArraryIdx must be specified.
+  //
+  // if ((ArrayIdx == INVALID_ARRAY_INDEX) && (Field->mArrayNum > 0)) {
+  //   return VFR_RETURN_ERROR_ARRARY_NUM;
+  // }
+  //
+
+  Offset = Field->mOffset + Field->mFieldType->mTotalSize * ((ArrayIdx == INVALID_ARRAY_INDEX) ? 0 : ArrayIdx);
+  return VFR_RETURN_SUCCESS;
+}
+
+UINT8
+CVfrVarDataTypeDB::GetFieldWidth (
+  IN SVfrDataField *Field
+  )
+{
+  if (Field == NULL) {
+    return 0;
+  }
+
+  return Field->mFieldType->mType;
+}
+
+UINT32
+CVfrVarDataTypeDB::GetFieldSize (
+  IN SVfrDataField *Field,
+  IN UINT32       ArrayIdx
+  )
+{
+  if (Field == NULL) {
+    return VFR_RETURN_FATAL_ERROR;
+  }
+
+  if ((ArrayIdx == INVALID_ARRAY_INDEX) && (Field->mArrayNum != 0)) {
+    return Field->mFieldType->mTotalSize * Field->mArrayNum;
+  } else {
+    return Field->mFieldType->mTotalSize;
+  }
+}
+
+VOID
+CVfrVarDataTypeDB::InternalTypesListInit (
+  VOID
+  )
+{
+  SVfrDataType *New   = NULL;
+  UINT32       Index;
+
+  for (Index = 0; gInternalTypesTable[Index].mTypeName != NULL; Index++) {
+    New                 = new SVfrDataType;
+    if (New != NULL) {
+      strcpy (New->mTypeName, gInternalTypesTable[Index].mTypeName);
+      New->mType        = gInternalTypesTable[Index].mType;
+      New->mAlign       = gInternalTypesTable[Index].mAlign;
+      New->mTotalSize   = gInternalTypesTable[Index].mSize;
+      if (strcmp (gInternalTypesTable[Index].mTypeName, "EFI_HII_DATE") == 0) {
+        SVfrDataField *pYearField  = new SVfrDataField;
+        SVfrDataField *pMonthField = new SVfrDataField;
+        SVfrDataField *pDayField   = new SVfrDataField;
+
+        strcpy (pYearField->mFieldName, "Year");
+        GetDataType ((CHAR8 *)"UINT16", &pYearField->mFieldType);
+        pYearField->mOffset      = 0;
+        pYearField->mNext        = pMonthField;
+        pYearField->mArrayNum    = 0;
+
+        strcpy (pMonthField->mFieldName, "Month");
+        GetDataType ((CHAR8 *)"UINT8", &pMonthField->mFieldType);
+        pMonthField->mOffset     = 2;
+        pMonthField->mNext       = pDayField;
+        pMonthField->mArrayNum   = 0;
+
+        strcpy (pDayField->mFieldName, "Day");
+        GetDataType ((CHAR8 *)"UINT8", &pDayField->mFieldType);
+        pDayField->mOffset       = 3;
+        pDayField->mNext         = NULL;
+        pDayField->mArrayNum     = 0;
+
+        New->mMembers            = pYearField;
+      } else if (strcmp (gInternalTypesTable[Index].mTypeName, "EFI_HII_TIME") == 0) {
+        SVfrDataField *pHoursField   = new SVfrDataField;
+        SVfrDataField *pMinutesField = new SVfrDataField;
+        SVfrDataField *pSecondsField = new SVfrDataField;
+
+        strcpy (pHoursField->mFieldName, "Hours");
+        GetDataType ((CHAR8 *)"UINT8", &pHoursField->mFieldType);
+        pHoursField->mOffset     = 0;
+        pHoursField->mNext       = pMinutesField;
+        pHoursField->mArrayNum   = 0;
+
+        strcpy (pMinutesField->mFieldName, "Minutes");
+        GetDataType ((CHAR8 *)"UINT8", &pMinutesField->mFieldType);
+        pMinutesField->mOffset   = 1;
+        pMinutesField->mNext     = pSecondsField;
+        pMinutesField->mArrayNum = 0;
+
+        strcpy (pSecondsField->mFieldName, "Seconds");
+        GetDataType ((CHAR8 *)"UINT8", &pSecondsField->mFieldType);
+        pSecondsField->mOffset   = 2;
+        pSecondsField->mNext     = NULL;
+        pSecondsField->mArrayNum = 0;
+
+        New->mMembers            = pHoursField;
+      } else if (strcmp (gInternalTypesTable[Index].mTypeName, "EFI_HII_REF") == 0) {
+        SVfrDataField *pQuestionIdField   = new SVfrDataField;
+        SVfrDataField *pFormIdField       = new SVfrDataField;
+        SVfrDataField *pFormSetGuidField  = new SVfrDataField;
+        SVfrDataField *pDevicePathField   = new SVfrDataField;
+
+        strcpy (pQuestionIdField->mFieldName, "QuestionId");
+        GetDataType ((CHAR8 *)"UINT16", &pQuestionIdField->mFieldType);
+        pQuestionIdField->mOffset     = 0;
+        pQuestionIdField->mNext       = pFormIdField;
+        pQuestionIdField->mArrayNum   = 0;
+
+        strcpy (pFormIdField->mFieldName, "FormId");
+        GetDataType ((CHAR8 *)"UINT16", &pFormIdField->mFieldType);
+        pFormIdField->mOffset   = 2;
+        pFormIdField->mNext     = pFormSetGuidField;
+        pFormIdField->mArrayNum = 0;
+
+        strcpy (pFormSetGuidField->mFieldName, "FormSetGuid");
+        GetDataType ((CHAR8 *)"EFI_GUID", &pFormSetGuidField->mFieldType);
+        pFormSetGuidField->mOffset   = 4;
+        pFormSetGuidField->mNext     = pDevicePathField;
+        pFormSetGuidField->mArrayNum = 0;
+
+        strcpy (pDevicePathField->mFieldName, "DevicePath");
+        GetDataType ((CHAR8 *)"EFI_STRING_ID", &pDevicePathField->mFieldType);
+        pDevicePathField->mOffset   = 20;
+        pDevicePathField->mNext     = NULL;
+        pDevicePathField->mArrayNum = 0;
+
+        New->mMembers            = pQuestionIdField;
+      } else {
+        New->mMembers            = NULL;
+      }
+      New->mNext                 = NULL;
+      RegisterNewType (New);
+      New                        = NULL;
+    }
+  }
+}
+
+CVfrVarDataTypeDB::CVfrVarDataTypeDB (
+  VOID
+  )
+{
+  mDataTypeList  = NULL;
+  mNewDataType   = NULL;
+  mCurrDataField = NULL;
+  mPackAlign     = DEFAULT_PACK_ALIGN;
+  mPackStack     = NULL;
+  mFirstNewDataTypeName = NULL;
+
+  InternalTypesListInit ();
+}
+
+CVfrVarDataTypeDB::~CVfrVarDataTypeDB (
+  VOID
+  )
+{
+  SVfrDataType      *pType;
+  SVfrDataField     *pField;
+  SVfrPackStackNode *pPack;
+
+  if (mNewDataType != NULL) {
+    delete mNewDataType;
+  }
+
+  while (mDataTypeList != NULL) {
+    pType = mDataTypeList;
+    mDataTypeList = mDataTypeList->mNext;
+    while(pType->mMembers != NULL) {
+      pField = pType->mMembers;
+      pType->mMembers = pType->mMembers->mNext;
+      delete pField;
+    }
+	delete pType;
+  }
+
+  while (mPackStack != NULL) {
+    pPack = mPackStack;
+    mPackStack = mPackStack->mNext;
+    delete pPack;
+  }
+}
+
+EFI_VFR_RETURN_CODE
+CVfrVarDataTypeDB::Pack (
+  IN UINT32         LineNum,
+  IN UINT8          Action,
+  IN CHAR8           *Identifier,
+  IN UINT32         Number
+  )
+{
+  UINT32            PackAlign;
+  CHAR8             Msg[MAX_STRING_LEN] = {0, };
+
+  if (Action & VFR_PACK_SHOW) {
+    sprintf (Msg, "value of pragma pack(show) == %d", mPackAlign);
+    gCVfrErrorHandle.PrintMsg (LineNum, NULL, "Warning", Msg);
+  }
+
+  if (Action & VFR_PACK_PUSH) {
+    SVfrPackStackNode *pNew = NULL;
+
+    if ((pNew = new SVfrPackStackNode (Identifier, mPackAlign)) == NULL) {
+      return VFR_RETURN_FATAL_ERROR;
+    }
+    pNew->mNext = mPackStack;
+    mPackStack  = pNew;
+  }
+
+  if (Action & VFR_PACK_POP) {
+    SVfrPackStackNode *pNode = NULL;
+
+    if (mPackStack == NULL) {
+      gCVfrErrorHandle.PrintMsg (LineNum, NULL, "Error", "#pragma pack(pop...) : more pops than pushes");
+    }
+
+    for (pNode = mPackStack; pNode != NULL; pNode = pNode->mNext) {
+      if (pNode->Match (Identifier) == TRUE) {
+        mPackAlign = pNode->mNumber;
+        mPackStack = pNode->mNext;
+      }
+    }
+  }
+
+  if (Action & VFR_PACK_ASSIGN) {
+    PackAlign = (Number > 1) ? Number + Number % 2 : Number;
+    if ((PackAlign == 0) || (PackAlign > 16)) {
+      gCVfrErrorHandle.PrintMsg (LineNum, NULL, "Error", "expected pragma parameter to be '1', '2', '4', '8', or '16'");
+    } else {
+      mPackAlign = PackAlign;
+    }
+  }
+
+  return VFR_RETURN_SUCCESS;
+}
+
+VOID
+CVfrVarDataTypeDB::DeclareDataTypeBegin (
+  VOID
+  )
+{
+  SVfrDataType *pNewType = NULL;
+
+  pNewType               = new SVfrDataType;
+  pNewType->mTypeName[0] = '\0';
+  pNewType->mType        = EFI_IFR_TYPE_OTHER;
+  pNewType->mAlign       = DEFAULT_ALIGN;
+  pNewType->mTotalSize   = 0;
+  pNewType->mMembers     = NULL;
+  pNewType->mNext        = NULL;
+
+  mNewDataType           = pNewType;
+}
+
+EFI_VFR_RETURN_CODE
+CVfrVarDataTypeDB::SetNewTypeName (
+  IN CHAR8   *TypeName
+  )
+{
+  SVfrDataType *pType;
+
+  if (mNewDataType == NULL) {
+    return VFR_RETURN_ERROR_SKIPED;
+  }
+  if (TypeName == NULL) {
+    return VFR_RETURN_FATAL_ERROR;
+  }
+  if (strlen(TypeName) >= MAX_NAME_LEN) {
+    return VFR_RETURN_INVALID_PARAMETER;
+  }
+
+  for (pType = mDataTypeList; pType != NULL; pType = pType->mNext) {
+    if (strcmp(pType->mTypeName, TypeName) == 0) {
+      return VFR_RETURN_REDEFINED;
+    }
+  }
+
+  strcpy(mNewDataType->mTypeName, TypeName);
+  return VFR_RETURN_SUCCESS;
+}
+
+EFI_VFR_RETURN_CODE
+CVfrVarDataTypeDB::DataTypeAddField (
+  IN CHAR8   *FieldName,
+  IN CHAR8   *TypeName,
+  IN UINT32 ArrayNum
+  )
+{
+  SVfrDataField       *pNewField  = NULL;
+  SVfrDataType        *pFieldType = NULL;
+  SVfrDataField       *pTmp;
+  UINT32              Align;
+
+  CHECK_ERROR_RETURN (GetDataType (TypeName, &pFieldType), VFR_RETURN_SUCCESS);
+
+  if (strlen (FieldName) >= MAX_NAME_LEN) {
+   return VFR_RETURN_INVALID_PARAMETER;
+  }
+
+  for (pTmp = mNewDataType->mMembers; pTmp != NULL; pTmp = pTmp->mNext) {
+    if (strcmp (pTmp->mFieldName, FieldName) == 0) {
+      return VFR_RETURN_REDEFINED;
+    }
+  }
+
+  Align = MIN (mPackAlign, pFieldType->mAlign);
+
+  if ((pNewField = new SVfrDataField) == NULL) {
+    return VFR_RETURN_OUT_FOR_RESOURCES;
+  }
+  strcpy (pNewField->mFieldName, FieldName);
+  pNewField->mFieldType    = pFieldType;
+  pNewField->mArrayNum     = ArrayNum;
+  if ((mNewDataType->mTotalSize % Align) == 0) {
+    pNewField->mOffset     = mNewDataType->mTotalSize;
+  } else {
+    pNewField->mOffset     = mNewDataType->mTotalSize + ALIGN_STUFF(mNewDataType->mTotalSize, Align);
+  }
+  if (mNewDataType->mMembers == NULL) {
+    mNewDataType->mMembers = pNewField;
+    pNewField->mNext       = NULL;
+  } else {
+    for (pTmp = mNewDataType->mMembers; pTmp->mNext != NULL; pTmp = pTmp->mNext)
+      ;
+    pTmp->mNext            = pNewField;
+    pNewField->mNext       = NULL;
+  }
+
+  mNewDataType->mAlign     = MIN (mPackAlign, MAX (pFieldType->mAlign, mNewDataType->mAlign));
+  mNewDataType->mTotalSize = pNewField->mOffset + (pNewField->mFieldType->mTotalSize) * ((ArrayNum == 0) ? 1 : ArrayNum);
+
+  return VFR_RETURN_SUCCESS;
+}
+
+VOID
+CVfrVarDataTypeDB::DeclareDataTypeEnd (
+  VOID
+  )
+{
+  if (mNewDataType->mTypeName[0] == '\0') {
+    return;
+  }
+
+  if ((mNewDataType->mTotalSize % mNewDataType->mAlign) !=0) {
+    mNewDataType->mTotalSize += ALIGN_STUFF (mNewDataType->mTotalSize, mNewDataType->mAlign);
+  }
+
+  RegisterNewType (mNewDataType);
+  if (mFirstNewDataTypeName == NULL) {
+    mFirstNewDataTypeName = mNewDataType->mTypeName;
+  }
+
+  mNewDataType             = NULL;
+}
+
+EFI_VFR_RETURN_CODE
+CVfrVarDataTypeDB::GetDataType (
+  IN  CHAR8         *TypeName,
+  OUT SVfrDataType **DataType
+  )
+{
+  SVfrDataType *pDataType = NULL;
+
+  if (TypeName == NULL) {
+    return VFR_RETURN_ERROR_SKIPED;
+  }
+
+  if (DataType == NULL) {
+    return VFR_RETURN_FATAL_ERROR;
+  }
+
+  *DataType = NULL;
+
+  for (pDataType = mDataTypeList; pDataType != NULL; pDataType = pDataType->mNext) {
+    if (strcmp (TypeName, pDataType->mTypeName) == 0) {
+      *DataType = pDataType;
+      return VFR_RETURN_SUCCESS;
+    }
+  }
+
+  return VFR_RETURN_UNDEFINED;
+}
+
+EFI_VFR_RETURN_CODE
+CVfrVarDataTypeDB::GetDataTypeSize (
+  IN  UINT8   DataType,
+  OUT UINT32 *Size
+  )
+{
+  SVfrDataType *pDataType = NULL;
+
+  if (Size == NULL) {
+    return VFR_RETURN_FATAL_ERROR;
+  }
+
+  *Size    = 0;
+  DataType = DataType & 0x0F;
+
+  //
+  // For user defined data type, the size can't be got by this function.
+  //
+  if (DataType == EFI_IFR_TYPE_OTHER) {
+    return VFR_RETURN_SUCCESS;
+  }
+
+  for (pDataType = mDataTypeList; pDataType != NULL; pDataType = pDataType->mNext) {
+    if (DataType == pDataType->mType) {
+      *Size = pDataType->mTotalSize;
+      return VFR_RETURN_SUCCESS;
+    }
+  }
+
+  return VFR_RETURN_UNDEFINED;
+}
+
+EFI_VFR_RETURN_CODE
+CVfrVarDataTypeDB::GetDataTypeSize (
+  IN  CHAR8   *TypeName,
+  OUT UINT32 *Size
+  )
+{
+  SVfrDataType *pDataType = NULL;
+
+  if (Size == NULL) {
+    return VFR_RETURN_FATAL_ERROR;
+  }
+
+  *Size = 0;
+
+  for (pDataType = mDataTypeList; pDataType != NULL; pDataType = pDataType->mNext) {
+    if (strcmp (TypeName, pDataType->mTypeName) == 0) {
+      *Size = pDataType->mTotalSize;
+      return VFR_RETURN_SUCCESS;
+    }
+  }
+
+  return VFR_RETURN_UNDEFINED;
+}
+
+EFI_VFR_RETURN_CODE
+CVfrVarDataTypeDB::GetDataFieldInfo (
+  IN  CHAR8     *VarStr,
+  OUT UINT16   &Offset,
+  OUT UINT8    &Type,
+  OUT UINT32   &Size
+  )
+{
+  CHAR8               TName[MAX_NAME_LEN], FName[MAX_NAME_LEN];
+  UINT32              ArrayIdx, Tmp;
+  SVfrDataType        *pType  = NULL;
+  SVfrDataField       *pField = NULL;
+
+  Offset = 0;
+  Type   = EFI_IFR_TYPE_OTHER;
+  Size   = 0;
+
+  CHECK_ERROR_RETURN (ExtractStructTypeName (VarStr, TName), VFR_RETURN_SUCCESS);
+  CHECK_ERROR_RETURN (GetDataType (TName, &pType), VFR_RETURN_SUCCESS);
+
+  //
+  // if it is not struct data type
+  //
+  Type  = pType->mType;
+  Size  = pType->mTotalSize;
+
+  while (*VarStr != '\0') {
+  	CHECK_ERROR_RETURN(ExtractFieldNameAndArrary(VarStr, FName, ArrayIdx), VFR_RETURN_SUCCESS);
+    CHECK_ERROR_RETURN(GetTypeField (FName, pType, pField), VFR_RETURN_SUCCESS);
+    pType  = pField->mFieldType;
+    CHECK_ERROR_RETURN(GetFieldOffset (pField, ArrayIdx, Tmp), VFR_RETURN_SUCCESS);
+    Offset = (UINT16) (Offset + Tmp);
+    Type   = GetFieldWidth (pField);
+    Size   = GetFieldSize (pField, ArrayIdx);
+  }
+  return VFR_RETURN_SUCCESS;
+}
+
+EFI_VFR_RETURN_CODE
+CVfrVarDataTypeDB::GetUserDefinedTypeNameList  (
+  OUT CHAR8      ***NameList,
+  OUT UINT32    *ListSize
+  )
+{
+  UINT32       Index;
+  SVfrDataType *pType;
+
+  if ((NameList == NULL) || (ListSize == NULL)) {
+    return VFR_RETURN_FATAL_ERROR;
+  }
+
+  *NameList = NULL;
+  *ListSize = 0;
+
+  for (pType = mDataTypeList; pType != NULL; pType = pType->mNext) {
+    if (_IS_INTERNAL_TYPE(pType->mTypeName) == FALSE) {
+      (*ListSize)++;
+    }
+  }
+
+  if (*ListSize == 0) {
+    return VFR_RETURN_SUCCESS;
+  }
+
+  if ((*NameList = new CHAR8*[*ListSize]) == NULL) {
+    *ListSize = 0;
+    return VFR_RETURN_OUT_FOR_RESOURCES;
+  }
+
+  for (Index = 0, pType = mDataTypeList; pType != NULL; pType = pType->mNext, Index++) {
+    if (_IS_INTERNAL_TYPE(pType->mTypeName) == FALSE) {
+      (*NameList)[Index] = pType->mTypeName;
+    }
+  }
+  return VFR_RETURN_SUCCESS;
+}
+
+BOOLEAN
+CVfrVarDataTypeDB::IsTypeNameDefined (
+  IN CHAR8 *TypeName
+  )
+{
+  SVfrDataType *pType;
+
+  if (TypeName == NULL) {
+    return FALSE;
+  }
+
+  for (pType = mDataTypeList; pType != NULL; pType = pType->mNext) {
+    if (strcmp (pType->mTypeName, TypeName) == 0) {
+      return TRUE;
+    }
+  }
+
+  return FALSE;
+}
+
+VOID
+CVfrVarDataTypeDB::Dump (
+  IN FILE         *File
+  )
+{
+  SVfrDataType  *pTNode;
+  SVfrDataField *pFNode;
+
+  fprintf (File, "\n\n***************************************************************\n");
+  fprintf (File, "\t\tmPackAlign = %x\n", mPackAlign);
+  for (pTNode = mDataTypeList; pTNode != NULL; pTNode = pTNode->mNext) {
+    fprintf (File, "\t\tstruct %s : mAlign [%d] mTotalSize [0x%x]\n\n", pTNode->mTypeName, pTNode->mAlign, pTNode->mTotalSize);
+    fprintf (File, "\t\tstruct %s {\n", pTNode->mTypeName);
+    for (pFNode = pTNode->mMembers; pFNode != NULL; pFNode = pFNode->mNext) {
+      if (pFNode->mArrayNum > 0) {
+        fprintf (File, "\t\t\t+%08d[%08x] %s[%d] <%s>\n", pFNode->mOffset, pFNode->mOffset, 
+                  pFNode->mFieldName, pFNode->mArrayNum, pFNode->mFieldType->mTypeName);
+      } else {
+        fprintf (File, "\t\t\t+%08d[%08x] %s <%s>\n", pFNode->mOffset, pFNode->mOffset, 
+                  pFNode->mFieldName, pFNode->mFieldType->mTypeName);
+      }
+    }
+    fprintf (File, "\t\t};\n");
+  fprintf (File, "---------------------------------------------------------------\n");
+  }
+  fprintf (File, "***************************************************************\n");
+}
+
+#ifdef CVFR_VARDATATYPEDB_DEBUG
+VOID
+CVfrVarDataTypeDB::ParserDB (
+  VOID
+  )
+{
+  SVfrDataType  *pTNode;
+  SVfrDataField *pFNode;
+
+  printf ("***************************************************************\n");
+  printf ("\t\tmPackAlign = %x\n", mPackAlign);
+  for (pTNode = mDataTypeList; pTNode != NULL; pTNode = pTNode->mNext) {
+    printf ("\t\tstruct %s : mAlign [%x] mTotalSize [%x]\n\n", pTNode->mTypeName, pTNode->mAlign, pTNode->mTotalSize);
+    printf ("\t\tstruct %s {\n", pTNode->mTypeName);
+    for (pFNode = pTNode->mMembers; pFNode != NULL; pFNode = pFNode->mNext) {
+      printf ("\t\t\t%s\t%s\n", pFNode->mFieldType->mTypeName, pFNode->mFieldName);
+    }
+    printf ("\t\t};\n");
+	printf ("---------------------------------------------------------------\n");
+  }
+  printf ("***************************************************************\n");
+}
+#endif
+
+SVfrVarStorageNode::SVfrVarStorageNode (
+  IN EFI_GUID              *Guid,
+  IN CHAR8                 *StoreName,
+  IN EFI_VARSTORE_ID       VarStoreId,
+  IN EFI_STRING_ID         VarName,
+  IN UINT32                VarSize,
+  IN BOOLEAN               Flag
+  )
+{
+  if (Guid != NULL) {
+    mGuid = *Guid;
+  } else {
+    memset (&Guid, 0, sizeof (EFI_GUID));
+  }
+  if (StoreName != NULL) {
+    mVarStoreName = new CHAR8[strlen(StoreName) + 1];
+    strcpy (mVarStoreName, StoreName);
+  } else {
+    mVarStoreName = NULL;
+  }
+  mNext                            = NULL;
+  mVarStoreId                      = VarStoreId;
+  mVarStoreType                    = EFI_VFR_VARSTORE_EFI;
+  mStorageInfo.mEfiVar.mEfiVarName = VarName;
+  mStorageInfo.mEfiVar.mEfiVarSize = VarSize;
+  mAssignedFlag                    = Flag;
+}
+
+SVfrVarStorageNode::SVfrVarStorageNode (
+  IN EFI_GUID              *Guid,
+  IN CHAR8                 *StoreName,
+  IN EFI_VARSTORE_ID       VarStoreId,
+  IN SVfrDataType          *DataType,
+  IN BOOLEAN               Flag
+  )
+{
+  if (Guid != NULL) {
+    mGuid = *Guid;
+  } else {
+    memset (&Guid, 0, sizeof (EFI_GUID));
+  }
+  if (StoreName != NULL) {
+    mVarStoreName = new CHAR8[strlen(StoreName) + 1];
+    strcpy (mVarStoreName, StoreName);
+  } else {
+    mVarStoreName = NULL;
+  }
+  mNext                    = NULL;
+  mVarStoreId              = VarStoreId;
+  mVarStoreType            = EFI_VFR_VARSTORE_BUFFER;
+  mStorageInfo.mDataType   = DataType;
+  mAssignedFlag            = Flag;
+}
+
+SVfrVarStorageNode::SVfrVarStorageNode (
+  IN CHAR8                 *StoreName,
+  IN EFI_VARSTORE_ID       VarStoreId
+  )
+{
+  if (StoreName != NULL) {
+    mVarStoreName = new CHAR8[strlen(StoreName) + 1];
+    strcpy (mVarStoreName, StoreName);
+  } else {
+    mVarStoreName = NULL;
+  }
+  mNext                              = NULL;
+  mVarStoreId                        = VarStoreId;
+  mVarStoreType                      = EFI_VFR_VARSTORE_NAME;
+  mStorageInfo.mNameSpace.mNameTable = new EFI_VARSTORE_ID[DEFAULT_NAME_TABLE_ITEMS];
+  mStorageInfo.mNameSpace.mTableSize = 0;
+}
+
+SVfrVarStorageNode::~SVfrVarStorageNode (
+  VOID
+  )
+{
+  if (mVarStoreName != NULL) {
+    delete mVarStoreName;
+  }
+
+  if (mVarStoreType == EFI_VFR_VARSTORE_NAME) {
+    delete mStorageInfo.mNameSpace.mNameTable;
+  }
+}
+
+CVfrDataStorage::CVfrDataStorage (
+  VOID
+  )
+{
+  UINT32 Index;
+
+  for (Index = 0; Index < EFI_FREE_VARSTORE_ID_BITMAP_SIZE; Index++) {
+    mFreeVarStoreIdBitMap[Index] = 0;
+  }
+
+  // Question ID 0 is reserved.
+  mFreeVarStoreIdBitMap[0] = 0x80000000;
+
+  mBufferVarStoreList      = NULL;
+  mEfiVarStoreList         = NULL;
+  mNameVarStoreList        = NULL;
+  mCurrVarStorageNode      = NULL;
+  mNewVarStorageNode       = NULL;
+}
+
+CVfrDataStorage::~CVfrDataStorage (
+  VOID
+  )
+{
+  SVfrVarStorageNode *pNode;
+
+  while (mBufferVarStoreList != NULL) {
+    pNode = mBufferVarStoreList;
+    mBufferVarStoreList = mBufferVarStoreList->mNext;
+    delete pNode;
+  }
+  while (mEfiVarStoreList != NULL) {
+    pNode = mEfiVarStoreList;
+    mEfiVarStoreList = mEfiVarStoreList->mNext;
+    delete pNode;
+  }
+  while (mNameVarStoreList != NULL) {
+    pNode = mNameVarStoreList;
+    mNameVarStoreList = mNameVarStoreList->mNext;
+    delete pNode;
+  }
+  if (mNewVarStorageNode != NULL) {
+    delete mNewVarStorageNode;
+  }
+}
+
+EFI_VARSTORE_ID
+CVfrDataStorage::GetFreeVarStoreId (
+  EFI_VFR_VARSTORE_TYPE VarType
+  )
+{
+  UINT32  Index, Mask, Offset;
+  
+  //
+  // Assign the different ID range for the different type VarStore to support Framework Vfr
+  //
+  Index = 0;
+  if ((!VfrCompatibleMode) || (VarType == EFI_VFR_VARSTORE_BUFFER)) {
+    Index = 0;
+  } else if (VarType == EFI_VFR_VARSTORE_EFI) {
+    Index = 1;
+  } else if (VarType == EFI_VFR_VARSTORE_NAME) {
+    Index = 2;
+  }
+
+  for (; Index < EFI_FREE_VARSTORE_ID_BITMAP_SIZE; Index++) {
+    if (mFreeVarStoreIdBitMap[Index] != 0xFFFFFFFF) {
+      break;
+    }
+  }
+
+  for (Offset = 0, Mask = 0x80000000; Mask != 0; Mask >>= 1, Offset++) {
+    if ((mFreeVarStoreIdBitMap[Index] & Mask) == 0) {
+      mFreeVarStoreIdBitMap[Index] |= Mask;
+      return (EFI_VARSTORE_ID)((Index << EFI_BITS_SHIFT_PER_UINT32) + Offset);
+    }
+  }
+
+  return EFI_VARSTORE_ID_INVALID;
+}
+
+BOOLEAN
+CVfrDataStorage::ChekVarStoreIdFree (
+  IN EFI_VARSTORE_ID VarStoreId
+  )
+{
+  UINT32 Index  = (VarStoreId / EFI_BITS_PER_UINT32);
+  UINT32 Offset = (VarStoreId % EFI_BITS_PER_UINT32);
+
+  return (mFreeVarStoreIdBitMap[Index] & (0x80000000 >> Offset)) == 0;
+}
+
+VOID
+CVfrDataStorage::MarkVarStoreIdUsed (
+  IN EFI_VARSTORE_ID VarStoreId
+  )
+{
+  UINT32 Index  = (VarStoreId / EFI_BITS_PER_UINT32);
+  UINT32 Offset = (VarStoreId % EFI_BITS_PER_UINT32);
+
+  mFreeVarStoreIdBitMap[Index] |= (0x80000000 >> Offset);
+}
+
+VOID
+CVfrDataStorage::MarkVarStoreIdUnused (
+  IN EFI_VARSTORE_ID VarStoreId
+  )
+{
+  UINT32 Index  = (VarStoreId / EFI_BITS_PER_UINT32);
+  UINT32 Offset = (VarStoreId % EFI_BITS_PER_UINT32);
+
+  mFreeVarStoreIdBitMap[Index] &= ~(0x80000000 >> Offset);
+}
+
+EFI_VFR_RETURN_CODE
+CVfrDataStorage::DeclareNameVarStoreBegin (
+  IN CHAR8           *StoreName,
+  IN EFI_VARSTORE_ID VarStoreId
+  )
+{
+  SVfrVarStorageNode *pNode = NULL;
+  EFI_VARSTORE_ID    TmpVarStoreId;
+
+  if (StoreName == NULL) {
+    return VFR_RETURN_FATAL_ERROR;
+  }
+
+  if (GetVarStoreId (StoreName, &TmpVarStoreId) == VFR_RETURN_SUCCESS) {
+    return VFR_RETURN_REDEFINED;
+  }
+  
+  if (VarStoreId == EFI_VARSTORE_ID_INVALID) {
+    VarStoreId = GetFreeVarStoreId (EFI_VFR_VARSTORE_NAME);
+  } else {
+    if (ChekVarStoreIdFree (VarStoreId) == FALSE) {
+      return VFR_RETURN_VARSTOREID_REDEFINED;
+    }
+    MarkVarStoreIdUsed (VarStoreId);
+  }
+
+  if ((pNode = new SVfrVarStorageNode (StoreName, VarStoreId)) == NULL) {
+    return VFR_RETURN_UNDEFINED;
+  }
+
+  mNewVarStorageNode = pNode;
+
+  return VFR_RETURN_SUCCESS;
+}
+
+EFI_VFR_RETURN_CODE
+CVfrDataStorage::NameTableAddItem (
+  IN EFI_STRING_ID  Item
+  )
+{
+  EFI_VARSTORE_ID *NewTable, *OldTable;
+  UINT32          TableSize;
+
+  OldTable  = mNewVarStorageNode->mStorageInfo.mNameSpace.mNameTable;
+  TableSize = mNewVarStorageNode->mStorageInfo.mNameSpace.mTableSize;
+
+  if ((TableSize != 0) && ((TableSize % DEFAULT_NAME_TABLE_ITEMS) == 0)) {
+    if ((NewTable = new EFI_VARSTORE_ID[TableSize + DEFAULT_NAME_TABLE_ITEMS]) == NULL) {
+      return VFR_RETURN_OUT_FOR_RESOURCES;
+    }
+    memcpy (NewTable, OldTable, TableSize);
+    mNewVarStorageNode->mStorageInfo.mNameSpace.mNameTable = NewTable;
+  }
+
+  mNewVarStorageNode->mStorageInfo.mNameSpace.mNameTable[TableSize++] = Item;
+  mNewVarStorageNode->mStorageInfo.mNameSpace.mTableSize = TableSize;
+
+  return VFR_RETURN_SUCCESS;
+}
+
+EFI_VFR_RETURN_CODE
+CVfrDataStorage::DeclareNameVarStoreEnd (
+  IN EFI_GUID *Guid
+  )
+{
+  mNewVarStorageNode->mGuid = *Guid;
+  mNewVarStorageNode->mNext = mNameVarStoreList;
+  mNameVarStoreList         = mNewVarStorageNode;
+
+  mNewVarStorageNode        = NULL;
+
+  return VFR_RETURN_SUCCESS;
+}
+
+EFI_VFR_RETURN_CODE 
+CVfrDataStorage::DeclareEfiVarStore (
+  IN CHAR8          *StoreName, 
+  IN EFI_GUID       *Guid, 
+  IN EFI_STRING_ID  NameStrId,
+  IN UINT32         VarSize,
+  IN BOOLEAN        Flag
+  )
+{
+  SVfrVarStorageNode *pNode;
+  EFI_VARSTORE_ID    VarStoreId;
+
+  if ((StoreName == NULL) || (Guid == NULL)) {
+    return VFR_RETURN_FATAL_ERROR;
+  }
+
+  if (VarSize > sizeof (UINT64)) {
+    return VFR_RETURN_EFIVARSTORE_SIZE_ERROR;
+  }
+
+  if (GetVarStoreId (StoreName, &VarStoreId, Guid) == VFR_RETURN_SUCCESS) {
+    return VFR_RETURN_REDEFINED;
+  }
+
+  VarStoreId = GetFreeVarStoreId (EFI_VFR_VARSTORE_EFI);
+  if ((pNode = new SVfrVarStorageNode (Guid, StoreName, VarStoreId, NameStrId, VarSize, Flag)) == NULL) {
+    return VFR_RETURN_OUT_FOR_RESOURCES;
+  }
+
+  pNode->mNext       = mEfiVarStoreList;
+  mEfiVarStoreList   = pNode;
+
+  return VFR_RETURN_SUCCESS;
+}
+
+EFI_VFR_RETURN_CODE 
+CVfrDataStorage::DeclareBufferVarStore (
+  IN CHAR8             *StoreName, 
+  IN EFI_GUID          *Guid, 
+  IN CVfrVarDataTypeDB *DataTypeDB,
+  IN CHAR8             *TypeName,
+  IN EFI_VARSTORE_ID   VarStoreId,
+  IN BOOLEAN           Flag
+  )
+{
+  SVfrVarStorageNode   *pNew = NULL;
+  SVfrDataType         *pDataType = NULL;
+  EFI_VARSTORE_ID      TempVarStoreId;
+
+  if ((StoreName == NULL) || (Guid == NULL) || (DataTypeDB == NULL)) {
+    return VFR_RETURN_FATAL_ERROR;
+  }
+
+  if (GetVarStoreId (StoreName, &TempVarStoreId, Guid) == VFR_RETURN_SUCCESS) {
+    return VFR_RETURN_REDEFINED;
+  }
+
+  CHECK_ERROR_RETURN(DataTypeDB->GetDataType (TypeName, &pDataType), VFR_RETURN_SUCCESS);
+
+  if (VarStoreId == EFI_VARSTORE_ID_INVALID) {
+    VarStoreId = GetFreeVarStoreId (EFI_VFR_VARSTORE_BUFFER);
+  } else {
+    if (ChekVarStoreIdFree (VarStoreId) == FALSE) {
+      return VFR_RETURN_VARSTOREID_REDEFINED;
+    }
+    MarkVarStoreIdUsed (VarStoreId);
+  }
+
+  if ((pNew = new SVfrVarStorageNode (Guid, StoreName, VarStoreId, pDataType, Flag)) == NULL) {
+    return VFR_RETURN_OUT_FOR_RESOURCES;
+  }
+
+  pNew->mNext         = mBufferVarStoreList;
+  mBufferVarStoreList = pNew;
+
+  if (gCVfrBufferConfig.Register(StoreName, Guid) != 0) {
+    return VFR_RETURN_FATAL_ERROR;
+  }
+
+  return VFR_RETURN_SUCCESS;
+}
+
+EFI_VFR_RETURN_CODE 
+CVfrDataStorage::GetVarStoreByDataType (
+  IN  CHAR8              *DataTypeName,
+  OUT SVfrVarStorageNode **VarNode,
+  IN  EFI_GUID           *VarGuid
+  )
+{
+  SVfrVarStorageNode    *pNode;
+  SVfrVarStorageNode    *MatchNode;
+  
+  //
+  // Framework VFR uses Data type name as varstore name, so don't need check again.
+  //
+  if (VfrCompatibleMode) {
+    return VFR_RETURN_UNDEFINED;
+  }
+
+  MatchNode = NULL;
+  for (pNode = mBufferVarStoreList; pNode != NULL; pNode = pNode->mNext) {
+    if (strcmp (pNode->mStorageInfo.mDataType->mTypeName, DataTypeName) != 0) {
+      continue;
+    }
+
+    if ((VarGuid != NULL)) {
+      if (memcmp (VarGuid, &pNode->mGuid, sizeof (EFI_GUID)) == 0) {
+        *VarNode = pNode;
+        return VFR_RETURN_SUCCESS;
+      }
+    } else {
+      if (MatchNode == NULL) {
+        MatchNode = pNode;
+      } else {
+        //
+        // More than one varstores referred the same data structures.
+        //
+        return VFR_RETURN_VARSTORE_DATATYPE_REDEFINED_ERROR;
+      }
+    }
+  }
+  
+  if (MatchNode == NULL) {
+    return VFR_RETURN_UNDEFINED;
+  }
+
+  *VarNode = MatchNode;
+  return VFR_RETURN_SUCCESS;
+}
+
+EFI_VARSTORE_ID 
+CVfrDataStorage::CheckGuidField (
+  IN  SVfrVarStorageNode   *pNode,
+  IN  EFI_GUID             *StoreGuid,
+  IN  BOOLEAN              *HasFoundOne,
+  OUT EFI_VFR_RETURN_CODE  *ReturnCode
+  )
+{
+  if (StoreGuid != NULL) {
+    //
+    // If has guid info, compare the guid filed.
+    //
+    if (memcmp (StoreGuid, &pNode->mGuid, sizeof (EFI_GUID)) == 0) {
+      //
+      // Both name and guid are same, this this varstore.
+      //
+      mCurrVarStorageNode = pNode;
+      *ReturnCode = VFR_RETURN_SUCCESS;
+      return TRUE;
+    }
+  } else {
+    //
+    // Not has Guid field, check whether this name is the only one.
+    //
+    if (*HasFoundOne) {
+      //
+      // The name has conflict, return name redefined.
+      //
+      *ReturnCode = VFR_RETURN_VARSTORE_NAME_REDEFINED_ERROR;
+      return TRUE;
+    }
+
+    *HasFoundOne = TRUE;
+    mCurrVarStorageNode = pNode;
+  }
+
+  return FALSE;
+}
+
+/**
+  Base on the input store name and guid to find the varstore id. 
+
+  If both name and guid are inputed, base on the name and guid to
+  found the varstore. If only name inputed, base on the name to
+  found the varstore and go on to check whether more than one varstore
+  has the same name. If only has found one varstore, return this
+  varstore; if more than one varstore has same name, return varstore
+  name redefined error. If no varstore found by varstore name, call
+  function GetVarStoreByDataType and use inputed varstore name as 
+  data type name to search.
+**/
+EFI_VFR_RETURN_CODE 
+CVfrDataStorage::GetVarStoreId (
+  IN  CHAR8           *StoreName,
+  OUT EFI_VARSTORE_ID *VarStoreId,
+  IN  EFI_GUID        *StoreGuid
+  )
+{
+  EFI_VFR_RETURN_CODE   ReturnCode;
+  SVfrVarStorageNode    *pNode;
+  BOOLEAN               HasFoundOne = FALSE;
+
+  mCurrVarStorageNode = NULL;
+
+  for (pNode = mBufferVarStoreList; pNode != NULL; pNode = pNode->mNext) {
+    if (strcmp (pNode->mVarStoreName, StoreName) == 0) {
+      if (CheckGuidField(pNode, StoreGuid, &HasFoundOne, &ReturnCode)) {
+        *VarStoreId = mCurrVarStorageNode->mVarStoreId;
+        return ReturnCode;
+      }
+    }
+  }
+
+  for (pNode = mEfiVarStoreList; pNode != NULL; pNode = pNode->mNext) {
+    if (strcmp (pNode->mVarStoreName, StoreName) == 0) {
+      if (CheckGuidField(pNode, StoreGuid, &HasFoundOne, &ReturnCode)) {
+        *VarStoreId = mCurrVarStorageNode->mVarStoreId;
+        return ReturnCode;
+      }
+    }
+  }
+
+  for (pNode = mNameVarStoreList; pNode != NULL; pNode = pNode->mNext) {
+    if (strcmp (pNode->mVarStoreName, StoreName) == 0) {
+      if (CheckGuidField(pNode, StoreGuid, &HasFoundOne, &ReturnCode)) {
+        *VarStoreId = mCurrVarStorageNode->mVarStoreId;
+        return ReturnCode;
+      }
+    }
+  }
+
+  if (HasFoundOne) {
+    *VarStoreId = mCurrVarStorageNode->mVarStoreId;
+    return VFR_RETURN_SUCCESS;
+  }
+
+  *VarStoreId         = EFI_VARSTORE_ID_INVALID;
+
+  //
+  // Assume that Data strucutre name is used as StoreName, and check again. 
+  //
+  ReturnCode = GetVarStoreByDataType (StoreName, &pNode, StoreGuid);
+  if (pNode != NULL) {
+    mCurrVarStorageNode = pNode;
+    *VarStoreId = pNode->mVarStoreId;
+  }
+  
+  return ReturnCode;
+}
+
+EFI_VFR_RETURN_CODE
+CVfrDataStorage::GetBufferVarStoreDataTypeName (
+  IN  EFI_VARSTORE_ID        VarStoreId,
+  OUT CHAR8                  **DataTypeName
+  )
+{
+  SVfrVarStorageNode    *pNode;
+
+  if (VarStoreId == EFI_VARSTORE_ID_INVALID) {
+    return VFR_RETURN_FATAL_ERROR;
+  }
+
+  for (pNode = mBufferVarStoreList; pNode != NULL; pNode = pNode->mNext) {
+    if (pNode->mVarStoreId == VarStoreId) {
+      *DataTypeName = pNode->mStorageInfo.mDataType->mTypeName;
+      return VFR_RETURN_SUCCESS;
+    }
+  }
+
+  return VFR_RETURN_UNDEFINED;
+}
+
+EFI_VFR_VARSTORE_TYPE
+CVfrDataStorage::GetVarStoreType (
+  IN  EFI_VARSTORE_ID        VarStoreId
+  )
+{
+  SVfrVarStorageNode    *pNode;
+  EFI_VFR_VARSTORE_TYPE VarStoreType;
+
+  VarStoreType = EFI_VFR_VARSTORE_INVALID;
+
+  if (VarStoreId == EFI_VARSTORE_ID_INVALID) {
+    return VarStoreType;
+  }
+
+  for (pNode = mBufferVarStoreList; pNode != NULL; pNode = pNode->mNext) {
+    if (pNode->mVarStoreId == VarStoreId) {
+      VarStoreType = pNode->mVarStoreType;
+      return VarStoreType;
+    }
+  }
+
+  for (pNode = mEfiVarStoreList; pNode != NULL; pNode = pNode->mNext) {
+    if (pNode->mVarStoreId == VarStoreId) {
+      VarStoreType = pNode->mVarStoreType;
+      return VarStoreType;
+    }
+  }
+
+  for (pNode = mNameVarStoreList; pNode != NULL; pNode = pNode->mNext) {
+    if (pNode->mVarStoreId == VarStoreId) {
+      VarStoreType = pNode->mVarStoreType;
+      return VarStoreType;
+    }
+  }
+
+  return VarStoreType;
+}
+
+EFI_GUID *
+CVfrDataStorage::GetVarStoreGuid (
+  IN  EFI_VARSTORE_ID        VarStoreId
+  )
+{
+  SVfrVarStorageNode    *pNode;
+  EFI_GUID              *VarGuid;
+
+  VarGuid = NULL;
+
+  if (VarStoreId == EFI_VARSTORE_ID_INVALID) {
+    return VarGuid;
+  }
+
+  for (pNode = mBufferVarStoreList; pNode != NULL; pNode = pNode->mNext) {
+    if (pNode->mVarStoreId == VarStoreId) {
+      VarGuid = &pNode->mGuid;
+      return VarGuid;
+    }
+  }
+
+  for (pNode = mEfiVarStoreList; pNode != NULL; pNode = pNode->mNext) {
+    if (pNode->mVarStoreId == VarStoreId) {
+      VarGuid = &pNode->mGuid;
+      return VarGuid;
+    }
+  }
+
+  for (pNode = mNameVarStoreList; pNode != NULL; pNode = pNode->mNext) {
+    if (pNode->mVarStoreId == VarStoreId) {
+      VarGuid = &pNode->mGuid;
+      return VarGuid;
+    }
+  }
+
+  return VarGuid;
+}
+
+EFI_VFR_RETURN_CODE
+CVfrDataStorage::GetVarStoreName (
+  IN  EFI_VARSTORE_ID VarStoreId, 
+  OUT CHAR8           **VarStoreName
+  )
+{
+  SVfrVarStorageNode    *pNode;
+
+  if (VarStoreName == NULL) {
+    return VFR_RETURN_FATAL_ERROR;
+  }
+
+  for (pNode = mBufferVarStoreList; pNode != NULL; pNode = pNode->mNext) {
+    if (pNode->mVarStoreId == VarStoreId) {
+      *VarStoreName = pNode->mVarStoreName;
+      return VFR_RETURN_SUCCESS;
+    }
+  }
+
+  for (pNode = mEfiVarStoreList; pNode != NULL; pNode = pNode->mNext) {
+    if (pNode->mVarStoreId == VarStoreId) {
+      *VarStoreName = pNode->mVarStoreName;
+      return VFR_RETURN_SUCCESS;
+    }
+  }
+
+  for (pNode = mNameVarStoreList; pNode != NULL; pNode = pNode->mNext) {
+    if (pNode->mVarStoreId == VarStoreId) {
+      *VarStoreName = pNode->mVarStoreName;
+      return VFR_RETURN_SUCCESS;
+    }
+  }
+
+  *VarStoreName = NULL;
+  return VFR_RETURN_UNDEFINED;
+}
+
+EFI_VFR_RETURN_CODE
+CVfrDataStorage::GetEfiVarStoreInfo (
+  IN OUT EFI_VARSTORE_INFO  *Info
+  )
+{
+  if (Info == NULL) {
+    return VFR_RETURN_FATAL_ERROR;
+  }
+
+  if (mCurrVarStorageNode == NULL) {
+    return VFR_RETURN_GET_EFIVARSTORE_ERROR;
+  }
+
+  Info->mInfo.mVarName = mCurrVarStorageNode->mStorageInfo.mEfiVar.mEfiVarName;
+  Info->mVarTotalSize  = mCurrVarStorageNode->mStorageInfo.mEfiVar.mEfiVarSize;
+  switch (Info->mVarTotalSize) {
+  case 1:
+    Info->mVarType = EFI_IFR_TYPE_NUM_SIZE_8;
+    break;
+  case 2:
+    Info->mVarType = EFI_IFR_TYPE_NUM_SIZE_16;
+    break;
+  case 4:
+    Info->mVarType = EFI_IFR_TYPE_NUM_SIZE_32;
+    break;
+  case 8:
+    Info->mVarType = EFI_IFR_TYPE_NUM_SIZE_64;
+    break;
+  default :
+    return VFR_RETURN_FATAL_ERROR;
+  }
+
+  return VFR_RETURN_SUCCESS;
+}
+
+EFI_VFR_RETURN_CODE
+CVfrDataStorage::GetNameVarStoreInfo (
+  OUT EFI_VARSTORE_INFO  *Info,
+  IN  UINT32             Index
+  )
+{
+  if (Info == NULL) {
+    return VFR_RETURN_FATAL_ERROR;
+  }
+
+  if (mCurrVarStorageNode == NULL) {
+    return VFR_RETURN_GET_NVVARSTORE_ERROR;
+  }
+  
+  //
+  // Framework Vfr file Index is from 1, but Uefi Vfr file Index is from 0.
+  //
+  if (VfrCompatibleMode) {
+    if (Index == 0) {
+      return VFR_RETURN_ERROR_ARRARY_NUM;
+    }
+    Index --;
+  }
+
+  Info->mInfo.mVarName = mCurrVarStorageNode->mStorageInfo.mNameSpace.mNameTable[Index];
+
+  return VFR_RETURN_SUCCESS;
+}
+
+SVfrDefaultStoreNode::SVfrDefaultStoreNode (
+  IN EFI_IFR_DEFAULTSTORE *ObjBinAddr,
+  IN CHAR8                *RefName, 
+  IN EFI_STRING_ID        DefaultStoreNameId, 
+  IN UINT16               DefaultId
+  )
+{
+  mObjBinAddr = ObjBinAddr;
+
+  if (RefName != NULL) {
+    mRefName          = new CHAR8[strlen (RefName) + 1];
+    strcpy (mRefName, RefName);
+  } else {
+    mRefName          = NULL;
+  }
+
+  mNext               = NULL;
+  mDefaultId          = DefaultId;
+  mDefaultStoreNameId = DefaultStoreNameId;
+}
+
+SVfrDefaultStoreNode::~SVfrDefaultStoreNode (
+  VOID
+  )
+{
+  if (mRefName != NULL) {
+    delete mRefName;
+  }
+}
+
+CVfrDefaultStore::CVfrDefaultStore (
+  VOID
+  )
+{
+  mDefaultStoreList = NULL;
+}
+
+CVfrDefaultStore::~CVfrDefaultStore (
+  VOID
+  )
+{
+  SVfrDefaultStoreNode *pTmp = NULL;
+
+  while (mDefaultStoreList != NULL) {
+    pTmp = mDefaultStoreList;
+    mDefaultStoreList = mDefaultStoreList->mNext;
+    delete pTmp;
+  }
+}
+
+EFI_VFR_RETURN_CODE
+CVfrDefaultStore::RegisterDefaultStore (
+  IN CHAR8                *ObjBinAddr,
+  IN CHAR8                *RefName,
+  IN EFI_STRING_ID        DefaultStoreNameId,
+  IN UINT16               DefaultId
+  )
+{
+  SVfrDefaultStoreNode *pNode = NULL;
+
+  if (RefName == NULL) {
+    return VFR_RETURN_FATAL_ERROR;
+  }
+
+  for (pNode = mDefaultStoreList; pNode != NULL; pNode = pNode->mNext) {
+    if (strcmp (pNode->mRefName, RefName) == 0) {
+      return VFR_RETURN_REDEFINED;
+    }
+  }
+
+  if ((pNode = new SVfrDefaultStoreNode ((EFI_IFR_DEFAULTSTORE *)ObjBinAddr, RefName, DefaultStoreNameId, DefaultId)) == NULL) {
+    return VFR_RETURN_OUT_FOR_RESOURCES;
+  }
+
+  pNode->mNext               = mDefaultStoreList;
+  mDefaultStoreList          = pNode;
+
+  return VFR_RETURN_SUCCESS;
+}
+
+/*
+ * assign new reference name or new default store name id only if 
+ * the original is invalid
+ */
+EFI_VFR_RETURN_CODE
+CVfrDefaultStore::ReRegisterDefaultStoreById (
+  IN UINT16          DefaultId,
+  IN CHAR8           *RefName,
+  IN EFI_STRING_ID   DefaultStoreNameId
+  )
+{
+  SVfrDefaultStoreNode *pNode = NULL;
+
+  for (pNode = mDefaultStoreList; pNode != NULL; pNode = pNode->mNext) {
+    if (pNode->mDefaultId == DefaultId) {
+      break;
+    }
+  }
+
+  if (pNode == NULL) {
+    return VFR_RETURN_UNDEFINED;
+  } else {
+    if (pNode->mDefaultStoreNameId == EFI_STRING_ID_INVALID) {
+      pNode->mDefaultStoreNameId  = DefaultStoreNameId;
+      if (pNode->mObjBinAddr != NULL) {
+        pNode->mObjBinAddr->DefaultName = DefaultStoreNameId;
+      }
+    } else {
+      return VFR_RETURN_REDEFINED;
+    }
+
+    if (RefName != NULL) {
+      delete pNode->mRefName;
+      pNode->mRefName = new CHAR8[strlen (RefName) + 1];
+      if (pNode->mRefName != NULL) {
+        strcpy (pNode->mRefName, RefName);
+      }
+    }
+  }
+
+  return VFR_RETURN_SUCCESS;
+}
+
+BOOLEAN
+CVfrDefaultStore::DefaultIdRegistered (
+  IN UINT16          DefaultId
+  )
+{
+  SVfrDefaultStoreNode *pNode = NULL;
+
+  for (pNode = mDefaultStoreList; pNode != NULL; pNode = pNode->mNext) {
+    if (pNode->mDefaultId == DefaultId) {
+      return TRUE;
+    }
+  }
+
+  return FALSE;
+}
+
+EFI_VFR_RETURN_CODE
+CVfrDefaultStore::GetDefaultId (
+  IN  CHAR8           *RefName,
+  OUT UINT16          *DefaultId
+  )
+{
+  SVfrDefaultStoreNode *pTmp = NULL;
+
+  if (DefaultId == NULL) {
+    return VFR_RETURN_FATAL_ERROR;
+  }
+
+  for (pTmp = mDefaultStoreList; pTmp != NULL; pTmp = pTmp->mNext) {
+    if (strcmp (pTmp->mRefName, RefName) == 0) {
+      *DefaultId = pTmp->mDefaultId;
+      return VFR_RETURN_SUCCESS;
+    }
+  }
+
+  return VFR_RETURN_UNDEFINED;
+}
+
+EFI_VFR_RETURN_CODE
+CVfrDefaultStore::BufferVarStoreAltConfigAdd (
+  IN EFI_VARSTORE_ID    DefaultId,
+  IN EFI_VARSTORE_INFO  &Info,
+  IN CHAR8              *VarStoreName,
+  IN EFI_GUID           *VarStoreGuid,
+  IN UINT8              Type,
+  IN EFI_IFR_TYPE_VALUE Value
+  )
+{
+  SVfrDefaultStoreNode  *pNode = NULL;
+  CHAR8                 NewAltCfg[2 * 2 * sizeof (UINT16) + 1] = {0,};
+  INTN                  Returnvalue = 0;
+
+  if (VarStoreName == NULL) {
+    return VFR_RETURN_FATAL_ERROR;
+  }
+
+  for (pNode = mDefaultStoreList; pNode != NULL; pNode = pNode->mNext) {
+    if (pNode->mDefaultId == DefaultId) {
+      break;
+    }
+  }
+
+  if (pNode == NULL) {
+    return VFR_RETURN_UNDEFINED;
+  }
+
+  gCVfrBufferConfig.Open ();
+
+  sprintf (NewAltCfg, "%04x", pNode->mDefaultId);
+  if ((Returnvalue = gCVfrBufferConfig.Select(VarStoreName, VarStoreGuid)) == 0) {
+    if ((Returnvalue = gCVfrBufferConfig.Write ('a', VarStoreName, VarStoreGuid, NewAltCfg, Type, Info.mInfo.mVarOffset, Info.mVarTotalSize, Value)) != 0) {
+      goto WriteError;
+    }
+  }
+  
+  gCVfrBufferConfig.Close ();
+
+  return VFR_RETURN_SUCCESS;
+
+WriteError:
+  gCVfrBufferConfig.Close ();
+  return (EFI_VFR_RETURN_CODE)Returnvalue;
+}
+
+SVfrRuleNode::SVfrRuleNode (
+  IN CHAR8        *RuleName,
+  IN UINT8       RuleId
+  )
+{
+  if (RuleName != NULL) {
+    mRuleName = new CHAR8[strlen (RuleName) + 1];
+    strcpy (mRuleName, RuleName);
+  } else {
+    mRuleName = NULL;
+  }
+
+  mNext       = NULL;
+  mRuleId     = RuleId;
+}
+
+SVfrRuleNode::~SVfrRuleNode (
+  VOID
+  )
+{
+  if (mRuleName != NULL) {
+    delete mRuleName;
+  }
+}
+
+CVfrRulesDB::CVfrRulesDB ()
+{
+  mRuleList   = NULL;
+  mFreeRuleId = EFI_VARSTORE_ID_START;
+}
+
+CVfrRulesDB::~CVfrRulesDB ()
+{
+  SVfrRuleNode *pNode;
+
+  while(mRuleList != NULL) {
+    pNode = mRuleList;
+    mRuleList = mRuleList->mNext;
+    delete pNode;
+  }
+}
+
+VOID
+CVfrRulesDB::RegisterRule (
+  IN CHAR8  *RuleName
+  )
+{
+  SVfrRuleNode *pNew;
+
+  if (RuleName == NULL) {
+    return ;
+  }
+
+  if ((pNew = new SVfrRuleNode (RuleName, mFreeRuleId)) == NULL) {
+    return ;
+  }
+
+  mFreeRuleId++;
+
+  pNew->mNext = mRuleList;
+  mRuleList   = pNew;
+}
+
+UINT8
+CVfrRulesDB::GetRuleId (
+  IN CHAR8  *RuleName
+  )
+{
+  SVfrRuleNode *pNode;
+
+  if (RuleName == NULL) {
+    return EFI_RULE_ID_INVALID;
+  }
+
+  for (pNode = mRuleList; pNode != NULL; pNode = pNode->mNext) {
+    if (strcmp (pNode->mRuleName, RuleName) == 0) {
+      return pNode->mRuleId;
+    }
+  }
+
+  return EFI_RULE_ID_INVALID;
+}
+
+CVfrRulesDB gCVfrRulesDB;
+
+EFI_VARSTORE_INFO::EFI_VARSTORE_INFO (
+  VOID
+  )
+{
+  mVarStoreId      = EFI_VARSTORE_ID_INVALID;
+  mInfo.mVarName   = EFI_STRING_ID_INVALID;
+  mInfo.mVarOffset = EFI_VAROFFSET_INVALID;
+  mVarType         = EFI_IFR_TYPE_OTHER;
+  mVarTotalSize    = 0;
+}
+
+EFI_VARSTORE_INFO::EFI_VARSTORE_INFO (
+  IN EFI_VARSTORE_INFO &Info
+  )
+{
+  mVarStoreId      = Info.mVarStoreId;
+  mInfo.mVarName   = Info.mInfo.mVarName;
+  mInfo.mVarOffset = Info.mInfo.mVarOffset;
+  mVarType         = Info.mVarType;
+  mVarTotalSize    = Info.mVarTotalSize;
+}
+
+BOOLEAN
+EFI_VARSTORE_INFO::operator == (
+  IN EFI_VARSTORE_INFO  *Info
+  )
+{
+  if ((mVarStoreId == Info->mVarStoreId) &&
+  	  (mInfo.mVarName == Info->mInfo.mVarName) &&
+      (mInfo.mVarOffset == Info->mInfo.mVarOffset) &&
+      (mVarType == Info->mVarType) &&
+      (mVarTotalSize == Info->mVarTotalSize)) {
+    return TRUE;
+  }
+
+  return FALSE;
+}
+
+static EFI_VARSTORE_INFO gEfiInvalidVarStoreInfo;
+
+EFI_QUESTION_ID
+CVfrQuestionDB::GetFreeQuestionId (
+  VOID
+  )
+{
+  UINT32  Index, Mask, Offset;
+
+  for (Index = 0; Index < EFI_FREE_QUESTION_ID_BITMAP_SIZE; Index++) {
+    if (mFreeQIdBitMap[Index] != 0xFFFFFFFF) {
+      break;
+    }
+  }
+
+  for (Offset = 0, Mask = 0x80000000; Mask != 0; Mask >>= 1, Offset++) {
+    if ((mFreeQIdBitMap[Index] & Mask) == 0) {
+      mFreeQIdBitMap[Index] |= Mask;
+      return (EFI_QUESTION_ID)((Index << EFI_BITS_SHIFT_PER_UINT32) + Offset);
+    }
+  }
+
+  return EFI_QUESTION_ID_INVALID;
+}
+
+BOOLEAN
+CVfrQuestionDB::ChekQuestionIdFree (
+  IN EFI_QUESTION_ID QId
+  )
+{
+  UINT32 Index  = (QId / EFI_BITS_PER_UINT32);
+  UINT32 Offset = (QId % EFI_BITS_PER_UINT32);
+
+  return (mFreeQIdBitMap[Index] & (0x80000000 >> Offset)) == 0;
+}
+
+VOID
+CVfrQuestionDB::MarkQuestionIdUsed (
+  IN EFI_QUESTION_ID QId
+  )
+{
+  UINT32 Index  = (QId / EFI_BITS_PER_UINT32);
+  UINT32 Offset = (QId % EFI_BITS_PER_UINT32);
+
+  mFreeQIdBitMap[Index] |= (0x80000000 >> Offset);
+}
+
+VOID
+CVfrQuestionDB::MarkQuestionIdUnused (
+  IN EFI_QUESTION_ID QId
+  )
+{
+  UINT32 Index  = (QId / EFI_BITS_PER_UINT32);
+  UINT32 Offset = (QId % EFI_BITS_PER_UINT32);
+
+  mFreeQIdBitMap[Index] &= ~(0x80000000 >> Offset);
+}
+
+SVfrQuestionNode::SVfrQuestionNode (
+  IN CHAR8  *Name,
+  IN CHAR8  *VarIdStr,
+  IN UINT32 BitMask
+  )
+{
+  mName       = NULL;
+  mVarIdStr   = NULL;
+  mQuestionId = EFI_QUESTION_ID_INVALID;
+  mBitMask    = BitMask;
+  mNext       = NULL;
+  mQtype      = QUESTION_NORMAL;
+
+  if (Name == NULL) {
+    mName = new CHAR8[strlen ("$DEFAULT") + 1];
+    strcpy (mName, "$DEFAULT");
+  } else {
+    mName = new CHAR8[strlen (Name) + 1];
+    strcpy (mName, Name);
+  }
+
+  if (VarIdStr != NULL) {
+    mVarIdStr = new CHAR8[strlen (VarIdStr) + 1];
+    strcpy (mVarIdStr, VarIdStr);
+  } else {
+    mVarIdStr = new CHAR8[strlen ("$") + 1];
+    strcpy (mVarIdStr, "$");
+  }
+}
+
+SVfrQuestionNode::~SVfrQuestionNode (
+  VOID
+  )
+{
+  if (mName != NULL) {
+    delete mName;
+  }
+
+  if (mVarIdStr != NULL) {
+    delete mVarIdStr;
+  }
+}
+
+CVfrQuestionDB::CVfrQuestionDB ()
+{
+  UINT32 Index;
+
+  for (Index = 0; Index < EFI_FREE_QUESTION_ID_BITMAP_SIZE; Index++) {
+    mFreeQIdBitMap[Index] = 0;
+  }
+
+  // Question ID 0 is reserved.
+  mFreeQIdBitMap[0] = 0x80000000;
+  mQuestionList     = NULL;
+}
+
+CVfrQuestionDB::~CVfrQuestionDB ()
+{
+  SVfrQuestionNode     *pNode;
+
+  while (mQuestionList != NULL) {
+    pNode = mQuestionList;
+    mQuestionList = mQuestionList->mNext;
+    delete pNode;
+  }
+}
+
+//
+// Reset to init state
+//
+VOID
+CVfrQuestionDB::ResetInit(
+  IN VOID
+  )
+{
+  UINT32               Index;
+  SVfrQuestionNode     *pNode;
+
+  while (mQuestionList != NULL) {
+    pNode = mQuestionList;
+    mQuestionList = mQuestionList->mNext;
+    delete pNode;
+  }
+
+  for (Index = 0; Index < EFI_FREE_QUESTION_ID_BITMAP_SIZE; Index++) {
+    mFreeQIdBitMap[Index] = 0;
+  }
+
+  // Question ID 0 is reserved.
+  mFreeQIdBitMap[0] = 0x80000000;
+  mQuestionList     = NULL;   
+}
+
+VOID
+CVfrQuestionDB::PrintAllQuestion (
+  VOID
+  )
+{
+  SVfrQuestionNode *pNode = NULL;
+
+  for (pNode = mQuestionList; pNode != NULL; pNode = pNode->mNext) {
+    printf ("Question VarId is %s and QuesitonId is 0x%x\n", pNode->mVarIdStr, pNode->mQuestionId);
+  }
+}
+
+EFI_VFR_RETURN_CODE
+CVfrQuestionDB::RegisterQuestion (
+  IN     CHAR8             *Name,
+  IN     CHAR8             *VarIdStr,
+  IN OUT EFI_QUESTION_ID   &QuestionId
+  )
+{
+  SVfrQuestionNode *pNode = NULL;
+
+  if ((Name != NULL) && (FindQuestion(Name) == VFR_RETURN_SUCCESS)) {
+    return VFR_RETURN_REDEFINED;
+  }
+
+  if ((pNode = new SVfrQuestionNode (Name, VarIdStr)) == NULL) {
+    return VFR_RETURN_OUT_FOR_RESOURCES;
+  }
+
+  if (QuestionId == EFI_QUESTION_ID_INVALID) {
+    QuestionId = GetFreeQuestionId ();
+  } else {
+    //
+    // For Framework Vfr, don't check question ID conflict.
+    //
+    if (!VfrCompatibleMode && ChekQuestionIdFree (QuestionId) == FALSE) {
+      delete pNode;
+      return VFR_RETURN_QUESTIONID_REDEFINED;
+    }
+    MarkQuestionIdUsed (QuestionId);
+  }
+  pNode->mQuestionId = QuestionId;
+
+  pNode->mNext       = mQuestionList;
+  mQuestionList      = pNode;
+
+  gCFormPkg.DoPendingAssign (VarIdStr, (VOID *)&QuestionId, sizeof(EFI_QUESTION_ID));
+
+  return VFR_RETURN_SUCCESS;
+}
+
+VOID
+CVfrQuestionDB::RegisterOldDateQuestion (
+  IN     CHAR8            *YearVarId,
+  IN     CHAR8            *MonthVarId,
+  IN     CHAR8            *DayVarId,
+  IN OUT EFI_QUESTION_ID &QuestionId
+  )
+{
+  SVfrQuestionNode *pNode[3] = {NULL, };
+  UINT32           Index;
+
+  if ((YearVarId == NULL) || (MonthVarId == NULL) || (DayVarId == NULL)) {
+    return;
+  }
+
+  if ((pNode[0] = new SVfrQuestionNode (NULL, YearVarId, DATE_YEAR_BITMASK)) == NULL) {
+    goto Err;
+  }
+  if ((pNode[1] = new SVfrQuestionNode (NULL, MonthVarId, DATE_MONTH_BITMASK)) == NULL) {
+    goto Err;
+  }
+  if ((pNode[2] = new SVfrQuestionNode (NULL, DayVarId, DATE_DAY_BITMASK)) == NULL) {
+    goto Err;
+  }
+
+  if (QuestionId == EFI_QUESTION_ID_INVALID) {
+    QuestionId = GetFreeQuestionId ();
+  } else {
+    if (ChekQuestionIdFree (QuestionId) == FALSE) {
+      goto Err;
+    }
+    MarkQuestionIdUsed (QuestionId);
+  }
+
+  pNode[0]->mQuestionId = QuestionId;
+  pNode[1]->mQuestionId = QuestionId;
+  pNode[2]->mQuestionId = QuestionId;
+  pNode[0]->mQtype      = QUESTION_DATE;
+  pNode[1]->mQtype      = QUESTION_DATE;
+  pNode[2]->mQtype      = QUESTION_DATE;
+  pNode[0]->mNext       = pNode[1];
+  pNode[1]->mNext       = pNode[2];
+  pNode[2]->mNext       = mQuestionList;
+  mQuestionList         = pNode[0];
+
+  gCFormPkg.DoPendingAssign (YearVarId, (VOID *)&QuestionId, sizeof(EFI_QUESTION_ID));
+  gCFormPkg.DoPendingAssign (MonthVarId, (VOID *)&QuestionId, sizeof(EFI_QUESTION_ID));
+  gCFormPkg.DoPendingAssign (DayVarId, (VOID *)&QuestionId, sizeof(EFI_QUESTION_ID));
+
+  return;
+
+Err:
+  for (Index = 0; Index < 3; Index++) {
+    if (pNode[Index] != NULL) {
+      delete pNode[Index];
+    }
+  }
+  QuestionId = EFI_QUESTION_ID_INVALID;
+}
+
+VOID
+CVfrQuestionDB::RegisterNewDateQuestion (
+  IN     CHAR8            *Name,
+  IN     CHAR8            *BaseVarId,
+  IN OUT EFI_QUESTION_ID &QuestionId
+  )
+{
+  SVfrQuestionNode     *pNode[3] = {NULL, };
+  UINT32               Len;
+  CHAR8                *VarIdStr[3] = {NULL, };
+  CHAR8                 Index;
+
+  if (BaseVarId == NULL && Name == NULL) {
+    if (QuestionId == EFI_QUESTION_ID_INVALID) {
+      QuestionId = GetFreeQuestionId ();
+    } else {
+      if (ChekQuestionIdFree (QuestionId) == FALSE) {
+        goto Err;
+      }
+      MarkQuestionIdUsed (QuestionId);
+    }
+    return;
+  }
+
+  if (BaseVarId != NULL) {
+    Len = strlen (BaseVarId);
+
+    VarIdStr[0] = new CHAR8[Len + strlen (".Year") + 1];
+    if (VarIdStr[0] != NULL) {
+      strcpy (VarIdStr[0], BaseVarId);
+      strcat (VarIdStr[0], ".Year");
+    }
+    VarIdStr[1] = new CHAR8[Len + strlen (".Month") + 1];
+    if (VarIdStr[1] != NULL) {
+      strcpy (VarIdStr[1], BaseVarId);
+      strcat (VarIdStr[1], ".Month");
+    }
+    VarIdStr[2] = new CHAR8[Len + strlen (".Day") + 1];
+    if (VarIdStr[2] != NULL) {
+      strcpy (VarIdStr[2], BaseVarId);
+      strcat (VarIdStr[2], ".Day");
+    }
+  } else {
+    Len = strlen (Name);
+
+    VarIdStr[0] = new CHAR8[Len + strlen (".Year") + 1];
+    if (VarIdStr[0] != NULL) {
+      strcpy (VarIdStr[0], Name);
+      strcat (VarIdStr[0], ".Year");
+    }
+    VarIdStr[1] = new CHAR8[Len + strlen (".Month") + 1];
+    if (VarIdStr[1] != NULL) {
+      strcpy (VarIdStr[1], Name);
+      strcat (VarIdStr[1], ".Month");
+    }
+    VarIdStr[2] = new CHAR8[Len + strlen (".Day") + 1];
+    if (VarIdStr[2] != NULL) {
+      strcpy (VarIdStr[2], Name);
+      strcat (VarIdStr[2], ".Day");
+    }
+  }
+
+  if ((pNode[0] = new SVfrQuestionNode (Name, VarIdStr[0], DATE_YEAR_BITMASK)) == NULL) {
+    goto Err;
+  }
+  if ((pNode[1] = new SVfrQuestionNode (Name, VarIdStr[1], DATE_MONTH_BITMASK)) == NULL) {
+    goto Err;
+  }
+  if ((pNode[2] = new SVfrQuestionNode (Name, VarIdStr[2], DATE_DAY_BITMASK)) == NULL) {
+    goto Err;
+  }
+
+  if (QuestionId == EFI_QUESTION_ID_INVALID) {
+    QuestionId = GetFreeQuestionId ();
+  } else {
+    if (ChekQuestionIdFree (QuestionId) == FALSE) {
+      goto Err;
+    }
+    MarkQuestionIdUsed (QuestionId);
+  }
+
+  pNode[0]->mQuestionId = QuestionId;
+  pNode[1]->mQuestionId = QuestionId;
+  pNode[2]->mQuestionId = QuestionId;
+  pNode[0]->mQtype      = QUESTION_DATE;
+  pNode[1]->mQtype      = QUESTION_DATE;
+  pNode[2]->mQtype      = QUESTION_DATE;
+  pNode[0]->mNext       = pNode[1];
+  pNode[1]->mNext       = pNode[2];
+  pNode[2]->mNext       = mQuestionList;
+  mQuestionList         = pNode[0];
+
+  for (Index = 0; Index < 3; Index++) {
+    if (VarIdStr[Index] != NULL) {
+      delete VarIdStr[Index];
+    }
+  }
+
+  gCFormPkg.DoPendingAssign (VarIdStr[0], (VOID *)&QuestionId, sizeof(EFI_QUESTION_ID));
+  gCFormPkg.DoPendingAssign (VarIdStr[1], (VOID *)&QuestionId, sizeof(EFI_QUESTION_ID));
+  gCFormPkg.DoPendingAssign (VarIdStr[2], (VOID *)&QuestionId, sizeof(EFI_QUESTION_ID));
+
+  return;
+
+Err:
+  for (Index = 0; Index < 3; Index++) {
+    if (pNode[Index] != NULL) {
+      delete pNode[Index];
+    }
+
+    if (VarIdStr[Index] != NULL) {
+      delete VarIdStr[Index];
+    }
+  }
+}
+
+VOID
+CVfrQuestionDB::RegisterOldTimeQuestion (
+  IN     CHAR8            *HourVarId,
+  IN     CHAR8            *MinuteVarId,
+  IN     CHAR8            *SecondVarId,
+  IN OUT EFI_QUESTION_ID &QuestionId
+  )
+{
+  SVfrQuestionNode *pNode[3] = {NULL, };
+  UINT32           Index;
+
+  if ((HourVarId == NULL) || (MinuteVarId == NULL) || (SecondVarId == NULL)) {
+    return;
+  }
+
+  if ((pNode[0] = new SVfrQuestionNode (NULL, HourVarId, TIME_HOUR_BITMASK)) == NULL) {
+    goto Err;
+  }
+  if ((pNode[1] = new SVfrQuestionNode (NULL, MinuteVarId, TIME_MINUTE_BITMASK)) == NULL) {
+    goto Err;
+  }
+  if ((pNode[2] = new SVfrQuestionNode (NULL, SecondVarId, TIME_SECOND_BITMASK)) == NULL) {
+    goto Err;
+  }
+
+  if (QuestionId == EFI_QUESTION_ID_INVALID) {
+    QuestionId = GetFreeQuestionId ();
+  } else {
+    if (ChekQuestionIdFree (QuestionId) == FALSE) {
+      goto Err;
+    }
+    MarkQuestionIdUsed (QuestionId);
+  }
+
+  pNode[0]->mQuestionId = QuestionId;
+  pNode[1]->mQuestionId = QuestionId;
+  pNode[2]->mQuestionId = QuestionId;
+  pNode[0]->mQtype      = QUESTION_TIME;
+  pNode[1]->mQtype      = QUESTION_TIME;
+  pNode[2]->mQtype      = QUESTION_TIME;
+  pNode[0]->mNext       = pNode[1];
+  pNode[1]->mNext       = pNode[2];
+  pNode[2]->mNext       = mQuestionList;
+  mQuestionList         = pNode[0];
+
+  gCFormPkg.DoPendingAssign (HourVarId, (VOID *)&QuestionId, sizeof(EFI_QUESTION_ID));
+  gCFormPkg.DoPendingAssign (MinuteVarId, (VOID *)&QuestionId, sizeof(EFI_QUESTION_ID));
+  gCFormPkg.DoPendingAssign (SecondVarId, (VOID *)&QuestionId, sizeof(EFI_QUESTION_ID));
+
+  return;
+
+Err:
+  for (Index = 0; Index < 3; Index++) {
+    if (pNode[Index] != NULL) {
+      delete pNode[Index];
+    }
+  }
+  QuestionId = EFI_QUESTION_ID_INVALID;
+}
+
+VOID
+CVfrQuestionDB::RegisterNewTimeQuestion (
+  IN     CHAR8           *Name,
+  IN     CHAR8           *BaseVarId,
+  IN OUT EFI_QUESTION_ID &QuestionId
+  )
+{
+  SVfrQuestionNode     *pNode[3] = {NULL, };
+  UINT32               Len;
+  CHAR8                *VarIdStr[3] = {NULL, };
+  CHAR8                 Index;
+
+  if (BaseVarId == NULL && Name == NULL) {
+    if (QuestionId == EFI_QUESTION_ID_INVALID) {
+      QuestionId = GetFreeQuestionId ();
+    } else {
+      if (ChekQuestionIdFree (QuestionId) == FALSE) {
+        goto Err;
+      }
+      MarkQuestionIdUsed (QuestionId);
+    }
+    return;
+  }
+
+  if (BaseVarId != NULL) {
+    Len = strlen (BaseVarId);
+
+    VarIdStr[0] = new CHAR8[Len + strlen (".Hour") + 1];
+    if (VarIdStr[0] != NULL) {
+      strcpy (VarIdStr[0], BaseVarId);
+      strcat (VarIdStr[0], ".Hour");
+    }
+    VarIdStr[1] = new CHAR8[Len + strlen (".Minute") + 1];
+    if (VarIdStr[1] != NULL) {
+      strcpy (VarIdStr[1], BaseVarId);
+      strcat (VarIdStr[1], ".Minute");
+    }
+    VarIdStr[2] = new CHAR8[Len + strlen (".Second") + 1];
+    if (VarIdStr[2] != NULL) {
+      strcpy (VarIdStr[2], BaseVarId);
+      strcat (VarIdStr[2], ".Second");
+    }
+  } else {
+    Len = strlen (Name);
+
+    VarIdStr[0] = new CHAR8[Len + strlen (".Hour") + 1];
+    if (VarIdStr[0] != NULL) {
+      strcpy (VarIdStr[0], Name);
+      strcat (VarIdStr[0], ".Hour");
+    }
+    VarIdStr[1] = new CHAR8[Len + strlen (".Minute") + 1];
+    if (VarIdStr[1] != NULL) {
+      strcpy (VarIdStr[1], Name);
+      strcat (VarIdStr[1], ".Minute");
+    }
+    VarIdStr[2] = new CHAR8[Len + strlen (".Second") + 1];
+    if (VarIdStr[2] != NULL) {
+      strcpy (VarIdStr[2], Name);
+      strcat (VarIdStr[2], ".Second");
+    }
+  }
+
+  if ((pNode[0] = new SVfrQuestionNode (Name, VarIdStr[0], TIME_HOUR_BITMASK)) == NULL) {
+    goto Err;
+  }
+  if ((pNode[1] = new SVfrQuestionNode (Name, VarIdStr[1], TIME_MINUTE_BITMASK)) == NULL) {
+    goto Err;
+  }
+  if ((pNode[2] = new SVfrQuestionNode (Name, VarIdStr[2], TIME_SECOND_BITMASK)) == NULL) {
+    goto Err;
+  }
+
+  if (QuestionId == EFI_QUESTION_ID_INVALID) {
+    QuestionId = GetFreeQuestionId ();
+  } else {
+    if (ChekQuestionIdFree (QuestionId) == FALSE) {
+      goto Err;
+    }
+    MarkQuestionIdUsed (QuestionId);
+  }
+
+  pNode[0]->mQuestionId = QuestionId;
+  pNode[1]->mQuestionId = QuestionId;
+  pNode[2]->mQuestionId = QuestionId;
+  pNode[0]->mQtype      = QUESTION_TIME;
+  pNode[1]->mQtype      = QUESTION_TIME;
+  pNode[2]->mQtype      = QUESTION_TIME;
+  pNode[0]->mNext       = pNode[1];
+  pNode[1]->mNext       = pNode[2];
+  pNode[2]->mNext       = mQuestionList;
+  mQuestionList         = pNode[0];
+
+  for (Index = 0; Index < 3; Index++) {
+    if (VarIdStr[Index] != NULL) {
+      delete VarIdStr[Index];
+    }
+  }
+
+  gCFormPkg.DoPendingAssign (VarIdStr[0], (VOID *)&QuestionId, sizeof(EFI_QUESTION_ID));
+  gCFormPkg.DoPendingAssign (VarIdStr[1], (VOID *)&QuestionId, sizeof(EFI_QUESTION_ID));
+  gCFormPkg.DoPendingAssign (VarIdStr[2], (VOID *)&QuestionId, sizeof(EFI_QUESTION_ID));
+
+  return;
+
+Err:
+  for (Index = 0; Index < 3; Index++) {
+    if (pNode[Index] != NULL) {
+      delete pNode[Index];
+    }
+
+    if (VarIdStr[Index] != NULL) {
+      delete VarIdStr[Index];
+    }
+  }
+}
+
+VOID 
+CVfrQuestionDB::RegisterRefQuestion (
+  IN     CHAR8           *Name,
+  IN     CHAR8           *BaseVarId,
+  IN OUT EFI_QUESTION_ID &QuestionId
+  )
+{
+  SVfrQuestionNode     *pNode[4] = {NULL, };
+  UINT32               Len;
+  CHAR8                *VarIdStr[4] = {NULL, };
+  CHAR8                 Index;
+
+  if (BaseVarId == NULL && Name == NULL) {
+    return;
+  }
+
+  if (BaseVarId != NULL) {
+    Len = strlen (BaseVarId);
+
+    VarIdStr[0] = new CHAR8[Len + strlen (".QuestionId") + 1];
+    if (VarIdStr[0] != NULL) {
+      strcpy (VarIdStr[0], BaseVarId);
+      strcat (VarIdStr[0], ".QuestionId");
+    }
+    VarIdStr[1] = new CHAR8[Len + strlen (".FormId") + 1];
+    if (VarIdStr[1] != NULL) {
+      strcpy (VarIdStr[1], BaseVarId);
+      strcat (VarIdStr[1], ".FormId");
+    }
+    VarIdStr[2] = new CHAR8[Len + strlen (".FormSetGuid") + 1];
+    if (VarIdStr[2] != NULL) {
+      strcpy (VarIdStr[2], BaseVarId);
+      strcat (VarIdStr[2], ".FormSetGuid");
+    }
+    VarIdStr[3] = new CHAR8[Len + strlen (".DevicePath") + 1];
+    if (VarIdStr[3] != NULL) {
+      strcpy (VarIdStr[3], BaseVarId);
+      strcat (VarIdStr[3], ".DevicePath");
+    }
+  } else {
+    Len = strlen (Name);
+
+    VarIdStr[0] = new CHAR8[Len + strlen (".QuestionId") + 1];
+    if (VarIdStr[0] != NULL) {
+      strcpy (VarIdStr[0], Name);
+      strcat (VarIdStr[0], ".QuestionId");
+    }
+    VarIdStr[1] = new CHAR8[Len + strlen (".FormId") + 1];
+    if (VarIdStr[1] != NULL) {
+      strcpy (VarIdStr[1], Name);
+      strcat (VarIdStr[1], ".FormId");
+    }
+    VarIdStr[2] = new CHAR8[Len + strlen (".FormSetGuid") + 1];
+    if (VarIdStr[2] != NULL) {
+      strcpy (VarIdStr[2], Name);
+      strcat (VarIdStr[2], ".FormSetGuid");
+    }
+    VarIdStr[3] = new CHAR8[Len + strlen (".DevicePath") + 1];
+    if (VarIdStr[3] != NULL) {
+      strcpy (VarIdStr[3], Name);
+      strcat (VarIdStr[3], ".DevicePath");
+    }
+  }
+
+  if ((pNode[0] = new SVfrQuestionNode (Name, VarIdStr[0])) == NULL) {
+    goto Err;
+  }
+  if ((pNode[1] = new SVfrQuestionNode (Name, VarIdStr[1])) == NULL) {
+    goto Err;
+  }
+  if ((pNode[2] = new SVfrQuestionNode (Name, VarIdStr[2])) == NULL) {
+    goto Err;
+  }
+  if ((pNode[3] = new SVfrQuestionNode (Name, VarIdStr[3])) == NULL) {
+    goto Err;
+  }
+
+  if (QuestionId == EFI_QUESTION_ID_INVALID) {
+    QuestionId = GetFreeQuestionId ();
+  } else {
+    if (ChekQuestionIdFree (QuestionId) == FALSE) {
+      goto Err;
+    }
+    MarkQuestionIdUsed (QuestionId);
+  }
+
+  pNode[0]->mQuestionId = QuestionId;
+  pNode[1]->mQuestionId = QuestionId;
+  pNode[2]->mQuestionId = QuestionId;
+  pNode[3]->mQuestionId = QuestionId;  
+  pNode[0]->mQtype      = QUESTION_REF;
+  pNode[1]->mQtype      = QUESTION_REF;
+  pNode[2]->mQtype      = QUESTION_REF;
+  pNode[3]->mQtype      = QUESTION_REF;  
+  pNode[0]->mNext       = pNode[1];
+  pNode[1]->mNext       = pNode[2];
+  pNode[2]->mNext       = pNode[3];
+  pNode[3]->mNext       = mQuestionList;  
+  mQuestionList         = pNode[0];
+
+  gCFormPkg.DoPendingAssign (VarIdStr[0], (VOID *)&QuestionId, sizeof(EFI_QUESTION_ID));
+  gCFormPkg.DoPendingAssign (VarIdStr[1], (VOID *)&QuestionId, sizeof(EFI_QUESTION_ID));
+  gCFormPkg.DoPendingAssign (VarIdStr[2], (VOID *)&QuestionId, sizeof(EFI_QUESTION_ID));
+  gCFormPkg.DoPendingAssign (VarIdStr[3], (VOID *)&QuestionId, sizeof(EFI_QUESTION_ID));
+
+  return;
+
+  Err:
+  for (Index = 0; Index < 4; Index++) {
+    if (pNode[Index] != NULL) {
+      delete pNode[Index];
+    }
+
+    if (VarIdStr[Index] != NULL) {
+      delete VarIdStr[Index];
+    }
+  }
+}
+
+EFI_VFR_RETURN_CODE
+CVfrQuestionDB::UpdateQuestionId (
+  IN EFI_QUESTION_ID   QId,
+  IN EFI_QUESTION_ID   NewQId
+  )
+{
+  SVfrQuestionNode *pNode = NULL;
+  
+  if (QId == NewQId) {
+    // don't update
+    return VFR_RETURN_SUCCESS;
+  }
+  
+  //
+  // For Framework Vfr, don't check question ID conflict.
+  //  
+  if (!VfrCompatibleMode && ChekQuestionIdFree (NewQId) == FALSE) {
+    return VFR_RETURN_REDEFINED;
+  }
+
+  for (pNode = mQuestionList; pNode != NULL; pNode = pNode->mNext) {
+    if (pNode->mQuestionId == QId) {
+      break;
+    }
+  }
+
+  if (pNode == NULL) {
+    return VFR_RETURN_UNDEFINED;
+  }
+
+  MarkQuestionIdUnused (QId);
+  pNode->mQuestionId = NewQId;
+  MarkQuestionIdUsed (NewQId);
+
+  gCFormPkg.DoPendingAssign (pNode->mVarIdStr, (VOID *)&NewQId, sizeof(EFI_QUESTION_ID));
+
+  return VFR_RETURN_SUCCESS;
+}
+
+VOID
+CVfrQuestionDB::GetQuestionId (
+  IN  CHAR8             *Name,
+  IN  CHAR8             *VarIdStr,
+  OUT EFI_QUESTION_ID   &QuestionId,
+  OUT UINT32            &BitMask,
+  OUT EFI_QUESION_TYPE  *QType
+  )
+{
+  SVfrQuestionNode *pNode;
+
+  QuestionId = EFI_QUESTION_ID_INVALID;
+  BitMask    = 0x00000000;
+  if (QType != NULL) {
+    *QType = QUESTION_NORMAL;
+  }
+
+  if ((Name == NULL) && (VarIdStr == NULL)) {
+    return ;
+  }
+
+  for (pNode = mQuestionList; pNode != NULL; pNode = pNode->mNext) {
+    if (Name != NULL) {
+      if (strcmp (pNode->mName, Name) != 0) {
+        continue;
+      }
+    }
+
+    if (VarIdStr != NULL) {
+      if (strcmp (pNode->mVarIdStr, VarIdStr) != 0) {
+        continue;
+      }
+  	}
+
+    QuestionId = pNode->mQuestionId;
+    BitMask    = pNode->mBitMask;
+    if (QType != NULL) {
+      *QType     = pNode->mQtype;
+    }
+    break;
+  }
+
+  return ;
+}
+
+EFI_VFR_RETURN_CODE
+CVfrQuestionDB::FindQuestion (
+  IN EFI_QUESTION_ID QuestionId
+  )
+{
+  SVfrQuestionNode *pNode;
+
+  if (QuestionId == EFI_QUESTION_ID_INVALID) {
+    return VFR_RETURN_INVALID_PARAMETER;
+  }
+
+  for (pNode = mQuestionList; pNode != NULL; pNode = pNode->mNext) {
+    if (pNode->mQuestionId == QuestionId) {
+      return VFR_RETURN_SUCCESS;
+    }
+  }
+
+  return VFR_RETURN_UNDEFINED;
+}
+
+EFI_VFR_RETURN_CODE
+CVfrQuestionDB::FindQuestion (
+  IN CHAR8 *Name
+  )
+{
+  SVfrQuestionNode *pNode;
+
+  if (Name == NULL) {
+    return VFR_RETURN_FATAL_ERROR;
+  }
+
+  for (pNode = mQuestionList; pNode != NULL; pNode = pNode->mNext) {
+    if (strcmp (pNode->mName, Name) == 0) {
+      return VFR_RETURN_SUCCESS;
+    }
+  }
+
+  return VFR_RETURN_UNDEFINED;
+}
+
+CVfrStringDB::CVfrStringDB ()
+{
+  mStringFileName = NULL;
+}
+
+CVfrStringDB::~CVfrStringDB ()
+{
+  if (mStringFileName != NULL) {
+    delete mStringFileName;
+  }
+  mStringFileName = NULL;
+}
+
+
+VOID 
+CVfrStringDB::SetStringFileName(IN CHAR8 *StringFileName)
+{
+  UINT32 FileLen = 0;
+
+  if (StringFileName == NULL) {
+    return;
+  }
+
+  FileLen = strlen (StringFileName) + 1;
+  mStringFileName = new CHAR8[FileLen];
+  if (mStringFileName == NULL) {
+    return;
+  }
+
+  strcpy (mStringFileName, StringFileName);
+  mStringFileName[FileLen - 1] = '\0';
+}
+
+
+/**
+  Returns TRUE or FALSE whether SupportedLanguages contains the best matching language 
+  from a set of supported languages.
+
+  @param[in]  SupportedLanguages  A pointer to a Null-terminated ASCII string that
+                                  contains a set of language codes.
+  @param[in]  Language            A variable that contains pointers to Null-terminated
+                                  ASCII strings that contain one language codes.
+
+  @retval FALSE   The best matching language could not be found in SupportedLanguages.
+  @retval TRUE    The best matching language could be found in SupportedLanguages.
+
+**/
+BOOLEAN
+CVfrStringDB::GetBestLanguage (
+  IN CONST CHAR8  *SupportedLanguages,
+  IN CHAR8        *Language
+  )
+{
+  UINTN        CompareLength;
+  UINTN        LanguageLength;
+  CONST CHAR8  *Supported;
+
+  if (SupportedLanguages == NULL || Language == NULL){
+    return FALSE;
+  }
+
+  //
+  // Determine the length of the first RFC 4646 language code in Language
+  //
+  for (LanguageLength = 0; Language[LanguageLength] != 0 && Language[LanguageLength] != ';'; LanguageLength++);
+
+  //
+  // Trim back the length of Language used until it is empty
+  //
+  while (LanguageLength > 0) {
+    //
+    // Loop through all language codes in SupportedLanguages
+    //
+    for (Supported = SupportedLanguages; *Supported != '\0'; Supported += CompareLength) {
+      //
+      // Skip ';' characters in Supported
+      //
+      for (; *Supported != '\0' && *Supported == ';'; Supported++);
+      //
+      // Determine the length of the next language code in Supported
+      //
+      for (CompareLength = 0; Supported[CompareLength] != 0 && Supported[CompareLength] != ';'; CompareLength++);
+      //
+      // If Language is longer than the Supported, then skip to the next language
+      //
+      if (LanguageLength > CompareLength) {
+        continue;
+      }
+
+      //
+      // See if the first LanguageLength characters in Supported match Language
+      //
+      if (strncmp (Supported, Language, LanguageLength) == 0) {
+        return TRUE;
+      }
+    }
+
+    //
+    // Trim Language from the right to the next '-' character 
+    //
+    for (LanguageLength--; LanguageLength > 0 && Language[LanguageLength] != '-'; LanguageLength--);
+  }
+
+  //
+  // No matches were found 
+  //
+  return FALSE;
+}
+
+
+CHAR8 *
+CVfrStringDB::GetVarStoreNameFormStringId (
+  IN EFI_STRING_ID StringId
+  )
+{
+  FILE        *pInFile    = NULL;
+  UINT32      NameOffset;
+  UINT32      Length;
+  UINT8       *StringPtr;
+  CHAR8       *StringName;
+  CHAR16      *UnicodeString;
+  CHAR8       *VarStoreName = NULL;
+  CHAR8       *DestTmp;
+  UINT8       *Current;
+  EFI_STATUS  Status;
+  CHAR8       LineBuf[EFI_IFR_MAX_LENGTH];
+  UINT8       BlockType;
+  EFI_HII_STRING_PACKAGE_HDR *PkgHeader;
+  
+  if (mStringFileName == '\0' ) {
+    return NULL;
+  }
+
+  if ((pInFile = fopen (LongFilePath (mStringFileName), "rb")) == NULL) {
+    return NULL;
+  }
+
+  //
+  // Get file length.
+  //
+  fseek (pInFile, 0, SEEK_END);
+  Length = ftell (pInFile);
+  fseek (pInFile, 0, SEEK_SET);
+
+  //
+  // Get file data.
+  //
+  StringPtr = new UINT8[Length];
+  if (StringPtr == NULL) {
+    fclose (pInFile);
+    return NULL;
+  }
+  fread ((char *)StringPtr, sizeof (UINT8), Length, pInFile);
+  fclose (pInFile);
+
+  PkgHeader = (EFI_HII_STRING_PACKAGE_HDR *) StringPtr;
+  //
+  // Check the String package.
+  //
+  if (PkgHeader->Header.Type != EFI_HII_PACKAGE_STRINGS) {
+    delete StringPtr;
+    return NULL;
+  }
+
+  //
+  // Search the language, get best language base on RFC 4647 matching algorithm.
+  //
+  Current = StringPtr;
+  while (!GetBestLanguage ("en", PkgHeader->Language)) {
+    Current += PkgHeader->Header.Length;
+    PkgHeader = (EFI_HII_STRING_PACKAGE_HDR *) Current;
+    //
+    // If can't find string package base on language, just return the first string package.
+    //
+    if (Current - StringPtr >= Length) {
+      Current = StringPtr;
+      PkgHeader = (EFI_HII_STRING_PACKAGE_HDR *) StringPtr;
+      break;
+    }
+  }
+
+  Current += PkgHeader->HdrSize;
+  //
+  // Find the string block according the stringId.
+  //
+  Status = FindStringBlock(Current, StringId, &NameOffset, &BlockType);
+  if (Status != EFI_SUCCESS) {
+    delete StringPtr;
+    return NULL;
+  }
+
+  //
+  // Get varstore name according the string type.
+  //
+  switch (BlockType) {
+  case EFI_HII_SIBT_STRING_SCSU:
+  case EFI_HII_SIBT_STRING_SCSU_FONT:
+  case EFI_HII_SIBT_STRINGS_SCSU:
+  case EFI_HII_SIBT_STRINGS_SCSU_FONT:
+    StringName = (CHAR8*)(Current + NameOffset);
+    VarStoreName = new CHAR8[strlen(StringName) + 1];
+    strcpy (VarStoreName, StringName);
+    break;
+  case EFI_HII_SIBT_STRING_UCS2:
+  case EFI_HII_SIBT_STRING_UCS2_FONT:
+  case EFI_HII_SIBT_STRINGS_UCS2:
+  case EFI_HII_SIBT_STRINGS_UCS2_FONT:
+    UnicodeString = (CHAR16*)(Current + NameOffset);
+    Length = GetUnicodeStringTextSize ((UINT8*)UnicodeString) ;
+    DestTmp = new CHAR8[Length / 2 + 1];
+    VarStoreName = DestTmp;
+    while (*UnicodeString != '\0') {
+      *(DestTmp++) = (CHAR8) *(UnicodeString++);
+    }
+    *DestTmp = '\0';
+    break;
+  default:
+    break;
+  }
+
+  delete StringPtr;
+
+  return VarStoreName;
+}
+
+EFI_STATUS
+CVfrStringDB::FindStringBlock (
+  IN  UINT8                           *StringData,
+  IN  EFI_STRING_ID                   StringId,
+  OUT UINT32                          *StringTextOffset,
+  OUT UINT8                           *BlockType
+  )
+{
+  UINT8                                *BlockHdr;
+  EFI_STRING_ID                        CurrentStringId;
+  UINT32                               BlockSize;
+  UINT32                               Index;
+  UINT8                                *StringTextPtr;
+  UINT32                               Offset;
+  UINT16                               StringCount;
+  UINT16                               SkipCount;
+  UINT8                                Length8;
+  EFI_HII_SIBT_EXT2_BLOCK              Ext2;
+  UINT32                               Length32;
+  UINT32                               StringSize;
+
+  CurrentStringId = 1;
+
+  //
+  // Parse the string blocks to get the string text and font.
+  //
+  BlockHdr  = StringData;
+  BlockSize = 0;
+  Offset    = 0;
+  while (*BlockHdr != EFI_HII_SIBT_END) {
+    switch (*BlockHdr) {
+    case EFI_HII_SIBT_STRING_SCSU:
+      Offset = sizeof (EFI_HII_STRING_BLOCK);
+      StringTextPtr = BlockHdr + Offset;
+      BlockSize += Offset + strlen ((CHAR8 *) StringTextPtr) + 1;
+      CurrentStringId++;
+      break;
+
+    case EFI_HII_SIBT_STRING_SCSU_FONT:
+      Offset = sizeof (EFI_HII_SIBT_STRING_SCSU_FONT_BLOCK) - sizeof (UINT8);
+      StringTextPtr = BlockHdr + Offset;
+      BlockSize += Offset + strlen ((CHAR8 *) StringTextPtr) + 1;
+      CurrentStringId++;
+      break;
+
+    case EFI_HII_SIBT_STRINGS_SCSU:
+      memcpy (&StringCount, BlockHdr + sizeof (EFI_HII_STRING_BLOCK), sizeof (UINT16));
+      StringTextPtr = BlockHdr + sizeof (EFI_HII_SIBT_STRINGS_SCSU_BLOCK) - sizeof (UINT8);
+      BlockSize += StringTextPtr - BlockHdr;
+
+      for (Index = 0; Index < StringCount; Index++) {
+        BlockSize += strlen ((CHAR8 *) StringTextPtr) + 1;
+        if (CurrentStringId == StringId) {
+          *BlockType        = *BlockHdr;
+          *StringTextOffset = StringTextPtr - StringData;
+          return EFI_SUCCESS;
+        }
+        StringTextPtr = StringTextPtr + strlen ((CHAR8 *) StringTextPtr) + 1;
+        CurrentStringId++;
+      }
+      break;
+
+    case EFI_HII_SIBT_STRINGS_SCSU_FONT:
+      memcpy (
+        &StringCount,
+        BlockHdr + sizeof (EFI_HII_STRING_BLOCK) + sizeof (UINT8),
+        sizeof (UINT16)
+        );
+      StringTextPtr = BlockHdr + sizeof (EFI_HII_SIBT_STRINGS_SCSU_FONT_BLOCK) - sizeof (UINT8);
+      BlockSize += StringTextPtr - BlockHdr;
+
+      for (Index = 0; Index < StringCount; Index++) {
+        BlockSize += strlen ((CHAR8 *) StringTextPtr) + 1;
+        if (CurrentStringId == StringId) {
+          *BlockType        = *BlockHdr;
+          *StringTextOffset = StringTextPtr - StringData;
+          return EFI_SUCCESS;
+        }
+        StringTextPtr = StringTextPtr + strlen ((CHAR8 *) StringTextPtr) + 1;
+        CurrentStringId++;
+      }
+      break;
+
+    case EFI_HII_SIBT_STRING_UCS2:
+      Offset        = sizeof (EFI_HII_STRING_BLOCK);
+      StringTextPtr = BlockHdr + Offset;
+      //
+      // Use StringSize to store the size of the specified string, including the NULL
+      // terminator.
+      //
+      StringSize = GetUnicodeStringTextSize (StringTextPtr);
+      BlockSize += Offset + StringSize;
+      CurrentStringId++;
+      break;
+
+    case EFI_HII_SIBT_STRING_UCS2_FONT:
+      Offset = sizeof (EFI_HII_SIBT_STRING_UCS2_FONT_BLOCK)  - sizeof (CHAR16);
+      StringTextPtr = BlockHdr + Offset;
+      //
+      // Use StrSize to store the size of the specified string, including the NULL
+      // terminator.
+      //
+      StringSize = GetUnicodeStringTextSize (StringTextPtr);
+      BlockSize += Offset + StringSize;
+      CurrentStringId++;
+      break;
+
+    case EFI_HII_SIBT_STRINGS_UCS2:
+      Offset = sizeof (EFI_HII_SIBT_STRINGS_UCS2_BLOCK) - sizeof (CHAR16);
+      StringTextPtr = BlockHdr + Offset;
+      BlockSize += Offset;
+      memcpy (&StringCount, BlockHdr + sizeof (EFI_HII_STRING_BLOCK), sizeof (UINT16));
+      for (Index = 0; Index < StringCount; Index++) {
+        StringSize = GetUnicodeStringTextSize (StringTextPtr);
+        BlockSize += StringSize;
+        if (CurrentStringId == StringId) {
+          *BlockType        = *BlockHdr;
+          *StringTextOffset = StringTextPtr - StringData;
+          return EFI_SUCCESS;
+        }
+        StringTextPtr = StringTextPtr + StringSize;
+        CurrentStringId++;
+      }
+      break;
+
+    case EFI_HII_SIBT_STRINGS_UCS2_FONT:
+      Offset = sizeof (EFI_HII_SIBT_STRINGS_UCS2_FONT_BLOCK) - sizeof (CHAR16);
+      StringTextPtr = BlockHdr + Offset;
+      BlockSize += Offset;
+      memcpy (
+        &StringCount,
+        BlockHdr + sizeof (EFI_HII_STRING_BLOCK) + sizeof (UINT8),
+        sizeof (UINT16)
+        );
+      for (Index = 0; Index < StringCount; Index++) {
+        StringSize = GetUnicodeStringTextSize (StringTextPtr);
+        BlockSize += StringSize;
+        if (CurrentStringId == StringId) {
+          *BlockType        = *BlockHdr;
+          *StringTextOffset = StringTextPtr - StringData;
+          return EFI_SUCCESS;
+        }
+        StringTextPtr = StringTextPtr + StringSize;
+        CurrentStringId++;
+      }
+      break;
+
+    case EFI_HII_SIBT_DUPLICATE:
+      if (CurrentStringId == StringId) {
+        //
+        // Incoming StringId is an id of a duplicate string block.
+        // Update the StringId to be the previous string block.
+        // Go back to the header of string block to search.
+        //
+        memcpy (
+          &StringId,
+          BlockHdr + sizeof (EFI_HII_STRING_BLOCK),
+          sizeof (EFI_STRING_ID)
+          );
+        CurrentStringId = 1;
+        BlockSize       = 0;
+      } else {
+        BlockSize       += sizeof (EFI_HII_SIBT_DUPLICATE_BLOCK);
+        CurrentStringId++;
+      }
+      break;
+
+    case EFI_HII_SIBT_SKIP1:
+      SkipCount = (UINT16) (*(BlockHdr + sizeof (EFI_HII_STRING_BLOCK)));
+      CurrentStringId = (UINT16) (CurrentStringId + SkipCount);
+      BlockSize       +=  sizeof (EFI_HII_SIBT_SKIP1_BLOCK);
+      break;
+
+    case EFI_HII_SIBT_SKIP2:
+      memcpy (&SkipCount, BlockHdr + sizeof (EFI_HII_STRING_BLOCK), sizeof (UINT16));
+      CurrentStringId = (UINT16) (CurrentStringId + SkipCount);
+      BlockSize       +=  sizeof (EFI_HII_SIBT_SKIP2_BLOCK);
+      break;
+
+    case EFI_HII_SIBT_EXT1:
+      memcpy (
+        &Length8,
+        BlockHdr + sizeof (EFI_HII_STRING_BLOCK) + sizeof (UINT8),
+        sizeof (UINT8)
+        );
+      BlockSize += Length8;
+      break;
+
+    case EFI_HII_SIBT_EXT2:
+      memcpy (&Ext2, BlockHdr, sizeof (EFI_HII_SIBT_EXT2_BLOCK));
+      BlockSize += Ext2.Length;
+      break;
+
+    case EFI_HII_SIBT_EXT4:
+      memcpy (
+        &Length32,
+        BlockHdr + sizeof (EFI_HII_STRING_BLOCK) + sizeof (UINT8),
+        sizeof (UINT32)
+        );
+
+      BlockSize += Length32;
+      break;
+
+    default:
+      break;
+    }
+
+    if (StringId > 0 && StringId != (EFI_STRING_ID)(-1)) {
+      *StringTextOffset = BlockHdr - StringData + Offset;
+      *BlockType        = *BlockHdr;
+
+      if (StringId == CurrentStringId - 1) {
+        //
+        // if only one skip item, return EFI_NOT_FOUND.
+        //
+        if(*BlockType == EFI_HII_SIBT_SKIP2 || *BlockType == EFI_HII_SIBT_SKIP1) {
+          return EFI_NOT_FOUND;
+        } else {
+          return EFI_SUCCESS;
+        }
+      }
+
+      if (StringId < CurrentStringId - 1) {
+        return EFI_NOT_FOUND;
+      }
+    }
+    BlockHdr  = StringData + BlockSize;
+  }
+
+  return EFI_NOT_FOUND;
+}
+
+UINT32
+CVfrStringDB::GetUnicodeStringTextSize (
+  IN  UINT8            *StringSrc
+  )
+{
+  UINT32 StringSize;
+  CHAR16 *StringPtr;
+
+  StringSize = sizeof (CHAR16);
+  StringPtr  = (UINT16*)StringSrc;
+  while (*StringPtr++ != L'\0') {
+    StringSize += sizeof (CHAR16);
+  }
+
+  return StringSize;
+}
+
+BOOLEAN  VfrCompatibleMode = FALSE;
+
+CVfrVarDataTypeDB gCVfrVarDataTypeDB;
+
+