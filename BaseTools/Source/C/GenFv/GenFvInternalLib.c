--- conflicted
+++ resolved
@@ -1,4003 +1,3995 @@
-/** @file
-This file contains the internal functions required to generate a Firmware Volume.
-
-Copyright (c) 2004 - 2014, Intel Corporation. All rights reserved.<BR>
-Portions Copyright (c) 2011 - 2013, ARM Ltd. All rights reserved.<BR>
-This program and the accompanying materials                          
-are licensed and made available under the terms and conditions of the BSD License         
-which accompanies this distribution.  The full text of the license may be found at        
-http://opensource.org/licenses/bsd-license.php                                            
-                                                                                          
-THE PROGRAM IS DISTRIBUTED UNDER THE BSD LICENSE ON AN "AS IS" BASIS,                     
-WITHOUT WARRANTIES OR REPRESENTATIONS OF ANY KIND, EITHER EXPRESS OR IMPLIED.             
-
-**/
-
-//
-// Include files
-//
-
-#if defined(__FreeBSD__)
-#include <uuid.h>
-#elif defined(__GNUC__)
-#include <uuid/uuid.h>
-#endif
-#ifdef __GNUC__
-#include <sys/stat.h>
-#endif
-#include <string.h>
-#ifndef __GNUC__
-#include <io.h>
-#endif
-#include <assert.h>
-
-#include <Guid/FfsSectionAlignmentPadding.h>
-
-#include "GenFvInternalLib.h"
-#include "FvLib.h"
-#include "PeCoffLib.h"
-#include "WinNtInclude.h"
-
-BOOLEAN mArm = FALSE;
-STATIC UINT32   MaxFfsAlignment = 0;
-
-EFI_GUID  mEfiFirmwareVolumeTopFileGuid       = EFI_FFS_VOLUME_TOP_FILE_GUID;
-EFI_GUID  mFileGuidArray [MAX_NUMBER_OF_FILES_IN_FV];
-EFI_GUID  mZeroGuid                           = {0x0, 0x0, 0x0, {0x0, 0x0, 0x0, 0x0, 0x0, 0x0, 0x0, 0x0}};
-EFI_GUID  mDefaultCapsuleGuid                 = {0x3B6686BD, 0x0D76, 0x4030, { 0xB7, 0x0E, 0xB5, 0x51, 0x9E, 0x2F, 0xC5, 0xA0 }};
-EFI_GUID  mEfiFfsSectionAlignmentPaddingGuid  = EFI_FFS_SECTION_ALIGNMENT_PADDING_GUID;
-
-CHAR8      *mFvbAttributeName[] = {
-  EFI_FVB2_READ_DISABLED_CAP_STRING, 
-  EFI_FVB2_READ_ENABLED_CAP_STRING,  
-  EFI_FVB2_READ_STATUS_STRING,       
-  EFI_FVB2_WRITE_DISABLED_CAP_STRING,
-  EFI_FVB2_WRITE_ENABLED_CAP_STRING, 
-  EFI_FVB2_WRITE_STATUS_STRING,      
-  EFI_FVB2_LOCK_CAP_STRING,          
-  EFI_FVB2_LOCK_STATUS_STRING,       
-  NULL,
-  EFI_FVB2_STICKY_WRITE_STRING,      
-  EFI_FVB2_MEMORY_MAPPED_STRING,     
-  EFI_FVB2_ERASE_POLARITY_STRING,    
-  EFI_FVB2_READ_LOCK_CAP_STRING,     
-  EFI_FVB2_READ_LOCK_STATUS_STRING,  
-  EFI_FVB2_WRITE_LOCK_CAP_STRING,    
-  EFI_FVB2_WRITE_LOCK_STATUS_STRING 
-};
-
-CHAR8      *mFvbAlignmentName[] = {
-  EFI_FVB2_ALIGNMENT_1_STRING,   
-  EFI_FVB2_ALIGNMENT_2_STRING,   
-  EFI_FVB2_ALIGNMENT_4_STRING,   
-  EFI_FVB2_ALIGNMENT_8_STRING,   
-  EFI_FVB2_ALIGNMENT_16_STRING,  
-  EFI_FVB2_ALIGNMENT_32_STRING,  
-  EFI_FVB2_ALIGNMENT_64_STRING,  
-  EFI_FVB2_ALIGNMENT_128_STRING, 
-  EFI_FVB2_ALIGNMENT_256_STRING, 
-  EFI_FVB2_ALIGNMENT_512_STRING, 
-  EFI_FVB2_ALIGNMENT_1K_STRING,  
-  EFI_FVB2_ALIGNMENT_2K_STRING,  
-  EFI_FVB2_ALIGNMENT_4K_STRING,  
-  EFI_FVB2_ALIGNMENT_8K_STRING,  
-  EFI_FVB2_ALIGNMENT_16K_STRING, 
-  EFI_FVB2_ALIGNMENT_32K_STRING, 
-  EFI_FVB2_ALIGNMENT_64K_STRING, 
-  EFI_FVB2_ALIGNMENT_128K_STRING,
-  EFI_FVB2_ALIGNMENT_256K_STRING,
-  EFI_FVB2_ALIGNMENT_512K_STRING,
-  EFI_FVB2_ALIGNMENT_1M_STRING,  
-  EFI_FVB2_ALIGNMENT_2M_STRING,  
-  EFI_FVB2_ALIGNMENT_4M_STRING,  
-  EFI_FVB2_ALIGNMENT_8M_STRING,  
-  EFI_FVB2_ALIGNMENT_16M_STRING, 
-  EFI_FVB2_ALIGNMENT_32M_STRING, 
-  EFI_FVB2_ALIGNMENT_64M_STRING, 
-  EFI_FVB2_ALIGNMENT_128M_STRING,
-  EFI_FVB2_ALIGNMENT_256M_STRING,
-  EFI_FVB2_ALIGNMENT_512M_STRING,
-  EFI_FVB2_ALIGNMENT_1G_STRING,  
-  EFI_FVB2_ALIGNMENT_2G_STRING
-};
-
-//
-// This data array will be located at the base of the Firmware Volume Header (FVH)
-// in the boot block.  It must not exceed 14 bytes of code.  The last 2 bytes
-// will be used to keep the FVH checksum consistent.
-// This code will be run in response to a starutp IPI for HT-enabled systems.
-//
-#define SIZEOF_STARTUP_DATA_ARRAY 0x10
-
-UINT8                                   m128kRecoveryStartupApDataArray[SIZEOF_STARTUP_DATA_ARRAY] = {
-  //
-  // EA D0 FF 00 F0               ; far jmp F000:FFD0
-  // 0, 0, 0, 0, 0, 0, 0, 0, 0,   ; Reserved bytes
-  // 0, 0                         ; Checksum Padding
-  //
-  0xEA,
-  0xD0,
-  0xFF,
-  0x0,
-  0xF0,
-  0x00,
-  0x00,
-  0x00,
-  0x00,
-  0x00,
-  0x00,
-  0x00,
-  0x00,
-  0x00,
-  0x00,
-  0x00
-};
-
-UINT8                                   m64kRecoveryStartupApDataArray[SIZEOF_STARTUP_DATA_ARRAY] = {
-  //
-  // EB CE                               ; jmp short ($-0x30)
-  // ; (from offset 0x0 to offset 0xFFD0)
-  // 0, 0, 0, 0, 0, 0, 0, 0, 0, 0, 0, 0, ; Reserved bytes
-  // 0, 0                                ; Checksum Padding
-  //
-  0xEB,
-  0xCE,
-  0x00,
-  0x00,
-  0x00,
-  0x00,
-  0x00,
-  0x00,
-  0x00,
-  0x00,
-  0x00,
-  0x00,
-  0x00,
-  0x00,
-  0x00,
-  0x00
-};
-
-FV_INFO                     mFvDataInfo;
-CAP_INFO                    mCapDataInfo;
-BOOLEAN                     mIsLargeFfs = FALSE;
-
-EFI_PHYSICAL_ADDRESS mFvBaseAddress[0x10];
-UINT32               mFvBaseAddressNumber = 0;
-
-EFI_STATUS
-ParseFvInf (
-  IN  MEMORY_FILE  *InfFile,
-  OUT FV_INFO      *FvInfo
-  )
-/*++
-
-Routine Description:
-
-  This function parses a FV.INF file and copies info into a FV_INFO structure.
-
-Arguments:
-
-  InfFile         Memory file image.
-  FvInfo          Information read from INF file.
-
-Returns:
-
-  EFI_SUCCESS       INF file information successfully retrieved.
-  EFI_ABORTED       INF file has an invalid format.
-  EFI_NOT_FOUND     A required string was not found in the INF file.
---*/
-{
-  CHAR8       Value[MAX_LONG_FILE_PATH];
-  UINT64      Value64;
-  UINTN       Index;
-  UINTN       Number;
-  EFI_STATUS  Status;
-  EFI_GUID    GuidValue;
-
-  //
-  // Read the FV base address
-  //
-  if (!mFvDataInfo.BaseAddressSet) {
-    Status = FindToken (InfFile, OPTIONS_SECTION_STRING, EFI_FV_BASE_ADDRESS_STRING, 0, Value);
-    if (Status == EFI_SUCCESS) {
-      //
-      // Get the base address
-      //
-      Status = AsciiStringToUint64 (Value, FALSE, &Value64);
-      if (EFI_ERROR (Status)) {
-        Error (NULL, 0, 2000, "Invalid parameter", "%s = %s", EFI_FV_BASE_ADDRESS_STRING, Value);
-        return EFI_ABORTED;
-      }
-      DebugMsg (NULL, 0, 9, "rebase address", "%s = %s", EFI_FV_BASE_ADDRESS_STRING, Value);
-
-      FvInfo->BaseAddress = Value64;
-      FvInfo->BaseAddressSet = TRUE;
-    }
-  }
-
-  //
-  // Read the FV File System Guid
-  //
-  if (!FvInfo->FvFileSystemGuidSet) {
-    Status = FindToken (InfFile, OPTIONS_SECTION_STRING, EFI_FV_FILESYSTEMGUID_STRING, 0, Value);
-    if (Status == EFI_SUCCESS) {
-      //
-      // Get the guid value
-      //
-      Status = StringToGuid (Value, &GuidValue);
-      if (EFI_ERROR (Status)) {
-        Error (NULL, 0, 2000, "Invalid parameter", "%s = %s", EFI_FV_FILESYSTEMGUID_STRING, Value);
-        return EFI_ABORTED;
-      }
-      memcpy (&FvInfo->FvFileSystemGuid, &GuidValue, sizeof (EFI_GUID));
-      FvInfo->FvFileSystemGuidSet = TRUE;
-    }
-  }
-
-  //
-  // Read the FV Extension Header File Name
-  //
-  Status = FindToken (InfFile, ATTRIBUTES_SECTION_STRING, EFI_FV_EXT_HEADER_FILE_NAME, 0, Value);
-  if (Status == EFI_SUCCESS) {
-    strcpy (FvInfo->FvExtHeaderFile, Value);
-  }
-
-  //
-  // Read the FV file name
-  //
-  Status = FindToken (InfFile, OPTIONS_SECTION_STRING, EFI_FV_FILE_NAME_STRING, 0, Value);
-  if (Status == EFI_SUCCESS) {
-    //
-    // copy the file name
-    //
-    strcpy (FvInfo->FvName, Value);
-  }
-  
-  //
-  // Read Fv Attribute
-  //
-  for (Index = 0; Index < sizeof (mFvbAttributeName)/sizeof (CHAR8 *); Index ++) {
-    if ((mFvbAttributeName [Index] != NULL) && \
-        (FindToken (InfFile, ATTRIBUTES_SECTION_STRING, mFvbAttributeName [Index], 0, Value) == EFI_SUCCESS)) {
-      if ((strcmp (Value, TRUE_STRING) == 0) || (strcmp (Value, ONE_STRING) == 0)) {
-        FvInfo->FvAttributes |= 1 << Index;
-      } else if ((strcmp (Value, FALSE_STRING) != 0) && (strcmp (Value, ZERO_STRING) != 0)) {
-        Error (NULL, 0, 2000, "Invalid parameter", "%s expected %s | %s", mFvbAttributeName [Index], TRUE_STRING, FALSE_STRING);
-        return EFI_ABORTED;
-      }
-    }
-  }
-
-  //
-  // Read Fv Alignment
-  //
-  for (Index = 0; Index < sizeof (mFvbAlignmentName)/sizeof (CHAR8 *); Index ++) {
-    if (FindToken (InfFile, ATTRIBUTES_SECTION_STRING, mFvbAlignmentName [Index], 0, Value) == EFI_SUCCESS) {
-      if (strcmp (Value, TRUE_STRING) == 0) {
-        FvInfo->FvAttributes |= Index << 16;
-        DebugMsg (NULL, 0, 9, "FV file alignment", "Align = %s", mFvbAlignmentName [Index]);
-        break;
-      }
-    }
-  }
-
-  //
-  // Read weak alignment flag
-  //
-  Status = FindToken (InfFile, ATTRIBUTES_SECTION_STRING, EFI_FV_WEAK_ALIGNMENT_STRING, 0, Value);
-  if (Status == EFI_SUCCESS) {
-    if ((strcmp (Value, TRUE_STRING) == 0) || (strcmp (Value, ONE_STRING) == 0)) {
-      FvInfo->FvAttributes |= EFI_FVB2_WEAK_ALIGNMENT;
-    } else if ((strcmp (Value, FALSE_STRING) != 0) && (strcmp (Value, ZERO_STRING) != 0)) {
-      Error (NULL, 0, 2000, "Invalid parameter", "Weak alignment value expected one of TRUE, FALSE, 1 or 0.");
-      return EFI_ABORTED;
-    }
-  }
-
-  //
-  // Read block maps
-  //
-  for (Index = 0; Index < MAX_NUMBER_OF_FV_BLOCKS; Index++) {
-    if (FvInfo->FvBlocks[Index].Length == 0) {
-      //
-      // Read block size
-      //
-      Status = FindToken (InfFile, OPTIONS_SECTION_STRING, EFI_BLOCK_SIZE_STRING, Index, Value);
-
-      if (Status == EFI_SUCCESS) {
-        //
-        // Update the size of block
-        //
-        Status = AsciiStringToUint64 (Value, FALSE, &Value64);
-        if (EFI_ERROR (Status)) {
-          Error (NULL, 0, 2000, "Invalid parameter", "%s = %s", EFI_BLOCK_SIZE_STRING, Value);
-          return EFI_ABORTED;
-        }
-
-        FvInfo->FvBlocks[Index].Length = (UINT32) Value64;
-        DebugMsg (NULL, 0, 9, "FV Block Size", "%s = %s", EFI_BLOCK_SIZE_STRING, Value);
-      } else {
-        //
-        // If there is no blocks size, but there is the number of block, then we have a mismatched pair
-        // and should return an error.
-        //
-        Status = FindToken (InfFile, OPTIONS_SECTION_STRING, EFI_NUM_BLOCKS_STRING, Index, Value);
-        if (!EFI_ERROR (Status)) {
-          Error (NULL, 0, 2000, "Invalid parameter", "both %s and %s must be specified.", EFI_NUM_BLOCKS_STRING, EFI_BLOCK_SIZE_STRING);
-          return EFI_ABORTED;
-        } else {
-          //
-          // We are done
-          //
-          break;
-        }
-      }
-
-      //
-      // Read blocks number
-      //
-      Status = FindToken (InfFile, OPTIONS_SECTION_STRING, EFI_NUM_BLOCKS_STRING, Index, Value);
-
-      if (Status == EFI_SUCCESS) {
-        //
-        // Update the number of blocks
-        //
-        Status = AsciiStringToUint64 (Value, FALSE, &Value64);
-        if (EFI_ERROR (Status)) {
-          Error (NULL, 0, 2000, "Invalid parameter", "%s = %s", EFI_NUM_BLOCKS_STRING, Value);
-          return EFI_ABORTED;
-        }
-
-        FvInfo->FvBlocks[Index].NumBlocks = (UINT32) Value64;
-        DebugMsg (NULL, 0, 9, "FV Block Number", "%s = %s", EFI_NUM_BLOCKS_STRING, Value);
-      }
-    }
-  }
-
-  if (Index == 0) {
-    Error (NULL, 0, 2001, "Missing required argument", "block size.");
-    return EFI_ABORTED;
-  }
-
-  //
-  // Read files
-  //
-  Number = 0;
-  for (Number = 0; Number < MAX_NUMBER_OF_FILES_IN_FV; Number ++) {
-    if (FvInfo->FvFiles[Number][0] == '\0') {
-      break;
-    }
-  }
-
-  for (Index = 0; Index < MAX_NUMBER_OF_FILES_IN_FV; Index++) {
-    //
-    // Read the FFS file list
-    //
-    Status = FindToken (InfFile, FILES_SECTION_STRING, EFI_FILE_NAME_STRING, Index, Value);
-
-    if (Status == EFI_SUCCESS) {
-      //
-      // Add the file
-      //
-      strcpy (FvInfo->FvFiles[Number + Index], Value);
-      DebugMsg (NULL, 0, 9, "FV component file", "the %uth name is %s", (unsigned) Index, Value);
-    } else {
-      break;
-    }
-  }
-
-  if ((Index + Number) == 0) {
-    Warning (NULL, 0, 0, "FV components are not specified.", NULL);
-  }
-
-  return EFI_SUCCESS;
-}
-
-VOID
-UpdateFfsFileState (
-  IN EFI_FFS_FILE_HEADER          *FfsFile,
-  IN EFI_FIRMWARE_VOLUME_HEADER   *FvHeader
-  )
-/*++
-
-Routine Description:
-
-  This function changes the FFS file attributes based on the erase polarity
-  of the FV. Update the reserved bits of State to EFI_FVB2_ERASE_POLARITY. 
-
-Arguments:
-
-  FfsFile   File header.
-  FvHeader  FV header.
-
-Returns:
-
-  None
-
---*/
-{
-  if (FvHeader->Attributes & EFI_FVB2_ERASE_POLARITY) {
-    FfsFile->State = (UINT8)~(FfsFile->State);
-    // FfsFile->State |= ~(UINT8) EFI_FILE_ALL_STATE_BITS;
-  }
-}
-
-EFI_STATUS
-ReadFfsAlignment (
-  IN EFI_FFS_FILE_HEADER    *FfsFile,
-  IN OUT UINT32             *Alignment
-  )
-/*++
-
-Routine Description:
-
-  This function determines the alignment of the FFS input file from the file
-  attributes.
-
-Arguments:
-
-  FfsFile       FFS file to parse
-  Alignment     The minimum required alignment offset of the FFS file
-
-Returns:
-
-  EFI_SUCCESS              The function completed successfully.
-  EFI_INVALID_PARAMETER    One of the input parameters was invalid.
-  EFI_ABORTED              An error occurred.
-
---*/
-{
-  //
-  // Verify input parameters.
-  //
-  if (FfsFile == NULL || Alignment == NULL) {
-    return EFI_INVALID_PARAMETER;
-  }
-
-  switch ((FfsFile->Attributes >> 3) & 0x07) {
-
-  case 0:
-    //
-    // 1 byte alignment
-    //
-    *Alignment = 0;
-    break;
-
-  case 1:
-    //
-    // 16 byte alignment
-    //
-    *Alignment = 4;
-    break;
-
-  case 2:
-    //
-    // 128 byte alignment
-    //
-    *Alignment = 7;
-    break;
-
-  case 3:
-    //
-    // 512 byte alignment
-    //
-    *Alignment = 9;
-    break;
-
-  case 4:
-    //
-    // 1K byte alignment
-    //
-    *Alignment = 10;
-    break;
-
-  case 5:
-    //
-    // 4K byte alignment
-    //
-    *Alignment = 12;
-    break;
-
-  case 6:
-    //
-    // 32K byte alignment
-    //
-    *Alignment = 15;
-    break;
-
-  case 7:
-    //
-    // 64K byte alignment
-    //
-    *Alignment = 16;
-    break;
-
-  default:
-    break;
-  }
-
-  return EFI_SUCCESS;
-}
-
-EFI_STATUS
-AddPadFile (
-  IN OUT MEMORY_FILE  *FvImage,
-  IN UINT32           DataAlignment,
-  IN VOID             *FvEnd,
-  IN EFI_FIRMWARE_VOLUME_EXT_HEADER *ExtHeader,
-  IN UINT32           NextFfsSize
-  )
-/*++
-
-Routine Description:
-
-  This function adds a pad file to the FV image if it required to align the
-  data of the next file.
-
-Arguments:
-
-  FvImage         The memory image of the FV to add it to.
-                  The current offset must be valid.
-  DataAlignment   The data alignment of the next FFS file.
-  FvEnd           End of the empty data in FvImage.
-  ExtHeader       PI FvExtHeader Optional 
-
-Returns:
-
-  EFI_SUCCESS              The function completed successfully.
-  EFI_INVALID_PARAMETER    One of the input parameters was invalid.
-  EFI_OUT_OF_RESOURCES     Insufficient resources exist in the FV to complete
-                           the pad file add.
-
---*/
-{
-  EFI_FFS_FILE_HEADER *PadFile;
-  UINTN               PadFileSize;
-  UINT32              NextFfsHeaderSize;
-  UINT32              CurFfsHeaderSize;
-
-  CurFfsHeaderSize = sizeof (EFI_FFS_FILE_HEADER);
-  //
-  // Verify input parameters.
-  //
-  if (FvImage == NULL) {
-    return EFI_INVALID_PARAMETER;
-  }
-
-  //
-  // Calculate the pad file size
-  //
-
-  //
-  // Append extension header size
-  //
-  if (ExtHeader != NULL) {
-    PadFileSize = ExtHeader->ExtHeaderSize;
-    if (PadFileSize + sizeof (EFI_FFS_FILE_HEADER) >= MAX_FFS_SIZE) {
-      CurFfsHeaderSize = sizeof (EFI_FFS_FILE_HEADER2);
-    }
-    PadFileSize += CurFfsHeaderSize;
-  } else {
-    NextFfsHeaderSize = sizeof (EFI_FFS_FILE_HEADER);
-    if (NextFfsSize >= MAX_FFS_SIZE) {
-      NextFfsHeaderSize = sizeof (EFI_FFS_FILE_HEADER2);
-    }
-    //
-    // Check if a pad file is necessary
-    //
-    if (((UINTN) FvImage->CurrentFilePointer - (UINTN) FvImage->FileImage + NextFfsHeaderSize) % DataAlignment == 0) {
-      return EFI_SUCCESS;
-    }
-    PadFileSize = (UINTN) FvImage->CurrentFilePointer - (UINTN) FvImage->FileImage + sizeof (EFI_FFS_FILE_HEADER) + NextFfsHeaderSize;
-    //
-    // Add whatever it takes to get to the next aligned address
-    //
-    while ((PadFileSize % DataAlignment) != 0) {
-      PadFileSize++;
-    }
-    //
-    // Subtract the next file header size
-    //
-    PadFileSize -= NextFfsHeaderSize;
-    //
-    // Subtract the starting offset to get size
-    //
-    PadFileSize -= (UINTN) FvImage->CurrentFilePointer - (UINTN) FvImage->FileImage;
-  }
-
-  //
-  // Verify that we have enough space for the file header
-  //
-  if (((UINTN) FvImage->CurrentFilePointer + PadFileSize) > (UINTN) FvEnd) {
-    return EFI_OUT_OF_RESOURCES;
-  }
-
-  //
-  // Write pad file header
-  //
-  PadFile = (EFI_FFS_FILE_HEADER *) FvImage->CurrentFilePointer;
-
-  //
-  // Write PadFile FFS header with PadType, don't need to set PAD file guid in its header.
-  //
-  PadFile->Type       = EFI_FV_FILETYPE_FFS_PAD;
-  PadFile->Attributes = 0;
-
-  //
-  // Write pad file size (calculated size minus next file header size)
-  //
-  if (PadFileSize >= MAX_FFS_SIZE) {
-    memset(PadFile->Size, 0, sizeof(UINT8) * 3);
-    ((EFI_FFS_FILE_HEADER2 *)PadFile)->ExtendedSize = PadFileSize;
-    PadFile->Attributes |= FFS_ATTRIB_LARGE_FILE;
-  } else {
-    PadFile->Size[0]  = (UINT8) (PadFileSize & 0xFF);
-    PadFile->Size[1]  = (UINT8) ((PadFileSize >> 8) & 0xFF);
-    PadFile->Size[2]  = (UINT8) ((PadFileSize >> 16) & 0xFF);
-  }
-
-  //
-  // Fill in checksums and state, they must be 0 for checksumming.
-  //
-  PadFile->IntegrityCheck.Checksum.Header = 0;
-  PadFile->IntegrityCheck.Checksum.File   = 0;
-  PadFile->State                          = 0;
-  PadFile->IntegrityCheck.Checksum.Header = CalculateChecksum8 ((UINT8 *) PadFile, CurFfsHeaderSize);
-  PadFile->IntegrityCheck.Checksum.File   = FFS_FIXED_CHECKSUM;
-
-  PadFile->State = EFI_FILE_HEADER_CONSTRUCTION | EFI_FILE_HEADER_VALID | EFI_FILE_DATA_VALID;
-  UpdateFfsFileState (
-    (EFI_FFS_FILE_HEADER *) PadFile,
-    (EFI_FIRMWARE_VOLUME_HEADER *) FvImage->FileImage
-    );
-
-  //
-  // Update the current FV pointer
-  //
-  FvImage->CurrentFilePointer += PadFileSize;
-
-  if (ExtHeader != NULL) {
-    //
-    // Copy Fv Extension Header and Set Fv Extension header offset
-    //
-    memcpy ((UINT8 *)PadFile + CurFfsHeaderSize, ExtHeader, ExtHeader->ExtHeaderSize);
-    ((EFI_FIRMWARE_VOLUME_HEADER *) FvImage->FileImage)->ExtHeaderOffset = (UINT16) ((UINTN) ((UINT8 *)PadFile + CurFfsHeaderSize) - (UINTN) FvImage->FileImage);
-	  //
-	  // Make next file start at QWord Boundry
-	  //
-	  while (((UINTN) FvImage->CurrentFilePointer & (EFI_FFS_FILE_HEADER_ALIGNMENT - 1)) != 0) {
-	    FvImage->CurrentFilePointer++;
-	  }
-  }
-
-  return EFI_SUCCESS;
-}
-
-BOOLEAN
-IsVtfFile (
-  IN EFI_FFS_FILE_HEADER    *FileBuffer
-  )
-/*++
-
-Routine Description:
-
-  This function checks the header to validate if it is a VTF file
-
-Arguments:
-
-  FileBuffer     Buffer in which content of a file has been read.
-
-Returns:
-
-  TRUE    If this is a VTF file
-  FALSE   If this is not a VTF file
-
---*/
-{
-  if (!memcmp (&FileBuffer->Name, &mEfiFirmwareVolumeTopFileGuid, sizeof (EFI_GUID))) {
-    return TRUE;
-  } else {
-    return FALSE;
-  }
-}
-
-EFI_STATUS
-WriteMapFile (
-  IN OUT FILE                  *FvMapFile,
-  IN     CHAR8                 *FileName,
-  IN     EFI_FFS_FILE_HEADER   *FfsFile, 
-  IN     EFI_PHYSICAL_ADDRESS  ImageBaseAddress,
-  IN     PE_COFF_LOADER_IMAGE_CONTEXT *pImageContext
-  )
-/*++
-
-Routine Description:
-
-  This function gets the basic debug information (entrypoint, baseaddress, .text, .data section base address)
-  from PE/COFF image and abstracts Pe Map file information and add them into FvMap file for Debug.
-
-Arguments:
-
-  FvMapFile             A pointer to FvMap File
-  FileName              Ffs File PathName
-  FfsFile               A pointer to Ffs file image.
-  ImageBaseAddress      PeImage Base Address.
-  pImageContext         Image Context Information.
-
-Returns:
-
-  EFI_SUCCESS           Added required map information.
-
---*/
-{
-  CHAR8                               PeMapFileName [MAX_LONG_FILE_PATH];
-  CHAR8                               *Cptr, *Cptr2;
-  CHAR8                               FileGuidName [MAX_LINE_LEN];
-  FILE                                *PeMapFile;
-  CHAR8                               Line [MAX_LINE_LEN];
-  CHAR8                               KeyWord [MAX_LINE_LEN];
-  CHAR8                               FunctionName [MAX_LINE_LEN];
-  EFI_PHYSICAL_ADDRESS                FunctionAddress;
-  UINT32                              FunctionType;
-  CHAR8                               FunctionTypeName [MAX_LINE_LEN];
-  UINT32                              Index;
-  UINT32                              AddressOfEntryPoint;
-  UINT32                              Offset;
-  EFI_IMAGE_OPTIONAL_HEADER_UNION     *ImgHdr;
-  EFI_TE_IMAGE_HEADER                 *TEImageHeader;
-  EFI_IMAGE_SECTION_HEADER            *SectionHeader;
-  unsigned long long                  TempLongAddress;
-  UINT32                              TextVirtualAddress;
-  UINT32                              DataVirtualAddress;
-  EFI_PHYSICAL_ADDRESS                LinkTimeBaseAddress;
-
-  //
-  // Init local variable
-  //
-  FunctionType = 0;
-  //
-  // Print FileGuid to string buffer. 
-  //
-  PrintGuidToBuffer (&FfsFile->Name, (UINT8 *)FileGuidName, MAX_LINE_LEN, TRUE);
-  
-  //
-  // Construct Map file Name 
-  //
-  strcpy (PeMapFileName, FileName);
-  
-  //
-  // Change '\\' to '/', unified path format.
-  //
-  Cptr = PeMapFileName;
-  while (*Cptr != '\0') {
-    if (*Cptr == '\\') {
-      *Cptr = FILE_SEP_CHAR;
-    }
-    Cptr ++;
-  }
-  
-  //
-  // Get Map file
-  // 
-  Cptr = PeMapFileName + strlen (PeMapFileName);
-  while ((*Cptr != '.') && (Cptr >= PeMapFileName)) {
-    Cptr --;
-  }
-  if (Cptr < PeMapFileName) {
-    return EFI_NOT_FOUND;
-  } else {
-    *(Cptr + 1) = 'm';
-    *(Cptr + 2) = 'a';
-    *(Cptr + 3) = 'p';
-    *(Cptr + 4) = '\0';
-  }
-
-  //
-  // Get module Name
-  //
-  Cptr2 = Cptr;
-  while ((*Cptr != FILE_SEP_CHAR) && (Cptr >= PeMapFileName)) {
-    Cptr --;
-  }
-	*Cptr2 = '\0';
-	strcpy (KeyWord, Cptr + 1);
-	*Cptr2 = '.';
-
-  //
-  // AddressOfEntryPoint and Offset in Image
-  //
-  if (!pImageContext->IsTeImage) {
-  	ImgHdr = (EFI_IMAGE_OPTIONAL_HEADER_UNION *) ((UINT8 *) pImageContext->Handle + pImageContext->PeCoffHeaderOffset);
-  	AddressOfEntryPoint = ImgHdr->Pe32.OptionalHeader.AddressOfEntryPoint;
-  	Offset = 0;
-    SectionHeader = (EFI_IMAGE_SECTION_HEADER *) (
-                       (UINT8 *) ImgHdr +
-                       sizeof (UINT32) + 
-                       sizeof (EFI_IMAGE_FILE_HEADER) +  
-                       ImgHdr->Pe32.FileHeader.SizeOfOptionalHeader
-                       );
-    Index = ImgHdr->Pe32.FileHeader.NumberOfSections;
-  } else {
-  	TEImageHeader = (EFI_TE_IMAGE_HEADER *) pImageContext->Handle;
-    AddressOfEntryPoint = TEImageHeader->AddressOfEntryPoint;
-    Offset = TEImageHeader->StrippedSize - sizeof (EFI_TE_IMAGE_HEADER);
-    SectionHeader = (EFI_IMAGE_SECTION_HEADER *) (TEImageHeader + 1);
-    Index = TEImageHeader->NumberOfSections;
-  }
-
-  //
-  // module information output
-  //
-  if (ImageBaseAddress == 0) {
-    fprintf (FvMapFile, "%s (dummy) (", KeyWord);
-    fprintf (FvMapFile, "BaseAddress=%010llx, ", (unsigned long long) ImageBaseAddress);
-  } else {
-    fprintf (FvMapFile, "%s (Fixed Flash Address, ", KeyWord);
-    fprintf (FvMapFile, "BaseAddress=0x%010llx, ", (unsigned long long) (ImageBaseAddress + Offset));
-  }
-
-  if (FfsFile->Type != EFI_FV_FILETYPE_SECURITY_CORE && pImageContext->Machine == EFI_IMAGE_MACHINE_IA64) {
-    //
-    // Process IPF PLABEL to get the real address after the image has been rebased. 
-    // PLABEL structure is got by AddressOfEntryPoint offset to ImageBuffer stored in pImageContext->Handle.
-    //
-    fprintf (FvMapFile, "EntryPoint=0x%010llx", (unsigned long long) (*(UINT64 *)((UINTN) pImageContext->Handle + (UINTN) AddressOfEntryPoint)));
-  } else {
-    fprintf (FvMapFile, "EntryPoint=0x%010llx", (unsigned long long) (ImageBaseAddress + AddressOfEntryPoint));
-  }
-  fprintf (FvMapFile, ")\n"); 
-  
-  fprintf (FvMapFile, "(GUID=%s", FileGuidName);
-  TextVirtualAddress = 0;
-  DataVirtualAddress = 0;
-  for (; Index > 0; Index --, SectionHeader ++) {
-    if (stricmp ((CHAR8 *)SectionHeader->Name, ".text") == 0) {
-  		TextVirtualAddress = SectionHeader->VirtualAddress;
-  	} else if (stricmp ((CHAR8 *)SectionHeader->Name, ".data") == 0) {
-  	  DataVirtualAddress = SectionHeader->VirtualAddress;
-  	} else if (stricmp ((CHAR8 *)SectionHeader->Name, ".sdata") == 0) {
-  	  DataVirtualAddress = SectionHeader->VirtualAddress;
-  	}
-  }
-  fprintf (FvMapFile, " .textbaseaddress=0x%010llx", (unsigned long long) (ImageBaseAddress + TextVirtualAddress));
-  fprintf (FvMapFile, " .databaseaddress=0x%010llx", (unsigned long long) (ImageBaseAddress + DataVirtualAddress));
-  fprintf (FvMapFile, ")\n\n");
-   
-  //
-  // Open PeMapFile
-  //
-  PeMapFile = fopen (LongFilePath (PeMapFileName), "r");
-  if (PeMapFile == NULL) {
-    // fprintf (stdout, "can't open %s file to reading\n", PeMapFileName);
-    return EFI_ABORTED;
-  }
-  VerboseMsg ("The map file is %s", PeMapFileName);
-  
-  //
-  // Output Functions information into Fv Map file
-  //
-  LinkTimeBaseAddress = 0;
-  while (fgets (Line, MAX_LINE_LEN, PeMapFile) != NULL) {
-    //
-    // Skip blank line
-    //
-    if (Line[0] == 0x0a) {
-      FunctionType = 0;
-      continue;
-    }
-    //
-    // By Address and Static keyword
-    //  
-    if (FunctionType == 0) {
-      sscanf (Line, "%s", KeyWord);
-      if (stricmp (KeyWord, "Address") == 0) {
-        //
-        // function list
-        //
-        FunctionType = 1;
-        fgets (Line, MAX_LINE_LEN, PeMapFile);
-      } else if (stricmp (KeyWord, "Static") == 0) {
-        //
-        // static function list
-        //
-        FunctionType = 2;
-        fgets (Line, MAX_LINE_LEN, PeMapFile);
-      } else if (stricmp (KeyWord, "Preferred") ==0) {
-        sscanf (Line + strlen (" Preferred load address is"), "%llx", &TempLongAddress);
-        LinkTimeBaseAddress = (UINT64) TempLongAddress;
-      }
-      continue;
-    }
-    //
-    // Printf Function Information
-    //
-    if (FunctionType == 1) {
-      sscanf (Line, "%s %s %llx %s", KeyWord, FunctionName, &TempLongAddress, FunctionTypeName);
-      FunctionAddress = (UINT64) TempLongAddress;
-      if (FunctionTypeName [1] == '\0' && (FunctionTypeName [0] == 'f' || FunctionTypeName [0] == 'F')) {
-        fprintf (FvMapFile, "  0x%010llx    ", (unsigned long long) (ImageBaseAddress + FunctionAddress - LinkTimeBaseAddress));
-        fprintf (FvMapFile, "%s\n", FunctionName);
-      }
-    } else if (FunctionType == 2) {
-      sscanf (Line, "%s %s %llx %s", KeyWord, FunctionName, &TempLongAddress, FunctionTypeName);
-      FunctionAddress = (UINT64) TempLongAddress;
-      if (FunctionTypeName [1] == '\0' && (FunctionTypeName [0] == 'f' || FunctionTypeName [0] == 'F')) {
-        fprintf (FvMapFile, "  0x%010llx    ", (unsigned long long) (ImageBaseAddress + FunctionAddress - LinkTimeBaseAddress));
-        fprintf (FvMapFile, "%s\n", FunctionName);
-      }
-    }
-  }
-  //
-  // Close PeMap file
-  //
-  fprintf (FvMapFile, "\n\n");
-  fclose (PeMapFile);
-  
-  return EFI_SUCCESS;
-}
-
-STATIC
-BOOLEAN
-AdjustInternalFfsPadding (
-  IN OUT  EFI_FFS_FILE_HEADER   *FfsFile,
-  IN OUT  MEMORY_FILE           *FvImage,
-  IN      UINTN                 Alignment,
-  IN OUT  UINTN                 *FileSize
-  )
-/*++
-
-Routine Description:
-
-  This function looks for a dedicated alignment padding section in the FFS, and
-  shrinks it to the size required to line up subsequent sections correctly.
-
-Arguments:
-
-  FfsFile               A pointer to Ffs file image.
-  FvImage               The memory image of the FV to adjust it to.
-  Alignment             Current file alignment
-  FileSize              Reference to a variable holding the size of the FFS file
-
-Returns:
-
-  TRUE                  Padding section was found and updated successfully
-  FALSE                 Otherwise
-
---*/
-{
-  EFI_FILE_SECTION_POINTER  PadSection;
-  UINT8                     *Remainder;
-  EFI_STATUS                Status;
-  UINT32                    FfsHeaderLength;
-  UINT32                    FfsFileLength;
-  UINT32                    PadSize;
-  UINTN                     Misalignment;
-  EFI_FFS_INTEGRITY_CHECK   *IntegrityCheck;
-
-  //
-  // Figure out the misalignment: all FFS sections are aligned relative to the
-  // start of the FFS payload, so use that as the base of the misalignment
-  // computation.
-  //
-  FfsHeaderLength = GetFfsHeaderLength(FfsFile);
-  Misalignment = (UINTN) FvImage->CurrentFilePointer -
-                 (UINTN) FvImage->FileImage + FfsHeaderLength;
-  Misalignment &= Alignment - 1;
-  if (Misalignment == 0) {
-    // Nothing to do, return success
-    return TRUE;
-  }
-
-  //
-  // We only apply this optimization to FFS files with the FIXED attribute set,
-  // since the FFS will not be loadable at arbitrary offsets anymore after
-  // we adjust the size of the padding section.
-  //
-  if ((FfsFile->Attributes & FFS_ATTRIB_FIXED) == 0) {
-    return FALSE;
-  }
-
-  //
-  // Look for a dedicated padding section that we can adjust to compensate
-  // for the misalignment. If such a padding section exists, it precedes all
-  // sections with alignment requirements, and so the adjustment will correct
-  // all of them.
-  //
-  Status = GetSectionByType (FfsFile, EFI_SECTION_FREEFORM_SUBTYPE_GUID, 1,
-             &PadSection);
-  if (EFI_ERROR (Status) ||
-      CompareGuid (&PadSection.FreeformSubtypeSection->SubTypeGuid,
-        &mEfiFfsSectionAlignmentPaddingGuid) != 0) {
-    return FALSE;
-  }
-
-  //
-  // Find out if the size of the padding section is sufficient to compensate
-  // for the misalignment.
-  //
-  PadSize = GetSectionFileLength (PadSection.CommonHeader);
-  if (Misalignment > PadSize - sizeof (EFI_FREEFORM_SUBTYPE_GUID_SECTION)) {
-    return FALSE;
-  }
-
-  //
-  // Move the remainder of the FFS file towards the front, and adjust the
-  // file size output parameter.
-  //
-  Remainder = (UINT8 *) PadSection.CommonHeader + PadSize;
-  memmove (Remainder - Misalignment, Remainder,
-           *FileSize - (UINTN) (Remainder - (UINTN) FfsFile));
-  *FileSize -= Misalignment;
-
-  //
-  // Update the padding section's length with the new values. Note that the
-  // padding is always < 64 KB, so we can ignore EFI_COMMON_SECTION_HEADER2
-  // ExtendedSize.
-  //
-  PadSize -= Misalignment;
-  PadSection.CommonHeader->Size[0] = (UINT8) (PadSize & 0xff);
-  PadSection.CommonHeader->Size[1] = (UINT8) ((PadSize & 0xff00) >> 8);
-  PadSection.CommonHeader->Size[2] = (UINT8) ((PadSize & 0xff0000) >> 16);
-
-  //
-  // Update the FFS header with the new overall length
-  //
-  FfsFileLength = GetFfsFileLength (FfsFile) - Misalignment;
-  if (FfsHeaderLength > sizeof(EFI_FFS_FILE_HEADER)) {
-    ((EFI_FFS_FILE_HEADER2 *)FfsFile)->ExtendedSize = FfsFileLength;
-  } else {
-    FfsFile->Size[0] = (UINT8) (FfsFileLength & 0x000000FF);
-    FfsFile->Size[1] = (UINT8) ((FfsFileLength & 0x0000FF00) >> 8);
-    FfsFile->Size[2] = (UINT8) ((FfsFileLength & 0x00FF0000) >> 16);
-  }
-
-  //
-  // Clear the alignment bits: these have become meaningless now that we have
-  // adjusted the padding section.
-  //
-  FfsFile->Attributes &= ~FFS_ATTRIB_DATA_ALIGNMENT;
-
-  //
-  // Recalculate the FFS header checksum. Instead of setting Header and State
-  // both to zero, set Header to (UINT8)(-State) so State preserves its original
-  // value
-  //
-  IntegrityCheck = &FfsFile->IntegrityCheck;
-  IntegrityCheck->Checksum.Header = (UINT8) (0x100 - FfsFile->State);
-  IntegrityCheck->Checksum.File = 0;
-
-  IntegrityCheck->Checksum.Header = CalculateChecksum8 (
-                                      (UINT8 *) FfsFile, FfsHeaderLength);
-
-  if (FfsFile->Attributes & FFS_ATTRIB_CHECKSUM) {
-    //
-    // Ffs header checksum = zero, so only need to calculate ffs body.
-    //
-    IntegrityCheck->Checksum.File = CalculateChecksum8 (
-                                      (UINT8 *) FfsFile + FfsHeaderLength,
-                                      FfsFileLength - FfsHeaderLength);
-  } else {
-    IntegrityCheck->Checksum.File = FFS_FIXED_CHECKSUM;
-  }
-
-  return TRUE;
-}
-
-EFI_STATUS
-AddFile (
-  IN OUT MEMORY_FILE          *FvImage,
-  IN FV_INFO                  *FvInfo,
-  IN UINTN                    Index,
-  IN OUT EFI_FFS_FILE_HEADER  **VtfFileImage,
-  IN FILE                     *FvMapFile,
-  IN FILE                     *FvReportFile
-  )
-/*++
-
-Routine Description:
-
-  This function adds a file to the FV image.  The file will pad to the
-  appropriate alignment if required.
-
-Arguments:
-
-  FvImage       The memory image of the FV to add it to.  The current offset
-                must be valid.
-  FvInfo        Pointer to information about the FV.
-  Index         The file in the FvInfo file list to add.
-  VtfFileImage  A pointer to the VTF file within the FvImage.  If this is equal
-                to the end of the FvImage then no VTF previously found.
-  FvMapFile     Pointer to FvMap File
-  FvReportFile  Pointer to FvReport File
-
-Returns:
-
-  EFI_SUCCESS              The function completed successfully.
-  EFI_INVALID_PARAMETER    One of the input parameters was invalid.
-  EFI_ABORTED              An error occurred.
-  EFI_OUT_OF_RESOURCES     Insufficient resources exist to complete the add.
-
---*/
-{
-  FILE                  *NewFile;
-  UINTN                 FileSize;
-  UINT8                 *FileBuffer;
-  UINTN                 NumBytesRead;
-  UINT32                CurrentFileAlignment;
-  EFI_STATUS            Status;
-  UINTN                 Index1;
-  UINT8                 FileGuidString[PRINTED_GUID_BUFFER_SIZE];
-  
-  Index1 = 0;
-  //
-  // Verify input parameters.
-  //
-  if (FvImage == NULL || FvInfo == NULL || FvInfo->FvFiles[Index][0] == 0 || VtfFileImage == NULL) {
-    return EFI_INVALID_PARAMETER;
-  }
-
-  //
-  // Read the file to add
-  //
-  NewFile = fopen (LongFilePath (FvInfo->FvFiles[Index]), "rb");
-
-  if (NewFile == NULL) {
-    Error (NULL, 0, 0001, "Error opening file", FvInfo->FvFiles[Index]);
-    return EFI_ABORTED;
-  }
-
-  //
-  // Get the file size
-  //
-  FileSize = _filelength (fileno (NewFile));
-
-  //
-  // Read the file into a buffer
-  //
-  FileBuffer = malloc (FileSize);
-  if (FileBuffer == NULL) {
-    Error (NULL, 0, 4001, "Resouce", "memory cannot be allocated!");
-    return EFI_OUT_OF_RESOURCES;
-  }
-
-  NumBytesRead = fread (FileBuffer, sizeof (UINT8), FileSize, NewFile);
-
-  //
-  // Done with the file, from this point on we will just use the buffer read.
-  //
-  fclose (NewFile);
-  
-  //
-  // Verify read successful
-  //
-  if (NumBytesRead != sizeof (UINT8) * FileSize) {
-    free  (FileBuffer);
-    Error (NULL, 0, 0004, "Error reading file", FvInfo->FvFiles[Index]);
-    return EFI_ABORTED;
-  }
-  
-  //
-  // For None PI Ffs file, directly add them into FvImage.
-  //
-  if (!FvInfo->IsPiFvImage) {
-    memcpy (FvImage->CurrentFilePointer, FileBuffer, FileSize);
-    if (FvInfo->SizeofFvFiles[Index] > FileSize) {
-    	FvImage->CurrentFilePointer += FvInfo->SizeofFvFiles[Index];
-    } else {
-    	FvImage->CurrentFilePointer += FileSize;
-    }
-    goto Done;
-  }
-  
-  //
-  // Verify Ffs file
-  //
-  Status = VerifyFfsFile ((EFI_FFS_FILE_HEADER *)FileBuffer);
-  if (EFI_ERROR (Status)) {
-    free (FileBuffer);
-    Error (NULL, 0, 3000, "Invalid", "%s is not a valid FFS file.", FvInfo->FvFiles[Index]);
-    return EFI_INVALID_PARAMETER;
-  }
-
-  //
-  // Verify space exists to add the file
-  //
-  if (FileSize > (UINTN) ((UINTN) *VtfFileImage - (UINTN) FvImage->CurrentFilePointer)) {
-    free (FileBuffer);
-    Error (NULL, 0, 4002, "Resource", "FV space is full, not enough room to add file %s.", FvInfo->FvFiles[Index]);
-    return EFI_OUT_OF_RESOURCES;
-  }
-
-  //
-  // Verify the input file is the duplicated file in this Fv image
-  //
-  for (Index1 = 0; Index1 < Index; Index1 ++) {
-    if (CompareGuid ((EFI_GUID *) FileBuffer, &mFileGuidArray [Index1]) == 0) {
-      Error (NULL, 0, 2000, "Invalid parameter", "the %dth file and %uth file have the same file GUID.", (unsigned) Index1 + 1, (unsigned) Index + 1);
-      PrintGuid ((EFI_GUID *) FileBuffer);
-      return EFI_INVALID_PARAMETER;
-    }
-  }
-  CopyMem (&mFileGuidArray [Index], FileBuffer, sizeof (EFI_GUID));
-
-  //
-  // Update the file state based on polarity of the FV.
-  //
-  UpdateFfsFileState (
-    (EFI_FFS_FILE_HEADER *) FileBuffer,
-    (EFI_FIRMWARE_VOLUME_HEADER *) FvImage->FileImage
-    );
-
-  //
-  // Check if alignment is required
-  //
-  ReadFfsAlignment ((EFI_FFS_FILE_HEADER *) FileBuffer, &CurrentFileAlignment);
-  
-  //
-  // Find the largest alignment of all the FFS files in the FV
-  //
-  if (CurrentFileAlignment > MaxFfsAlignment) {
-    MaxFfsAlignment = CurrentFileAlignment;
-  }
-  //
-  // If we have a VTF file, add it at the top.
-  //
-  if (IsVtfFile ((EFI_FFS_FILE_HEADER *) FileBuffer)) {
-    if ((UINTN) *VtfFileImage == (UINTN) FvImage->Eof) {
-      //
-      // No previous VTF, add this one.
-      //
-      *VtfFileImage = (EFI_FFS_FILE_HEADER *) (UINTN) ((UINTN) FvImage->FileImage + FvInfo->Size - FileSize);
-      //
-      // Sanity check. The file MUST align appropriately
-      //
-      if (((UINTN) *VtfFileImage + GetFfsHeaderLength((EFI_FFS_FILE_HEADER *)FileBuffer) - (UINTN) FvImage->FileImage) % (1 << CurrentFileAlignment)) {
-        Error (NULL, 0, 3000, "Invalid", "VTF file cannot be aligned on a %u-byte boundary.", (unsigned) (1 << CurrentFileAlignment));
-        free (FileBuffer);
-        return EFI_ABORTED;
-      }
-      //
-      // Rebase the PE or TE image in FileBuffer of FFS file for XIP 
-      // Rebase for the debug genfvmap tool
-      //
-      Status = FfsRebase (FvInfo, FvInfo->FvFiles[Index], (EFI_FFS_FILE_HEADER *) FileBuffer, (UINTN) *VtfFileImage - (UINTN) FvImage->FileImage, FvMapFile);
-      if (EFI_ERROR (Status)) {
-        Error (NULL, 0, 3000, "Invalid", "Could not rebase %s.", FvInfo->FvFiles[Index]);
-        return Status;
-      }	  
-      //
-      // copy VTF File
-      //
-      memcpy (*VtfFileImage, FileBuffer, FileSize);
-      
-      PrintGuidToBuffer ((EFI_GUID *) FileBuffer, FileGuidString, sizeof (FileGuidString), TRUE); 
-      fprintf (FvReportFile, "0x%08X %s\n", (unsigned)(UINTN) (((UINT8 *)*VtfFileImage) - (UINTN)FvImage->FileImage), FileGuidString);
-
-      free (FileBuffer);
-      DebugMsg (NULL, 0, 9, "Add VTF FFS file in FV image", NULL);
-      return EFI_SUCCESS;
-    } else {
-      //
-      // Already found a VTF file.
-      //
-      Error (NULL, 0, 3000, "Invalid", "multiple VTF files are not permitted within a single FV.");
-      free (FileBuffer);
-      return EFI_ABORTED;
-    }
-  }
-
-  //
-  // Add pad file if necessary
-  //
-<<<<<<< HEAD
-  Status = AddPadFile (FvImage, 1 << CurrentFileAlignment, *VtfFileImage, NULL, FileSize);
-  if (EFI_ERROR (Status)) {
-    Error (NULL, 0, 4002, "Resource", "FV space is full, could not add pad file for data alignment property.");
-    free (FileBuffer);
-    return EFI_ABORTED;
-=======
-  if (!AdjustInternalFfsPadding ((EFI_FFS_FILE_HEADER *) FileBuffer, FvImage,
-         1 << CurrentFileAlignment, &FileSize)) {
-    Status = AddPadFile (FvImage, 1 << CurrentFileAlignment, *VtfFileImage, NULL, FileSize);
-    if (EFI_ERROR (Status)) {
-      Error (NULL, 0, 4002, "Resource", "FV space is full, could not add pad file for data alignment property.");
-      free (FileBuffer);
-      return EFI_ABORTED;
-    }
->>>>>>> c2a892d7
-  }
-  //
-  // Add file
-  //
-  if ((UINTN) (FvImage->CurrentFilePointer + FileSize) <= (UINTN) (*VtfFileImage)) {
-    //
-    // Rebase the PE or TE image in FileBuffer of FFS file for XIP. 
-    // Rebase Bs and Rt drivers for the debug genfvmap tool.
-    //
-    Status = FfsRebase (FvInfo, FvInfo->FvFiles[Index], (EFI_FFS_FILE_HEADER *) FileBuffer, (UINTN) FvImage->CurrentFilePointer - (UINTN) FvImage->FileImage, FvMapFile);
-	if (EFI_ERROR (Status)) {
-	  Error (NULL, 0, 3000, "Invalid", "Could not rebase %s.", FvInfo->FvFiles[Index]);
-	  return Status;
-	}	  	
-    //
-    // Copy the file
-    //
-    memcpy (FvImage->CurrentFilePointer, FileBuffer, FileSize);
-    PrintGuidToBuffer ((EFI_GUID *) FileBuffer, FileGuidString, sizeof (FileGuidString), TRUE); 
-    fprintf (FvReportFile, "0x%08X %s\n", (unsigned) (FvImage->CurrentFilePointer - FvImage->FileImage), FileGuidString);
-    FvImage->CurrentFilePointer += FileSize;
-  } else {
-    Error (NULL, 0, 4002, "Resource", "FV space is full, cannot add file %s.", FvInfo->FvFiles[Index]);
-    free (FileBuffer);
-    return EFI_ABORTED;
-  }
-  //
-  // Make next file start at QWord Boundry
-  //
-  while (((UINTN) FvImage->CurrentFilePointer & (EFI_FFS_FILE_HEADER_ALIGNMENT - 1)) != 0) {
-    FvImage->CurrentFilePointer++;
-  }
-
-Done: 
-  //
-  // Free allocated memory.
-  //
-  free (FileBuffer);
-
-  return EFI_SUCCESS;
-}
-
-EFI_STATUS
-PadFvImage (
-  IN MEMORY_FILE          *FvImage,
-  IN EFI_FFS_FILE_HEADER  *VtfFileImage
-  )
-/*++
-
-Routine Description:
-
-  This function places a pad file between the last file in the FV and the VTF
-  file if the VTF file exists.
-
-Arguments:
-
-  FvImage       Memory file for the FV memory image
-  VtfFileImage  The address of the VTF file.  If this is the end of the FV
-                image, no VTF exists and no pad file is needed.
-
-Returns:
-
-  EFI_SUCCESS             Completed successfully.
-  EFI_INVALID_PARAMETER   One of the input parameters was NULL.
-
---*/
-{
-  EFI_FFS_FILE_HEADER *PadFile;
-  UINTN               FileSize;
-  UINT32              FfsHeaderSize;
-
-  //
-  // If there is no VTF or the VTF naturally follows the previous file without a
-  // pad file, then there's nothing to do
-  //
-  if ((UINTN) VtfFileImage == (UINTN) FvImage->Eof || \
-      ((UINTN) VtfFileImage == (UINTN) FvImage->CurrentFilePointer)) {
-    return EFI_SUCCESS;
-  }
-
-  if ((UINTN) VtfFileImage < (UINTN) FvImage->CurrentFilePointer) {
-    return EFI_INVALID_PARAMETER;
-  }
-
-  //
-  // Pad file starts at beginning of free space
-  //
-  PadFile = (EFI_FFS_FILE_HEADER *) FvImage->CurrentFilePointer;
-
-  //
-  // write PadFile FFS header with PadType, don't need to set PAD file guid in its header. 
-  //
-  PadFile->Type       = EFI_FV_FILETYPE_FFS_PAD;
-  PadFile->Attributes = 0;
-
-  //
-  // FileSize includes the EFI_FFS_FILE_HEADER
-  //
-  FileSize          = (UINTN) VtfFileImage - (UINTN) FvImage->CurrentFilePointer;
-  if (FileSize >= MAX_FFS_SIZE) {
-    PadFile->Attributes |= FFS_ATTRIB_LARGE_FILE;
-    memset(PadFile->Size, 0, sizeof(UINT8) * 3);
-    ((EFI_FFS_FILE_HEADER2 *)PadFile)->ExtendedSize = FileSize;
-    FfsHeaderSize = sizeof(EFI_FFS_FILE_HEADER2);
-    mIsLargeFfs = TRUE;
-  } else {
-    PadFile->Size[0]  = (UINT8) (FileSize & 0x000000FF);
-    PadFile->Size[1]  = (UINT8) ((FileSize & 0x0000FF00) >> 8);
-    PadFile->Size[2]  = (UINT8) ((FileSize & 0x00FF0000) >> 16);
-    FfsHeaderSize = sizeof(EFI_FFS_FILE_HEADER);
-  }
-
-  //
-  // Fill in checksums and state, must be zero during checksum calculation.
-  //
-  PadFile->IntegrityCheck.Checksum.Header = 0;
-  PadFile->IntegrityCheck.Checksum.File   = 0;
-  PadFile->State                          = 0;
-  PadFile->IntegrityCheck.Checksum.Header = CalculateChecksum8 ((UINT8 *) PadFile, FfsHeaderSize);
-  PadFile->IntegrityCheck.Checksum.File   = FFS_FIXED_CHECKSUM;
-
-  PadFile->State = EFI_FILE_HEADER_CONSTRUCTION | EFI_FILE_HEADER_VALID | EFI_FILE_DATA_VALID;
-
-  UpdateFfsFileState (
-    (EFI_FFS_FILE_HEADER *) PadFile,
-    (EFI_FIRMWARE_VOLUME_HEADER *) FvImage->FileImage
-    );
-  //
-  // Update the current FV pointer
-  //
-  FvImage->CurrentFilePointer = FvImage->Eof;
-
-  return EFI_SUCCESS;
-}
-
-EFI_STATUS
-UpdateResetVector (
-  IN MEMORY_FILE            *FvImage,
-  IN FV_INFO                *FvInfo,
-  IN EFI_FFS_FILE_HEADER    *VtfFile
-  )
-/*++
-
-Routine Description:
-
-  This parses the FV looking for the PEI core and then plugs the address into
-  the SALE_ENTRY point of the BSF/VTF for IPF and does BUGBUG TBD action to
-  complete an IA32 Bootstrap FV.
-
-Arguments:
-
-  FvImage       Memory file for the FV memory image
-  FvInfo        Information read from INF file.
-  VtfFile       Pointer to the VTF file in the FV image.
-
-Returns:
-
-  EFI_SUCCESS             Function Completed successfully.
-  EFI_ABORTED             Error encountered.
-  EFI_INVALID_PARAMETER   A required parameter was NULL.
-  EFI_NOT_FOUND           PEI Core file not found.
-
---*/
-{
-  EFI_FFS_FILE_HEADER       *PeiCoreFile;
-  EFI_FFS_FILE_HEADER       *SecCoreFile;
-  EFI_STATUS                Status;
-  EFI_FILE_SECTION_POINTER  Pe32Section;
-  UINT32                    EntryPoint;
-  UINT32                    BaseOfCode;
-  UINT16                    MachineType;
-  EFI_PHYSICAL_ADDRESS      PeiCorePhysicalAddress;
-  EFI_PHYSICAL_ADDRESS      SecCorePhysicalAddress;
-  EFI_PHYSICAL_ADDRESS      *SecCoreEntryAddressPtr;
-  INT32                     Ia32SecEntryOffset;
-  UINT32                    *Ia32ResetAddressPtr;
-  UINT8                     *BytePointer;
-  UINT8                     *BytePointer2;
-  UINT16                    *WordPointer;
-  UINT16                    CheckSum;
-  UINT32                    IpiVector;
-  UINTN                     Index;
-  EFI_FFS_FILE_STATE        SavedState;
-  UINT64                    FitAddress;
-  FIT_TABLE                 *FitTablePtr;
-  BOOLEAN                   Vtf0Detected;
-  UINT32                    FfsHeaderSize;
-  UINT32                    SecHeaderSize;
-
-  //
-  // Verify input parameters
-  //
-  if (FvImage == NULL || FvInfo == NULL || VtfFile == NULL) {
-    return EFI_INVALID_PARAMETER;
-  }
-  //
-  // Initialize FV library
-  //
-  InitializeFvLib (FvImage->FileImage, FvInfo->Size);
-
-  //
-  // Verify VTF file
-  //
-  Status = VerifyFfsFile (VtfFile);
-  if (EFI_ERROR (Status)) {
-    return EFI_INVALID_PARAMETER;
-  }
-
-  if (
-      (((UINTN)FvImage->Eof - (UINTN)FvImage->FileImage) >=
-        IA32_X64_VTF_SIGNATURE_OFFSET) &&
-      (*(UINT32 *)(VOID*)((UINTN) FvImage->Eof -
-                                  IA32_X64_VTF_SIGNATURE_OFFSET) ==
-        IA32_X64_VTF0_SIGNATURE)
-     ) {
-    Vtf0Detected = TRUE;
-  } else {
-    Vtf0Detected = FALSE;
-  }
-
-  //
-  // Find the Sec Core
-  //
-  Status = GetFileByType (EFI_FV_FILETYPE_SECURITY_CORE, 1, &SecCoreFile);
-  if (EFI_ERROR (Status) || SecCoreFile == NULL) {
-    if (Vtf0Detected) {
-      //
-      // If the SEC core file is not found, but the VTF-0 signature
-      // is found, we'll treat it as a VTF-0 'Volume Top File'.
-      // This means no modifications are required to the VTF.
-      //
-      return EFI_SUCCESS;
-    }
-
-    Error (NULL, 0, 3000, "Invalid", "could not find the SEC core file in the FV.");
-    return EFI_ABORTED;
-  }
-  //
-  // Sec Core found, now find PE32 section
-  //
-  Status = GetSectionByType (SecCoreFile, EFI_SECTION_PE32, 1, &Pe32Section);
-  if (Status == EFI_NOT_FOUND) {
-    Status = GetSectionByType (SecCoreFile, EFI_SECTION_TE, 1, &Pe32Section);
-  }
-
-  if (EFI_ERROR (Status)) {
-    Error (NULL, 0, 3000, "Invalid", "could not find a PE32 section in the SEC core file.");
-    return EFI_ABORTED;
-  }
-
-  SecHeaderSize = GetSectionHeaderLength(Pe32Section.CommonHeader);
-  Status = GetPe32Info (
-            (VOID *) ((UINTN) Pe32Section.Pe32Section + SecHeaderSize),
-            &EntryPoint,
-            &BaseOfCode,
-            &MachineType
-            );
-
-  if (EFI_ERROR (Status)) {
-    Error (NULL, 0, 3000, "Invalid", "could not get the PE32 entry point for the SEC core.");
-    return EFI_ABORTED;
-  }  
-
-  if (
-       Vtf0Detected &&
-       (MachineType == EFI_IMAGE_MACHINE_IA32 ||
-        MachineType == EFI_IMAGE_MACHINE_X64)
-     ) {
-    //
-    // If the SEC core code is IA32 or X64 and the VTF-0 signature
-    // is found, we'll treat it as a VTF-0 'Volume Top File'.
-    // This means no modifications are required to the VTF.
-    //
-    return EFI_SUCCESS;
-  }
-
-  //
-  // Physical address is FV base + offset of PE32 + offset of the entry point
-  //
-  SecCorePhysicalAddress = FvInfo->BaseAddress;
-  SecCorePhysicalAddress += (UINTN) Pe32Section.Pe32Section + SecHeaderSize - (UINTN) FvImage->FileImage;
-  SecCorePhysicalAddress += EntryPoint;
-  DebugMsg (NULL, 0, 9, "SecCore physical entry point address", "Address = 0x%llX", (unsigned long long) SecCorePhysicalAddress); 
-
-  //
-  // Find the PEI Core
-  //
-  Status = GetFileByType (EFI_FV_FILETYPE_PEI_CORE, 1, &PeiCoreFile);
-  if (EFI_ERROR (Status) || PeiCoreFile == NULL) {
-    Error (NULL, 0, 3000, "Invalid", "could not find the PEI core in the FV.");
-    return EFI_ABORTED;
-  }
-  //
-  // PEI Core found, now find PE32 or TE section
-  //
-  Status = GetSectionByType (PeiCoreFile, EFI_SECTION_PE32, 1, &Pe32Section);
-  if (Status == EFI_NOT_FOUND) {
-    Status = GetSectionByType (PeiCoreFile, EFI_SECTION_TE, 1, &Pe32Section);
-  }
-
-  if (EFI_ERROR (Status)) {
-    Error (NULL, 0, 3000, "Invalid", "could not find either a PE32 or a TE section in PEI core file.");
-    return EFI_ABORTED;
-  }
-
-  SecHeaderSize = GetSectionHeaderLength(Pe32Section.CommonHeader);
-  Status = GetPe32Info (
-            (VOID *) ((UINTN) Pe32Section.Pe32Section + SecHeaderSize),
-            &EntryPoint,
-            &BaseOfCode,
-            &MachineType
-            );
-
-  if (EFI_ERROR (Status)) {
-    Error (NULL, 0, 3000, "Invalid", "could not get the PE32 entry point for the PEI core.");
-    return EFI_ABORTED;
-  }
-  //
-  // Physical address is FV base + offset of PE32 + offset of the entry point
-  //
-  PeiCorePhysicalAddress = FvInfo->BaseAddress;
-  PeiCorePhysicalAddress += (UINTN) Pe32Section.Pe32Section + SecHeaderSize - (UINTN) FvImage->FileImage;
-  PeiCorePhysicalAddress += EntryPoint;
-  DebugMsg (NULL, 0, 9, "PeiCore physical entry point address", "Address = 0x%llX", (unsigned long long) PeiCorePhysicalAddress);
-
-  if (MachineType == EFI_IMAGE_MACHINE_IA64) {
-    //
-    // Update PEI_CORE address
-    //
-    //
-    // Set the uncached attribute bit in the physical address
-    //
-    PeiCorePhysicalAddress |= 0x8000000000000000ULL;
-
-    //
-    // Check if address is aligned on a 16 byte boundary
-    //
-    if (PeiCorePhysicalAddress & 0xF) {
-      Error (NULL, 0, 3000, "Invalid",
-        "PEI_CORE entry point is not aligned on a 16 byte boundary, address specified is %llXh.",
-        (unsigned long long) PeiCorePhysicalAddress
-        );
-      return EFI_ABORTED;
-    }
-    //
-    // First Get the FIT table address
-    //
-    FitAddress  = (*(UINT64 *) (FvImage->Eof - IPF_FIT_ADDRESS_OFFSET)) & 0xFFFFFFFF;
-
-    FitTablePtr = (FIT_TABLE *) (FvImage->FileImage + (FitAddress - FvInfo->BaseAddress));
-
-    Status      = UpdatePeiCoreEntryInFit (FitTablePtr, PeiCorePhysicalAddress);
-
-    if (!EFI_ERROR (Status)) {
-      UpdateFitCheckSum (FitTablePtr);
-    }
-
-    //
-    // Update SEC_CORE address
-    //
-    //
-    // Set the uncached attribute bit in the physical address
-    //
-    SecCorePhysicalAddress |= 0x8000000000000000ULL;
-    //
-    // Check if address is aligned on a 16 byte boundary
-    //
-    if (SecCorePhysicalAddress & 0xF) {
-      Error (NULL, 0, 3000, "Invalid",
-        "SALE_ENTRY entry point is not aligned on a 16 byte boundary, address specified is %llXh.",
-        (unsigned long long) SecCorePhysicalAddress
-        );
-      return EFI_ABORTED;
-    }
-    //
-    // Update the address
-    //
-    SecCoreEntryAddressPtr  = (EFI_PHYSICAL_ADDRESS *) ((UINTN) FvImage->Eof - IPF_SALE_ENTRY_ADDRESS_OFFSET);
-    *SecCoreEntryAddressPtr = SecCorePhysicalAddress;
-
-  } else if (MachineType == EFI_IMAGE_MACHINE_IA32 || MachineType == EFI_IMAGE_MACHINE_X64) {
-    //
-    // Get the location to update
-    //
-    Ia32ResetAddressPtr  = (UINT32 *) ((UINTN) FvImage->Eof - IA32_PEI_CORE_ENTRY_OFFSET);
-
-    //
-    // Write lower 32 bits of physical address for Pei Core entry
-    //
-    *Ia32ResetAddressPtr = (UINT32) PeiCorePhysicalAddress;
-    
-    //
-    // Write SecCore Entry point relative address into the jmp instruction in reset vector.
-    // 
-    Ia32ResetAddressPtr  = (UINT32 *) ((UINTN) FvImage->Eof - IA32_SEC_CORE_ENTRY_OFFSET);
-    
-    Ia32SecEntryOffset   = (INT32) (SecCorePhysicalAddress - (FV_IMAGES_TOP_ADDRESS - IA32_SEC_CORE_ENTRY_OFFSET + 2));
-    if (Ia32SecEntryOffset <= -65536) {
-      Error (NULL, 0, 3000, "Invalid", "The SEC EXE file size is too large, it must be less than 64K.");
-      return STATUS_ERROR;
-    }
-    
-    *(UINT16 *) Ia32ResetAddressPtr = (UINT16) Ia32SecEntryOffset;
-
-    //
-    // Update the BFV base address
-    //
-    Ia32ResetAddressPtr   = (UINT32 *) ((UINTN) FvImage->Eof - 4);
-    *Ia32ResetAddressPtr  = (UINT32) (FvInfo->BaseAddress);
-    DebugMsg (NULL, 0, 9, "update BFV base address in the top FV image", "BFV base address = 0x%llX.", (unsigned long long) FvInfo->BaseAddress);
-
-    //
-    // Update the Startup AP in the FVH header block ZeroVector region.
-    //
-    BytePointer   = (UINT8 *) ((UINTN) FvImage->FileImage);
-    if (FvInfo->Size <= 0x10000) {
-      BytePointer2 = m64kRecoveryStartupApDataArray;
-    } else if (FvInfo->Size <= 0x20000) {
-      BytePointer2 = m128kRecoveryStartupApDataArray;
-    } else {
-      BytePointer2 = m128kRecoveryStartupApDataArray;
-      //
-      // Find the position to place Ap reset vector, the offset
-      // between the position and the end of Fvrecovery.fv file
-      // should not exceed 128kB to prevent Ap reset vector from
-      // outside legacy E and F segment
-      //
-      Status = FindApResetVectorPosition (FvImage, &BytePointer);
-      if (EFI_ERROR (Status)) {
-        Error (NULL, 0, 3000, "Invalid", "FV image does not have enough space to place AP reset vector. The FV image needs to reserve at least 4KB of unused space.");
-        return EFI_ABORTED;
-      }
-    }
-
-    for (Index = 0; Index < SIZEOF_STARTUP_DATA_ARRAY; Index++) {
-      BytePointer[Index] = BytePointer2[Index];
-    }
-    //
-    // Calculate the checksum
-    //
-    CheckSum              = 0x0000;
-    WordPointer = (UINT16 *) (BytePointer);
-    for (Index = 0; Index < SIZEOF_STARTUP_DATA_ARRAY / 2; Index++) {
-      CheckSum = (UINT16) (CheckSum + ((UINT16) *WordPointer));
-      WordPointer++;
-    }
-    //
-    // Update the checksum field
-    //
-    WordPointer   = (UINT16 *) (BytePointer + SIZEOF_STARTUP_DATA_ARRAY - 2);
-    *WordPointer  = (UINT16) (0x10000 - (UINT32) CheckSum);
-    
-    //
-    // IpiVector at the 4k aligned address in the top 2 blocks in the PEI FV. 
-    //
-    IpiVector  = (UINT32) (FV_IMAGES_TOP_ADDRESS - ((UINTN) FvImage->Eof - (UINTN) BytePointer));
-    DebugMsg (NULL, 0, 9, "Startup AP Vector address", "IpiVector at 0x%X", (unsigned) IpiVector);
-    if ((IpiVector & 0xFFF) != 0) {
-      Error (NULL, 0, 3000, "Invalid", "Startup AP Vector address are not 4K aligned, because the FV size is not 4K aligned");
-      return EFI_ABORTED;
-    }
-    IpiVector  = IpiVector >> 12;
-    IpiVector  = IpiVector & 0xFF;
-
-    //
-    // Write IPI Vector at Offset FvrecoveryFileSize - 8
-    //
-    Ia32ResetAddressPtr   = (UINT32 *) ((UINTN) FvImage->Eof - 8);
-    *Ia32ResetAddressPtr  = IpiVector;
-  } else if (MachineType == EFI_IMAGE_MACHINE_ARMT) {
-    //
-    // Since the ARM reset vector is in the FV Header you really don't need a
-    // Volume Top File, but if you have one for some reason don't crash...
-    //
-  } else if (MachineType == EFI_IMAGE_MACHINE_AARCH64) {
-    //
-    // Since the AArch64 reset vector is in the FV Header you really don't need a
-    // Volume Top File, but if you have one for some reason don't crash...
-    //
-  } else {
-    Error (NULL, 0, 3000, "Invalid", "machine type=0x%X in PEI core.", MachineType);
-    return EFI_ABORTED;
-  }
-
-  //
-  // Now update file checksum
-  //
-  SavedState  = VtfFile->State;
-  VtfFile->IntegrityCheck.Checksum.File = 0;
-  VtfFile->State                        = 0;
-  if (VtfFile->Attributes & FFS_ATTRIB_CHECKSUM) {
-    FfsHeaderSize = GetFfsHeaderLength(VtfFile);
-    VtfFile->IntegrityCheck.Checksum.File = CalculateChecksum8 (
-                                              (UINT8 *) ((UINT8 *)VtfFile + FfsHeaderSize),
-                                              GetFfsFileLength (VtfFile) - FfsHeaderSize
-                                              );
-  } else {
-    VtfFile->IntegrityCheck.Checksum.File = FFS_FIXED_CHECKSUM;
-  }
-
-  VtfFile->State = SavedState;
-
-  return EFI_SUCCESS;
-}
-
-
-EFI_STATUS
-UpdateArmResetVectorIfNeeded (
-  IN MEMORY_FILE            *FvImage,
-  IN FV_INFO                *FvInfo
-  )
-/*++
-
-Routine Description:
-  This parses the FV looking for SEC and patches that address into the 
-  beginning of the FV header.
-
-  For ARM32 the reset vector is at 0x00000000 or 0xFFFF0000.
-  For AArch64 the reset vector is at 0x00000000.
-
-  This would commonly map to the first entry in the ROM. 
-  ARM32 Exceptions:
-  Reset            +0    
-  Undefined        +4
-  SWI              +8
-  Prefetch Abort   +12
-  Data Abort       +16
-  IRQ              +20
-  FIQ              +24
-
-  We support two schemes on ARM.
-  1) Beginning of the FV is the reset vector
-  2) Reset vector is data bytes FDF file and that code branches to reset vector 
-    in the beginning of the FV (fixed size offset).
-
-  Need to have the jump for the reset vector at location zero.
-  We also need to store the address or PEI (if it exists).
-  We stub out a return from interrupt in case the debugger 
-   is using SWI (not done for AArch64, not enough space in struct).
-  The optional entry to the common exception handler is 
-   to support full featured exception handling from ROM and is currently 
-    not support by this tool.
-
-Arguments:
-  FvImage       Memory file for the FV memory image
-  FvInfo        Information read from INF file.
-
-Returns:
-
-  EFI_SUCCESS             Function Completed successfully.
-  EFI_ABORTED             Error encountered.
-  EFI_INVALID_PARAMETER   A required parameter was NULL.
-  EFI_NOT_FOUND           PEI Core file not found.
-
---*/
-{
-  EFI_FFS_FILE_HEADER       *PeiCoreFile;
-  EFI_FFS_FILE_HEADER       *SecCoreFile;
-  EFI_STATUS                Status;
-  EFI_FILE_SECTION_POINTER  Pe32Section;
-  UINT32                    EntryPoint;
-  UINT32                    BaseOfCode;
-  UINT16                    MachineType;
-  EFI_PHYSICAL_ADDRESS      PeiCorePhysicalAddress;
-  EFI_PHYSICAL_ADDRESS      SecCorePhysicalAddress;
-  INT32                     ResetVector[4]; // ARM32:
-                                            // 0 - is branch relative to SEC entry point
-                                            // 1 - PEI Entry Point
-                                            // 2 - movs pc,lr for a SWI handler
-                                            // 3 - Place holder for Common Exception Handler
-                                            // AArch64: Used as UINT64 ResetVector[2]
-                                            // 0 - is branch relative to SEC entry point
-                                            // 1 - PEI Entry Point
-
-  //
-  // Verify input parameters
-  //
-  if (FvImage == NULL || FvInfo == NULL) {
-    return EFI_INVALID_PARAMETER;
-  }
-  //
-  // Initialize FV library
-  //
-  InitializeFvLib (FvImage->FileImage, FvInfo->Size);
-
-  //
-  // Find the Sec Core
-  //
-  Status = GetFileByType (EFI_FV_FILETYPE_SECURITY_CORE, 1, &SecCoreFile);
-  if (EFI_ERROR (Status) || SecCoreFile == NULL) {
-    //
-    // Maybe hardware does SEC job and we only have PEI Core?
-    //
-
-    //
-    // Find the PEI Core. It may not exist if SEC loads DXE core directly
-    //
-    PeiCorePhysicalAddress = 0;
-    Status = GetFileByType (EFI_FV_FILETYPE_PEI_CORE, 1, &PeiCoreFile);
-    if (!EFI_ERROR (Status) && PeiCoreFile != NULL) {
-      //
-      // PEI Core found, now find PE32 or TE section
-      //
-      Status = GetSectionByType (PeiCoreFile, EFI_SECTION_PE32, 1, &Pe32Section);
-      if (Status == EFI_NOT_FOUND) {
-        Status = GetSectionByType (PeiCoreFile, EFI_SECTION_TE, 1, &Pe32Section);
-      }
-    
-      if (EFI_ERROR (Status)) {
-        Error (NULL, 0, 3000, "Invalid", "could not find either a PE32 or a TE section in PEI core file!");
-        return EFI_ABORTED;
-      }
-    
-      Status = GetPe32Info (
-                (VOID *) ((UINTN) Pe32Section.Pe32Section + GetSectionHeaderLength(Pe32Section.CommonHeader)),
-                &EntryPoint,
-                &BaseOfCode,
-                &MachineType
-                );
-    
-      if (EFI_ERROR (Status)) {
-        Error (NULL, 0, 3000, "Invalid", "could not get the PE32 entry point for the PEI core!");
-        return EFI_ABORTED;
-      }
-      //
-      // Physical address is FV base + offset of PE32 + offset of the entry point
-      //
-      PeiCorePhysicalAddress = FvInfo->BaseAddress;
-      PeiCorePhysicalAddress += (UINTN) Pe32Section.Pe32Section + GetSectionHeaderLength(Pe32Section.CommonHeader) - (UINTN) FvImage->FileImage;
-      PeiCorePhysicalAddress += EntryPoint;
-      DebugMsg (NULL, 0, 9, "PeiCore physical entry point address", "Address = 0x%llX", (unsigned long long) PeiCorePhysicalAddress);
-
-      if (MachineType == EFI_IMAGE_MACHINE_ARMT || MachineType == EFI_IMAGE_MACHINE_AARCH64) {
-        memset (ResetVector, 0, sizeof (ResetVector));
-        // Address of PEI Core, if we have one
-        ResetVector[1] = (UINT32)PeiCorePhysicalAddress;
-      }
-      
-      //
-      // Copy to the beginning of the FV 
-      //
-      memcpy ((UINT8 *) ((UINTN) FvImage->FileImage), ResetVector, sizeof (ResetVector));
-
-    }
-
-    return EFI_SUCCESS;
-  }
-  
-  //
-  // Sec Core found, now find PE32 section
-  //
-  Status = GetSectionByType (SecCoreFile, EFI_SECTION_PE32, 1, &Pe32Section);
-  if (Status == EFI_NOT_FOUND) {
-    Status = GetSectionByType (SecCoreFile, EFI_SECTION_TE, 1, &Pe32Section);
-  }
-
-  if (EFI_ERROR (Status)) {
-    Error (NULL, 0, 3000, "Invalid", "could not find a PE32 section in the SEC core file.");
-    return EFI_ABORTED;
-  }
-
-  Status = GetPe32Info (
-            (VOID *) ((UINTN) Pe32Section.Pe32Section + GetSectionHeaderLength(Pe32Section.CommonHeader)),
-            &EntryPoint,
-            &BaseOfCode,
-            &MachineType
-            );
-  if (EFI_ERROR (Status)) {
-    Error (NULL, 0, 3000, "Invalid", "could not get the PE32 entry point for the SEC core.");
-    return EFI_ABORTED;
-  }
-  
-  if ((MachineType != EFI_IMAGE_MACHINE_ARMT) && (MachineType != EFI_IMAGE_MACHINE_AARCH64)) {
-    //
-    // If SEC is not ARM we have nothing to do
-    //
-    return EFI_SUCCESS;
-  }
-  
-  //
-  // Physical address is FV base + offset of PE32 + offset of the entry point
-  //
-  SecCorePhysicalAddress = FvInfo->BaseAddress;
-  SecCorePhysicalAddress += (UINTN) Pe32Section.Pe32Section + GetSectionHeaderLength(Pe32Section.CommonHeader) - (UINTN) FvImage->FileImage;
-  SecCorePhysicalAddress += EntryPoint;
-  DebugMsg (NULL, 0, 9, "SecCore physical entry point address", "Address = 0x%llX", (unsigned long long) SecCorePhysicalAddress); 
-
-  //
-  // Find the PEI Core. It may not exist if SEC loads DXE core directly
-  //
-  PeiCorePhysicalAddress = 0;
-  Status = GetFileByType (EFI_FV_FILETYPE_PEI_CORE, 1, &PeiCoreFile);
-  if (!EFI_ERROR (Status) && PeiCoreFile != NULL) {
-    //
-    // PEI Core found, now find PE32 or TE section
-    //
-    Status = GetSectionByType (PeiCoreFile, EFI_SECTION_PE32, 1, &Pe32Section);
-    if (Status == EFI_NOT_FOUND) {
-      Status = GetSectionByType (PeiCoreFile, EFI_SECTION_TE, 1, &Pe32Section);
-    }
-  
-    if (EFI_ERROR (Status)) {
-      Error (NULL, 0, 3000, "Invalid", "could not find either a PE32 or a TE section in PEI core file!");
-      return EFI_ABORTED;
-    }
-  
-    Status = GetPe32Info (
-              (VOID *) ((UINTN) Pe32Section.Pe32Section + GetSectionHeaderLength(Pe32Section.CommonHeader)),
-              &EntryPoint,
-              &BaseOfCode,
-              &MachineType
-              );
-  
-    if (EFI_ERROR (Status)) {
-      Error (NULL, 0, 3000, "Invalid", "could not get the PE32 entry point for the PEI core!");
-      return EFI_ABORTED;
-    }
-    //
-    // Physical address is FV base + offset of PE32 + offset of the entry point
-    //
-    PeiCorePhysicalAddress = FvInfo->BaseAddress;
-    PeiCorePhysicalAddress += (UINTN) Pe32Section.Pe32Section + GetSectionHeaderLength(Pe32Section.CommonHeader) - (UINTN) FvImage->FileImage;
-    PeiCorePhysicalAddress += EntryPoint;
-    DebugMsg (NULL, 0, 9, "PeiCore physical entry point address", "Address = 0x%llX", (unsigned long long) PeiCorePhysicalAddress);
-  }
-  
-  if (MachineType == EFI_IMAGE_MACHINE_ARMT) {
-    // B SecEntryPoint - signed_immed_24 part +/-32MB offset
-    // on ARM, the PC is always 8 ahead, so we're not really jumping from the base address, but from base address + 8
-    ResetVector[0] = (INT32)(SecCorePhysicalAddress - FvInfo->BaseAddress - 8) >> 2;
-
-    if (ResetVector[0] > 0x00FFFFFF) {
-      Error (NULL, 0, 3000, "Invalid", "SEC Entry point must be within 32MB of the start of the FV");
-      return EFI_ABORTED;
-    }
-  
-    // Add opcode for an uncondional branch with no link. AKA B SecEntryPoint
-    ResetVector[0] |= 0xEB000000;
-  
-  
-    // Address of PEI Core, if we have one
-    ResetVector[1] = (UINT32)PeiCorePhysicalAddress;
-  
-    // SWI handler movs   pc,lr. Just in case a debugger uses SWI
-    ResetVector[2] = 0xE1B0F07E;
-  
-    // Place holder to support a common interrupt handler from ROM.
-    // Currently not suppprted. For this to be used the reset vector would not be in this FV
-    // and the exception vectors would be hard coded in the ROM and just through this address
-    // to find a common handler in the a module in the FV.
-    ResetVector[3] = 0;
-  } else if (MachineType == EFI_IMAGE_MACHINE_AARCH64) {
-
-  /* NOTE:
-    ARMT above has an entry in ResetVector[2] for SWI. The way we are using the ResetVector
-    array at the moment, for AArch64, does not allow us space for this as the header only
-    allows for a fixed amount of bytes at the start. If we are sure that UEFI will live
-    within the first 4GB of addressable RAM we could potensioally adopt the same ResetVector
-    layout as above. But for the moment we replace the four 32bit vectors with two 64bit
-    vectors in the same area of the Image heasder. This allows UEFI to start from a 64bit
-    base.
-  */
-
-    ((UINT64*)ResetVector)[0] = (UINT64)(SecCorePhysicalAddress - FvInfo->BaseAddress) >> 2;
-
-    // B SecEntryPoint - signed_immed_26 part +/-128MB offset
-    if ( ((UINT64*)ResetVector)[0] > 0x03FFFFFF) {
-      Error (NULL, 0, 3000, "Invalid", "SEC Entry point must be within 128MB of the start of the FV");
-      return EFI_ABORTED;
-    }
-    // Add opcode for an uncondional branch with no link. AKA B SecEntryPoint
-    ((UINT64*)ResetVector)[0] |= 0x14000000;
-
-    // Address of PEI Core, if we have one
-    ((UINT64*)ResetVector)[1] = (UINT64)PeiCorePhysicalAddress;
-
-  } else {
-    Error (NULL, 0, 3000, "Invalid", "Unknown ARM machine type");
-    return EFI_ABORTED;
-  }
-
-  //
-  // Copy to the beginning of the FV 
-  //
-  memcpy ((UINT8 *) ((UINTN) FvImage->FileImage), ResetVector, sizeof (ResetVector));
-
-  DebugMsg (NULL, 0, 9, "Update Reset vector in FV Header", NULL);
-
-  return EFI_SUCCESS;
-}
-
-EFI_STATUS
-GetPe32Info (
-  IN UINT8                  *Pe32,
-  OUT UINT32                *EntryPoint,
-  OUT UINT32                *BaseOfCode,
-  OUT UINT16                *MachineType
-  )
-/*++
-
-Routine Description:
-
-  Retrieves the PE32 entry point offset and machine type from PE image or TeImage.  
-  See EfiImage.h for machine types.  The entry point offset is from the beginning 
-  of the PE32 buffer passed in.
-
-Arguments:
-
-  Pe32          Beginning of the PE32.
-  EntryPoint    Offset from the beginning of the PE32 to the image entry point.
-  BaseOfCode    Base address of code.
-  MachineType   Magic number for the machine type.
-
-Returns:
-
-  EFI_SUCCESS             Function completed successfully.
-  EFI_ABORTED             Error encountered.
-  EFI_INVALID_PARAMETER   A required parameter was NULL.
-  EFI_UNSUPPORTED         The operation is unsupported.
-
---*/
-{
-  EFI_IMAGE_DOS_HEADER             *DosHeader;
-  EFI_IMAGE_OPTIONAL_HEADER_UNION  *ImgHdr;
-  EFI_TE_IMAGE_HEADER              *TeHeader;
-
-  //
-  // Verify input parameters
-  //
-  if (Pe32 == NULL) {
-    return EFI_INVALID_PARAMETER;
-  }
-
-  //
-  // First check whether it is one TE Image.
-  //
-  TeHeader = (EFI_TE_IMAGE_HEADER *) Pe32;
-  if (TeHeader->Signature == EFI_TE_IMAGE_HEADER_SIGNATURE) {
-    //
-    // By TeImage Header to get output
-    //
-    *EntryPoint   = TeHeader->AddressOfEntryPoint + sizeof (EFI_TE_IMAGE_HEADER) - TeHeader->StrippedSize;
-    *BaseOfCode   = TeHeader->BaseOfCode + sizeof (EFI_TE_IMAGE_HEADER) - TeHeader->StrippedSize;
-    *MachineType  = TeHeader->Machine;
-  } else {
-  
-    //
-    // Then check whether 
-    // First is the DOS header
-    //
-    DosHeader = (EFI_IMAGE_DOS_HEADER *) Pe32;
-  
-    //
-    // Verify DOS header is expected
-    //
-    if (DosHeader->e_magic != EFI_IMAGE_DOS_SIGNATURE) {
-      Error (NULL, 0, 3000, "Invalid", "Unknown magic number in the DOS header, 0x%04X.", DosHeader->e_magic);
-      return EFI_UNSUPPORTED;
-    }
-    //
-    // Immediately following is the NT header.
-    //
-    ImgHdr = (EFI_IMAGE_OPTIONAL_HEADER_UNION *) ((UINTN) Pe32 + DosHeader->e_lfanew);
-  
-    //
-    // Verify NT header is expected
-    //
-    if (ImgHdr->Pe32.Signature != EFI_IMAGE_NT_SIGNATURE) {
-      Error (NULL, 0, 3000, "Invalid", "Unrecognized image signature 0x%08X.", (unsigned) ImgHdr->Pe32.Signature);
-      return EFI_UNSUPPORTED;
-    }
-    //
-    // Get output
-    //
-    *EntryPoint   = ImgHdr->Pe32.OptionalHeader.AddressOfEntryPoint;
-    *BaseOfCode   = ImgHdr->Pe32.OptionalHeader.BaseOfCode;
-    *MachineType  = ImgHdr->Pe32.FileHeader.Machine;
-  }
-
-  //
-  // Verify machine type is supported
-  //
-  if ((*MachineType != EFI_IMAGE_MACHINE_IA32) && (*MachineType != EFI_IMAGE_MACHINE_IA64) && (*MachineType != EFI_IMAGE_MACHINE_X64) && (*MachineType != EFI_IMAGE_MACHINE_EBC) && 
-      (*MachineType != EFI_IMAGE_MACHINE_ARMT) && (*MachineType != EFI_IMAGE_MACHINE_AARCH64)) {
-    Error (NULL, 0, 3000, "Invalid", "Unrecognized machine type in the PE32 file.");
-    return EFI_UNSUPPORTED;
-  }
-
-  return EFI_SUCCESS;
-}
-
-EFI_STATUS
-GenerateFvImage (
-  IN CHAR8                *InfFileImage,
-  IN UINTN                InfFileSize,
-  IN CHAR8                *FvFileName,
-  IN CHAR8                *MapFileName
-  )
-/*++
-
-Routine Description:
-
-  This is the main function which will be called from application.
-
-Arguments:
-
-  InfFileImage   Buffer containing the INF file contents.
-  InfFileSize    Size of the contents of the InfFileImage buffer.
-  FvFileName     Requested name for the FV file.
-  MapFileName    Fv map file to log fv driver information.
-
-Returns:
-
-  EFI_SUCCESS             Function completed successfully.
-  EFI_OUT_OF_RESOURCES    Could not allocate required resources.
-  EFI_ABORTED             Error encountered.
-  EFI_INVALID_PARAMETER   A required parameter was NULL.
-
---*/
-{
-  EFI_STATUS                      Status;
-  MEMORY_FILE                     InfMemoryFile;
-  MEMORY_FILE                     FvImageMemoryFile;
-  UINTN                           Index;
-  EFI_FIRMWARE_VOLUME_HEADER      *FvHeader;
-  EFI_FFS_FILE_HEADER             *VtfFileImage;
-  UINT8                           *FvBufferHeader; // to make sure fvimage header 8 type alignment.
-  UINT8                           *FvImage;
-  UINTN                           FvImageSize;
-  FILE                            *FvFile;
-  CHAR8                           FvMapName [MAX_LONG_FILE_PATH];
-  FILE                            *FvMapFile;
-  EFI_FIRMWARE_VOLUME_EXT_HEADER  *FvExtHeader;
-  FILE                            *FvExtHeaderFile;
-  UINTN                           FileSize;
-  CHAR8                           FvReportName[MAX_LONG_FILE_PATH];
-  FILE                            *FvReportFile;
-
-  FvBufferHeader = NULL;
-  FvFile         = NULL;
-  FvMapFile      = NULL;
-  FvReportFile   = NULL;
-
-  if (InfFileImage != NULL) {
-    //
-    // Initialize file structures
-    //
-    InfMemoryFile.FileImage           = InfFileImage;
-    InfMemoryFile.CurrentFilePointer  = InfFileImage;
-    InfMemoryFile.Eof                 = InfFileImage + InfFileSize;
-  
-    //
-    // Parse the FV inf file for header information
-    //
-    Status = ParseFvInf (&InfMemoryFile, &mFvDataInfo);
-    if (EFI_ERROR (Status)) {
-      Error (NULL, 0, 0003, "Error parsing file", "the input FV INF file.");
-      return Status;
-    }
-  }
-
-  //
-  // Update the file name return values
-  //
-  if (FvFileName == NULL && mFvDataInfo.FvName[0] != '\0') {
-    FvFileName = mFvDataInfo.FvName;
-  }
-
-  if (FvFileName == NULL) {
-    Error (NULL, 0, 1001, "Missing option", "Output file name");
-    return EFI_ABORTED;
-  }
-  
-  if (mFvDataInfo.FvBlocks[0].Length == 0) {
-    Error (NULL, 0, 1001, "Missing required argument", "Block Size");
-    return EFI_ABORTED;
-  }
-  
-  //
-  // Debug message Fv File System Guid
-  //
-  if (mFvDataInfo.FvFileSystemGuidSet) {
-    DebugMsg (NULL, 0, 9, "FV File System Guid", "%08X-%04X-%04X-%02X%02X-%02X%02X%02X%02X%02X%02X", 
-                  (unsigned) mFvDataInfo.FvFileSystemGuid.Data1,
-                  mFvDataInfo.FvFileSystemGuid.Data2,
-                  mFvDataInfo.FvFileSystemGuid.Data3,
-                  mFvDataInfo.FvFileSystemGuid.Data4[0],
-                  mFvDataInfo.FvFileSystemGuid.Data4[1],
-                  mFvDataInfo.FvFileSystemGuid.Data4[2],
-                  mFvDataInfo.FvFileSystemGuid.Data4[3],
-                  mFvDataInfo.FvFileSystemGuid.Data4[4],
-                  mFvDataInfo.FvFileSystemGuid.Data4[5],
-                  mFvDataInfo.FvFileSystemGuid.Data4[6],
-                  mFvDataInfo.FvFileSystemGuid.Data4[7]);
-  }
-
-  //
-  // Add PI FV extension header
-  //
-  FvExtHeader = NULL;
-  FvExtHeaderFile = NULL;
-  if (mFvDataInfo.FvExtHeaderFile[0] != 0) {
-    //
-    // Open the FV Extension Header file
-    //
-    FvExtHeaderFile = fopen (LongFilePath (mFvDataInfo.FvExtHeaderFile), "rb");
-
-    //
-    // Get the file size
-    //
-    FileSize = _filelength (fileno (FvExtHeaderFile));
-
-    //
-    // Allocate a buffer for the FV Extension Header
-    //
-    FvExtHeader = malloc(FileSize);
-    if (FvExtHeader == NULL) {
-      fclose (FvExtHeaderFile);
-      return EFI_OUT_OF_RESOURCES;
-    }
-
-    //
-    // Read the FV Extension Header
-    //
-    fread (FvExtHeader, sizeof (UINT8), FileSize, FvExtHeaderFile);
-    fclose (FvExtHeaderFile);
-
-    //
-    // See if there is an override for the FV Name GUID
-    //
-    if (mFvDataInfo.FvNameGuidSet) {
-      memcpy (&FvExtHeader->FvName, &mFvDataInfo.FvNameGuid, sizeof (EFI_GUID));
-    }
-    memcpy (&mFvDataInfo.FvNameGuid, &FvExtHeader->FvName, sizeof (EFI_GUID));
-    mFvDataInfo.FvNameGuidSet = TRUE;
-  } else if (mFvDataInfo.FvNameGuidSet) {
-    //
-    // Allocate a buffer for the FV Extension Header
-    //
-    FvExtHeader = malloc(sizeof (EFI_FIRMWARE_VOLUME_EXT_HEADER));
-    if (FvExtHeader == NULL) {
-      return EFI_OUT_OF_RESOURCES;
-    }
-    memcpy (&FvExtHeader->FvName, &mFvDataInfo.FvNameGuid, sizeof (EFI_GUID));
-    FvExtHeader->ExtHeaderSize = sizeof (EFI_FIRMWARE_VOLUME_EXT_HEADER);
-  }
-
-  //
-  // Debug message Fv Name Guid
-  //
-  if (mFvDataInfo.FvNameGuidSet) {
-      DebugMsg (NULL, 0, 9, "FV Name Guid", "%08X-%04X-%04X-%02X%02X-%02X%02X%02X%02X%02X%02X", 
-                  (unsigned) mFvDataInfo.FvNameGuid.Data1,
-                  mFvDataInfo.FvNameGuid.Data2,
-                  mFvDataInfo.FvNameGuid.Data3,
-                  mFvDataInfo.FvNameGuid.Data4[0],
-                  mFvDataInfo.FvNameGuid.Data4[1],
-                  mFvDataInfo.FvNameGuid.Data4[2],
-                  mFvDataInfo.FvNameGuid.Data4[3],
-                  mFvDataInfo.FvNameGuid.Data4[4],
-                  mFvDataInfo.FvNameGuid.Data4[5],
-                  mFvDataInfo.FvNameGuid.Data4[6],
-                  mFvDataInfo.FvNameGuid.Data4[7]);
-  }
-
-  if (CompareGuid (&mFvDataInfo.FvFileSystemGuid, &mEfiFirmwareFileSystem2Guid) == 0 ||
-    CompareGuid (&mFvDataInfo.FvFileSystemGuid, &mEfiFirmwareFileSystem3Guid) == 0) {
-    mFvDataInfo.IsPiFvImage = TRUE;
-  }
-
-  //
-  // FvMap file to log the function address of all modules in one Fvimage
-  //
-  if (MapFileName != NULL) {
-    strcpy (FvMapName, MapFileName);
-  } else {
-    strcpy (FvMapName, FvFileName);
-    strcat (FvMapName, ".map");
-  }
-  VerboseMsg ("FV Map file name is %s", FvMapName);
-
-  //
-  // FvReport file to log the FV information in one Fvimage
-  //
-  strcpy (FvReportName, FvFileName);
-  strcat (FvReportName, ".txt");
-
-  //
-  // Calculate the FV size and Update Fv Size based on the actual FFS files.
-  // And Update mFvDataInfo data.
-  //
-  Status = CalculateFvSize (&mFvDataInfo);
-  if (EFI_ERROR (Status)) {
-    return Status;    
-  }
-  VerboseMsg ("the generated FV image size is %u bytes", (unsigned) mFvDataInfo.Size);
-  
-  //
-  // support fv image and empty fv image
-  //
-  FvImageSize = mFvDataInfo.Size;
-
-  //
-  // Allocate the FV, assure FvImage Header 8 byte alignment
-  //
-  FvBufferHeader = malloc (FvImageSize + sizeof (UINT64));
-  if (FvBufferHeader == NULL) {
-    return EFI_OUT_OF_RESOURCES;
-  }
-  FvImage = (UINT8 *) (((UINTN) FvBufferHeader + 7) & ~7);
-
-  //
-  // Initialize the FV to the erase polarity
-  //
-  if (mFvDataInfo.FvAttributes == 0) {
-    //
-    // Set Default Fv Attribute 
-    //
-    mFvDataInfo.FvAttributes = FV_DEFAULT_ATTRIBUTE;
-  }
-  if (mFvDataInfo.FvAttributes & EFI_FVB2_ERASE_POLARITY) {
-    memset (FvImage, -1, FvImageSize);
-  } else {
-    memset (FvImage, 0, FvImageSize);
-  }
-
-  //
-  // Initialize FV header
-  //
-  FvHeader = (EFI_FIRMWARE_VOLUME_HEADER *) FvImage;
-
-  //
-  // Initialize the zero vector to all zeros.
-  //
-  memset (FvHeader->ZeroVector, 0, 16);
-
-  //
-  // Copy the Fv file system GUID
-  //
-  memcpy (&FvHeader->FileSystemGuid, &mFvDataInfo.FvFileSystemGuid, sizeof (EFI_GUID));
-
-  FvHeader->FvLength        = FvImageSize;
-  FvHeader->Signature       = EFI_FVH_SIGNATURE;
-  FvHeader->Attributes      = mFvDataInfo.FvAttributes;
-  FvHeader->Revision        = EFI_FVH_REVISION;
-  FvHeader->ExtHeaderOffset = 0;
-  FvHeader->Reserved[0]     = 0;
-  
-  //
-  // Copy firmware block map
-  //
-  for (Index = 0; mFvDataInfo.FvBlocks[Index].Length != 0; Index++) {
-    FvHeader->BlockMap[Index].NumBlocks   = mFvDataInfo.FvBlocks[Index].NumBlocks;
-    FvHeader->BlockMap[Index].Length      = mFvDataInfo.FvBlocks[Index].Length;
-  }
-
-  //
-  // Add block map terminator
-  //
-  FvHeader->BlockMap[Index].NumBlocks   = 0;
-  FvHeader->BlockMap[Index].Length      = 0;
-
-  //
-  // Complete the header
-  //
-  FvHeader->HeaderLength  = (UINT16) (((UINTN) &(FvHeader->BlockMap[Index + 1])) - (UINTN) FvImage);
-  FvHeader->Checksum      = 0;
-  FvHeader->Checksum      = CalculateChecksum16 ((UINT16 *) FvHeader, FvHeader->HeaderLength / sizeof (UINT16));
-
-  //
-  // If there is no FFS file, generate one empty FV
-  //
-  if (mFvDataInfo.FvFiles[0][0] == 0 && !mFvDataInfo.FvNameGuidSet) {
-    goto WriteFile;
-  }
-
-  //
-  // Initialize our "file" view of the buffer
-  //
-  FvImageMemoryFile.FileImage           = (CHAR8 *)FvImage;
-  FvImageMemoryFile.CurrentFilePointer  = (CHAR8 *)FvImage + FvHeader->HeaderLength;
-  FvImageMemoryFile.Eof                 = (CHAR8 *)FvImage + FvImageSize;
-
-  //
-  // Initialize the FV library.
-  //
-  InitializeFvLib (FvImageMemoryFile.FileImage, FvImageSize);
-
-  //
-  // Initialize the VTF file address.
-  //
-  VtfFileImage = (EFI_FFS_FILE_HEADER *) FvImageMemoryFile.Eof;
-
-  //
-  // Open FvMap file
-  //
-  FvMapFile = fopen (LongFilePath (FvMapName), "w");
-  if (FvMapFile == NULL) {
-    Error (NULL, 0, 0001, "Error opening file", FvMapName);
-    return EFI_ABORTED;
-  }
-  
-  //
-  // Open FvReport file
-  //
-  FvReportFile = fopen (LongFilePath (FvReportName), "w");
-  if (FvReportFile == NULL) {
-    Error (NULL, 0, 0001, "Error opening file", FvReportName);
-    return EFI_ABORTED;
-  }
-  //
-  // record FV size information into FvMap file.
-  //
-  if (mFvTotalSize != 0) {
-    fprintf (FvMapFile, EFI_FV_TOTAL_SIZE_STRING);
-    fprintf (FvMapFile, " = 0x%x\n", (unsigned) mFvTotalSize);
-  }
-  if (mFvTakenSize != 0) {
-    fprintf (FvMapFile, EFI_FV_TAKEN_SIZE_STRING);
-    fprintf (FvMapFile, " = 0x%x\n", (unsigned) mFvTakenSize);
-  }
-  if (mFvTotalSize != 0 && mFvTakenSize != 0) {
-    fprintf (FvMapFile, EFI_FV_SPACE_SIZE_STRING);
-    fprintf (FvMapFile, " = 0x%x\n\n", (unsigned) (mFvTotalSize - mFvTakenSize));
-  }
-
-  //
-  // record FV size information to FvReportFile.
-  //
-  fprintf (FvReportFile, "%s = 0x%x\n", EFI_FV_TOTAL_SIZE_STRING, (unsigned) mFvTotalSize);
-  fprintf (FvReportFile, "%s = 0x%x\n", EFI_FV_TAKEN_SIZE_STRING, (unsigned) mFvTakenSize);
-
-  //
-  // Add PI FV extension header
-  //
-  if (FvExtHeader != NULL) {
-    //
-    // Add FV Extended Header contents to the FV as a PAD file
-    //
-    AddPadFile (&FvImageMemoryFile, 4, VtfFileImage, FvExtHeader, 0);
-
-    //
-    // Fv Extension header change update Fv Header Check sum
-    //
-    FvHeader->Checksum      = 0;
-    FvHeader->Checksum      = CalculateChecksum16 ((UINT16 *) FvHeader, FvHeader->HeaderLength / sizeof (UINT16));
-  }
-
-  //
-  // Add files to FV
-  //
-  for (Index = 0; mFvDataInfo.FvFiles[Index][0] != 0; Index++) {
-    //
-    // Add the file
-    //
-    Status = AddFile (&FvImageMemoryFile, &mFvDataInfo, Index, &VtfFileImage, FvMapFile, FvReportFile);
-
-    //
-    // Exit if error detected while adding the file
-    //
-    if (EFI_ERROR (Status)) {
-      goto Finish;
-    }
-  }
-
-  //
-  // If there is a VTF file, some special actions need to occur.
-  //
-  if ((UINTN) VtfFileImage != (UINTN) FvImageMemoryFile.Eof) {
-    //
-    // Pad from the end of the last file to the beginning of the VTF file.
-    // If the left space is less than sizeof (EFI_FFS_FILE_HEADER)?
-    //
-    Status = PadFvImage (&FvImageMemoryFile, VtfFileImage);
-    if (EFI_ERROR (Status)) {
-      Error (NULL, 0, 4002, "Resource", "FV space is full, cannot add pad file between the last file and the VTF file.");
-      goto Finish;
-    }
-    if (!mArm) {
-      //
-      // Update reset vector (SALE_ENTRY for IPF)
-      // Now for IA32 and IA64 platform, the fv which has bsf file must have the 
-      // EndAddress of 0xFFFFFFFF. Thus, only this type fv needs to update the   
-      // reset vector. If the PEI Core is found, the VTF file will probably get  
-      // corrupted by updating the entry point.                                  
-      //
-      if ((mFvDataInfo.BaseAddress + mFvDataInfo.Size) == FV_IMAGES_TOP_ADDRESS) {       
-        Status = UpdateResetVector (&FvImageMemoryFile, &mFvDataInfo, VtfFileImage);
-        if (EFI_ERROR(Status)) {                                               
-          Error (NULL, 0, 3000, "Invalid", "Could not update the reset vector.");
-          goto Finish;                                              
-        }
-        DebugMsg (NULL, 0, 9, "Update Reset vector in VTF file", NULL);
-      }
-    }
-  } 
-
-  if (mArm) {
-    Status = UpdateArmResetVectorIfNeeded (&FvImageMemoryFile, &mFvDataInfo);
-    if (EFI_ERROR (Status)) {                                               
-      Error (NULL, 0, 3000, "Invalid", "Could not update the reset vector.");
-      goto Finish;                                              
-    }  
-    
-    //
-    // Update Checksum for FvHeader
-    //
-    FvHeader->Checksum = 0;
-    FvHeader->Checksum = CalculateChecksum16 ((UINT16 *) FvHeader, FvHeader->HeaderLength / sizeof (UINT16));
-  }
-  
-  //
-  // Update FV Alignment attribute to the largest alignment of all the FFS files in the FV
-  //
-  if (((FvHeader->Attributes & EFI_FVB2_WEAK_ALIGNMENT) != EFI_FVB2_WEAK_ALIGNMENT) &&
-      (((FvHeader->Attributes & EFI_FVB2_ALIGNMENT) >> 16)) < MaxFfsAlignment) {
-    FvHeader->Attributes = ((MaxFfsAlignment << 16) | (FvHeader->Attributes & 0xFFFF));
-    //
-    // Update Checksum for FvHeader
-    //
-    FvHeader->Checksum      = 0;
-    FvHeader->Checksum      = CalculateChecksum16 ((UINT16 *) FvHeader, FvHeader->HeaderLength / sizeof (UINT16));
-  }
-
-  //
-  // If there are large FFS in FV, the file system GUID should set to system 3 GUID.
-  //
-  if (mIsLargeFfs && CompareGuid (&FvHeader->FileSystemGuid, &mEfiFirmwareFileSystem2Guid) == 0) {
-    memcpy (&FvHeader->FileSystemGuid, &mEfiFirmwareFileSystem3Guid, sizeof (EFI_GUID));
-    FvHeader->Checksum      = 0;
-    FvHeader->Checksum      = CalculateChecksum16 ((UINT16 *) FvHeader, FvHeader->HeaderLength / sizeof (UINT16));
-  }
-
-WriteFile: 
-  //
-  // Write fv file
-  //
-  FvFile = fopen (LongFilePath (FvFileName), "wb");
-  if (FvFile == NULL) {
-    Error (NULL, 0, 0001, "Error opening file", FvFileName);
-    Status = EFI_ABORTED;
-    goto Finish;
-  }
-
-  if (fwrite (FvImage, 1, FvImageSize, FvFile) != FvImageSize) {
-    Error (NULL, 0, 0002, "Error writing file", FvFileName);
-    Status = EFI_ABORTED;
-    goto Finish;
-  }
-
-Finish:
-  if (FvBufferHeader != NULL) {
-    free (FvBufferHeader);
-  }
-
-  if (FvExtHeader != NULL) {
-    free (FvExtHeader);
-  }
-  
-  if (FvFile != NULL) {
-    fflush (FvFile);
-    fclose (FvFile);
-  }
-  
-  if (FvMapFile != NULL) {
-    fflush (FvMapFile);
-    fclose (FvMapFile);
-  }
-
-  if (FvReportFile != NULL) {
-    fflush (FvReportFile);
-    fclose (FvReportFile);
-  }
-  return Status;
-}
-
-EFI_STATUS
-UpdatePeiCoreEntryInFit (
-  IN FIT_TABLE     *FitTablePtr,
-  IN UINT64        PeiCorePhysicalAddress
-  )
-/*++
-
-Routine Description:
-
-  This function is used to update the Pei Core address in FIT, this can be used by Sec core to pass control from
-  Sec to Pei Core
-
-Arguments:
-
-  FitTablePtr             - The pointer of FIT_TABLE.
-  PeiCorePhysicalAddress  - The address of Pei Core entry.
-
-Returns:
-
-  EFI_SUCCESS             - The PEI_CORE FIT entry was updated successfully.
-  EFI_NOT_FOUND           - Not found the PEI_CORE FIT entry.
-
---*/
-{
-  FIT_TABLE *TmpFitPtr;
-  UINTN     Index;
-  UINTN     NumFitComponents;
-
-  TmpFitPtr         = FitTablePtr;
-  NumFitComponents  = TmpFitPtr->CompSize;
-
-  for (Index = 0; Index < NumFitComponents; Index++) {
-    if ((TmpFitPtr->CvAndType & FIT_TYPE_MASK) == COMP_TYPE_FIT_PEICORE) {
-      TmpFitPtr->CompAddress = PeiCorePhysicalAddress;
-      return EFI_SUCCESS;
-    }
-
-    TmpFitPtr++;
-  }
-
-  return EFI_NOT_FOUND;
-}
-
-VOID
-UpdateFitCheckSum (
-  IN FIT_TABLE   *FitTablePtr
-  )
-/*++
-
-Routine Description:
-
-  This function is used to update the checksum for FIT.
-
-
-Arguments:
-
-  FitTablePtr             - The pointer of FIT_TABLE.
-
-Returns:
-
-  None.
-
---*/
-{
-  if ((FitTablePtr->CvAndType & CHECKSUM_BIT_MASK) >> 7) {
-    FitTablePtr->CheckSum = 0;
-    FitTablePtr->CheckSum = CalculateChecksum8 ((UINT8 *) FitTablePtr, FitTablePtr->CompSize * 16);
-  }
-}
-
-EFI_STATUS
-CalculateFvSize (
-  FV_INFO *FvInfoPtr
-  )
-/*++
-Routine Description:
-  Calculate the FV size and Update Fv Size based on the actual FFS files.
-  And Update FvInfo data.
-
-Arguments:
-  FvInfoPtr     - The pointer to FV_INFO structure.
-
-Returns:
-  EFI_ABORTED   - Ffs Image Error
-  EFI_SUCCESS   - Successfully update FvSize
---*/
-{
-  UINTN               CurrentOffset;
-  UINTN               Index;
-  FILE                *fpin;
-  UINTN               FfsFileSize;
-  UINTN               FvExtendHeaderSize;
-  UINT32              FfsAlignment;
-  UINT32              FfsHeaderSize;
-  EFI_FFS_FILE_HEADER FfsHeader;
-  BOOLEAN             VtfFileFlag;
-  UINTN               VtfFileSize;
-  
-  FvExtendHeaderSize = 0;
-  VtfFileSize = 0;
-  VtfFileFlag = FALSE;
-  fpin  = NULL;
-  Index = 0;
-
-  //
-  // Compute size for easy access later
-  //
-  FvInfoPtr->Size = 0;
-  for (Index = 0; FvInfoPtr->FvBlocks[Index].NumBlocks > 0 && FvInfoPtr->FvBlocks[Index].Length > 0; Index++) {
-    FvInfoPtr->Size += FvInfoPtr->FvBlocks[Index].NumBlocks * FvInfoPtr->FvBlocks[Index].Length;
-  }
-  
-  //
-  // Caculate the required sizes for all FFS files.
-  //
-  CurrentOffset = sizeof (EFI_FIRMWARE_VOLUME_HEADER);
-  
-  for (Index = 1;; Index ++) {
-    CurrentOffset += sizeof (EFI_FV_BLOCK_MAP_ENTRY);
-    if (FvInfoPtr->FvBlocks[Index].NumBlocks == 0 || FvInfoPtr->FvBlocks[Index].Length == 0) {
-      break;
-    }
-  }
-  
-  //
-  // Calculate PI extension header
-  //
-  if (mFvDataInfo.FvExtHeaderFile[0] != '\0') {
-    fpin = fopen (LongFilePath (mFvDataInfo.FvExtHeaderFile), "rb");
-    if (fpin == NULL) {
-      Error (NULL, 0, 0001, "Error opening file", mFvDataInfo.FvExtHeaderFile);
-      return EFI_ABORTED;
-    }
-    FvExtendHeaderSize = _filelength (fileno (fpin));
-    fclose (fpin);
-    if (sizeof (EFI_FFS_FILE_HEADER) + FvExtendHeaderSize >= MAX_FFS_SIZE) {
-      CurrentOffset += sizeof (EFI_FFS_FILE_HEADER2) + FvExtendHeaderSize;
-      mIsLargeFfs = TRUE;
-    } else {
-      CurrentOffset += sizeof (EFI_FFS_FILE_HEADER) + FvExtendHeaderSize;
-    }
-    CurrentOffset = (CurrentOffset + 7) & (~7);
-  } else if (mFvDataInfo.FvNameGuidSet) {
-    CurrentOffset += sizeof (EFI_FFS_FILE_HEADER) + sizeof (EFI_FIRMWARE_VOLUME_EXT_HEADER);
-    CurrentOffset = (CurrentOffset + 7) & (~7);
-  }
-
-  //
-  // Accumlate every FFS file size.
-  //
-  for (Index = 0; FvInfoPtr->FvFiles[Index][0] != 0; Index++) {
-    //
-    // Open FFS file
-    //
-    fpin = NULL;
-    fpin = fopen (LongFilePath (FvInfoPtr->FvFiles[Index]), "rb");
-    if (fpin == NULL) {
-      Error (NULL, 0, 0001, "Error opening file", FvInfoPtr->FvFiles[Index]);
-      return EFI_ABORTED;
-    }
-    //
-    // Get the file size
-    //
-    FfsFileSize = _filelength (fileno (fpin));
-    if (FfsFileSize >= MAX_FFS_SIZE) {
-      FfsHeaderSize = sizeof(EFI_FFS_FILE_HEADER2);
-      mIsLargeFfs = TRUE;
-    } else {
-      FfsHeaderSize = sizeof(EFI_FFS_FILE_HEADER);
-    }
-    //
-    // Read Ffs File header
-    //
-    fread (&FfsHeader, sizeof (UINT8), sizeof (EFI_FFS_FILE_HEADER), fpin);
-    //
-    // close file
-    //
-    fclose (fpin);
-    
-    if (FvInfoPtr->IsPiFvImage) {
-        //
-        // Check whether this ffs file is vtf file
-        //
-        if (IsVtfFile (&FfsHeader)) {
-          if (VtfFileFlag) {
-            //
-            // One Fv image can't have two vtf files.
-            //
-            Error (NULL, 0, 3000,"Invalid", "One Fv image can't have two vtf files.");
-            return EFI_ABORTED;
-          }
-          VtfFileFlag = TRUE;
-        VtfFileSize = FfsFileSize;
-        continue;
-      }
-
-      //
-      // Get the alignment of FFS file 
-      //
-      ReadFfsAlignment (&FfsHeader, &FfsAlignment);
-      FfsAlignment = 1 << FfsAlignment;
-      //
-      // Add Pad file
-      //
-      if (((CurrentOffset + FfsHeaderSize) % FfsAlignment) != 0) {
-        //
-        // Only EFI_FFS_FILE_HEADER is needed for a pad section.
-        //
-        CurrentOffset = (CurrentOffset + FfsHeaderSize + sizeof(EFI_FFS_FILE_HEADER) + FfsAlignment - 1) & ~(FfsAlignment - 1);
-        CurrentOffset -= FfsHeaderSize;
-      }
-	  }
-
-    //
-    // Add ffs file size
-    //
-    if (FvInfoPtr->SizeofFvFiles[Index] > FfsFileSize) {
-    	CurrentOffset += FvInfoPtr->SizeofFvFiles[Index];
-    } else {
-    	CurrentOffset += FfsFileSize;
-    }
-    	
-    //
-    // Make next ffs file start at QWord Boundry
-    //
-    if (FvInfoPtr->IsPiFvImage) {
-    	CurrentOffset = (CurrentOffset + EFI_FFS_FILE_HEADER_ALIGNMENT - 1) & ~(EFI_FFS_FILE_HEADER_ALIGNMENT - 1);
-    }
-  }
-  CurrentOffset += VtfFileSize;
-  DebugMsg (NULL, 0, 9, "FvImage size", "The caculated fv image size is 0x%x and the current set fv image size is 0x%x", (unsigned) CurrentOffset, (unsigned) FvInfoPtr->Size);
-  
-  if (FvInfoPtr->Size == 0) { 
-    //
-    // Update FvInfo data
-    //
-    FvInfoPtr->FvBlocks[0].NumBlocks = CurrentOffset / FvInfoPtr->FvBlocks[0].Length + ((CurrentOffset % FvInfoPtr->FvBlocks[0].Length)?1:0);
-    FvInfoPtr->Size = FvInfoPtr->FvBlocks[0].NumBlocks * FvInfoPtr->FvBlocks[0].Length;
-    FvInfoPtr->FvBlocks[1].NumBlocks = 0;
-    FvInfoPtr->FvBlocks[1].Length = 0;
-  } else if (FvInfoPtr->Size < CurrentOffset) {
-    //
-    // Not invalid
-    //
-    Error (NULL, 0, 3000, "Invalid", "the required fv image size 0x%x exceeds the set fv image size 0x%x", (unsigned) CurrentOffset, (unsigned) FvInfoPtr->Size);
-    return EFI_INVALID_PARAMETER;
-  }
-  
-  //
-  // Set Fv Size Information
-  //
-  mFvTotalSize = FvInfoPtr->Size;
-  mFvTakenSize = CurrentOffset;
-
-  return EFI_SUCCESS;
-}
-
-EFI_STATUS
-FfsRebaseImageRead (
-  IN     VOID    *FileHandle,
-  IN     UINTN   FileOffset,
-  IN OUT UINT32  *ReadSize,
-  OUT    VOID    *Buffer
-  )
-/*++
-
-Routine Description:
-
-  Support routine for the PE/COFF Loader that reads a buffer from a PE/COFF file
-
-Arguments:
-
-  FileHandle - The handle to the PE/COFF file
-
-  FileOffset - The offset, in bytes, into the file to read
-
-  ReadSize   - The number of bytes to read from the file starting at FileOffset
-
-  Buffer     - A pointer to the buffer to read the data into.
-
-Returns:
-
-  EFI_SUCCESS - ReadSize bytes of data were read into Buffer from the PE/COFF file starting at FileOffset
-
---*/
-{
-  CHAR8   *Destination8;
-  CHAR8   *Source8;
-  UINT32  Length;
-
-  Destination8  = Buffer;
-  Source8       = (CHAR8 *) ((UINTN) FileHandle + FileOffset);
-  Length        = *ReadSize;
-  while (Length--) {
-    *(Destination8++) = *(Source8++);
-  }
-
-  return EFI_SUCCESS;
-}
-
-EFI_STATUS
-GetChildFvFromFfs (
-  IN      FV_INFO               *FvInfo, 
-  IN      EFI_FFS_FILE_HEADER   *FfsFile,
-  IN      UINTN                 XipOffset
-  )
-/*++
-
-Routine Description:
-
-  This function gets all child FvImages in the input FfsFile, and records
-  their base address to the parent image.
-
-Arguments:
-  FvInfo            A pointer to FV_INFO struture.
-  FfsFile           A pointer to Ffs file image that may contain FvImage.
-  XipOffset         The offset address to the parent FvImage base.
-
-Returns:
-
-  EFI_SUCCESS        Base address of child Fv image is recorded.
---*/
-{
-  EFI_STATUS                          Status;
-  UINTN                               Index;
-  EFI_FILE_SECTION_POINTER            SubFvSection;
-  EFI_FIRMWARE_VOLUME_HEADER          *SubFvImageHeader;
-  EFI_PHYSICAL_ADDRESS                SubFvBaseAddress;
-
-  for (Index = 1;; Index++) {
-    //
-    // Find FV section 
-    //
-    Status = GetSectionByType (FfsFile, EFI_SECTION_FIRMWARE_VOLUME_IMAGE, Index, &SubFvSection);
-    if (EFI_ERROR (Status)) {
-      break;
-    }
-    SubFvImageHeader = (EFI_FIRMWARE_VOLUME_HEADER *) ((UINT8 *) SubFvSection.FVImageSection + GetSectionHeaderLength(SubFvSection.FVImageSection));
-    //
-    // Rebase on Flash
-    //
-    SubFvBaseAddress = FvInfo->BaseAddress + (UINTN) SubFvImageHeader - (UINTN) FfsFile + XipOffset;
-    mFvBaseAddress[mFvBaseAddressNumber ++ ] = SubFvBaseAddress;
-  }
-
-  return EFI_SUCCESS;
-}
-
-EFI_STATUS
-FfsRebase ( 
-  IN OUT  FV_INFO               *FvInfo, 
-  IN      CHAR8                 *FileName,           
-  IN OUT  EFI_FFS_FILE_HEADER   *FfsFile,
-  IN      UINTN                 XipOffset,
-  IN      FILE                  *FvMapFile
-  )
-/*++
-
-Routine Description:
-
-  This function determines if a file is XIP and should be rebased.  It will
-  rebase any PE32 sections found in the file using the base address.
-
-Arguments:
-  
-  FvInfo            A pointer to FV_INFO struture.
-  FileName          Ffs File PathName
-  FfsFile           A pointer to Ffs file image.
-  XipOffset         The offset address to use for rebasing the XIP file image.
-  FvMapFile         FvMapFile to record the function address in one Fvimage
-
-Returns:
-
-  EFI_SUCCESS             The image was properly rebased.
-  EFI_INVALID_PARAMETER   An input parameter is invalid.
-  EFI_ABORTED             An error occurred while rebasing the input file image.
-  EFI_OUT_OF_RESOURCES    Could not allocate a required resource.
-  EFI_NOT_FOUND           No compressed sections could be found.
-
---*/
-{
-  EFI_STATUS                            Status;
-  PE_COFF_LOADER_IMAGE_CONTEXT          ImageContext;
-  PE_COFF_LOADER_IMAGE_CONTEXT          OrigImageContext;  
-  EFI_PHYSICAL_ADDRESS                  XipBase;
-  EFI_PHYSICAL_ADDRESS                  NewPe32BaseAddress;
-  UINTN                                 Index;
-  EFI_FILE_SECTION_POINTER              CurrentPe32Section;
-  EFI_FFS_FILE_STATE                    SavedState;
-  EFI_IMAGE_OPTIONAL_HEADER_UNION       *ImgHdr;
-  EFI_TE_IMAGE_HEADER                   *TEImageHeader;
-  UINT8                                 *MemoryImagePointer;
-  EFI_IMAGE_SECTION_HEADER              *SectionHeader;
-  CHAR8                                 PeFileName [MAX_LONG_FILE_PATH];
-  CHAR8                                 *Cptr;
-  FILE                                  *PeFile;
-  UINT8                                 *PeFileBuffer;
-  UINT32                                PeFileSize;
-  CHAR8                                 *PdbPointer;
-  UINT32                                FfsHeaderSize;
-  UINT32                                CurSecHdrSize;
-
-  Index              = 0;  
-  MemoryImagePointer = NULL;
-  TEImageHeader      = NULL;
-  ImgHdr             = NULL;
-  SectionHeader      = NULL;
-  Cptr               = NULL;
-  PeFile             = NULL;
-  PeFileBuffer       = NULL;
-
-  //
-  // Don't need to relocate image when BaseAddress is zero and no ForceRebase Flag specified.
-  //
-  if ((FvInfo->BaseAddress == 0) && (FvInfo->ForceRebase == -1)) {
-    return EFI_SUCCESS;
-  }
-  
-  //
-  // If ForceRebase Flag specified to FALSE, will always not take rebase action.
-  //
-  if (FvInfo->ForceRebase == 0) {
-    return EFI_SUCCESS;
-  }
-
-
-  XipBase = FvInfo->BaseAddress + XipOffset;
-
-  //
-  // We only process files potentially containing PE32 sections.
-  //
-  switch (FfsFile->Type) {
-    case EFI_FV_FILETYPE_SECURITY_CORE:
-    case EFI_FV_FILETYPE_PEI_CORE:
-    case EFI_FV_FILETYPE_PEIM:
-    case EFI_FV_FILETYPE_COMBINED_PEIM_DRIVER:
-    case EFI_FV_FILETYPE_DRIVER:
-    case EFI_FV_FILETYPE_DXE_CORE:
-      break;
-    case EFI_FV_FILETYPE_FIRMWARE_VOLUME_IMAGE:
-      //
-      // Rebase the inside FvImage.
-      //
-      GetChildFvFromFfs (FvInfo, FfsFile, XipOffset);
-
-      //
-      // Search PE/TE section in FV sectin.
-      //
-      break;
-    default:
-      return EFI_SUCCESS;
-  }
-
-  FfsHeaderSize = GetFfsHeaderLength(FfsFile);
-  //
-  // Rebase each PE32 section
-  //
-  Status      = EFI_SUCCESS;
-  for (Index = 1;; Index++) {
-    //
-    // Init Value
-    //
-    NewPe32BaseAddress = 0;
-    
-    //
-    // Find Pe Image
-    //
-    Status = GetSectionByType (FfsFile, EFI_SECTION_PE32, Index, &CurrentPe32Section);
-    if (EFI_ERROR (Status)) {
-      break;
-    }
-    CurSecHdrSize = GetSectionHeaderLength(CurrentPe32Section.CommonHeader);
-
-    //
-    // Initialize context
-    //
-    memset (&ImageContext, 0, sizeof (ImageContext));
-    ImageContext.Handle     = (VOID *) ((UINTN) CurrentPe32Section.Pe32Section + CurSecHdrSize);
-    ImageContext.ImageRead  = (PE_COFF_LOADER_READ_FILE) FfsRebaseImageRead;
-    Status                  = PeCoffLoaderGetImageInfo (&ImageContext);
-    if (EFI_ERROR (Status)) {
-      Error (NULL, 0, 3000, "Invalid PeImage", "The input file is %s and the return status is %x", FileName, (int) Status);
-      return Status;
-    }
-
-    if ( (ImageContext.Machine == EFI_IMAGE_MACHINE_ARMT) ||
-         (ImageContext.Machine == EFI_IMAGE_MACHINE_AARCH64) ) {
-      mArm = TRUE;
-    }
-
-    //
-    // Keep Image Context for PE image in FV
-    //
-    memcpy (&OrigImageContext, &ImageContext, sizeof (ImageContext));
-    
-    //
-    // Get File PdbPointer
-    //
-    PdbPointer = PeCoffLoaderGetPdbPointer (ImageContext.Handle);
-
-    //
-    // Get PeHeader pointer
-    //
-    ImgHdr = (EFI_IMAGE_OPTIONAL_HEADER_UNION *)((UINTN) CurrentPe32Section.Pe32Section + CurSecHdrSize + ImageContext.PeCoffHeaderOffset);
-
-    //
-    // Calculate the PE32 base address, based on file type
-    //
-    switch (FfsFile->Type) {
-      case EFI_FV_FILETYPE_SECURITY_CORE:
-      case EFI_FV_FILETYPE_PEI_CORE:
-      case EFI_FV_FILETYPE_PEIM:
-      case EFI_FV_FILETYPE_COMBINED_PEIM_DRIVER:
-        //
-        // Check if section-alignment and file-alignment match or not
-        //
-        if ((ImgHdr->Pe32.OptionalHeader.SectionAlignment != ImgHdr->Pe32.OptionalHeader.FileAlignment)) {
-          //
-          // Xip module has the same section alignment and file alignment.
-          //
-          Error (NULL, 0, 3000, "Invalid", "Section-Alignment and File-Alignment do not match : %s.", FileName);
-          return EFI_ABORTED;
-        }
-        //
-        // PeImage has no reloc section. It will try to get reloc data from the original EFI image. 
-        //
-        if (ImageContext.RelocationsStripped) {
-          //
-          // Construct the original efi file Name 
-          //
-          strcpy (PeFileName, FileName);
-          Cptr = PeFileName + strlen (PeFileName);
-          while (*Cptr != '.') {
-            Cptr --;
-          }
-          if (*Cptr != '.') {
-            Error (NULL, 0, 3000, "Invalid", "The file %s has no .reloc section.", FileName);
-            return EFI_ABORTED;
-          } else {
-            *(Cptr + 1) = 'e';
-            *(Cptr + 2) = 'f';
-            *(Cptr + 3) = 'i';
-            *(Cptr + 4) = '\0';
-          }
-          PeFile = fopen (LongFilePath (PeFileName), "rb");
-          if (PeFile == NULL) {
-            Warning (NULL, 0, 0, "Invalid", "The file %s has no .reloc section.", FileName);
-            //Error (NULL, 0, 3000, "Invalid", "The file %s has no .reloc section.", FileName);
-            //return EFI_ABORTED;
-            break;
-          }
-          //
-          // Get the file size
-          //
-          PeFileSize = _filelength (fileno (PeFile));
-          PeFileBuffer = (UINT8 *) malloc (PeFileSize);
-          if (PeFileBuffer == NULL) {
-            Error (NULL, 0, 4001, "Resource", "memory cannot be allocated on rebase of %s", FileName);
-            return EFI_OUT_OF_RESOURCES;
-          }
-          //
-          // Read Pe File
-          //
-          fread (PeFileBuffer, sizeof (UINT8), PeFileSize, PeFile);
-          //
-          // close file
-          //
-          fclose (PeFile);
-          //
-          // Handle pointer to the original efi image.
-          //
-          ImageContext.Handle = PeFileBuffer;
-          Status              = PeCoffLoaderGetImageInfo (&ImageContext);
-          if (EFI_ERROR (Status)) {
-            Error (NULL, 0, 3000, "Invalid PeImage", "The input file is %s and the return status is %x", FileName, (int) Status);
-            return Status;
-          }
-          ImageContext.RelocationsStripped = FALSE;
-        }
-
-        NewPe32BaseAddress = XipBase + (UINTN) CurrentPe32Section.Pe32Section + CurSecHdrSize - (UINTN)FfsFile;
-        break;
-
-      case EFI_FV_FILETYPE_DRIVER:
-      case EFI_FV_FILETYPE_DXE_CORE:
-        //
-        // Check if section-alignment and file-alignment match or not
-        //
-        if ((ImgHdr->Pe32.OptionalHeader.SectionAlignment != ImgHdr->Pe32.OptionalHeader.FileAlignment)) {
-          //
-          // Xip module has the same section alignment and file alignment.
-          //
-          Error (NULL, 0, 3000, "Invalid", "Section-Alignment and File-Alignment do not match : %s.", FileName);
-          return EFI_ABORTED;
-        }
-        NewPe32BaseAddress = XipBase + (UINTN) CurrentPe32Section.Pe32Section + CurSecHdrSize - (UINTN)FfsFile;
-        break;
-
-      default:
-        //
-        // Not supported file type
-        //
-        return EFI_SUCCESS;
-    }
-    
-    //
-    // Relocation doesn't exist
-    //
-    if (ImageContext.RelocationsStripped) {
-      Warning (NULL, 0, 0, "Invalid", "The file %s has no .reloc section.", FileName);
-      continue;
-    }
-
-    //
-    // Relocation exist and rebase
-    //
-    //
-    // Load and Relocate Image Data
-    //
-    MemoryImagePointer = (UINT8 *) malloc ((UINTN) ImageContext.ImageSize + ImageContext.SectionAlignment);
-    if (MemoryImagePointer == NULL) {
-      Error (NULL, 0, 4001, "Resource", "memory cannot be allocated on rebase of %s", FileName);
-      return EFI_OUT_OF_RESOURCES;
-    }
-    memset ((VOID *) MemoryImagePointer, 0, (UINTN) ImageContext.ImageSize + ImageContext.SectionAlignment);
-    ImageContext.ImageAddress = ((UINTN) MemoryImagePointer + ImageContext.SectionAlignment - 1) & (~((UINTN) ImageContext.SectionAlignment - 1));
-    
-    Status =  PeCoffLoaderLoadImage (&ImageContext);
-    if (EFI_ERROR (Status)) {
-      Error (NULL, 0, 3000, "Invalid", "LocateImage() call failed on rebase of %s", FileName);
-      free ((VOID *) MemoryImagePointer);
-      return Status;
-    }
-         
-    ImageContext.DestinationAddress = NewPe32BaseAddress;
-    Status                          = PeCoffLoaderRelocateImage (&ImageContext);
-    if (EFI_ERROR (Status)) {
-      Error (NULL, 0, 3000, "Invalid", "RelocateImage() call failed on rebase of %s", FileName);
-      free ((VOID *) MemoryImagePointer);
-      return Status;
-    }
-
-    //
-    // Copy Relocated data to raw image file.
-    //
-    SectionHeader = (EFI_IMAGE_SECTION_HEADER *) (
-                       (UINTN) ImgHdr +
-                       sizeof (UINT32) + 
-                       sizeof (EFI_IMAGE_FILE_HEADER) +  
-                       ImgHdr->Pe32.FileHeader.SizeOfOptionalHeader
-                       );
-    
-    for (Index = 0; Index < ImgHdr->Pe32.FileHeader.NumberOfSections; Index ++, SectionHeader ++) {
-      CopyMem (
-        (UINT8 *) CurrentPe32Section.Pe32Section + CurSecHdrSize + SectionHeader->PointerToRawData, 
-        (VOID*) (UINTN) (ImageContext.ImageAddress + SectionHeader->VirtualAddress), 
-        SectionHeader->SizeOfRawData
-        );
-    }
-
-    free ((VOID *) MemoryImagePointer);
-    MemoryImagePointer = NULL;
-    if (PeFileBuffer != NULL) {
-      free (PeFileBuffer);
-      PeFileBuffer = NULL;
-    }
-    
-    //
-    // Update Image Base Address
-    //
-    if (ImgHdr->Pe32.OptionalHeader.Magic == EFI_IMAGE_NT_OPTIONAL_HDR32_MAGIC) {
-      ImgHdr->Pe32.OptionalHeader.ImageBase = (UINT32) NewPe32BaseAddress;
-    } else if (ImgHdr->Pe32Plus.OptionalHeader.Magic == EFI_IMAGE_NT_OPTIONAL_HDR64_MAGIC) {
-      ImgHdr->Pe32Plus.OptionalHeader.ImageBase = NewPe32BaseAddress;
-    } else {
-      Error (NULL, 0, 3000, "Invalid", "unknown PE magic signature %X in PE32 image %s",
-        ImgHdr->Pe32.OptionalHeader.Magic,
-        FileName
-        );
-      return EFI_ABORTED;
-    }
-
-    //
-    // Now update file checksum
-    //
-    if (FfsFile->Attributes & FFS_ATTRIB_CHECKSUM) {
-      SavedState  = FfsFile->State;
-      FfsFile->IntegrityCheck.Checksum.File = 0;
-      FfsFile->State                        = 0;
-      FfsFile->IntegrityCheck.Checksum.File = CalculateChecksum8 (
-                                                (UINT8 *) ((UINT8 *)FfsFile + FfsHeaderSize),
-                                                GetFfsFileLength (FfsFile) - FfsHeaderSize
-                                                );
-      FfsFile->State = SavedState;
-    }
-
-    //
-    // Get this module function address from ModulePeMapFile and add them into FvMap file
-    //
-
-    //
-    // Default use FileName as map file path
-    //
-    if (PdbPointer == NULL) {
-      PdbPointer = FileName;
-    }
-
-    WriteMapFile (FvMapFile, PdbPointer, FfsFile, NewPe32BaseAddress, &OrigImageContext);
-  }
-
-  if (FfsFile->Type != EFI_FV_FILETYPE_SECURITY_CORE &&
-      FfsFile->Type != EFI_FV_FILETYPE_PEI_CORE &&
-      FfsFile->Type != EFI_FV_FILETYPE_PEIM &&
-      FfsFile->Type != EFI_FV_FILETYPE_COMBINED_PEIM_DRIVER &&
-      FfsFile->Type != EFI_FV_FILETYPE_FIRMWARE_VOLUME_IMAGE
-      ) {
-    //
-    // Only Peim code may have a TE section
-    //
-    return EFI_SUCCESS;
-  }
-  
-  //
-  // Now process TE sections
-  //
-  for (Index = 1;; Index++) {
-    NewPe32BaseAddress = 0;
-    
-    //
-    // Find Te Image
-    //
-    Status = GetSectionByType (FfsFile, EFI_SECTION_TE, Index, &CurrentPe32Section);
-    if (EFI_ERROR (Status)) {
-      break;
-    }
-
-    CurSecHdrSize = GetSectionHeaderLength(CurrentPe32Section.CommonHeader);
-    
-    //
-    // Calculate the TE base address, the FFS file base plus the offset of the TE section less the size stripped off
-    // by GenTEImage
-    //
-    TEImageHeader = (EFI_TE_IMAGE_HEADER *) ((UINT8 *) CurrentPe32Section.Pe32Section + CurSecHdrSize);
-
-    //
-    // Initialize context, load image info.
-    //
-    memset (&ImageContext, 0, sizeof (ImageContext));
-    ImageContext.Handle     = (VOID *) TEImageHeader;
-    ImageContext.ImageRead  = (PE_COFF_LOADER_READ_FILE) FfsRebaseImageRead;
-    Status                  = PeCoffLoaderGetImageInfo (&ImageContext);
-    if (EFI_ERROR (Status)) {
-      Error (NULL, 0, 3000, "Invalid TeImage", "The input file is %s and the return status is %x", FileName, (int) Status);
-      return Status;
-    }
-
-    if ( (ImageContext.Machine == EFI_IMAGE_MACHINE_ARMT) ||
-         (ImageContext.Machine == EFI_IMAGE_MACHINE_AARCH64) ) {
-      mArm = TRUE;
-    }
-
-    //
-    // Keep Image Context for TE image in FV
-    //
-    memcpy (&OrigImageContext, &ImageContext, sizeof (ImageContext));
-
-    //
-    // Get File PdbPointer
-    //
-    PdbPointer = PeCoffLoaderGetPdbPointer (ImageContext.Handle);
-
-    //
-    // Set new rebased address.
-    //
-    NewPe32BaseAddress = XipBase + (UINTN) TEImageHeader + sizeof (EFI_TE_IMAGE_HEADER) \
-                         - TEImageHeader->StrippedSize - (UINTN) FfsFile;
-
-    //
-    // if reloc is stripped, try to get the original efi image to get reloc info.
-    //
-    if (ImageContext.RelocationsStripped) {
-      //
-      // Construct the original efi file name 
-      //
-      strcpy (PeFileName, FileName);
-      Cptr = PeFileName + strlen (PeFileName);
-      while (*Cptr != '.') {
-        Cptr --;
-      }
-
-      if (*Cptr != '.') {
-        Error (NULL, 0, 3000, "Invalid", "The file %s has no .reloc section.", FileName);
-        return EFI_ABORTED;
-      } else {
-        *(Cptr + 1) = 'e';
-        *(Cptr + 2) = 'f';
-        *(Cptr + 3) = 'i';
-        *(Cptr + 4) = '\0';
-      }
-
-      PeFile = fopen (LongFilePath (PeFileName), "rb");
-      if (PeFile == NULL) {
-        Warning (NULL, 0, 0, "Invalid", "The file %s has no .reloc section.", FileName);
-        //Error (NULL, 0, 3000, "Invalid", "The file %s has no .reloc section.", FileName);
-        //return EFI_ABORTED;
-      } else {
-        //
-        // Get the file size
-        //
-        PeFileSize = _filelength (fileno (PeFile));
-        PeFileBuffer = (UINT8 *) malloc (PeFileSize);
-        if (PeFileBuffer == NULL) {
-          Error (NULL, 0, 4001, "Resource", "memory cannot be allocated on rebase of %s", FileName);
-          return EFI_OUT_OF_RESOURCES;
-        }
-        //
-        // Read Pe File
-        //
-        fread (PeFileBuffer, sizeof (UINT8), PeFileSize, PeFile);
-        //
-        // close file
-        //
-        fclose (PeFile);
-        //
-        // Append reloc section into TeImage
-        //
-        ImageContext.Handle = PeFileBuffer;
-        Status              = PeCoffLoaderGetImageInfo (&ImageContext);
-        if (EFI_ERROR (Status)) {
-          Error (NULL, 0, 3000, "Invalid TeImage", "The input file is %s and the return status is %x", FileName, (int) Status);
-          return Status;
-        }
-        ImageContext.RelocationsStripped = FALSE;
-      }
-    }
-    //
-    // Relocation doesn't exist
-    //
-    if (ImageContext.RelocationsStripped) {
-      Warning (NULL, 0, 0, "Invalid", "The file %s has no .reloc section.", FileName);
-      continue;
-    }
-
-    //
-    // Relocation exist and rebase
-    //
-    //
-    // Load and Relocate Image Data
-    //
-    MemoryImagePointer = (UINT8 *) malloc ((UINTN) ImageContext.ImageSize + ImageContext.SectionAlignment);
-    if (MemoryImagePointer == NULL) {
-      Error (NULL, 0, 4001, "Resource", "memory cannot be allocated on rebase of %s", FileName);
-      return EFI_OUT_OF_RESOURCES;
-    }
-    memset ((VOID *) MemoryImagePointer, 0, (UINTN) ImageContext.ImageSize + ImageContext.SectionAlignment);
-    ImageContext.ImageAddress = ((UINTN) MemoryImagePointer + ImageContext.SectionAlignment - 1) & (~((UINTN) ImageContext.SectionAlignment - 1));
-
-    Status =  PeCoffLoaderLoadImage (&ImageContext);
-    if (EFI_ERROR (Status)) {
-      Error (NULL, 0, 3000, "Invalid", "LocateImage() call failed on rebase of %s", FileName);
-      free ((VOID *) MemoryImagePointer);
-      return Status;
-    }
-    //
-    // Reloacate TeImage
-    // 
-    ImageContext.DestinationAddress = NewPe32BaseAddress;
-    Status                          = PeCoffLoaderRelocateImage (&ImageContext);
-    if (EFI_ERROR (Status)) {
-      Error (NULL, 0, 3000, "Invalid", "RelocateImage() call failed on rebase of TE image %s", FileName);
-      free ((VOID *) MemoryImagePointer);
-      return Status;
-    }
-    
-    //
-    // Copy the relocated image into raw image file.
-    //
-    SectionHeader = (EFI_IMAGE_SECTION_HEADER *) (TEImageHeader + 1);
-    for (Index = 0; Index < TEImageHeader->NumberOfSections; Index ++, SectionHeader ++) {
-      if (!ImageContext.IsTeImage) {
-        CopyMem (
-          (UINT8 *) TEImageHeader + sizeof (EFI_TE_IMAGE_HEADER) - TEImageHeader->StrippedSize + SectionHeader->PointerToRawData, 
-          (VOID*) (UINTN) (ImageContext.ImageAddress + SectionHeader->VirtualAddress), 
-          SectionHeader->SizeOfRawData
-          );
-      } else {
-        CopyMem (
-          (UINT8 *) TEImageHeader + sizeof (EFI_TE_IMAGE_HEADER) - TEImageHeader->StrippedSize + SectionHeader->PointerToRawData, 
-          (VOID*) (UINTN) (ImageContext.ImageAddress + sizeof (EFI_TE_IMAGE_HEADER) - TEImageHeader->StrippedSize + SectionHeader->VirtualAddress), 
-          SectionHeader->SizeOfRawData
-          );
-      }
-    }
-    
-    //
-    // Free the allocated memory resource
-    //
-    free ((VOID *) MemoryImagePointer);
-    MemoryImagePointer = NULL;
-    if (PeFileBuffer != NULL) {
-      free (PeFileBuffer);
-      PeFileBuffer = NULL;
-    }
-    
-    //
-    // Update Image Base Address
-    //
-    TEImageHeader->ImageBase = NewPe32BaseAddress;
-
-    //
-    // Now update file checksum
-    //
-    if (FfsFile->Attributes & FFS_ATTRIB_CHECKSUM) {
-      SavedState  = FfsFile->State;
-      FfsFile->IntegrityCheck.Checksum.File = 0;
-      FfsFile->State                        = 0;
-      FfsFile->IntegrityCheck.Checksum.File = CalculateChecksum8 (
-                                                (UINT8 *)((UINT8 *)FfsFile + FfsHeaderSize),
-                                                GetFfsFileLength (FfsFile) - FfsHeaderSize
-                                                );
-      FfsFile->State = SavedState;
-    }
-    //
-    // Get this module function address from ModulePeMapFile and add them into FvMap file
-    //
-
-    //
-    // Default use FileName as map file path
-    //
-    if (PdbPointer == NULL) {
-      PdbPointer = FileName;
-    }
-
-    WriteMapFile (
-      FvMapFile, 
-      PdbPointer, 
-      FfsFile,
-      NewPe32BaseAddress, 
-      &OrigImageContext
-      );
-  }
- 
-  return EFI_SUCCESS;
-}
-
-EFI_STATUS
-FindApResetVectorPosition (
-  IN  MEMORY_FILE  *FvImage,
-  OUT UINT8        **Pointer
-  )
-/*++
-
-Routine Description:
-
-  Find the position in this FvImage to place Ap reset vector.
-
-Arguments:
-
-  FvImage       Memory file for the FV memory image.
-  Pointer       Pointer to pointer to position.
-
-Returns:
-
-  EFI_NOT_FOUND   - No satisfied position is found.
-  EFI_SUCCESS     - The suitable position is return.
-
---*/
-{
-  EFI_FFS_FILE_HEADER   *PadFile;
-  UINT32                Index;
-  EFI_STATUS            Status;
-  UINT8                 *FixPoint;
-  UINT32                FileLength;
-
-  for (Index = 1; ;Index ++) {
-    //
-    // Find Pad File to add ApResetVector info
-    //
-    Status = GetFileByType (EFI_FV_FILETYPE_FFS_PAD, Index, &PadFile);
-    if (EFI_ERROR (Status) || (PadFile == NULL)) {
-      //
-      // No Pad file to be found.
-      //
-      break;
-    }
-    //
-    // Get Pad file size.
-    //
-    FileLength = GetFfsFileLength(PadFile);
-    FileLength = (FileLength + EFI_FFS_FILE_HEADER_ALIGNMENT - 1) & ~(EFI_FFS_FILE_HEADER_ALIGNMENT - 1); 
-    //
-    // FixPoint must be align on 0x1000 relative to FvImage Header
-    //
-    FixPoint = (UINT8*) PadFile + GetFfsHeaderLength(PadFile);
-    FixPoint = FixPoint + 0x1000 - (((UINTN) FixPoint - (UINTN) FvImage->FileImage) & 0xFFF);
-    //
-    // FixPoint be larger at the last place of one fv image.
-    //
-    while (((UINTN) FixPoint + SIZEOF_STARTUP_DATA_ARRAY - (UINTN) PadFile) <= FileLength) {
-      FixPoint += 0x1000;
-    }
-    FixPoint -= 0x1000;
-    
-    if ((UINTN) FixPoint < ((UINTN) PadFile + GetFfsHeaderLength(PadFile))) {
-      //
-      // No alignment FixPoint in this Pad File.
-      //
-      continue;
-    }
-
-    if ((UINTN) FvImage->Eof - (UINTN)FixPoint <= 0x20000) {    
-      //
-      // Find the position to place ApResetVector
-      //
-      *Pointer = FixPoint;
-      return EFI_SUCCESS;
-    }
-  }
-  
-  return EFI_NOT_FOUND;
-}
-
-EFI_STATUS
-ParseCapInf (
-  IN  MEMORY_FILE  *InfFile,
-  OUT CAP_INFO     *CapInfo
-  )
-/*++
-
-Routine Description:
-
-  This function parses a Cap.INF file and copies info into a CAP_INFO structure.
-
-Arguments:
-
-  InfFile        Memory file image.
-  CapInfo        Information read from INF file.
-
-Returns:
-
-  EFI_SUCCESS       INF file information successfully retrieved.
-  EFI_ABORTED       INF file has an invalid format.
-  EFI_NOT_FOUND     A required string was not found in the INF file.
---*/
-{
-  CHAR8       Value[MAX_LONG_FILE_PATH];
-  UINT64      Value64;
-  UINTN       Index, Number;
-  EFI_STATUS  Status;
-
-  //
-  // Initialize Cap info
-  //
-  // memset (CapInfo, 0, sizeof (CAP_INFO));
-  //
-
-  //
-  // Read the Capsule Guid
-  //
-  Status = FindToken (InfFile, OPTIONS_SECTION_STRING, EFI_CAPSULE_GUID_STRING, 0, Value);
-  if (Status == EFI_SUCCESS) {
-    //
-    // Get the Capsule Guid
-    //
-    Status = StringToGuid (Value, &CapInfo->CapGuid);
-    if (EFI_ERROR (Status)) {
-      Error (NULL, 0, 2000, "Invalid parameter", "%s = %s", EFI_CAPSULE_GUID_STRING, Value);
-      return EFI_ABORTED;
-    }
-    DebugMsg (NULL, 0, 9, "Capsule Guid", "%s = %s", EFI_CAPSULE_GUID_STRING, Value);
-  }
-
-  //
-  // Read the Capsule Header Size
-  //
-  Status = FindToken (InfFile, OPTIONS_SECTION_STRING, EFI_CAPSULE_HEADER_SIZE_STRING, 0, Value);
-  if (Status == EFI_SUCCESS) {
-    Status = AsciiStringToUint64 (Value, FALSE, &Value64);
-    if (EFI_ERROR (Status)) {
-      Error (NULL, 0, 2000, "Invalid parameter", "%s = %s", EFI_CAPSULE_HEADER_SIZE_STRING, Value);
-      return EFI_ABORTED;
-    }
-    CapInfo->HeaderSize = (UINT32) Value64;
-    DebugMsg (NULL, 0, 9, "Capsule Header size", "%s = %s", EFI_CAPSULE_HEADER_SIZE_STRING, Value);
-  }
-
-  //
-  // Read the Capsule Flag
-  //
-  Status = FindToken (InfFile, OPTIONS_SECTION_STRING, EFI_CAPSULE_FLAGS_STRING, 0, Value);
-  if (Status == EFI_SUCCESS) {
-    if (strstr (Value, "PopulateSystemTable") != NULL) {
-      CapInfo->Flags |= CAPSULE_FLAGS_PERSIST_ACROSS_RESET | CAPSULE_FLAGS_POPULATE_SYSTEM_TABLE;
-      if (strstr (Value, "InitiateReset") != NULL) {
-        CapInfo->Flags |= CAPSULE_FLAGS_INITIATE_RESET;
-      }
-    } else if (strstr (Value, "PersistAcrossReset") != NULL) {
-      CapInfo->Flags |= CAPSULE_FLAGS_PERSIST_ACROSS_RESET; 
-      if (strstr (Value, "InitiateReset") != NULL) {
-        CapInfo->Flags |= CAPSULE_FLAGS_INITIATE_RESET;
-      }
-    } else {
-      Error (NULL, 0, 2000, "Invalid parameter", "invalid Flag setting for %s.", EFI_CAPSULE_FLAGS_STRING);
-      return EFI_ABORTED;
-    }
-    DebugMsg (NULL, 0, 9, "Capsule Flag", Value);
-  }
-
-  Status = FindToken (InfFile, OPTIONS_SECTION_STRING, EFI_OEM_CAPSULE_FLAGS_STRING, 0, Value);
-  if (Status == EFI_SUCCESS) {
-    Status = AsciiStringToUint64 (Value, FALSE, &Value64);
-    if (EFI_ERROR (Status) || Value64 > 0xffff) {
-      Error (NULL, 0, 2000, "Invalid parameter",
-        "invalid Flag setting for %s. Must be integer value between 0x0000 and 0xffff.",
-        EFI_OEM_CAPSULE_FLAGS_STRING);
-      return EFI_ABORTED;
-    }
-    CapInfo->Flags |= Value64;
-    DebugMsg (NULL, 0, 9, "Capsule Extend Flag", Value);
-  }
-
-  //
-  // Read Capsule File name
-  //
-  Status = FindToken (InfFile, OPTIONS_SECTION_STRING, EFI_FILE_NAME_STRING, 0, Value);
-  if (Status == EFI_SUCCESS) {
-    //
-    // Get output file name
-    //
-    strcpy (CapInfo->CapName, Value);
-  }
-
-  //
-  // Read the Capsule FileImage
-  //
-  Number = 0;
-  for (Index = 0; Index < MAX_NUMBER_OF_FILES_IN_CAP; Index++) {
-    if (CapInfo->CapFiles[Index][0] != '\0') {
-      continue;
-    }
-    //
-    // Read the capsule file name
-    //
-    Status = FindToken (InfFile, FILES_SECTION_STRING, EFI_FILE_NAME_STRING, Number++, Value);
-
-    if (Status == EFI_SUCCESS) {
-      //
-      // Add the file
-      //
-      strcpy (CapInfo->CapFiles[Index], Value);
-      DebugMsg (NULL, 0, 9, "Capsule component file", "the %uth file name is %s", (unsigned) Index, CapInfo->CapFiles[Index]); 
-    } else {
-      break;
-    }
-  }
-  
-  if (Index == 0) {
-    Warning (NULL, 0, 0, "Capsule components are not specified.", NULL);
-  }
-
-  return EFI_SUCCESS;
-}
-
-EFI_STATUS
-GenerateCapImage (
-  IN CHAR8                *InfFileImage,
-  IN UINTN                InfFileSize,
-  IN CHAR8                *CapFileName
-  )
-/*++
-
-Routine Description:
-
-  This is the main function which will be called from application to create UEFI Capsule image.
-
-Arguments:
-
-  InfFileImage   Buffer containing the INF file contents.
-  InfFileSize    Size of the contents of the InfFileImage buffer.
-  CapFileName    Requested name for the Cap file.
-
-Returns:
-
-  EFI_SUCCESS             Function completed successfully.
-  EFI_OUT_OF_RESOURCES    Could not allocate required resources.
-  EFI_ABORTED             Error encountered.
-  EFI_INVALID_PARAMETER   A required parameter was NULL.
-
---*/
-{
-  UINT32                CapSize;
-  UINT8                 *CapBuffer;
-  EFI_CAPSULE_HEADER    *CapsuleHeader;
-  MEMORY_FILE           InfMemoryFile;
-  UINT32                FileSize;
-  UINT32                Index;
-  FILE                  *fpin, *fpout;
-  EFI_STATUS            Status;
-  
-  if (InfFileImage != NULL) {
-    //
-    // Initialize file structures
-    //
-    InfMemoryFile.FileImage           = InfFileImage;
-    InfMemoryFile.CurrentFilePointer  = InfFileImage;
-    InfMemoryFile.Eof                 = InfFileImage + InfFileSize;
-  
-    //
-    // Parse the Cap inf file for header information
-    //
-    Status = ParseCapInf (&InfMemoryFile, &mCapDataInfo);
-    if (Status != EFI_SUCCESS) {
-      return Status;
-    }
-  }
-  
-  if (mCapDataInfo.HeaderSize == 0) {
-    //
-    // make header size align 16 bytes.
-    //
-    mCapDataInfo.HeaderSize = sizeof (EFI_CAPSULE_HEADER);
-    mCapDataInfo.HeaderSize = (mCapDataInfo.HeaderSize + 0xF) & ~0xF;
-  }
-
-  if (mCapDataInfo.HeaderSize < sizeof (EFI_CAPSULE_HEADER)) {
-    Error (NULL, 0, 2000, "Invalid parameter", "The specified HeaderSize cannot be less than the size of EFI_CAPSULE_HEADER.");
-    return EFI_INVALID_PARAMETER;
-  }
-  
-  if (CapFileName == NULL && mCapDataInfo.CapName[0] != '\0') {
-    CapFileName = mCapDataInfo.CapName;
-  }
-  
-  if (CapFileName == NULL) {
-    Error (NULL, 0, 2001, "Missing required argument", "Output Capsule file name");
-    return EFI_INVALID_PARAMETER;
-  }
-  
-  //
-  // Set Default Capsule Guid value
-  //
-  if (CompareGuid (&mCapDataInfo.CapGuid, &mZeroGuid) == 0) {
-    memcpy (&mCapDataInfo.CapGuid, &mDefaultCapsuleGuid, sizeof (EFI_GUID));
-  }
-  //
-  // Calculate the size of capsule image.
-  //
-  Index    = 0;
-  FileSize = 0;
-  CapSize  = mCapDataInfo.HeaderSize;
-  while (mCapDataInfo.CapFiles [Index][0] != '\0') {
-    fpin = fopen (LongFilePath (mCapDataInfo.CapFiles[Index]), "rb");
-    if (fpin == NULL) {
-      Error (NULL, 0, 0001, "Error opening file", mCapDataInfo.CapFiles[Index]);
-      return EFI_ABORTED;
-    }
-    FileSize  = _filelength (fileno (fpin));
-    CapSize  += FileSize;
-    fclose (fpin);
-    Index ++;
-  }
-
-  //
-  // Allocate buffer for capsule image.
-  //
-  CapBuffer = (UINT8 *) malloc (CapSize);
-  if (CapBuffer == NULL) {
-    Error (NULL, 0, 4001, "Resource", "memory cannot be allocated for creating the capsule.");
-    return EFI_OUT_OF_RESOURCES;
-  }
-
-  //
-  // Initialize the capsule header to zero
-  //
-  memset (CapBuffer, 0, mCapDataInfo.HeaderSize);
-  
-  //
-  // create capsule header and get capsule body
-  //
-  CapsuleHeader = (EFI_CAPSULE_HEADER *) CapBuffer;
-  memcpy (&CapsuleHeader->CapsuleGuid, &mCapDataInfo.CapGuid, sizeof (EFI_GUID));
-  CapsuleHeader->HeaderSize       = mCapDataInfo.HeaderSize;
-  CapsuleHeader->Flags            = mCapDataInfo.Flags;
-  CapsuleHeader->CapsuleImageSize = CapSize;
-
-  Index    = 0;
-  FileSize = 0;
-  CapSize  = CapsuleHeader->HeaderSize;
-  while (mCapDataInfo.CapFiles [Index][0] != '\0') {
-    fpin = fopen (LongFilePath (mCapDataInfo.CapFiles[Index]), "rb");
-    if (fpin == NULL) {
-      Error (NULL, 0, 0001, "Error opening file", mCapDataInfo.CapFiles[Index]);
-      free (CapBuffer);
-      return EFI_ABORTED;
-    }
-    FileSize = _filelength (fileno (fpin));
-    fread (CapBuffer + CapSize, 1, FileSize, fpin);
-    fclose (fpin);
-    Index ++;
-    CapSize += FileSize;
-  }
-  
-  //
-  // write capsule data into the output file
-  //
-  fpout = fopen (LongFilePath (CapFileName), "wb");
-  if (fpout == NULL) {
-    Error (NULL, 0, 0001, "Error opening file", CapFileName);
-    free (CapBuffer);
-    return EFI_ABORTED;
-  }
-
-  fwrite (CapBuffer, 1, CapSize, fpout);
-  fclose (fpout);
-  
-  VerboseMsg ("The size of the generated capsule image is %u bytes", (unsigned) CapSize);
-
-  return EFI_SUCCESS;
-}
+/** @file
+This file contains the internal functions required to generate a Firmware Volume.
+
+Copyright (c) 2004 - 2014, Intel Corporation. All rights reserved.<BR>
+Portions Copyright (c) 2011 - 2013, ARM Ltd. All rights reserved.<BR>
+This program and the accompanying materials                          
+are licensed and made available under the terms and conditions of the BSD License         
+which accompanies this distribution.  The full text of the license may be found at        
+http://opensource.org/licenses/bsd-license.php                                            
+                                                                                          
+THE PROGRAM IS DISTRIBUTED UNDER THE BSD LICENSE ON AN "AS IS" BASIS,                     
+WITHOUT WARRANTIES OR REPRESENTATIONS OF ANY KIND, EITHER EXPRESS OR IMPLIED.             
+
+**/
+
+//
+// Include files
+//
+
+#if defined(__FreeBSD__)
+#include <uuid.h>
+#elif defined(__GNUC__)
+#include <uuid/uuid.h>
+#endif
+#ifdef __GNUC__
+#include <sys/stat.h>
+#endif
+#include <string.h>
+#ifndef __GNUC__
+#include <io.h>
+#endif
+#include <assert.h>
+
+#include <Guid/FfsSectionAlignmentPadding.h>
+
+#include "GenFvInternalLib.h"
+#include "FvLib.h"
+#include "PeCoffLib.h"
+#include "WinNtInclude.h"
+
+BOOLEAN mArm = FALSE;
+STATIC UINT32   MaxFfsAlignment = 0;
+
+EFI_GUID  mEfiFirmwareVolumeTopFileGuid       = EFI_FFS_VOLUME_TOP_FILE_GUID;
+EFI_GUID  mFileGuidArray [MAX_NUMBER_OF_FILES_IN_FV];
+EFI_GUID  mZeroGuid                           = {0x0, 0x0, 0x0, {0x0, 0x0, 0x0, 0x0, 0x0, 0x0, 0x0, 0x0}};
+EFI_GUID  mDefaultCapsuleGuid                 = {0x3B6686BD, 0x0D76, 0x4030, { 0xB7, 0x0E, 0xB5, 0x51, 0x9E, 0x2F, 0xC5, 0xA0 }};
+EFI_GUID  mEfiFfsSectionAlignmentPaddingGuid  = EFI_FFS_SECTION_ALIGNMENT_PADDING_GUID;
+
+CHAR8      *mFvbAttributeName[] = {
+  EFI_FVB2_READ_DISABLED_CAP_STRING, 
+  EFI_FVB2_READ_ENABLED_CAP_STRING,  
+  EFI_FVB2_READ_STATUS_STRING,       
+  EFI_FVB2_WRITE_DISABLED_CAP_STRING,
+  EFI_FVB2_WRITE_ENABLED_CAP_STRING, 
+  EFI_FVB2_WRITE_STATUS_STRING,      
+  EFI_FVB2_LOCK_CAP_STRING,          
+  EFI_FVB2_LOCK_STATUS_STRING,       
+  NULL,
+  EFI_FVB2_STICKY_WRITE_STRING,      
+  EFI_FVB2_MEMORY_MAPPED_STRING,     
+  EFI_FVB2_ERASE_POLARITY_STRING,    
+  EFI_FVB2_READ_LOCK_CAP_STRING,     
+  EFI_FVB2_READ_LOCK_STATUS_STRING,  
+  EFI_FVB2_WRITE_LOCK_CAP_STRING,    
+  EFI_FVB2_WRITE_LOCK_STATUS_STRING 
+};
+
+CHAR8      *mFvbAlignmentName[] = {
+  EFI_FVB2_ALIGNMENT_1_STRING,   
+  EFI_FVB2_ALIGNMENT_2_STRING,   
+  EFI_FVB2_ALIGNMENT_4_STRING,   
+  EFI_FVB2_ALIGNMENT_8_STRING,   
+  EFI_FVB2_ALIGNMENT_16_STRING,  
+  EFI_FVB2_ALIGNMENT_32_STRING,  
+  EFI_FVB2_ALIGNMENT_64_STRING,  
+  EFI_FVB2_ALIGNMENT_128_STRING, 
+  EFI_FVB2_ALIGNMENT_256_STRING, 
+  EFI_FVB2_ALIGNMENT_512_STRING, 
+  EFI_FVB2_ALIGNMENT_1K_STRING,  
+  EFI_FVB2_ALIGNMENT_2K_STRING,  
+  EFI_FVB2_ALIGNMENT_4K_STRING,  
+  EFI_FVB2_ALIGNMENT_8K_STRING,  
+  EFI_FVB2_ALIGNMENT_16K_STRING, 
+  EFI_FVB2_ALIGNMENT_32K_STRING, 
+  EFI_FVB2_ALIGNMENT_64K_STRING, 
+  EFI_FVB2_ALIGNMENT_128K_STRING,
+  EFI_FVB2_ALIGNMENT_256K_STRING,
+  EFI_FVB2_ALIGNMENT_512K_STRING,
+  EFI_FVB2_ALIGNMENT_1M_STRING,  
+  EFI_FVB2_ALIGNMENT_2M_STRING,  
+  EFI_FVB2_ALIGNMENT_4M_STRING,  
+  EFI_FVB2_ALIGNMENT_8M_STRING,  
+  EFI_FVB2_ALIGNMENT_16M_STRING, 
+  EFI_FVB2_ALIGNMENT_32M_STRING, 
+  EFI_FVB2_ALIGNMENT_64M_STRING, 
+  EFI_FVB2_ALIGNMENT_128M_STRING,
+  EFI_FVB2_ALIGNMENT_256M_STRING,
+  EFI_FVB2_ALIGNMENT_512M_STRING,
+  EFI_FVB2_ALIGNMENT_1G_STRING,  
+  EFI_FVB2_ALIGNMENT_2G_STRING
+};
+
+//
+// This data array will be located at the base of the Firmware Volume Header (FVH)
+// in the boot block.  It must not exceed 14 bytes of code.  The last 2 bytes
+// will be used to keep the FVH checksum consistent.
+// This code will be run in response to a starutp IPI for HT-enabled systems.
+//
+#define SIZEOF_STARTUP_DATA_ARRAY 0x10
+
+UINT8                                   m128kRecoveryStartupApDataArray[SIZEOF_STARTUP_DATA_ARRAY] = {
+  //
+  // EA D0 FF 00 F0               ; far jmp F000:FFD0
+  // 0, 0, 0, 0, 0, 0, 0, 0, 0,   ; Reserved bytes
+  // 0, 0                         ; Checksum Padding
+  //
+  0xEA,
+  0xD0,
+  0xFF,
+  0x0,
+  0xF0,
+  0x00,
+  0x00,
+  0x00,
+  0x00,
+  0x00,
+  0x00,
+  0x00,
+  0x00,
+  0x00,
+  0x00,
+  0x00
+};
+
+UINT8                                   m64kRecoveryStartupApDataArray[SIZEOF_STARTUP_DATA_ARRAY] = {
+  //
+  // EB CE                               ; jmp short ($-0x30)
+  // ; (from offset 0x0 to offset 0xFFD0)
+  // 0, 0, 0, 0, 0, 0, 0, 0, 0, 0, 0, 0, ; Reserved bytes
+  // 0, 0                                ; Checksum Padding
+  //
+  0xEB,
+  0xCE,
+  0x00,
+  0x00,
+  0x00,
+  0x00,
+  0x00,
+  0x00,
+  0x00,
+  0x00,
+  0x00,
+  0x00,
+  0x00,
+  0x00,
+  0x00,
+  0x00
+};
+
+FV_INFO                     mFvDataInfo;
+CAP_INFO                    mCapDataInfo;
+BOOLEAN                     mIsLargeFfs = FALSE;
+
+EFI_PHYSICAL_ADDRESS mFvBaseAddress[0x10];
+UINT32               mFvBaseAddressNumber = 0;
+
+EFI_STATUS
+ParseFvInf (
+  IN  MEMORY_FILE  *InfFile,
+  OUT FV_INFO      *FvInfo
+  )
+/*++
+
+Routine Description:
+
+  This function parses a FV.INF file and copies info into a FV_INFO structure.
+
+Arguments:
+
+  InfFile         Memory file image.
+  FvInfo          Information read from INF file.
+
+Returns:
+
+  EFI_SUCCESS       INF file information successfully retrieved.
+  EFI_ABORTED       INF file has an invalid format.
+  EFI_NOT_FOUND     A required string was not found in the INF file.
+--*/
+{
+  CHAR8       Value[MAX_LONG_FILE_PATH];
+  UINT64      Value64;
+  UINTN       Index;
+  UINTN       Number;
+  EFI_STATUS  Status;
+  EFI_GUID    GuidValue;
+
+  //
+  // Read the FV base address
+  //
+  if (!mFvDataInfo.BaseAddressSet) {
+    Status = FindToken (InfFile, OPTIONS_SECTION_STRING, EFI_FV_BASE_ADDRESS_STRING, 0, Value);
+    if (Status == EFI_SUCCESS) {
+      //
+      // Get the base address
+      //
+      Status = AsciiStringToUint64 (Value, FALSE, &Value64);
+      if (EFI_ERROR (Status)) {
+        Error (NULL, 0, 2000, "Invalid parameter", "%s = %s", EFI_FV_BASE_ADDRESS_STRING, Value);
+        return EFI_ABORTED;
+      }
+      DebugMsg (NULL, 0, 9, "rebase address", "%s = %s", EFI_FV_BASE_ADDRESS_STRING, Value);
+
+      FvInfo->BaseAddress = Value64;
+      FvInfo->BaseAddressSet = TRUE;
+    }
+  }
+
+  //
+  // Read the FV File System Guid
+  //
+  if (!FvInfo->FvFileSystemGuidSet) {
+    Status = FindToken (InfFile, OPTIONS_SECTION_STRING, EFI_FV_FILESYSTEMGUID_STRING, 0, Value);
+    if (Status == EFI_SUCCESS) {
+      //
+      // Get the guid value
+      //
+      Status = StringToGuid (Value, &GuidValue);
+      if (EFI_ERROR (Status)) {
+        Error (NULL, 0, 2000, "Invalid parameter", "%s = %s", EFI_FV_FILESYSTEMGUID_STRING, Value);
+        return EFI_ABORTED;
+      }
+      memcpy (&FvInfo->FvFileSystemGuid, &GuidValue, sizeof (EFI_GUID));
+      FvInfo->FvFileSystemGuidSet = TRUE;
+    }
+  }
+
+  //
+  // Read the FV Extension Header File Name
+  //
+  Status = FindToken (InfFile, ATTRIBUTES_SECTION_STRING, EFI_FV_EXT_HEADER_FILE_NAME, 0, Value);
+  if (Status == EFI_SUCCESS) {
+    strcpy (FvInfo->FvExtHeaderFile, Value);
+  }
+
+  //
+  // Read the FV file name
+  //
+  Status = FindToken (InfFile, OPTIONS_SECTION_STRING, EFI_FV_FILE_NAME_STRING, 0, Value);
+  if (Status == EFI_SUCCESS) {
+    //
+    // copy the file name
+    //
+    strcpy (FvInfo->FvName, Value);
+  }
+  
+  //
+  // Read Fv Attribute
+  //
+  for (Index = 0; Index < sizeof (mFvbAttributeName)/sizeof (CHAR8 *); Index ++) {
+    if ((mFvbAttributeName [Index] != NULL) && \
+        (FindToken (InfFile, ATTRIBUTES_SECTION_STRING, mFvbAttributeName [Index], 0, Value) == EFI_SUCCESS)) {
+      if ((strcmp (Value, TRUE_STRING) == 0) || (strcmp (Value, ONE_STRING) == 0)) {
+        FvInfo->FvAttributes |= 1 << Index;
+      } else if ((strcmp (Value, FALSE_STRING) != 0) && (strcmp (Value, ZERO_STRING) != 0)) {
+        Error (NULL, 0, 2000, "Invalid parameter", "%s expected %s | %s", mFvbAttributeName [Index], TRUE_STRING, FALSE_STRING);
+        return EFI_ABORTED;
+      }
+    }
+  }
+
+  //
+  // Read Fv Alignment
+  //
+  for (Index = 0; Index < sizeof (mFvbAlignmentName)/sizeof (CHAR8 *); Index ++) {
+    if (FindToken (InfFile, ATTRIBUTES_SECTION_STRING, mFvbAlignmentName [Index], 0, Value) == EFI_SUCCESS) {
+      if (strcmp (Value, TRUE_STRING) == 0) {
+        FvInfo->FvAttributes |= Index << 16;
+        DebugMsg (NULL, 0, 9, "FV file alignment", "Align = %s", mFvbAlignmentName [Index]);
+        break;
+      }
+    }
+  }
+
+  //
+  // Read weak alignment flag
+  //
+  Status = FindToken (InfFile, ATTRIBUTES_SECTION_STRING, EFI_FV_WEAK_ALIGNMENT_STRING, 0, Value);
+  if (Status == EFI_SUCCESS) {
+    if ((strcmp (Value, TRUE_STRING) == 0) || (strcmp (Value, ONE_STRING) == 0)) {
+      FvInfo->FvAttributes |= EFI_FVB2_WEAK_ALIGNMENT;
+    } else if ((strcmp (Value, FALSE_STRING) != 0) && (strcmp (Value, ZERO_STRING) != 0)) {
+      Error (NULL, 0, 2000, "Invalid parameter", "Weak alignment value expected one of TRUE, FALSE, 1 or 0.");
+      return EFI_ABORTED;
+    }
+  }
+
+  //
+  // Read block maps
+  //
+  for (Index = 0; Index < MAX_NUMBER_OF_FV_BLOCKS; Index++) {
+    if (FvInfo->FvBlocks[Index].Length == 0) {
+      //
+      // Read block size
+      //
+      Status = FindToken (InfFile, OPTIONS_SECTION_STRING, EFI_BLOCK_SIZE_STRING, Index, Value);
+
+      if (Status == EFI_SUCCESS) {
+        //
+        // Update the size of block
+        //
+        Status = AsciiStringToUint64 (Value, FALSE, &Value64);
+        if (EFI_ERROR (Status)) {
+          Error (NULL, 0, 2000, "Invalid parameter", "%s = %s", EFI_BLOCK_SIZE_STRING, Value);
+          return EFI_ABORTED;
+        }
+
+        FvInfo->FvBlocks[Index].Length = (UINT32) Value64;
+        DebugMsg (NULL, 0, 9, "FV Block Size", "%s = %s", EFI_BLOCK_SIZE_STRING, Value);
+      } else {
+        //
+        // If there is no blocks size, but there is the number of block, then we have a mismatched pair
+        // and should return an error.
+        //
+        Status = FindToken (InfFile, OPTIONS_SECTION_STRING, EFI_NUM_BLOCKS_STRING, Index, Value);
+        if (!EFI_ERROR (Status)) {
+          Error (NULL, 0, 2000, "Invalid parameter", "both %s and %s must be specified.", EFI_NUM_BLOCKS_STRING, EFI_BLOCK_SIZE_STRING);
+          return EFI_ABORTED;
+        } else {
+          //
+          // We are done
+          //
+          break;
+        }
+      }
+
+      //
+      // Read blocks number
+      //
+      Status = FindToken (InfFile, OPTIONS_SECTION_STRING, EFI_NUM_BLOCKS_STRING, Index, Value);
+
+      if (Status == EFI_SUCCESS) {
+        //
+        // Update the number of blocks
+        //
+        Status = AsciiStringToUint64 (Value, FALSE, &Value64);
+        if (EFI_ERROR (Status)) {
+          Error (NULL, 0, 2000, "Invalid parameter", "%s = %s", EFI_NUM_BLOCKS_STRING, Value);
+          return EFI_ABORTED;
+        }
+
+        FvInfo->FvBlocks[Index].NumBlocks = (UINT32) Value64;
+        DebugMsg (NULL, 0, 9, "FV Block Number", "%s = %s", EFI_NUM_BLOCKS_STRING, Value);
+      }
+    }
+  }
+
+  if (Index == 0) {
+    Error (NULL, 0, 2001, "Missing required argument", "block size.");
+    return EFI_ABORTED;
+  }
+
+  //
+  // Read files
+  //
+  Number = 0;
+  for (Number = 0; Number < MAX_NUMBER_OF_FILES_IN_FV; Number ++) {
+    if (FvInfo->FvFiles[Number][0] == '\0') {
+      break;
+    }
+  }
+
+  for (Index = 0; Index < MAX_NUMBER_OF_FILES_IN_FV; Index++) {
+    //
+    // Read the FFS file list
+    //
+    Status = FindToken (InfFile, FILES_SECTION_STRING, EFI_FILE_NAME_STRING, Index, Value);
+
+    if (Status == EFI_SUCCESS) {
+      //
+      // Add the file
+      //
+      strcpy (FvInfo->FvFiles[Number + Index], Value);
+      DebugMsg (NULL, 0, 9, "FV component file", "the %uth name is %s", (unsigned) Index, Value);
+    } else {
+      break;
+    }
+  }
+
+  if ((Index + Number) == 0) {
+    Warning (NULL, 0, 0, "FV components are not specified.", NULL);
+  }
+
+  return EFI_SUCCESS;
+}
+
+VOID
+UpdateFfsFileState (
+  IN EFI_FFS_FILE_HEADER          *FfsFile,
+  IN EFI_FIRMWARE_VOLUME_HEADER   *FvHeader
+  )
+/*++
+
+Routine Description:
+
+  This function changes the FFS file attributes based on the erase polarity
+  of the FV. Update the reserved bits of State to EFI_FVB2_ERASE_POLARITY. 
+
+Arguments:
+
+  FfsFile   File header.
+  FvHeader  FV header.
+
+Returns:
+
+  None
+
+--*/
+{
+  if (FvHeader->Attributes & EFI_FVB2_ERASE_POLARITY) {
+    FfsFile->State = (UINT8)~(FfsFile->State);
+    // FfsFile->State |= ~(UINT8) EFI_FILE_ALL_STATE_BITS;
+  }
+}
+
+EFI_STATUS
+ReadFfsAlignment (
+  IN EFI_FFS_FILE_HEADER    *FfsFile,
+  IN OUT UINT32             *Alignment
+  )
+/*++
+
+Routine Description:
+
+  This function determines the alignment of the FFS input file from the file
+  attributes.
+
+Arguments:
+
+  FfsFile       FFS file to parse
+  Alignment     The minimum required alignment offset of the FFS file
+
+Returns:
+
+  EFI_SUCCESS              The function completed successfully.
+  EFI_INVALID_PARAMETER    One of the input parameters was invalid.
+  EFI_ABORTED              An error occurred.
+
+--*/
+{
+  //
+  // Verify input parameters.
+  //
+  if (FfsFile == NULL || Alignment == NULL) {
+    return EFI_INVALID_PARAMETER;
+  }
+
+  switch ((FfsFile->Attributes >> 3) & 0x07) {
+
+  case 0:
+    //
+    // 1 byte alignment
+    //
+    *Alignment = 0;
+    break;
+
+  case 1:
+    //
+    // 16 byte alignment
+    //
+    *Alignment = 4;
+    break;
+
+  case 2:
+    //
+    // 128 byte alignment
+    //
+    *Alignment = 7;
+    break;
+
+  case 3:
+    //
+    // 512 byte alignment
+    //
+    *Alignment = 9;
+    break;
+
+  case 4:
+    //
+    // 1K byte alignment
+    //
+    *Alignment = 10;
+    break;
+
+  case 5:
+    //
+    // 4K byte alignment
+    //
+    *Alignment = 12;
+    break;
+
+  case 6:
+    //
+    // 32K byte alignment
+    //
+    *Alignment = 15;
+    break;
+
+  case 7:
+    //
+    // 64K byte alignment
+    //
+    *Alignment = 16;
+    break;
+
+  default:
+    break;
+  }
+
+  return EFI_SUCCESS;
+}
+
+EFI_STATUS
+AddPadFile (
+  IN OUT MEMORY_FILE  *FvImage,
+  IN UINT32           DataAlignment,
+  IN VOID             *FvEnd,
+  IN EFI_FIRMWARE_VOLUME_EXT_HEADER *ExtHeader,
+  IN UINT32           NextFfsSize
+  )
+/*++
+
+Routine Description:
+
+  This function adds a pad file to the FV image if it required to align the
+  data of the next file.
+
+Arguments:
+
+  FvImage         The memory image of the FV to add it to.
+                  The current offset must be valid.
+  DataAlignment   The data alignment of the next FFS file.
+  FvEnd           End of the empty data in FvImage.
+  ExtHeader       PI FvExtHeader Optional 
+
+Returns:
+
+  EFI_SUCCESS              The function completed successfully.
+  EFI_INVALID_PARAMETER    One of the input parameters was invalid.
+  EFI_OUT_OF_RESOURCES     Insufficient resources exist in the FV to complete
+                           the pad file add.
+
+--*/
+{
+  EFI_FFS_FILE_HEADER *PadFile;
+  UINTN               PadFileSize;
+  UINT32              NextFfsHeaderSize;
+  UINT32              CurFfsHeaderSize;
+
+  CurFfsHeaderSize = sizeof (EFI_FFS_FILE_HEADER);
+  //
+  // Verify input parameters.
+  //
+  if (FvImage == NULL) {
+    return EFI_INVALID_PARAMETER;
+  }
+
+  //
+  // Calculate the pad file size
+  //
+
+  //
+  // Append extension header size
+  //
+  if (ExtHeader != NULL) {
+    PadFileSize = ExtHeader->ExtHeaderSize;
+    if (PadFileSize + sizeof (EFI_FFS_FILE_HEADER) >= MAX_FFS_SIZE) {
+      CurFfsHeaderSize = sizeof (EFI_FFS_FILE_HEADER2);
+    }
+    PadFileSize += CurFfsHeaderSize;
+  } else {
+    NextFfsHeaderSize = sizeof (EFI_FFS_FILE_HEADER);
+    if (NextFfsSize >= MAX_FFS_SIZE) {
+      NextFfsHeaderSize = sizeof (EFI_FFS_FILE_HEADER2);
+    }
+    //
+    // Check if a pad file is necessary
+    //
+    if (((UINTN) FvImage->CurrentFilePointer - (UINTN) FvImage->FileImage + NextFfsHeaderSize) % DataAlignment == 0) {
+      return EFI_SUCCESS;
+    }
+    PadFileSize = (UINTN) FvImage->CurrentFilePointer - (UINTN) FvImage->FileImage + sizeof (EFI_FFS_FILE_HEADER) + NextFfsHeaderSize;
+    //
+    // Add whatever it takes to get to the next aligned address
+    //
+    while ((PadFileSize % DataAlignment) != 0) {
+      PadFileSize++;
+    }
+    //
+    // Subtract the next file header size
+    //
+    PadFileSize -= NextFfsHeaderSize;
+    //
+    // Subtract the starting offset to get size
+    //
+    PadFileSize -= (UINTN) FvImage->CurrentFilePointer - (UINTN) FvImage->FileImage;
+  }
+
+  //
+  // Verify that we have enough space for the file header
+  //
+  if (((UINTN) FvImage->CurrentFilePointer + PadFileSize) > (UINTN) FvEnd) {
+    return EFI_OUT_OF_RESOURCES;
+  }
+
+  //
+  // Write pad file header
+  //
+  PadFile = (EFI_FFS_FILE_HEADER *) FvImage->CurrentFilePointer;
+
+  //
+  // Write PadFile FFS header with PadType, don't need to set PAD file guid in its header.
+  //
+  PadFile->Type       = EFI_FV_FILETYPE_FFS_PAD;
+  PadFile->Attributes = 0;
+
+  //
+  // Write pad file size (calculated size minus next file header size)
+  //
+  if (PadFileSize >= MAX_FFS_SIZE) {
+    memset(PadFile->Size, 0, sizeof(UINT8) * 3);
+    ((EFI_FFS_FILE_HEADER2 *)PadFile)->ExtendedSize = PadFileSize;
+    PadFile->Attributes |= FFS_ATTRIB_LARGE_FILE;
+  } else {
+    PadFile->Size[0]  = (UINT8) (PadFileSize & 0xFF);
+    PadFile->Size[1]  = (UINT8) ((PadFileSize >> 8) & 0xFF);
+    PadFile->Size[2]  = (UINT8) ((PadFileSize >> 16) & 0xFF);
+  }
+
+  //
+  // Fill in checksums and state, they must be 0 for checksumming.
+  //
+  PadFile->IntegrityCheck.Checksum.Header = 0;
+  PadFile->IntegrityCheck.Checksum.File   = 0;
+  PadFile->State                          = 0;
+  PadFile->IntegrityCheck.Checksum.Header = CalculateChecksum8 ((UINT8 *) PadFile, CurFfsHeaderSize);
+  PadFile->IntegrityCheck.Checksum.File   = FFS_FIXED_CHECKSUM;
+
+  PadFile->State = EFI_FILE_HEADER_CONSTRUCTION | EFI_FILE_HEADER_VALID | EFI_FILE_DATA_VALID;
+  UpdateFfsFileState (
+    (EFI_FFS_FILE_HEADER *) PadFile,
+    (EFI_FIRMWARE_VOLUME_HEADER *) FvImage->FileImage
+    );
+
+  //
+  // Update the current FV pointer
+  //
+  FvImage->CurrentFilePointer += PadFileSize;
+
+  if (ExtHeader != NULL) {
+    //
+    // Copy Fv Extension Header and Set Fv Extension header offset
+    //
+    memcpy ((UINT8 *)PadFile + CurFfsHeaderSize, ExtHeader, ExtHeader->ExtHeaderSize);
+    ((EFI_FIRMWARE_VOLUME_HEADER *) FvImage->FileImage)->ExtHeaderOffset = (UINT16) ((UINTN) ((UINT8 *)PadFile + CurFfsHeaderSize) - (UINTN) FvImage->FileImage);
+	  //
+	  // Make next file start at QWord Boundry
+	  //
+	  while (((UINTN) FvImage->CurrentFilePointer & (EFI_FFS_FILE_HEADER_ALIGNMENT - 1)) != 0) {
+	    FvImage->CurrentFilePointer++;
+	  }
+  }
+
+  return EFI_SUCCESS;
+}
+
+BOOLEAN
+IsVtfFile (
+  IN EFI_FFS_FILE_HEADER    *FileBuffer
+  )
+/*++
+
+Routine Description:
+
+  This function checks the header to validate if it is a VTF file
+
+Arguments:
+
+  FileBuffer     Buffer in which content of a file has been read.
+
+Returns:
+
+  TRUE    If this is a VTF file
+  FALSE   If this is not a VTF file
+
+--*/
+{
+  if (!memcmp (&FileBuffer->Name, &mEfiFirmwareVolumeTopFileGuid, sizeof (EFI_GUID))) {
+    return TRUE;
+  } else {
+    return FALSE;
+  }
+}
+
+EFI_STATUS
+WriteMapFile (
+  IN OUT FILE                  *FvMapFile,
+  IN     CHAR8                 *FileName,
+  IN     EFI_FFS_FILE_HEADER   *FfsFile, 
+  IN     EFI_PHYSICAL_ADDRESS  ImageBaseAddress,
+  IN     PE_COFF_LOADER_IMAGE_CONTEXT *pImageContext
+  )
+/*++
+
+Routine Description:
+
+  This function gets the basic debug information (entrypoint, baseaddress, .text, .data section base address)
+  from PE/COFF image and abstracts Pe Map file information and add them into FvMap file for Debug.
+
+Arguments:
+
+  FvMapFile             A pointer to FvMap File
+  FileName              Ffs File PathName
+  FfsFile               A pointer to Ffs file image.
+  ImageBaseAddress      PeImage Base Address.
+  pImageContext         Image Context Information.
+
+Returns:
+
+  EFI_SUCCESS           Added required map information.
+
+--*/
+{
+  CHAR8                               PeMapFileName [MAX_LONG_FILE_PATH];
+  CHAR8                               *Cptr, *Cptr2;
+  CHAR8                               FileGuidName [MAX_LINE_LEN];
+  FILE                                *PeMapFile;
+  CHAR8                               Line [MAX_LINE_LEN];
+  CHAR8                               KeyWord [MAX_LINE_LEN];
+  CHAR8                               FunctionName [MAX_LINE_LEN];
+  EFI_PHYSICAL_ADDRESS                FunctionAddress;
+  UINT32                              FunctionType;
+  CHAR8                               FunctionTypeName [MAX_LINE_LEN];
+  UINT32                              Index;
+  UINT32                              AddressOfEntryPoint;
+  UINT32                              Offset;
+  EFI_IMAGE_OPTIONAL_HEADER_UNION     *ImgHdr;
+  EFI_TE_IMAGE_HEADER                 *TEImageHeader;
+  EFI_IMAGE_SECTION_HEADER            *SectionHeader;
+  unsigned long long                  TempLongAddress;
+  UINT32                              TextVirtualAddress;
+  UINT32                              DataVirtualAddress;
+  EFI_PHYSICAL_ADDRESS                LinkTimeBaseAddress;
+
+  //
+  // Init local variable
+  //
+  FunctionType = 0;
+  //
+  // Print FileGuid to string buffer. 
+  //
+  PrintGuidToBuffer (&FfsFile->Name, (UINT8 *)FileGuidName, MAX_LINE_LEN, TRUE);
+  
+  //
+  // Construct Map file Name 
+  //
+  strcpy (PeMapFileName, FileName);
+  
+  //
+  // Change '\\' to '/', unified path format.
+  //
+  Cptr = PeMapFileName;
+  while (*Cptr != '\0') {
+    if (*Cptr == '\\') {
+      *Cptr = FILE_SEP_CHAR;
+    }
+    Cptr ++;
+  }
+  
+  //
+  // Get Map file
+  // 
+  Cptr = PeMapFileName + strlen (PeMapFileName);
+  while ((*Cptr != '.') && (Cptr >= PeMapFileName)) {
+    Cptr --;
+  }
+  if (Cptr < PeMapFileName) {
+    return EFI_NOT_FOUND;
+  } else {
+    *(Cptr + 1) = 'm';
+    *(Cptr + 2) = 'a';
+    *(Cptr + 3) = 'p';
+    *(Cptr + 4) = '\0';
+  }
+
+  //
+  // Get module Name
+  //
+  Cptr2 = Cptr;
+  while ((*Cptr != FILE_SEP_CHAR) && (Cptr >= PeMapFileName)) {
+    Cptr --;
+  }
+	*Cptr2 = '\0';
+	strcpy (KeyWord, Cptr + 1);
+	*Cptr2 = '.';
+
+  //
+  // AddressOfEntryPoint and Offset in Image
+  //
+  if (!pImageContext->IsTeImage) {
+  	ImgHdr = (EFI_IMAGE_OPTIONAL_HEADER_UNION *) ((UINT8 *) pImageContext->Handle + pImageContext->PeCoffHeaderOffset);
+  	AddressOfEntryPoint = ImgHdr->Pe32.OptionalHeader.AddressOfEntryPoint;
+  	Offset = 0;
+    SectionHeader = (EFI_IMAGE_SECTION_HEADER *) (
+                       (UINT8 *) ImgHdr +
+                       sizeof (UINT32) + 
+                       sizeof (EFI_IMAGE_FILE_HEADER) +  
+                       ImgHdr->Pe32.FileHeader.SizeOfOptionalHeader
+                       );
+    Index = ImgHdr->Pe32.FileHeader.NumberOfSections;
+  } else {
+  	TEImageHeader = (EFI_TE_IMAGE_HEADER *) pImageContext->Handle;
+    AddressOfEntryPoint = TEImageHeader->AddressOfEntryPoint;
+    Offset = TEImageHeader->StrippedSize - sizeof (EFI_TE_IMAGE_HEADER);
+    SectionHeader = (EFI_IMAGE_SECTION_HEADER *) (TEImageHeader + 1);
+    Index = TEImageHeader->NumberOfSections;
+  }
+
+  //
+  // module information output
+  //
+  if (ImageBaseAddress == 0) {
+    fprintf (FvMapFile, "%s (dummy) (", KeyWord);
+    fprintf (FvMapFile, "BaseAddress=%010llx, ", (unsigned long long) ImageBaseAddress);
+  } else {
+    fprintf (FvMapFile, "%s (Fixed Flash Address, ", KeyWord);
+    fprintf (FvMapFile, "BaseAddress=0x%010llx, ", (unsigned long long) (ImageBaseAddress + Offset));
+  }
+
+  if (FfsFile->Type != EFI_FV_FILETYPE_SECURITY_CORE && pImageContext->Machine == EFI_IMAGE_MACHINE_IA64) {
+    //
+    // Process IPF PLABEL to get the real address after the image has been rebased. 
+    // PLABEL structure is got by AddressOfEntryPoint offset to ImageBuffer stored in pImageContext->Handle.
+    //
+    fprintf (FvMapFile, "EntryPoint=0x%010llx", (unsigned long long) (*(UINT64 *)((UINTN) pImageContext->Handle + (UINTN) AddressOfEntryPoint)));
+  } else {
+    fprintf (FvMapFile, "EntryPoint=0x%010llx", (unsigned long long) (ImageBaseAddress + AddressOfEntryPoint));
+  }
+  fprintf (FvMapFile, ")\n"); 
+  
+  fprintf (FvMapFile, "(GUID=%s", FileGuidName);
+  TextVirtualAddress = 0;
+  DataVirtualAddress = 0;
+  for (; Index > 0; Index --, SectionHeader ++) {
+    if (stricmp ((CHAR8 *)SectionHeader->Name, ".text") == 0) {
+  		TextVirtualAddress = SectionHeader->VirtualAddress;
+  	} else if (stricmp ((CHAR8 *)SectionHeader->Name, ".data") == 0) {
+  	  DataVirtualAddress = SectionHeader->VirtualAddress;
+  	} else if (stricmp ((CHAR8 *)SectionHeader->Name, ".sdata") == 0) {
+  	  DataVirtualAddress = SectionHeader->VirtualAddress;
+  	}
+  }
+  fprintf (FvMapFile, " .textbaseaddress=0x%010llx", (unsigned long long) (ImageBaseAddress + TextVirtualAddress));
+  fprintf (FvMapFile, " .databaseaddress=0x%010llx", (unsigned long long) (ImageBaseAddress + DataVirtualAddress));
+  fprintf (FvMapFile, ")\n\n");
+   
+  //
+  // Open PeMapFile
+  //
+  PeMapFile = fopen (LongFilePath (PeMapFileName), "r");
+  if (PeMapFile == NULL) {
+    // fprintf (stdout, "can't open %s file to reading\n", PeMapFileName);
+    return EFI_ABORTED;
+  }
+  VerboseMsg ("The map file is %s", PeMapFileName);
+  
+  //
+  // Output Functions information into Fv Map file
+  //
+  LinkTimeBaseAddress = 0;
+  while (fgets (Line, MAX_LINE_LEN, PeMapFile) != NULL) {
+    //
+    // Skip blank line
+    //
+    if (Line[0] == 0x0a) {
+      FunctionType = 0;
+      continue;
+    }
+    //
+    // By Address and Static keyword
+    //  
+    if (FunctionType == 0) {
+      sscanf (Line, "%s", KeyWord);
+      if (stricmp (KeyWord, "Address") == 0) {
+        //
+        // function list
+        //
+        FunctionType = 1;
+        fgets (Line, MAX_LINE_LEN, PeMapFile);
+      } else if (stricmp (KeyWord, "Static") == 0) {
+        //
+        // static function list
+        //
+        FunctionType = 2;
+        fgets (Line, MAX_LINE_LEN, PeMapFile);
+      } else if (stricmp (KeyWord, "Preferred") ==0) {
+        sscanf (Line + strlen (" Preferred load address is"), "%llx", &TempLongAddress);
+        LinkTimeBaseAddress = (UINT64) TempLongAddress;
+      }
+      continue;
+    }
+    //
+    // Printf Function Information
+    //
+    if (FunctionType == 1) {
+      sscanf (Line, "%s %s %llx %s", KeyWord, FunctionName, &TempLongAddress, FunctionTypeName);
+      FunctionAddress = (UINT64) TempLongAddress;
+      if (FunctionTypeName [1] == '\0' && (FunctionTypeName [0] == 'f' || FunctionTypeName [0] == 'F')) {
+        fprintf (FvMapFile, "  0x%010llx    ", (unsigned long long) (ImageBaseAddress + FunctionAddress - LinkTimeBaseAddress));
+        fprintf (FvMapFile, "%s\n", FunctionName);
+      }
+    } else if (FunctionType == 2) {
+      sscanf (Line, "%s %s %llx %s", KeyWord, FunctionName, &TempLongAddress, FunctionTypeName);
+      FunctionAddress = (UINT64) TempLongAddress;
+      if (FunctionTypeName [1] == '\0' && (FunctionTypeName [0] == 'f' || FunctionTypeName [0] == 'F')) {
+        fprintf (FvMapFile, "  0x%010llx    ", (unsigned long long) (ImageBaseAddress + FunctionAddress - LinkTimeBaseAddress));
+        fprintf (FvMapFile, "%s\n", FunctionName);
+      }
+    }
+  }
+  //
+  // Close PeMap file
+  //
+  fprintf (FvMapFile, "\n\n");
+  fclose (PeMapFile);
+  
+  return EFI_SUCCESS;
+}
+
+STATIC
+BOOLEAN
+AdjustInternalFfsPadding (
+  IN OUT  EFI_FFS_FILE_HEADER   *FfsFile,
+  IN OUT  MEMORY_FILE           *FvImage,
+  IN      UINTN                 Alignment,
+  IN OUT  UINTN                 *FileSize
+  )
+/*++
+
+Routine Description:
+
+  This function looks for a dedicated alignment padding section in the FFS, and
+  shrinks it to the size required to line up subsequent sections correctly.
+
+Arguments:
+
+  FfsFile               A pointer to Ffs file image.
+  FvImage               The memory image of the FV to adjust it to.
+  Alignment             Current file alignment
+  FileSize              Reference to a variable holding the size of the FFS file
+
+Returns:
+
+  TRUE                  Padding section was found and updated successfully
+  FALSE                 Otherwise
+
+--*/
+{
+  EFI_FILE_SECTION_POINTER  PadSection;
+  UINT8                     *Remainder;
+  EFI_STATUS                Status;
+  UINT32                    FfsHeaderLength;
+  UINT32                    FfsFileLength;
+  UINT32                    PadSize;
+  UINTN                     Misalignment;
+  EFI_FFS_INTEGRITY_CHECK   *IntegrityCheck;
+
+  //
+  // Figure out the misalignment: all FFS sections are aligned relative to the
+  // start of the FFS payload, so use that as the base of the misalignment
+  // computation.
+  //
+  FfsHeaderLength = GetFfsHeaderLength(FfsFile);
+  Misalignment = (UINTN) FvImage->CurrentFilePointer -
+                 (UINTN) FvImage->FileImage + FfsHeaderLength;
+  Misalignment &= Alignment - 1;
+  if (Misalignment == 0) {
+    // Nothing to do, return success
+    return TRUE;
+  }
+
+  //
+  // We only apply this optimization to FFS files with the FIXED attribute set,
+  // since the FFS will not be loadable at arbitrary offsets anymore after
+  // we adjust the size of the padding section.
+  //
+  if ((FfsFile->Attributes & FFS_ATTRIB_FIXED) == 0) {
+    return FALSE;
+  }
+
+  //
+  // Look for a dedicated padding section that we can adjust to compensate
+  // for the misalignment. If such a padding section exists, it precedes all
+  // sections with alignment requirements, and so the adjustment will correct
+  // all of them.
+  //
+  Status = GetSectionByType (FfsFile, EFI_SECTION_FREEFORM_SUBTYPE_GUID, 1,
+             &PadSection);
+  if (EFI_ERROR (Status) ||
+      CompareGuid (&PadSection.FreeformSubtypeSection->SubTypeGuid,
+        &mEfiFfsSectionAlignmentPaddingGuid) != 0) {
+    return FALSE;
+  }
+
+  //
+  // Find out if the size of the padding section is sufficient to compensate
+  // for the misalignment.
+  //
+  PadSize = GetSectionFileLength (PadSection.CommonHeader);
+  if (Misalignment > PadSize - sizeof (EFI_FREEFORM_SUBTYPE_GUID_SECTION)) {
+    return FALSE;
+  }
+
+  //
+  // Move the remainder of the FFS file towards the front, and adjust the
+  // file size output parameter.
+  //
+  Remainder = (UINT8 *) PadSection.CommonHeader + PadSize;
+  memmove (Remainder - Misalignment, Remainder,
+           *FileSize - (UINTN) (Remainder - (UINTN) FfsFile));
+  *FileSize -= Misalignment;
+
+  //
+  // Update the padding section's length with the new values. Note that the
+  // padding is always < 64 KB, so we can ignore EFI_COMMON_SECTION_HEADER2
+  // ExtendedSize.
+  //
+  PadSize -= Misalignment;
+  PadSection.CommonHeader->Size[0] = (UINT8) (PadSize & 0xff);
+  PadSection.CommonHeader->Size[1] = (UINT8) ((PadSize & 0xff00) >> 8);
+  PadSection.CommonHeader->Size[2] = (UINT8) ((PadSize & 0xff0000) >> 16);
+
+  //
+  // Update the FFS header with the new overall length
+  //
+  FfsFileLength = GetFfsFileLength (FfsFile) - Misalignment;
+  if (FfsHeaderLength > sizeof(EFI_FFS_FILE_HEADER)) {
+    ((EFI_FFS_FILE_HEADER2 *)FfsFile)->ExtendedSize = FfsFileLength;
+  } else {
+    FfsFile->Size[0] = (UINT8) (FfsFileLength & 0x000000FF);
+    FfsFile->Size[1] = (UINT8) ((FfsFileLength & 0x0000FF00) >> 8);
+    FfsFile->Size[2] = (UINT8) ((FfsFileLength & 0x00FF0000) >> 16);
+  }
+
+  //
+  // Clear the alignment bits: these have become meaningless now that we have
+  // adjusted the padding section.
+  //
+  FfsFile->Attributes &= ~FFS_ATTRIB_DATA_ALIGNMENT;
+
+  //
+  // Recalculate the FFS header checksum. Instead of setting Header and State
+  // both to zero, set Header to (UINT8)(-State) so State preserves its original
+  // value
+  //
+  IntegrityCheck = &FfsFile->IntegrityCheck;
+  IntegrityCheck->Checksum.Header = (UINT8) (0x100 - FfsFile->State);
+  IntegrityCheck->Checksum.File = 0;
+
+  IntegrityCheck->Checksum.Header = CalculateChecksum8 (
+                                      (UINT8 *) FfsFile, FfsHeaderLength);
+
+  if (FfsFile->Attributes & FFS_ATTRIB_CHECKSUM) {
+    //
+    // Ffs header checksum = zero, so only need to calculate ffs body.
+    //
+    IntegrityCheck->Checksum.File = CalculateChecksum8 (
+                                      (UINT8 *) FfsFile + FfsHeaderLength,
+                                      FfsFileLength - FfsHeaderLength);
+  } else {
+    IntegrityCheck->Checksum.File = FFS_FIXED_CHECKSUM;
+  }
+
+  return TRUE;
+}
+
+EFI_STATUS
+AddFile (
+  IN OUT MEMORY_FILE          *FvImage,
+  IN FV_INFO                  *FvInfo,
+  IN UINTN                    Index,
+  IN OUT EFI_FFS_FILE_HEADER  **VtfFileImage,
+  IN FILE                     *FvMapFile,
+  IN FILE                     *FvReportFile
+  )
+/*++
+
+Routine Description:
+
+  This function adds a file to the FV image.  The file will pad to the
+  appropriate alignment if required.
+
+Arguments:
+
+  FvImage       The memory image of the FV to add it to.  The current offset
+                must be valid.
+  FvInfo        Pointer to information about the FV.
+  Index         The file in the FvInfo file list to add.
+  VtfFileImage  A pointer to the VTF file within the FvImage.  If this is equal
+                to the end of the FvImage then no VTF previously found.
+  FvMapFile     Pointer to FvMap File
+  FvReportFile  Pointer to FvReport File
+
+Returns:
+
+  EFI_SUCCESS              The function completed successfully.
+  EFI_INVALID_PARAMETER    One of the input parameters was invalid.
+  EFI_ABORTED              An error occurred.
+  EFI_OUT_OF_RESOURCES     Insufficient resources exist to complete the add.
+
+--*/
+{
+  FILE                  *NewFile;
+  UINTN                 FileSize;
+  UINT8                 *FileBuffer;
+  UINTN                 NumBytesRead;
+  UINT32                CurrentFileAlignment;
+  EFI_STATUS            Status;
+  UINTN                 Index1;
+  UINT8                 FileGuidString[PRINTED_GUID_BUFFER_SIZE];
+  
+  Index1 = 0;
+  //
+  // Verify input parameters.
+  //
+  if (FvImage == NULL || FvInfo == NULL || FvInfo->FvFiles[Index][0] == 0 || VtfFileImage == NULL) {
+    return EFI_INVALID_PARAMETER;
+  }
+
+  //
+  // Read the file to add
+  //
+  NewFile = fopen (LongFilePath (FvInfo->FvFiles[Index]), "rb");
+
+  if (NewFile == NULL) {
+    Error (NULL, 0, 0001, "Error opening file", FvInfo->FvFiles[Index]);
+    return EFI_ABORTED;
+  }
+
+  //
+  // Get the file size
+  //
+  FileSize = _filelength (fileno (NewFile));
+
+  //
+  // Read the file into a buffer
+  //
+  FileBuffer = malloc (FileSize);
+  if (FileBuffer == NULL) {
+    Error (NULL, 0, 4001, "Resouce", "memory cannot be allocated!");
+    return EFI_OUT_OF_RESOURCES;
+  }
+
+  NumBytesRead = fread (FileBuffer, sizeof (UINT8), FileSize, NewFile);
+
+  //
+  // Done with the file, from this point on we will just use the buffer read.
+  //
+  fclose (NewFile);
+  
+  //
+  // Verify read successful
+  //
+  if (NumBytesRead != sizeof (UINT8) * FileSize) {
+    free  (FileBuffer);
+    Error (NULL, 0, 0004, "Error reading file", FvInfo->FvFiles[Index]);
+    return EFI_ABORTED;
+  }
+  
+  //
+  // For None PI Ffs file, directly add them into FvImage.
+  //
+  if (!FvInfo->IsPiFvImage) {
+    memcpy (FvImage->CurrentFilePointer, FileBuffer, FileSize);
+    if (FvInfo->SizeofFvFiles[Index] > FileSize) {
+    	FvImage->CurrentFilePointer += FvInfo->SizeofFvFiles[Index];
+    } else {
+    	FvImage->CurrentFilePointer += FileSize;
+    }
+    goto Done;
+  }
+  
+  //
+  // Verify Ffs file
+  //
+  Status = VerifyFfsFile ((EFI_FFS_FILE_HEADER *)FileBuffer);
+  if (EFI_ERROR (Status)) {
+    free (FileBuffer);
+    Error (NULL, 0, 3000, "Invalid", "%s is not a valid FFS file.", FvInfo->FvFiles[Index]);
+    return EFI_INVALID_PARAMETER;
+  }
+
+  //
+  // Verify space exists to add the file
+  //
+  if (FileSize > (UINTN) ((UINTN) *VtfFileImage - (UINTN) FvImage->CurrentFilePointer)) {
+    free (FileBuffer);
+    Error (NULL, 0, 4002, "Resource", "FV space is full, not enough room to add file %s.", FvInfo->FvFiles[Index]);
+    return EFI_OUT_OF_RESOURCES;
+  }
+
+  //
+  // Verify the input file is the duplicated file in this Fv image
+  //
+  for (Index1 = 0; Index1 < Index; Index1 ++) {
+    if (CompareGuid ((EFI_GUID *) FileBuffer, &mFileGuidArray [Index1]) == 0) {
+      Error (NULL, 0, 2000, "Invalid parameter", "the %dth file and %uth file have the same file GUID.", (unsigned) Index1 + 1, (unsigned) Index + 1);
+      PrintGuid ((EFI_GUID *) FileBuffer);
+      return EFI_INVALID_PARAMETER;
+    }
+  }
+  CopyMem (&mFileGuidArray [Index], FileBuffer, sizeof (EFI_GUID));
+
+  //
+  // Update the file state based on polarity of the FV.
+  //
+  UpdateFfsFileState (
+    (EFI_FFS_FILE_HEADER *) FileBuffer,
+    (EFI_FIRMWARE_VOLUME_HEADER *) FvImage->FileImage
+    );
+
+  //
+  // Check if alignment is required
+  //
+  ReadFfsAlignment ((EFI_FFS_FILE_HEADER *) FileBuffer, &CurrentFileAlignment);
+  
+  //
+  // Find the largest alignment of all the FFS files in the FV
+  //
+  if (CurrentFileAlignment > MaxFfsAlignment) {
+    MaxFfsAlignment = CurrentFileAlignment;
+  }
+  //
+  // If we have a VTF file, add it at the top.
+  //
+  if (IsVtfFile ((EFI_FFS_FILE_HEADER *) FileBuffer)) {
+    if ((UINTN) *VtfFileImage == (UINTN) FvImage->Eof) {
+      //
+      // No previous VTF, add this one.
+      //
+      *VtfFileImage = (EFI_FFS_FILE_HEADER *) (UINTN) ((UINTN) FvImage->FileImage + FvInfo->Size - FileSize);
+      //
+      // Sanity check. The file MUST align appropriately
+      //
+      if (((UINTN) *VtfFileImage + GetFfsHeaderLength((EFI_FFS_FILE_HEADER *)FileBuffer) - (UINTN) FvImage->FileImage) % (1 << CurrentFileAlignment)) {
+        Error (NULL, 0, 3000, "Invalid", "VTF file cannot be aligned on a %u-byte boundary.", (unsigned) (1 << CurrentFileAlignment));
+        free (FileBuffer);
+        return EFI_ABORTED;
+      }
+      //
+      // Rebase the PE or TE image in FileBuffer of FFS file for XIP 
+      // Rebase for the debug genfvmap tool
+      //
+      Status = FfsRebase (FvInfo, FvInfo->FvFiles[Index], (EFI_FFS_FILE_HEADER *) FileBuffer, (UINTN) *VtfFileImage - (UINTN) FvImage->FileImage, FvMapFile);
+      if (EFI_ERROR (Status)) {
+        Error (NULL, 0, 3000, "Invalid", "Could not rebase %s.", FvInfo->FvFiles[Index]);
+        return Status;
+      }	  
+      //
+      // copy VTF File
+      //
+      memcpy (*VtfFileImage, FileBuffer, FileSize);
+      
+      PrintGuidToBuffer ((EFI_GUID *) FileBuffer, FileGuidString, sizeof (FileGuidString), TRUE); 
+      fprintf (FvReportFile, "0x%08X %s\n", (unsigned)(UINTN) (((UINT8 *)*VtfFileImage) - (UINTN)FvImage->FileImage), FileGuidString);
+
+      free (FileBuffer);
+      DebugMsg (NULL, 0, 9, "Add VTF FFS file in FV image", NULL);
+      return EFI_SUCCESS;
+    } else {
+      //
+      // Already found a VTF file.
+      //
+      Error (NULL, 0, 3000, "Invalid", "multiple VTF files are not permitted within a single FV.");
+      free (FileBuffer);
+      return EFI_ABORTED;
+    }
+  }
+
+  //
+  // Add pad file if necessary
+  //
+  if (!AdjustInternalFfsPadding ((EFI_FFS_FILE_HEADER *) FileBuffer, FvImage,
+         1 << CurrentFileAlignment, &FileSize)) {
+    Status = AddPadFile (FvImage, 1 << CurrentFileAlignment, *VtfFileImage, NULL, FileSize);
+    if (EFI_ERROR (Status)) {
+      Error (NULL, 0, 4002, "Resource", "FV space is full, could not add pad file for data alignment property.");
+      free (FileBuffer);
+      return EFI_ABORTED;
+    }
+  }
+  //
+  // Add file
+  //
+  if ((UINTN) (FvImage->CurrentFilePointer + FileSize) <= (UINTN) (*VtfFileImage)) {
+    //
+    // Rebase the PE or TE image in FileBuffer of FFS file for XIP. 
+    // Rebase Bs and Rt drivers for the debug genfvmap tool.
+    //
+    Status = FfsRebase (FvInfo, FvInfo->FvFiles[Index], (EFI_FFS_FILE_HEADER *) FileBuffer, (UINTN) FvImage->CurrentFilePointer - (UINTN) FvImage->FileImage, FvMapFile);
+	if (EFI_ERROR (Status)) {
+	  Error (NULL, 0, 3000, "Invalid", "Could not rebase %s.", FvInfo->FvFiles[Index]);
+	  return Status;
+	}	  	
+    //
+    // Copy the file
+    //
+    memcpy (FvImage->CurrentFilePointer, FileBuffer, FileSize);
+    PrintGuidToBuffer ((EFI_GUID *) FileBuffer, FileGuidString, sizeof (FileGuidString), TRUE); 
+    fprintf (FvReportFile, "0x%08X %s\n", (unsigned) (FvImage->CurrentFilePointer - FvImage->FileImage), FileGuidString);
+    FvImage->CurrentFilePointer += FileSize;
+  } else {
+    Error (NULL, 0, 4002, "Resource", "FV space is full, cannot add file %s.", FvInfo->FvFiles[Index]);
+    free (FileBuffer);
+    return EFI_ABORTED;
+  }
+  //
+  // Make next file start at QWord Boundry
+  //
+  while (((UINTN) FvImage->CurrentFilePointer & (EFI_FFS_FILE_HEADER_ALIGNMENT - 1)) != 0) {
+    FvImage->CurrentFilePointer++;
+  }
+
+Done: 
+  //
+  // Free allocated memory.
+  //
+  free (FileBuffer);
+
+  return EFI_SUCCESS;
+}
+
+EFI_STATUS
+PadFvImage (
+  IN MEMORY_FILE          *FvImage,
+  IN EFI_FFS_FILE_HEADER  *VtfFileImage
+  )
+/*++
+
+Routine Description:
+
+  This function places a pad file between the last file in the FV and the VTF
+  file if the VTF file exists.
+
+Arguments:
+
+  FvImage       Memory file for the FV memory image
+  VtfFileImage  The address of the VTF file.  If this is the end of the FV
+                image, no VTF exists and no pad file is needed.
+
+Returns:
+
+  EFI_SUCCESS             Completed successfully.
+  EFI_INVALID_PARAMETER   One of the input parameters was NULL.
+
+--*/
+{
+  EFI_FFS_FILE_HEADER *PadFile;
+  UINTN               FileSize;
+  UINT32              FfsHeaderSize;
+
+  //
+  // If there is no VTF or the VTF naturally follows the previous file without a
+  // pad file, then there's nothing to do
+  //
+  if ((UINTN) VtfFileImage == (UINTN) FvImage->Eof || \
+      ((UINTN) VtfFileImage == (UINTN) FvImage->CurrentFilePointer)) {
+    return EFI_SUCCESS;
+  }
+
+  if ((UINTN) VtfFileImage < (UINTN) FvImage->CurrentFilePointer) {
+    return EFI_INVALID_PARAMETER;
+  }
+
+  //
+  // Pad file starts at beginning of free space
+  //
+  PadFile = (EFI_FFS_FILE_HEADER *) FvImage->CurrentFilePointer;
+
+  //
+  // write PadFile FFS header with PadType, don't need to set PAD file guid in its header. 
+  //
+  PadFile->Type       = EFI_FV_FILETYPE_FFS_PAD;
+  PadFile->Attributes = 0;
+
+  //
+  // FileSize includes the EFI_FFS_FILE_HEADER
+  //
+  FileSize          = (UINTN) VtfFileImage - (UINTN) FvImage->CurrentFilePointer;
+  if (FileSize >= MAX_FFS_SIZE) {
+    PadFile->Attributes |= FFS_ATTRIB_LARGE_FILE;
+    memset(PadFile->Size, 0, sizeof(UINT8) * 3);
+    ((EFI_FFS_FILE_HEADER2 *)PadFile)->ExtendedSize = FileSize;
+    FfsHeaderSize = sizeof(EFI_FFS_FILE_HEADER2);
+    mIsLargeFfs = TRUE;
+  } else {
+    PadFile->Size[0]  = (UINT8) (FileSize & 0x000000FF);
+    PadFile->Size[1]  = (UINT8) ((FileSize & 0x0000FF00) >> 8);
+    PadFile->Size[2]  = (UINT8) ((FileSize & 0x00FF0000) >> 16);
+    FfsHeaderSize = sizeof(EFI_FFS_FILE_HEADER);
+  }
+
+  //
+  // Fill in checksums and state, must be zero during checksum calculation.
+  //
+  PadFile->IntegrityCheck.Checksum.Header = 0;
+  PadFile->IntegrityCheck.Checksum.File   = 0;
+  PadFile->State                          = 0;
+  PadFile->IntegrityCheck.Checksum.Header = CalculateChecksum8 ((UINT8 *) PadFile, FfsHeaderSize);
+  PadFile->IntegrityCheck.Checksum.File   = FFS_FIXED_CHECKSUM;
+
+  PadFile->State = EFI_FILE_HEADER_CONSTRUCTION | EFI_FILE_HEADER_VALID | EFI_FILE_DATA_VALID;
+
+  UpdateFfsFileState (
+    (EFI_FFS_FILE_HEADER *) PadFile,
+    (EFI_FIRMWARE_VOLUME_HEADER *) FvImage->FileImage
+    );
+  //
+  // Update the current FV pointer
+  //
+  FvImage->CurrentFilePointer = FvImage->Eof;
+
+  return EFI_SUCCESS;
+}
+
+EFI_STATUS
+UpdateResetVector (
+  IN MEMORY_FILE            *FvImage,
+  IN FV_INFO                *FvInfo,
+  IN EFI_FFS_FILE_HEADER    *VtfFile
+  )
+/*++
+
+Routine Description:
+
+  This parses the FV looking for the PEI core and then plugs the address into
+  the SALE_ENTRY point of the BSF/VTF for IPF and does BUGBUG TBD action to
+  complete an IA32 Bootstrap FV.
+
+Arguments:
+
+  FvImage       Memory file for the FV memory image
+  FvInfo        Information read from INF file.
+  VtfFile       Pointer to the VTF file in the FV image.
+
+Returns:
+
+  EFI_SUCCESS             Function Completed successfully.
+  EFI_ABORTED             Error encountered.
+  EFI_INVALID_PARAMETER   A required parameter was NULL.
+  EFI_NOT_FOUND           PEI Core file not found.
+
+--*/
+{
+  EFI_FFS_FILE_HEADER       *PeiCoreFile;
+  EFI_FFS_FILE_HEADER       *SecCoreFile;
+  EFI_STATUS                Status;
+  EFI_FILE_SECTION_POINTER  Pe32Section;
+  UINT32                    EntryPoint;
+  UINT32                    BaseOfCode;
+  UINT16                    MachineType;
+  EFI_PHYSICAL_ADDRESS      PeiCorePhysicalAddress;
+  EFI_PHYSICAL_ADDRESS      SecCorePhysicalAddress;
+  EFI_PHYSICAL_ADDRESS      *SecCoreEntryAddressPtr;
+  INT32                     Ia32SecEntryOffset;
+  UINT32                    *Ia32ResetAddressPtr;
+  UINT8                     *BytePointer;
+  UINT8                     *BytePointer2;
+  UINT16                    *WordPointer;
+  UINT16                    CheckSum;
+  UINT32                    IpiVector;
+  UINTN                     Index;
+  EFI_FFS_FILE_STATE        SavedState;
+  UINT64                    FitAddress;
+  FIT_TABLE                 *FitTablePtr;
+  BOOLEAN                   Vtf0Detected;
+  UINT32                    FfsHeaderSize;
+  UINT32                    SecHeaderSize;
+
+  //
+  // Verify input parameters
+  //
+  if (FvImage == NULL || FvInfo == NULL || VtfFile == NULL) {
+    return EFI_INVALID_PARAMETER;
+  }
+  //
+  // Initialize FV library
+  //
+  InitializeFvLib (FvImage->FileImage, FvInfo->Size);
+
+  //
+  // Verify VTF file
+  //
+  Status = VerifyFfsFile (VtfFile);
+  if (EFI_ERROR (Status)) {
+    return EFI_INVALID_PARAMETER;
+  }
+
+  if (
+      (((UINTN)FvImage->Eof - (UINTN)FvImage->FileImage) >=
+        IA32_X64_VTF_SIGNATURE_OFFSET) &&
+      (*(UINT32 *)(VOID*)((UINTN) FvImage->Eof -
+                                  IA32_X64_VTF_SIGNATURE_OFFSET) ==
+        IA32_X64_VTF0_SIGNATURE)
+     ) {
+    Vtf0Detected = TRUE;
+  } else {
+    Vtf0Detected = FALSE;
+  }
+
+  //
+  // Find the Sec Core
+  //
+  Status = GetFileByType (EFI_FV_FILETYPE_SECURITY_CORE, 1, &SecCoreFile);
+  if (EFI_ERROR (Status) || SecCoreFile == NULL) {
+    if (Vtf0Detected) {
+      //
+      // If the SEC core file is not found, but the VTF-0 signature
+      // is found, we'll treat it as a VTF-0 'Volume Top File'.
+      // This means no modifications are required to the VTF.
+      //
+      return EFI_SUCCESS;
+    }
+
+    Error (NULL, 0, 3000, "Invalid", "could not find the SEC core file in the FV.");
+    return EFI_ABORTED;
+  }
+  //
+  // Sec Core found, now find PE32 section
+  //
+  Status = GetSectionByType (SecCoreFile, EFI_SECTION_PE32, 1, &Pe32Section);
+  if (Status == EFI_NOT_FOUND) {
+    Status = GetSectionByType (SecCoreFile, EFI_SECTION_TE, 1, &Pe32Section);
+  }
+
+  if (EFI_ERROR (Status)) {
+    Error (NULL, 0, 3000, "Invalid", "could not find a PE32 section in the SEC core file.");
+    return EFI_ABORTED;
+  }
+
+  SecHeaderSize = GetSectionHeaderLength(Pe32Section.CommonHeader);
+  Status = GetPe32Info (
+            (VOID *) ((UINTN) Pe32Section.Pe32Section + SecHeaderSize),
+            &EntryPoint,
+            &BaseOfCode,
+            &MachineType
+            );
+
+  if (EFI_ERROR (Status)) {
+    Error (NULL, 0, 3000, "Invalid", "could not get the PE32 entry point for the SEC core.");
+    return EFI_ABORTED;
+  }  
+
+  if (
+       Vtf0Detected &&
+       (MachineType == EFI_IMAGE_MACHINE_IA32 ||
+        MachineType == EFI_IMAGE_MACHINE_X64)
+     ) {
+    //
+    // If the SEC core code is IA32 or X64 and the VTF-0 signature
+    // is found, we'll treat it as a VTF-0 'Volume Top File'.
+    // This means no modifications are required to the VTF.
+    //
+    return EFI_SUCCESS;
+  }
+
+  //
+  // Physical address is FV base + offset of PE32 + offset of the entry point
+  //
+  SecCorePhysicalAddress = FvInfo->BaseAddress;
+  SecCorePhysicalAddress += (UINTN) Pe32Section.Pe32Section + SecHeaderSize - (UINTN) FvImage->FileImage;
+  SecCorePhysicalAddress += EntryPoint;
+  DebugMsg (NULL, 0, 9, "SecCore physical entry point address", "Address = 0x%llX", (unsigned long long) SecCorePhysicalAddress); 
+
+  //
+  // Find the PEI Core
+  //
+  Status = GetFileByType (EFI_FV_FILETYPE_PEI_CORE, 1, &PeiCoreFile);
+  if (EFI_ERROR (Status) || PeiCoreFile == NULL) {
+    Error (NULL, 0, 3000, "Invalid", "could not find the PEI core in the FV.");
+    return EFI_ABORTED;
+  }
+  //
+  // PEI Core found, now find PE32 or TE section
+  //
+  Status = GetSectionByType (PeiCoreFile, EFI_SECTION_PE32, 1, &Pe32Section);
+  if (Status == EFI_NOT_FOUND) {
+    Status = GetSectionByType (PeiCoreFile, EFI_SECTION_TE, 1, &Pe32Section);
+  }
+
+  if (EFI_ERROR (Status)) {
+    Error (NULL, 0, 3000, "Invalid", "could not find either a PE32 or a TE section in PEI core file.");
+    return EFI_ABORTED;
+  }
+
+  SecHeaderSize = GetSectionHeaderLength(Pe32Section.CommonHeader);
+  Status = GetPe32Info (
+            (VOID *) ((UINTN) Pe32Section.Pe32Section + SecHeaderSize),
+            &EntryPoint,
+            &BaseOfCode,
+            &MachineType
+            );
+
+  if (EFI_ERROR (Status)) {
+    Error (NULL, 0, 3000, "Invalid", "could not get the PE32 entry point for the PEI core.");
+    return EFI_ABORTED;
+  }
+  //
+  // Physical address is FV base + offset of PE32 + offset of the entry point
+  //
+  PeiCorePhysicalAddress = FvInfo->BaseAddress;
+  PeiCorePhysicalAddress += (UINTN) Pe32Section.Pe32Section + SecHeaderSize - (UINTN) FvImage->FileImage;
+  PeiCorePhysicalAddress += EntryPoint;
+  DebugMsg (NULL, 0, 9, "PeiCore physical entry point address", "Address = 0x%llX", (unsigned long long) PeiCorePhysicalAddress);
+
+  if (MachineType == EFI_IMAGE_MACHINE_IA64) {
+    //
+    // Update PEI_CORE address
+    //
+    //
+    // Set the uncached attribute bit in the physical address
+    //
+    PeiCorePhysicalAddress |= 0x8000000000000000ULL;
+
+    //
+    // Check if address is aligned on a 16 byte boundary
+    //
+    if (PeiCorePhysicalAddress & 0xF) {
+      Error (NULL, 0, 3000, "Invalid",
+        "PEI_CORE entry point is not aligned on a 16 byte boundary, address specified is %llXh.",
+        (unsigned long long) PeiCorePhysicalAddress
+        );
+      return EFI_ABORTED;
+    }
+    //
+    // First Get the FIT table address
+    //
+    FitAddress  = (*(UINT64 *) (FvImage->Eof - IPF_FIT_ADDRESS_OFFSET)) & 0xFFFFFFFF;
+
+    FitTablePtr = (FIT_TABLE *) (FvImage->FileImage + (FitAddress - FvInfo->BaseAddress));
+
+    Status      = UpdatePeiCoreEntryInFit (FitTablePtr, PeiCorePhysicalAddress);
+
+    if (!EFI_ERROR (Status)) {
+      UpdateFitCheckSum (FitTablePtr);
+    }
+
+    //
+    // Update SEC_CORE address
+    //
+    //
+    // Set the uncached attribute bit in the physical address
+    //
+    SecCorePhysicalAddress |= 0x8000000000000000ULL;
+    //
+    // Check if address is aligned on a 16 byte boundary
+    //
+    if (SecCorePhysicalAddress & 0xF) {
+      Error (NULL, 0, 3000, "Invalid",
+        "SALE_ENTRY entry point is not aligned on a 16 byte boundary, address specified is %llXh.",
+        (unsigned long long) SecCorePhysicalAddress
+        );
+      return EFI_ABORTED;
+    }
+    //
+    // Update the address
+    //
+    SecCoreEntryAddressPtr  = (EFI_PHYSICAL_ADDRESS *) ((UINTN) FvImage->Eof - IPF_SALE_ENTRY_ADDRESS_OFFSET);
+    *SecCoreEntryAddressPtr = SecCorePhysicalAddress;
+
+  } else if (MachineType == EFI_IMAGE_MACHINE_IA32 || MachineType == EFI_IMAGE_MACHINE_X64) {
+    //
+    // Get the location to update
+    //
+    Ia32ResetAddressPtr  = (UINT32 *) ((UINTN) FvImage->Eof - IA32_PEI_CORE_ENTRY_OFFSET);
+
+    //
+    // Write lower 32 bits of physical address for Pei Core entry
+    //
+    *Ia32ResetAddressPtr = (UINT32) PeiCorePhysicalAddress;
+    
+    //
+    // Write SecCore Entry point relative address into the jmp instruction in reset vector.
+    // 
+    Ia32ResetAddressPtr  = (UINT32 *) ((UINTN) FvImage->Eof - IA32_SEC_CORE_ENTRY_OFFSET);
+    
+    Ia32SecEntryOffset   = (INT32) (SecCorePhysicalAddress - (FV_IMAGES_TOP_ADDRESS - IA32_SEC_CORE_ENTRY_OFFSET + 2));
+    if (Ia32SecEntryOffset <= -65536) {
+      Error (NULL, 0, 3000, "Invalid", "The SEC EXE file size is too large, it must be less than 64K.");
+      return STATUS_ERROR;
+    }
+    
+    *(UINT16 *) Ia32ResetAddressPtr = (UINT16) Ia32SecEntryOffset;
+
+    //
+    // Update the BFV base address
+    //
+    Ia32ResetAddressPtr   = (UINT32 *) ((UINTN) FvImage->Eof - 4);
+    *Ia32ResetAddressPtr  = (UINT32) (FvInfo->BaseAddress);
+    DebugMsg (NULL, 0, 9, "update BFV base address in the top FV image", "BFV base address = 0x%llX.", (unsigned long long) FvInfo->BaseAddress);
+
+    //
+    // Update the Startup AP in the FVH header block ZeroVector region.
+    //
+    BytePointer   = (UINT8 *) ((UINTN) FvImage->FileImage);
+    if (FvInfo->Size <= 0x10000) {
+      BytePointer2 = m64kRecoveryStartupApDataArray;
+    } else if (FvInfo->Size <= 0x20000) {
+      BytePointer2 = m128kRecoveryStartupApDataArray;
+    } else {
+      BytePointer2 = m128kRecoveryStartupApDataArray;
+      //
+      // Find the position to place Ap reset vector, the offset
+      // between the position and the end of Fvrecovery.fv file
+      // should not exceed 128kB to prevent Ap reset vector from
+      // outside legacy E and F segment
+      //
+      Status = FindApResetVectorPosition (FvImage, &BytePointer);
+      if (EFI_ERROR (Status)) {
+        Error (NULL, 0, 3000, "Invalid", "FV image does not have enough space to place AP reset vector. The FV image needs to reserve at least 4KB of unused space.");
+        return EFI_ABORTED;
+      }
+    }
+
+    for (Index = 0; Index < SIZEOF_STARTUP_DATA_ARRAY; Index++) {
+      BytePointer[Index] = BytePointer2[Index];
+    }
+    //
+    // Calculate the checksum
+    //
+    CheckSum              = 0x0000;
+    WordPointer = (UINT16 *) (BytePointer);
+    for (Index = 0; Index < SIZEOF_STARTUP_DATA_ARRAY / 2; Index++) {
+      CheckSum = (UINT16) (CheckSum + ((UINT16) *WordPointer));
+      WordPointer++;
+    }
+    //
+    // Update the checksum field
+    //
+    WordPointer   = (UINT16 *) (BytePointer + SIZEOF_STARTUP_DATA_ARRAY - 2);
+    *WordPointer  = (UINT16) (0x10000 - (UINT32) CheckSum);
+    
+    //
+    // IpiVector at the 4k aligned address in the top 2 blocks in the PEI FV. 
+    //
+    IpiVector  = (UINT32) (FV_IMAGES_TOP_ADDRESS - ((UINTN) FvImage->Eof - (UINTN) BytePointer));
+    DebugMsg (NULL, 0, 9, "Startup AP Vector address", "IpiVector at 0x%X", (unsigned) IpiVector);
+    if ((IpiVector & 0xFFF) != 0) {
+      Error (NULL, 0, 3000, "Invalid", "Startup AP Vector address are not 4K aligned, because the FV size is not 4K aligned");
+      return EFI_ABORTED;
+    }
+    IpiVector  = IpiVector >> 12;
+    IpiVector  = IpiVector & 0xFF;
+
+    //
+    // Write IPI Vector at Offset FvrecoveryFileSize - 8
+    //
+    Ia32ResetAddressPtr   = (UINT32 *) ((UINTN) FvImage->Eof - 8);
+    *Ia32ResetAddressPtr  = IpiVector;
+  } else if (MachineType == EFI_IMAGE_MACHINE_ARMT) {
+    //
+    // Since the ARM reset vector is in the FV Header you really don't need a
+    // Volume Top File, but if you have one for some reason don't crash...
+    //
+  } else if (MachineType == EFI_IMAGE_MACHINE_AARCH64) {
+    //
+    // Since the AArch64 reset vector is in the FV Header you really don't need a
+    // Volume Top File, but if you have one for some reason don't crash...
+    //
+  } else {
+    Error (NULL, 0, 3000, "Invalid", "machine type=0x%X in PEI core.", MachineType);
+    return EFI_ABORTED;
+  }
+
+  //
+  // Now update file checksum
+  //
+  SavedState  = VtfFile->State;
+  VtfFile->IntegrityCheck.Checksum.File = 0;
+  VtfFile->State                        = 0;
+  if (VtfFile->Attributes & FFS_ATTRIB_CHECKSUM) {
+    FfsHeaderSize = GetFfsHeaderLength(VtfFile);
+    VtfFile->IntegrityCheck.Checksum.File = CalculateChecksum8 (
+                                              (UINT8 *) ((UINT8 *)VtfFile + FfsHeaderSize),
+                                              GetFfsFileLength (VtfFile) - FfsHeaderSize
+                                              );
+  } else {
+    VtfFile->IntegrityCheck.Checksum.File = FFS_FIXED_CHECKSUM;
+  }
+
+  VtfFile->State = SavedState;
+
+  return EFI_SUCCESS;
+}
+
+
+EFI_STATUS
+UpdateArmResetVectorIfNeeded (
+  IN MEMORY_FILE            *FvImage,
+  IN FV_INFO                *FvInfo
+  )
+/*++
+
+Routine Description:
+  This parses the FV looking for SEC and patches that address into the 
+  beginning of the FV header.
+
+  For ARM32 the reset vector is at 0x00000000 or 0xFFFF0000.
+  For AArch64 the reset vector is at 0x00000000.
+
+  This would commonly map to the first entry in the ROM. 
+  ARM32 Exceptions:
+  Reset            +0    
+  Undefined        +4
+  SWI              +8
+  Prefetch Abort   +12
+  Data Abort       +16
+  IRQ              +20
+  FIQ              +24
+
+  We support two schemes on ARM.
+  1) Beginning of the FV is the reset vector
+  2) Reset vector is data bytes FDF file and that code branches to reset vector 
+    in the beginning of the FV (fixed size offset).
+
+  Need to have the jump for the reset vector at location zero.
+  We also need to store the address or PEI (if it exists).
+  We stub out a return from interrupt in case the debugger 
+   is using SWI (not done for AArch64, not enough space in struct).
+  The optional entry to the common exception handler is 
+   to support full featured exception handling from ROM and is currently 
+    not support by this tool.
+
+Arguments:
+  FvImage       Memory file for the FV memory image
+  FvInfo        Information read from INF file.
+
+Returns:
+
+  EFI_SUCCESS             Function Completed successfully.
+  EFI_ABORTED             Error encountered.
+  EFI_INVALID_PARAMETER   A required parameter was NULL.
+  EFI_NOT_FOUND           PEI Core file not found.
+
+--*/
+{
+  EFI_FFS_FILE_HEADER       *PeiCoreFile;
+  EFI_FFS_FILE_HEADER       *SecCoreFile;
+  EFI_STATUS                Status;
+  EFI_FILE_SECTION_POINTER  Pe32Section;
+  UINT32                    EntryPoint;
+  UINT32                    BaseOfCode;
+  UINT16                    MachineType;
+  EFI_PHYSICAL_ADDRESS      PeiCorePhysicalAddress;
+  EFI_PHYSICAL_ADDRESS      SecCorePhysicalAddress;
+  INT32                     ResetVector[4]; // ARM32:
+                                            // 0 - is branch relative to SEC entry point
+                                            // 1 - PEI Entry Point
+                                            // 2 - movs pc,lr for a SWI handler
+                                            // 3 - Place holder for Common Exception Handler
+                                            // AArch64: Used as UINT64 ResetVector[2]
+                                            // 0 - is branch relative to SEC entry point
+                                            // 1 - PEI Entry Point
+
+  //
+  // Verify input parameters
+  //
+  if (FvImage == NULL || FvInfo == NULL) {
+    return EFI_INVALID_PARAMETER;
+  }
+  //
+  // Initialize FV library
+  //
+  InitializeFvLib (FvImage->FileImage, FvInfo->Size);
+
+  //
+  // Find the Sec Core
+  //
+  Status = GetFileByType (EFI_FV_FILETYPE_SECURITY_CORE, 1, &SecCoreFile);
+  if (EFI_ERROR (Status) || SecCoreFile == NULL) {
+    //
+    // Maybe hardware does SEC job and we only have PEI Core?
+    //
+
+    //
+    // Find the PEI Core. It may not exist if SEC loads DXE core directly
+    //
+    PeiCorePhysicalAddress = 0;
+    Status = GetFileByType (EFI_FV_FILETYPE_PEI_CORE, 1, &PeiCoreFile);
+    if (!EFI_ERROR (Status) && PeiCoreFile != NULL) {
+      //
+      // PEI Core found, now find PE32 or TE section
+      //
+      Status = GetSectionByType (PeiCoreFile, EFI_SECTION_PE32, 1, &Pe32Section);
+      if (Status == EFI_NOT_FOUND) {
+        Status = GetSectionByType (PeiCoreFile, EFI_SECTION_TE, 1, &Pe32Section);
+      }
+    
+      if (EFI_ERROR (Status)) {
+        Error (NULL, 0, 3000, "Invalid", "could not find either a PE32 or a TE section in PEI core file!");
+        return EFI_ABORTED;
+      }
+    
+      Status = GetPe32Info (
+                (VOID *) ((UINTN) Pe32Section.Pe32Section + GetSectionHeaderLength(Pe32Section.CommonHeader)),
+                &EntryPoint,
+                &BaseOfCode,
+                &MachineType
+                );
+    
+      if (EFI_ERROR (Status)) {
+        Error (NULL, 0, 3000, "Invalid", "could not get the PE32 entry point for the PEI core!");
+        return EFI_ABORTED;
+      }
+      //
+      // Physical address is FV base + offset of PE32 + offset of the entry point
+      //
+      PeiCorePhysicalAddress = FvInfo->BaseAddress;
+      PeiCorePhysicalAddress += (UINTN) Pe32Section.Pe32Section + GetSectionHeaderLength(Pe32Section.CommonHeader) - (UINTN) FvImage->FileImage;
+      PeiCorePhysicalAddress += EntryPoint;
+      DebugMsg (NULL, 0, 9, "PeiCore physical entry point address", "Address = 0x%llX", (unsigned long long) PeiCorePhysicalAddress);
+
+      if (MachineType == EFI_IMAGE_MACHINE_ARMT || MachineType == EFI_IMAGE_MACHINE_AARCH64) {
+        memset (ResetVector, 0, sizeof (ResetVector));
+        // Address of PEI Core, if we have one
+        ResetVector[1] = (UINT32)PeiCorePhysicalAddress;
+      }
+      
+      //
+      // Copy to the beginning of the FV 
+      //
+      memcpy ((UINT8 *) ((UINTN) FvImage->FileImage), ResetVector, sizeof (ResetVector));
+
+    }
+
+    return EFI_SUCCESS;
+  }
+  
+  //
+  // Sec Core found, now find PE32 section
+  //
+  Status = GetSectionByType (SecCoreFile, EFI_SECTION_PE32, 1, &Pe32Section);
+  if (Status == EFI_NOT_FOUND) {
+    Status = GetSectionByType (SecCoreFile, EFI_SECTION_TE, 1, &Pe32Section);
+  }
+
+  if (EFI_ERROR (Status)) {
+    Error (NULL, 0, 3000, "Invalid", "could not find a PE32 section in the SEC core file.");
+    return EFI_ABORTED;
+  }
+
+  Status = GetPe32Info (
+            (VOID *) ((UINTN) Pe32Section.Pe32Section + GetSectionHeaderLength(Pe32Section.CommonHeader)),
+            &EntryPoint,
+            &BaseOfCode,
+            &MachineType
+            );
+  if (EFI_ERROR (Status)) {
+    Error (NULL, 0, 3000, "Invalid", "could not get the PE32 entry point for the SEC core.");
+    return EFI_ABORTED;
+  }
+  
+  if ((MachineType != EFI_IMAGE_MACHINE_ARMT) && (MachineType != EFI_IMAGE_MACHINE_AARCH64)) {
+    //
+    // If SEC is not ARM we have nothing to do
+    //
+    return EFI_SUCCESS;
+  }
+  
+  //
+  // Physical address is FV base + offset of PE32 + offset of the entry point
+  //
+  SecCorePhysicalAddress = FvInfo->BaseAddress;
+  SecCorePhysicalAddress += (UINTN) Pe32Section.Pe32Section + GetSectionHeaderLength(Pe32Section.CommonHeader) - (UINTN) FvImage->FileImage;
+  SecCorePhysicalAddress += EntryPoint;
+  DebugMsg (NULL, 0, 9, "SecCore physical entry point address", "Address = 0x%llX", (unsigned long long) SecCorePhysicalAddress); 
+
+  //
+  // Find the PEI Core. It may not exist if SEC loads DXE core directly
+  //
+  PeiCorePhysicalAddress = 0;
+  Status = GetFileByType (EFI_FV_FILETYPE_PEI_CORE, 1, &PeiCoreFile);
+  if (!EFI_ERROR (Status) && PeiCoreFile != NULL) {
+    //
+    // PEI Core found, now find PE32 or TE section
+    //
+    Status = GetSectionByType (PeiCoreFile, EFI_SECTION_PE32, 1, &Pe32Section);
+    if (Status == EFI_NOT_FOUND) {
+      Status = GetSectionByType (PeiCoreFile, EFI_SECTION_TE, 1, &Pe32Section);
+    }
+  
+    if (EFI_ERROR (Status)) {
+      Error (NULL, 0, 3000, "Invalid", "could not find either a PE32 or a TE section in PEI core file!");
+      return EFI_ABORTED;
+    }
+  
+    Status = GetPe32Info (
+              (VOID *) ((UINTN) Pe32Section.Pe32Section + GetSectionHeaderLength(Pe32Section.CommonHeader)),
+              &EntryPoint,
+              &BaseOfCode,
+              &MachineType
+              );
+  
+    if (EFI_ERROR (Status)) {
+      Error (NULL, 0, 3000, "Invalid", "could not get the PE32 entry point for the PEI core!");
+      return EFI_ABORTED;
+    }
+    //
+    // Physical address is FV base + offset of PE32 + offset of the entry point
+    //
+    PeiCorePhysicalAddress = FvInfo->BaseAddress;
+    PeiCorePhysicalAddress += (UINTN) Pe32Section.Pe32Section + GetSectionHeaderLength(Pe32Section.CommonHeader) - (UINTN) FvImage->FileImage;
+    PeiCorePhysicalAddress += EntryPoint;
+    DebugMsg (NULL, 0, 9, "PeiCore physical entry point address", "Address = 0x%llX", (unsigned long long) PeiCorePhysicalAddress);
+  }
+  
+  if (MachineType == EFI_IMAGE_MACHINE_ARMT) {
+    // B SecEntryPoint - signed_immed_24 part +/-32MB offset
+    // on ARM, the PC is always 8 ahead, so we're not really jumping from the base address, but from base address + 8
+    ResetVector[0] = (INT32)(SecCorePhysicalAddress - FvInfo->BaseAddress - 8) >> 2;
+
+    if (ResetVector[0] > 0x00FFFFFF) {
+      Error (NULL, 0, 3000, "Invalid", "SEC Entry point must be within 32MB of the start of the FV");
+      return EFI_ABORTED;
+    }
+  
+    // Add opcode for an uncondional branch with no link. AKA B SecEntryPoint
+    ResetVector[0] |= 0xEB000000;
+  
+  
+    // Address of PEI Core, if we have one
+    ResetVector[1] = (UINT32)PeiCorePhysicalAddress;
+  
+    // SWI handler movs   pc,lr. Just in case a debugger uses SWI
+    ResetVector[2] = 0xE1B0F07E;
+  
+    // Place holder to support a common interrupt handler from ROM.
+    // Currently not suppprted. For this to be used the reset vector would not be in this FV
+    // and the exception vectors would be hard coded in the ROM and just through this address
+    // to find a common handler in the a module in the FV.
+    ResetVector[3] = 0;
+  } else if (MachineType == EFI_IMAGE_MACHINE_AARCH64) {
+
+  /* NOTE:
+    ARMT above has an entry in ResetVector[2] for SWI. The way we are using the ResetVector
+    array at the moment, for AArch64, does not allow us space for this as the header only
+    allows for a fixed amount of bytes at the start. If we are sure that UEFI will live
+    within the first 4GB of addressable RAM we could potensioally adopt the same ResetVector
+    layout as above. But for the moment we replace the four 32bit vectors with two 64bit
+    vectors in the same area of the Image heasder. This allows UEFI to start from a 64bit
+    base.
+  */
+
+    ((UINT64*)ResetVector)[0] = (UINT64)(SecCorePhysicalAddress - FvInfo->BaseAddress) >> 2;
+
+    // B SecEntryPoint - signed_immed_26 part +/-128MB offset
+    if ( ((UINT64*)ResetVector)[0] > 0x03FFFFFF) {
+      Error (NULL, 0, 3000, "Invalid", "SEC Entry point must be within 128MB of the start of the FV");
+      return EFI_ABORTED;
+    }
+    // Add opcode for an uncondional branch with no link. AKA B SecEntryPoint
+    ((UINT64*)ResetVector)[0] |= 0x14000000;
+
+    // Address of PEI Core, if we have one
+    ((UINT64*)ResetVector)[1] = (UINT64)PeiCorePhysicalAddress;
+
+  } else {
+    Error (NULL, 0, 3000, "Invalid", "Unknown ARM machine type");
+    return EFI_ABORTED;
+  }
+
+  //
+  // Copy to the beginning of the FV 
+  //
+  memcpy ((UINT8 *) ((UINTN) FvImage->FileImage), ResetVector, sizeof (ResetVector));
+
+  DebugMsg (NULL, 0, 9, "Update Reset vector in FV Header", NULL);
+
+  return EFI_SUCCESS;
+}
+
+EFI_STATUS
+GetPe32Info (
+  IN UINT8                  *Pe32,
+  OUT UINT32                *EntryPoint,
+  OUT UINT32                *BaseOfCode,
+  OUT UINT16                *MachineType
+  )
+/*++
+
+Routine Description:
+
+  Retrieves the PE32 entry point offset and machine type from PE image or TeImage.  
+  See EfiImage.h for machine types.  The entry point offset is from the beginning 
+  of the PE32 buffer passed in.
+
+Arguments:
+
+  Pe32          Beginning of the PE32.
+  EntryPoint    Offset from the beginning of the PE32 to the image entry point.
+  BaseOfCode    Base address of code.
+  MachineType   Magic number for the machine type.
+
+Returns:
+
+  EFI_SUCCESS             Function completed successfully.
+  EFI_ABORTED             Error encountered.
+  EFI_INVALID_PARAMETER   A required parameter was NULL.
+  EFI_UNSUPPORTED         The operation is unsupported.
+
+--*/
+{
+  EFI_IMAGE_DOS_HEADER             *DosHeader;
+  EFI_IMAGE_OPTIONAL_HEADER_UNION  *ImgHdr;
+  EFI_TE_IMAGE_HEADER              *TeHeader;
+
+  //
+  // Verify input parameters
+  //
+  if (Pe32 == NULL) {
+    return EFI_INVALID_PARAMETER;
+  }
+
+  //
+  // First check whether it is one TE Image.
+  //
+  TeHeader = (EFI_TE_IMAGE_HEADER *) Pe32;
+  if (TeHeader->Signature == EFI_TE_IMAGE_HEADER_SIGNATURE) {
+    //
+    // By TeImage Header to get output
+    //
+    *EntryPoint   = TeHeader->AddressOfEntryPoint + sizeof (EFI_TE_IMAGE_HEADER) - TeHeader->StrippedSize;
+    *BaseOfCode   = TeHeader->BaseOfCode + sizeof (EFI_TE_IMAGE_HEADER) - TeHeader->StrippedSize;
+    *MachineType  = TeHeader->Machine;
+  } else {
+  
+    //
+    // Then check whether 
+    // First is the DOS header
+    //
+    DosHeader = (EFI_IMAGE_DOS_HEADER *) Pe32;
+  
+    //
+    // Verify DOS header is expected
+    //
+    if (DosHeader->e_magic != EFI_IMAGE_DOS_SIGNATURE) {
+      Error (NULL, 0, 3000, "Invalid", "Unknown magic number in the DOS header, 0x%04X.", DosHeader->e_magic);
+      return EFI_UNSUPPORTED;
+    }
+    //
+    // Immediately following is the NT header.
+    //
+    ImgHdr = (EFI_IMAGE_OPTIONAL_HEADER_UNION *) ((UINTN) Pe32 + DosHeader->e_lfanew);
+  
+    //
+    // Verify NT header is expected
+    //
+    if (ImgHdr->Pe32.Signature != EFI_IMAGE_NT_SIGNATURE) {
+      Error (NULL, 0, 3000, "Invalid", "Unrecognized image signature 0x%08X.", (unsigned) ImgHdr->Pe32.Signature);
+      return EFI_UNSUPPORTED;
+    }
+    //
+    // Get output
+    //
+    *EntryPoint   = ImgHdr->Pe32.OptionalHeader.AddressOfEntryPoint;
+    *BaseOfCode   = ImgHdr->Pe32.OptionalHeader.BaseOfCode;
+    *MachineType  = ImgHdr->Pe32.FileHeader.Machine;
+  }
+
+  //
+  // Verify machine type is supported
+  //
+  if ((*MachineType != EFI_IMAGE_MACHINE_IA32) && (*MachineType != EFI_IMAGE_MACHINE_IA64) && (*MachineType != EFI_IMAGE_MACHINE_X64) && (*MachineType != EFI_IMAGE_MACHINE_EBC) && 
+      (*MachineType != EFI_IMAGE_MACHINE_ARMT) && (*MachineType != EFI_IMAGE_MACHINE_AARCH64)) {
+    Error (NULL, 0, 3000, "Invalid", "Unrecognized machine type in the PE32 file.");
+    return EFI_UNSUPPORTED;
+  }
+
+  return EFI_SUCCESS;
+}
+
+EFI_STATUS
+GenerateFvImage (
+  IN CHAR8                *InfFileImage,
+  IN UINTN                InfFileSize,
+  IN CHAR8                *FvFileName,
+  IN CHAR8                *MapFileName
+  )
+/*++
+
+Routine Description:
+
+  This is the main function which will be called from application.
+
+Arguments:
+
+  InfFileImage   Buffer containing the INF file contents.
+  InfFileSize    Size of the contents of the InfFileImage buffer.
+  FvFileName     Requested name for the FV file.
+  MapFileName    Fv map file to log fv driver information.
+
+Returns:
+
+  EFI_SUCCESS             Function completed successfully.
+  EFI_OUT_OF_RESOURCES    Could not allocate required resources.
+  EFI_ABORTED             Error encountered.
+  EFI_INVALID_PARAMETER   A required parameter was NULL.
+
+--*/
+{
+  EFI_STATUS                      Status;
+  MEMORY_FILE                     InfMemoryFile;
+  MEMORY_FILE                     FvImageMemoryFile;
+  UINTN                           Index;
+  EFI_FIRMWARE_VOLUME_HEADER      *FvHeader;
+  EFI_FFS_FILE_HEADER             *VtfFileImage;
+  UINT8                           *FvBufferHeader; // to make sure fvimage header 8 type alignment.
+  UINT8                           *FvImage;
+  UINTN                           FvImageSize;
+  FILE                            *FvFile;
+  CHAR8                           FvMapName [MAX_LONG_FILE_PATH];
+  FILE                            *FvMapFile;
+  EFI_FIRMWARE_VOLUME_EXT_HEADER  *FvExtHeader;
+  FILE                            *FvExtHeaderFile;
+  UINTN                           FileSize;
+  CHAR8                           FvReportName[MAX_LONG_FILE_PATH];
+  FILE                            *FvReportFile;
+
+  FvBufferHeader = NULL;
+  FvFile         = NULL;
+  FvMapFile      = NULL;
+  FvReportFile   = NULL;
+
+  if (InfFileImage != NULL) {
+    //
+    // Initialize file structures
+    //
+    InfMemoryFile.FileImage           = InfFileImage;
+    InfMemoryFile.CurrentFilePointer  = InfFileImage;
+    InfMemoryFile.Eof                 = InfFileImage + InfFileSize;
+  
+    //
+    // Parse the FV inf file for header information
+    //
+    Status = ParseFvInf (&InfMemoryFile, &mFvDataInfo);
+    if (EFI_ERROR (Status)) {
+      Error (NULL, 0, 0003, "Error parsing file", "the input FV INF file.");
+      return Status;
+    }
+  }
+
+  //
+  // Update the file name return values
+  //
+  if (FvFileName == NULL && mFvDataInfo.FvName[0] != '\0') {
+    FvFileName = mFvDataInfo.FvName;
+  }
+
+  if (FvFileName == NULL) {
+    Error (NULL, 0, 1001, "Missing option", "Output file name");
+    return EFI_ABORTED;
+  }
+  
+  if (mFvDataInfo.FvBlocks[0].Length == 0) {
+    Error (NULL, 0, 1001, "Missing required argument", "Block Size");
+    return EFI_ABORTED;
+  }
+  
+  //
+  // Debug message Fv File System Guid
+  //
+  if (mFvDataInfo.FvFileSystemGuidSet) {
+    DebugMsg (NULL, 0, 9, "FV File System Guid", "%08X-%04X-%04X-%02X%02X-%02X%02X%02X%02X%02X%02X", 
+                  (unsigned) mFvDataInfo.FvFileSystemGuid.Data1,
+                  mFvDataInfo.FvFileSystemGuid.Data2,
+                  mFvDataInfo.FvFileSystemGuid.Data3,
+                  mFvDataInfo.FvFileSystemGuid.Data4[0],
+                  mFvDataInfo.FvFileSystemGuid.Data4[1],
+                  mFvDataInfo.FvFileSystemGuid.Data4[2],
+                  mFvDataInfo.FvFileSystemGuid.Data4[3],
+                  mFvDataInfo.FvFileSystemGuid.Data4[4],
+                  mFvDataInfo.FvFileSystemGuid.Data4[5],
+                  mFvDataInfo.FvFileSystemGuid.Data4[6],
+                  mFvDataInfo.FvFileSystemGuid.Data4[7]);
+  }
+
+  //
+  // Add PI FV extension header
+  //
+  FvExtHeader = NULL;
+  FvExtHeaderFile = NULL;
+  if (mFvDataInfo.FvExtHeaderFile[0] != 0) {
+    //
+    // Open the FV Extension Header file
+    //
+    FvExtHeaderFile = fopen (LongFilePath (mFvDataInfo.FvExtHeaderFile), "rb");
+
+    //
+    // Get the file size
+    //
+    FileSize = _filelength (fileno (FvExtHeaderFile));
+
+    //
+    // Allocate a buffer for the FV Extension Header
+    //
+    FvExtHeader = malloc(FileSize);
+    if (FvExtHeader == NULL) {
+      fclose (FvExtHeaderFile);
+      return EFI_OUT_OF_RESOURCES;
+    }
+
+    //
+    // Read the FV Extension Header
+    //
+    fread (FvExtHeader, sizeof (UINT8), FileSize, FvExtHeaderFile);
+    fclose (FvExtHeaderFile);
+
+    //
+    // See if there is an override for the FV Name GUID
+    //
+    if (mFvDataInfo.FvNameGuidSet) {
+      memcpy (&FvExtHeader->FvName, &mFvDataInfo.FvNameGuid, sizeof (EFI_GUID));
+    }
+    memcpy (&mFvDataInfo.FvNameGuid, &FvExtHeader->FvName, sizeof (EFI_GUID));
+    mFvDataInfo.FvNameGuidSet = TRUE;
+  } else if (mFvDataInfo.FvNameGuidSet) {
+    //
+    // Allocate a buffer for the FV Extension Header
+    //
+    FvExtHeader = malloc(sizeof (EFI_FIRMWARE_VOLUME_EXT_HEADER));
+    if (FvExtHeader == NULL) {
+      return EFI_OUT_OF_RESOURCES;
+    }
+    memcpy (&FvExtHeader->FvName, &mFvDataInfo.FvNameGuid, sizeof (EFI_GUID));
+    FvExtHeader->ExtHeaderSize = sizeof (EFI_FIRMWARE_VOLUME_EXT_HEADER);
+  }
+
+  //
+  // Debug message Fv Name Guid
+  //
+  if (mFvDataInfo.FvNameGuidSet) {
+      DebugMsg (NULL, 0, 9, "FV Name Guid", "%08X-%04X-%04X-%02X%02X-%02X%02X%02X%02X%02X%02X", 
+                  (unsigned) mFvDataInfo.FvNameGuid.Data1,
+                  mFvDataInfo.FvNameGuid.Data2,
+                  mFvDataInfo.FvNameGuid.Data3,
+                  mFvDataInfo.FvNameGuid.Data4[0],
+                  mFvDataInfo.FvNameGuid.Data4[1],
+                  mFvDataInfo.FvNameGuid.Data4[2],
+                  mFvDataInfo.FvNameGuid.Data4[3],
+                  mFvDataInfo.FvNameGuid.Data4[4],
+                  mFvDataInfo.FvNameGuid.Data4[5],
+                  mFvDataInfo.FvNameGuid.Data4[6],
+                  mFvDataInfo.FvNameGuid.Data4[7]);
+  }
+
+  if (CompareGuid (&mFvDataInfo.FvFileSystemGuid, &mEfiFirmwareFileSystem2Guid) == 0 ||
+    CompareGuid (&mFvDataInfo.FvFileSystemGuid, &mEfiFirmwareFileSystem3Guid) == 0) {
+    mFvDataInfo.IsPiFvImage = TRUE;
+  }
+
+  //
+  // FvMap file to log the function address of all modules in one Fvimage
+  //
+  if (MapFileName != NULL) {
+    strcpy (FvMapName, MapFileName);
+  } else {
+    strcpy (FvMapName, FvFileName);
+    strcat (FvMapName, ".map");
+  }
+  VerboseMsg ("FV Map file name is %s", FvMapName);
+
+  //
+  // FvReport file to log the FV information in one Fvimage
+  //
+  strcpy (FvReportName, FvFileName);
+  strcat (FvReportName, ".txt");
+
+  //
+  // Calculate the FV size and Update Fv Size based on the actual FFS files.
+  // And Update mFvDataInfo data.
+  //
+  Status = CalculateFvSize (&mFvDataInfo);
+  if (EFI_ERROR (Status)) {
+    return Status;    
+  }
+  VerboseMsg ("the generated FV image size is %u bytes", (unsigned) mFvDataInfo.Size);
+  
+  //
+  // support fv image and empty fv image
+  //
+  FvImageSize = mFvDataInfo.Size;
+
+  //
+  // Allocate the FV, assure FvImage Header 8 byte alignment
+  //
+  FvBufferHeader = malloc (FvImageSize + sizeof (UINT64));
+  if (FvBufferHeader == NULL) {
+    return EFI_OUT_OF_RESOURCES;
+  }
+  FvImage = (UINT8 *) (((UINTN) FvBufferHeader + 7) & ~7);
+
+  //
+  // Initialize the FV to the erase polarity
+  //
+  if (mFvDataInfo.FvAttributes == 0) {
+    //
+    // Set Default Fv Attribute 
+    //
+    mFvDataInfo.FvAttributes = FV_DEFAULT_ATTRIBUTE;
+  }
+  if (mFvDataInfo.FvAttributes & EFI_FVB2_ERASE_POLARITY) {
+    memset (FvImage, -1, FvImageSize);
+  } else {
+    memset (FvImage, 0, FvImageSize);
+  }
+
+  //
+  // Initialize FV header
+  //
+  FvHeader = (EFI_FIRMWARE_VOLUME_HEADER *) FvImage;
+
+  //
+  // Initialize the zero vector to all zeros.
+  //
+  memset (FvHeader->ZeroVector, 0, 16);
+
+  //
+  // Copy the Fv file system GUID
+  //
+  memcpy (&FvHeader->FileSystemGuid, &mFvDataInfo.FvFileSystemGuid, sizeof (EFI_GUID));
+
+  FvHeader->FvLength        = FvImageSize;
+  FvHeader->Signature       = EFI_FVH_SIGNATURE;
+  FvHeader->Attributes      = mFvDataInfo.FvAttributes;
+  FvHeader->Revision        = EFI_FVH_REVISION;
+  FvHeader->ExtHeaderOffset = 0;
+  FvHeader->Reserved[0]     = 0;
+  
+  //
+  // Copy firmware block map
+  //
+  for (Index = 0; mFvDataInfo.FvBlocks[Index].Length != 0; Index++) {
+    FvHeader->BlockMap[Index].NumBlocks   = mFvDataInfo.FvBlocks[Index].NumBlocks;
+    FvHeader->BlockMap[Index].Length      = mFvDataInfo.FvBlocks[Index].Length;
+  }
+
+  //
+  // Add block map terminator
+  //
+  FvHeader->BlockMap[Index].NumBlocks   = 0;
+  FvHeader->BlockMap[Index].Length      = 0;
+
+  //
+  // Complete the header
+  //
+  FvHeader->HeaderLength  = (UINT16) (((UINTN) &(FvHeader->BlockMap[Index + 1])) - (UINTN) FvImage);
+  FvHeader->Checksum      = 0;
+  FvHeader->Checksum      = CalculateChecksum16 ((UINT16 *) FvHeader, FvHeader->HeaderLength / sizeof (UINT16));
+
+  //
+  // If there is no FFS file, generate one empty FV
+  //
+  if (mFvDataInfo.FvFiles[0][0] == 0 && !mFvDataInfo.FvNameGuidSet) {
+    goto WriteFile;
+  }
+
+  //
+  // Initialize our "file" view of the buffer
+  //
+  FvImageMemoryFile.FileImage           = (CHAR8 *)FvImage;
+  FvImageMemoryFile.CurrentFilePointer  = (CHAR8 *)FvImage + FvHeader->HeaderLength;
+  FvImageMemoryFile.Eof                 = (CHAR8 *)FvImage + FvImageSize;
+
+  //
+  // Initialize the FV library.
+  //
+  InitializeFvLib (FvImageMemoryFile.FileImage, FvImageSize);
+
+  //
+  // Initialize the VTF file address.
+  //
+  VtfFileImage = (EFI_FFS_FILE_HEADER *) FvImageMemoryFile.Eof;
+
+  //
+  // Open FvMap file
+  //
+  FvMapFile = fopen (LongFilePath (FvMapName), "w");
+  if (FvMapFile == NULL) {
+    Error (NULL, 0, 0001, "Error opening file", FvMapName);
+    return EFI_ABORTED;
+  }
+  
+  //
+  // Open FvReport file
+  //
+  FvReportFile = fopen (LongFilePath (FvReportName), "w");
+  if (FvReportFile == NULL) {
+    Error (NULL, 0, 0001, "Error opening file", FvReportName);
+    return EFI_ABORTED;
+  }
+  //
+  // record FV size information into FvMap file.
+  //
+  if (mFvTotalSize != 0) {
+    fprintf (FvMapFile, EFI_FV_TOTAL_SIZE_STRING);
+    fprintf (FvMapFile, " = 0x%x\n", (unsigned) mFvTotalSize);
+  }
+  if (mFvTakenSize != 0) {
+    fprintf (FvMapFile, EFI_FV_TAKEN_SIZE_STRING);
+    fprintf (FvMapFile, " = 0x%x\n", (unsigned) mFvTakenSize);
+  }
+  if (mFvTotalSize != 0 && mFvTakenSize != 0) {
+    fprintf (FvMapFile, EFI_FV_SPACE_SIZE_STRING);
+    fprintf (FvMapFile, " = 0x%x\n\n", (unsigned) (mFvTotalSize - mFvTakenSize));
+  }
+
+  //
+  // record FV size information to FvReportFile.
+  //
+  fprintf (FvReportFile, "%s = 0x%x\n", EFI_FV_TOTAL_SIZE_STRING, (unsigned) mFvTotalSize);
+  fprintf (FvReportFile, "%s = 0x%x\n", EFI_FV_TAKEN_SIZE_STRING, (unsigned) mFvTakenSize);
+
+  //
+  // Add PI FV extension header
+  //
+  if (FvExtHeader != NULL) {
+    //
+    // Add FV Extended Header contents to the FV as a PAD file
+    //
+    AddPadFile (&FvImageMemoryFile, 4, VtfFileImage, FvExtHeader, 0);
+
+    //
+    // Fv Extension header change update Fv Header Check sum
+    //
+    FvHeader->Checksum      = 0;
+    FvHeader->Checksum      = CalculateChecksum16 ((UINT16 *) FvHeader, FvHeader->HeaderLength / sizeof (UINT16));
+  }
+
+  //
+  // Add files to FV
+  //
+  for (Index = 0; mFvDataInfo.FvFiles[Index][0] != 0; Index++) {
+    //
+    // Add the file
+    //
+    Status = AddFile (&FvImageMemoryFile, &mFvDataInfo, Index, &VtfFileImage, FvMapFile, FvReportFile);
+
+    //
+    // Exit if error detected while adding the file
+    //
+    if (EFI_ERROR (Status)) {
+      goto Finish;
+    }
+  }
+
+  //
+  // If there is a VTF file, some special actions need to occur.
+  //
+  if ((UINTN) VtfFileImage != (UINTN) FvImageMemoryFile.Eof) {
+    //
+    // Pad from the end of the last file to the beginning of the VTF file.
+    // If the left space is less than sizeof (EFI_FFS_FILE_HEADER)?
+    //
+    Status = PadFvImage (&FvImageMemoryFile, VtfFileImage);
+    if (EFI_ERROR (Status)) {
+      Error (NULL, 0, 4002, "Resource", "FV space is full, cannot add pad file between the last file and the VTF file.");
+      goto Finish;
+    }
+    if (!mArm) {
+      //
+      // Update reset vector (SALE_ENTRY for IPF)
+      // Now for IA32 and IA64 platform, the fv which has bsf file must have the 
+      // EndAddress of 0xFFFFFFFF. Thus, only this type fv needs to update the   
+      // reset vector. If the PEI Core is found, the VTF file will probably get  
+      // corrupted by updating the entry point.                                  
+      //
+      if ((mFvDataInfo.BaseAddress + mFvDataInfo.Size) == FV_IMAGES_TOP_ADDRESS) {       
+        Status = UpdateResetVector (&FvImageMemoryFile, &mFvDataInfo, VtfFileImage);
+        if (EFI_ERROR(Status)) {                                               
+          Error (NULL, 0, 3000, "Invalid", "Could not update the reset vector.");
+          goto Finish;                                              
+        }
+        DebugMsg (NULL, 0, 9, "Update Reset vector in VTF file", NULL);
+      }
+    }
+  } 
+
+  if (mArm) {
+    Status = UpdateArmResetVectorIfNeeded (&FvImageMemoryFile, &mFvDataInfo);
+    if (EFI_ERROR (Status)) {                                               
+      Error (NULL, 0, 3000, "Invalid", "Could not update the reset vector.");
+      goto Finish;                                              
+    }  
+    
+    //
+    // Update Checksum for FvHeader
+    //
+    FvHeader->Checksum = 0;
+    FvHeader->Checksum = CalculateChecksum16 ((UINT16 *) FvHeader, FvHeader->HeaderLength / sizeof (UINT16));
+  }
+  
+  //
+  // Update FV Alignment attribute to the largest alignment of all the FFS files in the FV
+  //
+  if (((FvHeader->Attributes & EFI_FVB2_WEAK_ALIGNMENT) != EFI_FVB2_WEAK_ALIGNMENT) &&
+      (((FvHeader->Attributes & EFI_FVB2_ALIGNMENT) >> 16)) < MaxFfsAlignment) {
+    FvHeader->Attributes = ((MaxFfsAlignment << 16) | (FvHeader->Attributes & 0xFFFF));
+    //
+    // Update Checksum for FvHeader
+    //
+    FvHeader->Checksum      = 0;
+    FvHeader->Checksum      = CalculateChecksum16 ((UINT16 *) FvHeader, FvHeader->HeaderLength / sizeof (UINT16));
+  }
+
+  //
+  // If there are large FFS in FV, the file system GUID should set to system 3 GUID.
+  //
+  if (mIsLargeFfs && CompareGuid (&FvHeader->FileSystemGuid, &mEfiFirmwareFileSystem2Guid) == 0) {
+    memcpy (&FvHeader->FileSystemGuid, &mEfiFirmwareFileSystem3Guid, sizeof (EFI_GUID));
+    FvHeader->Checksum      = 0;
+    FvHeader->Checksum      = CalculateChecksum16 ((UINT16 *) FvHeader, FvHeader->HeaderLength / sizeof (UINT16));
+  }
+
+WriteFile: 
+  //
+  // Write fv file
+  //
+  FvFile = fopen (LongFilePath (FvFileName), "wb");
+  if (FvFile == NULL) {
+    Error (NULL, 0, 0001, "Error opening file", FvFileName);
+    Status = EFI_ABORTED;
+    goto Finish;
+  }
+
+  if (fwrite (FvImage, 1, FvImageSize, FvFile) != FvImageSize) {
+    Error (NULL, 0, 0002, "Error writing file", FvFileName);
+    Status = EFI_ABORTED;
+    goto Finish;
+  }
+
+Finish:
+  if (FvBufferHeader != NULL) {
+    free (FvBufferHeader);
+  }
+
+  if (FvExtHeader != NULL) {
+    free (FvExtHeader);
+  }
+  
+  if (FvFile != NULL) {
+    fflush (FvFile);
+    fclose (FvFile);
+  }
+  
+  if (FvMapFile != NULL) {
+    fflush (FvMapFile);
+    fclose (FvMapFile);
+  }
+
+  if (FvReportFile != NULL) {
+    fflush (FvReportFile);
+    fclose (FvReportFile);
+  }
+  return Status;
+}
+
+EFI_STATUS
+UpdatePeiCoreEntryInFit (
+  IN FIT_TABLE     *FitTablePtr,
+  IN UINT64        PeiCorePhysicalAddress
+  )
+/*++
+
+Routine Description:
+
+  This function is used to update the Pei Core address in FIT, this can be used by Sec core to pass control from
+  Sec to Pei Core
+
+Arguments:
+
+  FitTablePtr             - The pointer of FIT_TABLE.
+  PeiCorePhysicalAddress  - The address of Pei Core entry.
+
+Returns:
+
+  EFI_SUCCESS             - The PEI_CORE FIT entry was updated successfully.
+  EFI_NOT_FOUND           - Not found the PEI_CORE FIT entry.
+
+--*/
+{
+  FIT_TABLE *TmpFitPtr;
+  UINTN     Index;
+  UINTN     NumFitComponents;
+
+  TmpFitPtr         = FitTablePtr;
+  NumFitComponents  = TmpFitPtr->CompSize;
+
+  for (Index = 0; Index < NumFitComponents; Index++) {
+    if ((TmpFitPtr->CvAndType & FIT_TYPE_MASK) == COMP_TYPE_FIT_PEICORE) {
+      TmpFitPtr->CompAddress = PeiCorePhysicalAddress;
+      return EFI_SUCCESS;
+    }
+
+    TmpFitPtr++;
+  }
+
+  return EFI_NOT_FOUND;
+}
+
+VOID
+UpdateFitCheckSum (
+  IN FIT_TABLE   *FitTablePtr
+  )
+/*++
+
+Routine Description:
+
+  This function is used to update the checksum for FIT.
+
+
+Arguments:
+
+  FitTablePtr             - The pointer of FIT_TABLE.
+
+Returns:
+
+  None.
+
+--*/
+{
+  if ((FitTablePtr->CvAndType & CHECKSUM_BIT_MASK) >> 7) {
+    FitTablePtr->CheckSum = 0;
+    FitTablePtr->CheckSum = CalculateChecksum8 ((UINT8 *) FitTablePtr, FitTablePtr->CompSize * 16);
+  }
+}
+
+EFI_STATUS
+CalculateFvSize (
+  FV_INFO *FvInfoPtr
+  )
+/*++
+Routine Description:
+  Calculate the FV size and Update Fv Size based on the actual FFS files.
+  And Update FvInfo data.
+
+Arguments:
+  FvInfoPtr     - The pointer to FV_INFO structure.
+
+Returns:
+  EFI_ABORTED   - Ffs Image Error
+  EFI_SUCCESS   - Successfully update FvSize
+--*/
+{
+  UINTN               CurrentOffset;
+  UINTN               Index;
+  FILE                *fpin;
+  UINTN               FfsFileSize;
+  UINTN               FvExtendHeaderSize;
+  UINT32              FfsAlignment;
+  UINT32              FfsHeaderSize;
+  EFI_FFS_FILE_HEADER FfsHeader;
+  BOOLEAN             VtfFileFlag;
+  UINTN               VtfFileSize;
+  
+  FvExtendHeaderSize = 0;
+  VtfFileSize = 0;
+  VtfFileFlag = FALSE;
+  fpin  = NULL;
+  Index = 0;
+
+  //
+  // Compute size for easy access later
+  //
+  FvInfoPtr->Size = 0;
+  for (Index = 0; FvInfoPtr->FvBlocks[Index].NumBlocks > 0 && FvInfoPtr->FvBlocks[Index].Length > 0; Index++) {
+    FvInfoPtr->Size += FvInfoPtr->FvBlocks[Index].NumBlocks * FvInfoPtr->FvBlocks[Index].Length;
+  }
+  
+  //
+  // Caculate the required sizes for all FFS files.
+  //
+  CurrentOffset = sizeof (EFI_FIRMWARE_VOLUME_HEADER);
+  
+  for (Index = 1;; Index ++) {
+    CurrentOffset += sizeof (EFI_FV_BLOCK_MAP_ENTRY);
+    if (FvInfoPtr->FvBlocks[Index].NumBlocks == 0 || FvInfoPtr->FvBlocks[Index].Length == 0) {
+      break;
+    }
+  }
+  
+  //
+  // Calculate PI extension header
+  //
+  if (mFvDataInfo.FvExtHeaderFile[0] != '\0') {
+    fpin = fopen (LongFilePath (mFvDataInfo.FvExtHeaderFile), "rb");
+    if (fpin == NULL) {
+      Error (NULL, 0, 0001, "Error opening file", mFvDataInfo.FvExtHeaderFile);
+      return EFI_ABORTED;
+    }
+    FvExtendHeaderSize = _filelength (fileno (fpin));
+    fclose (fpin);
+    if (sizeof (EFI_FFS_FILE_HEADER) + FvExtendHeaderSize >= MAX_FFS_SIZE) {
+      CurrentOffset += sizeof (EFI_FFS_FILE_HEADER2) + FvExtendHeaderSize;
+      mIsLargeFfs = TRUE;
+    } else {
+      CurrentOffset += sizeof (EFI_FFS_FILE_HEADER) + FvExtendHeaderSize;
+    }
+    CurrentOffset = (CurrentOffset + 7) & (~7);
+  } else if (mFvDataInfo.FvNameGuidSet) {
+    CurrentOffset += sizeof (EFI_FFS_FILE_HEADER) + sizeof (EFI_FIRMWARE_VOLUME_EXT_HEADER);
+    CurrentOffset = (CurrentOffset + 7) & (~7);
+  }
+
+  //
+  // Accumlate every FFS file size.
+  //
+  for (Index = 0; FvInfoPtr->FvFiles[Index][0] != 0; Index++) {
+    //
+    // Open FFS file
+    //
+    fpin = NULL;
+    fpin = fopen (LongFilePath (FvInfoPtr->FvFiles[Index]), "rb");
+    if (fpin == NULL) {
+      Error (NULL, 0, 0001, "Error opening file", FvInfoPtr->FvFiles[Index]);
+      return EFI_ABORTED;
+    }
+    //
+    // Get the file size
+    //
+    FfsFileSize = _filelength (fileno (fpin));
+    if (FfsFileSize >= MAX_FFS_SIZE) {
+      FfsHeaderSize = sizeof(EFI_FFS_FILE_HEADER2);
+      mIsLargeFfs = TRUE;
+    } else {
+      FfsHeaderSize = sizeof(EFI_FFS_FILE_HEADER);
+    }
+    //
+    // Read Ffs File header
+    //
+    fread (&FfsHeader, sizeof (UINT8), sizeof (EFI_FFS_FILE_HEADER), fpin);
+    //
+    // close file
+    //
+    fclose (fpin);
+    
+    if (FvInfoPtr->IsPiFvImage) {
+        //
+        // Check whether this ffs file is vtf file
+        //
+        if (IsVtfFile (&FfsHeader)) {
+          if (VtfFileFlag) {
+            //
+            // One Fv image can't have two vtf files.
+            //
+            Error (NULL, 0, 3000,"Invalid", "One Fv image can't have two vtf files.");
+            return EFI_ABORTED;
+          }
+          VtfFileFlag = TRUE;
+        VtfFileSize = FfsFileSize;
+        continue;
+      }
+
+      //
+      // Get the alignment of FFS file 
+      //
+      ReadFfsAlignment (&FfsHeader, &FfsAlignment);
+      FfsAlignment = 1 << FfsAlignment;
+      //
+      // Add Pad file
+      //
+      if (((CurrentOffset + FfsHeaderSize) % FfsAlignment) != 0) {
+        //
+        // Only EFI_FFS_FILE_HEADER is needed for a pad section.
+        //
+        CurrentOffset = (CurrentOffset + FfsHeaderSize + sizeof(EFI_FFS_FILE_HEADER) + FfsAlignment - 1) & ~(FfsAlignment - 1);
+        CurrentOffset -= FfsHeaderSize;
+      }
+	  }
+
+    //
+    // Add ffs file size
+    //
+    if (FvInfoPtr->SizeofFvFiles[Index] > FfsFileSize) {
+    	CurrentOffset += FvInfoPtr->SizeofFvFiles[Index];
+    } else {
+    	CurrentOffset += FfsFileSize;
+    }
+    	
+    //
+    // Make next ffs file start at QWord Boundry
+    //
+    if (FvInfoPtr->IsPiFvImage) {
+    	CurrentOffset = (CurrentOffset + EFI_FFS_FILE_HEADER_ALIGNMENT - 1) & ~(EFI_FFS_FILE_HEADER_ALIGNMENT - 1);
+    }
+  }
+  CurrentOffset += VtfFileSize;
+  DebugMsg (NULL, 0, 9, "FvImage size", "The caculated fv image size is 0x%x and the current set fv image size is 0x%x", (unsigned) CurrentOffset, (unsigned) FvInfoPtr->Size);
+  
+  if (FvInfoPtr->Size == 0) { 
+    //
+    // Update FvInfo data
+    //
+    FvInfoPtr->FvBlocks[0].NumBlocks = CurrentOffset / FvInfoPtr->FvBlocks[0].Length + ((CurrentOffset % FvInfoPtr->FvBlocks[0].Length)?1:0);
+    FvInfoPtr->Size = FvInfoPtr->FvBlocks[0].NumBlocks * FvInfoPtr->FvBlocks[0].Length;
+    FvInfoPtr->FvBlocks[1].NumBlocks = 0;
+    FvInfoPtr->FvBlocks[1].Length = 0;
+  } else if (FvInfoPtr->Size < CurrentOffset) {
+    //
+    // Not invalid
+    //
+    Error (NULL, 0, 3000, "Invalid", "the required fv image size 0x%x exceeds the set fv image size 0x%x", (unsigned) CurrentOffset, (unsigned) FvInfoPtr->Size);
+    return EFI_INVALID_PARAMETER;
+  }
+  
+  //
+  // Set Fv Size Information
+  //
+  mFvTotalSize = FvInfoPtr->Size;
+  mFvTakenSize = CurrentOffset;
+
+  return EFI_SUCCESS;
+}
+
+EFI_STATUS
+FfsRebaseImageRead (
+  IN     VOID    *FileHandle,
+  IN     UINTN   FileOffset,
+  IN OUT UINT32  *ReadSize,
+  OUT    VOID    *Buffer
+  )
+/*++
+
+Routine Description:
+
+  Support routine for the PE/COFF Loader that reads a buffer from a PE/COFF file
+
+Arguments:
+
+  FileHandle - The handle to the PE/COFF file
+
+  FileOffset - The offset, in bytes, into the file to read
+
+  ReadSize   - The number of bytes to read from the file starting at FileOffset
+
+  Buffer     - A pointer to the buffer to read the data into.
+
+Returns:
+
+  EFI_SUCCESS - ReadSize bytes of data were read into Buffer from the PE/COFF file starting at FileOffset
+
+--*/
+{
+  CHAR8   *Destination8;
+  CHAR8   *Source8;
+  UINT32  Length;
+
+  Destination8  = Buffer;
+  Source8       = (CHAR8 *) ((UINTN) FileHandle + FileOffset);
+  Length        = *ReadSize;
+  while (Length--) {
+    *(Destination8++) = *(Source8++);
+  }
+
+  return EFI_SUCCESS;
+}
+
+EFI_STATUS
+GetChildFvFromFfs (
+  IN      FV_INFO               *FvInfo, 
+  IN      EFI_FFS_FILE_HEADER   *FfsFile,
+  IN      UINTN                 XipOffset
+  )
+/*++
+
+Routine Description:
+
+  This function gets all child FvImages in the input FfsFile, and records
+  their base address to the parent image.
+
+Arguments:
+  FvInfo            A pointer to FV_INFO struture.
+  FfsFile           A pointer to Ffs file image that may contain FvImage.
+  XipOffset         The offset address to the parent FvImage base.
+
+Returns:
+
+  EFI_SUCCESS        Base address of child Fv image is recorded.
+--*/
+{
+  EFI_STATUS                          Status;
+  UINTN                               Index;
+  EFI_FILE_SECTION_POINTER            SubFvSection;
+  EFI_FIRMWARE_VOLUME_HEADER          *SubFvImageHeader;
+  EFI_PHYSICAL_ADDRESS                SubFvBaseAddress;
+
+  for (Index = 1;; Index++) {
+    //
+    // Find FV section 
+    //
+    Status = GetSectionByType (FfsFile, EFI_SECTION_FIRMWARE_VOLUME_IMAGE, Index, &SubFvSection);
+    if (EFI_ERROR (Status)) {
+      break;
+    }
+    SubFvImageHeader = (EFI_FIRMWARE_VOLUME_HEADER *) ((UINT8 *) SubFvSection.FVImageSection + GetSectionHeaderLength(SubFvSection.FVImageSection));
+    //
+    // Rebase on Flash
+    //
+    SubFvBaseAddress = FvInfo->BaseAddress + (UINTN) SubFvImageHeader - (UINTN) FfsFile + XipOffset;
+    mFvBaseAddress[mFvBaseAddressNumber ++ ] = SubFvBaseAddress;
+  }
+
+  return EFI_SUCCESS;
+}
+
+EFI_STATUS
+FfsRebase ( 
+  IN OUT  FV_INFO               *FvInfo, 
+  IN      CHAR8                 *FileName,           
+  IN OUT  EFI_FFS_FILE_HEADER   *FfsFile,
+  IN      UINTN                 XipOffset,
+  IN      FILE                  *FvMapFile
+  )
+/*++
+
+Routine Description:
+
+  This function determines if a file is XIP and should be rebased.  It will
+  rebase any PE32 sections found in the file using the base address.
+
+Arguments:
+  
+  FvInfo            A pointer to FV_INFO struture.
+  FileName          Ffs File PathName
+  FfsFile           A pointer to Ffs file image.
+  XipOffset         The offset address to use for rebasing the XIP file image.
+  FvMapFile         FvMapFile to record the function address in one Fvimage
+
+Returns:
+
+  EFI_SUCCESS             The image was properly rebased.
+  EFI_INVALID_PARAMETER   An input parameter is invalid.
+  EFI_ABORTED             An error occurred while rebasing the input file image.
+  EFI_OUT_OF_RESOURCES    Could not allocate a required resource.
+  EFI_NOT_FOUND           No compressed sections could be found.
+
+--*/
+{
+  EFI_STATUS                            Status;
+  PE_COFF_LOADER_IMAGE_CONTEXT          ImageContext;
+  PE_COFF_LOADER_IMAGE_CONTEXT          OrigImageContext;  
+  EFI_PHYSICAL_ADDRESS                  XipBase;
+  EFI_PHYSICAL_ADDRESS                  NewPe32BaseAddress;
+  UINTN                                 Index;
+  EFI_FILE_SECTION_POINTER              CurrentPe32Section;
+  EFI_FFS_FILE_STATE                    SavedState;
+  EFI_IMAGE_OPTIONAL_HEADER_UNION       *ImgHdr;
+  EFI_TE_IMAGE_HEADER                   *TEImageHeader;
+  UINT8                                 *MemoryImagePointer;
+  EFI_IMAGE_SECTION_HEADER              *SectionHeader;
+  CHAR8                                 PeFileName [MAX_LONG_FILE_PATH];
+  CHAR8                                 *Cptr;
+  FILE                                  *PeFile;
+  UINT8                                 *PeFileBuffer;
+  UINT32                                PeFileSize;
+  CHAR8                                 *PdbPointer;
+  UINT32                                FfsHeaderSize;
+  UINT32                                CurSecHdrSize;
+
+  Index              = 0;  
+  MemoryImagePointer = NULL;
+  TEImageHeader      = NULL;
+  ImgHdr             = NULL;
+  SectionHeader      = NULL;
+  Cptr               = NULL;
+  PeFile             = NULL;
+  PeFileBuffer       = NULL;
+
+  //
+  // Don't need to relocate image when BaseAddress is zero and no ForceRebase Flag specified.
+  //
+  if ((FvInfo->BaseAddress == 0) && (FvInfo->ForceRebase == -1)) {
+    return EFI_SUCCESS;
+  }
+  
+  //
+  // If ForceRebase Flag specified to FALSE, will always not take rebase action.
+  //
+  if (FvInfo->ForceRebase == 0) {
+    return EFI_SUCCESS;
+  }
+
+
+  XipBase = FvInfo->BaseAddress + XipOffset;
+
+  //
+  // We only process files potentially containing PE32 sections.
+  //
+  switch (FfsFile->Type) {
+    case EFI_FV_FILETYPE_SECURITY_CORE:
+    case EFI_FV_FILETYPE_PEI_CORE:
+    case EFI_FV_FILETYPE_PEIM:
+    case EFI_FV_FILETYPE_COMBINED_PEIM_DRIVER:
+    case EFI_FV_FILETYPE_DRIVER:
+    case EFI_FV_FILETYPE_DXE_CORE:
+      break;
+    case EFI_FV_FILETYPE_FIRMWARE_VOLUME_IMAGE:
+      //
+      // Rebase the inside FvImage.
+      //
+      GetChildFvFromFfs (FvInfo, FfsFile, XipOffset);
+
+      //
+      // Search PE/TE section in FV sectin.
+      //
+      break;
+    default:
+      return EFI_SUCCESS;
+  }
+
+  FfsHeaderSize = GetFfsHeaderLength(FfsFile);
+  //
+  // Rebase each PE32 section
+  //
+  Status      = EFI_SUCCESS;
+  for (Index = 1;; Index++) {
+    //
+    // Init Value
+    //
+    NewPe32BaseAddress = 0;
+    
+    //
+    // Find Pe Image
+    //
+    Status = GetSectionByType (FfsFile, EFI_SECTION_PE32, Index, &CurrentPe32Section);
+    if (EFI_ERROR (Status)) {
+      break;
+    }
+    CurSecHdrSize = GetSectionHeaderLength(CurrentPe32Section.CommonHeader);
+
+    //
+    // Initialize context
+    //
+    memset (&ImageContext, 0, sizeof (ImageContext));
+    ImageContext.Handle     = (VOID *) ((UINTN) CurrentPe32Section.Pe32Section + CurSecHdrSize);
+    ImageContext.ImageRead  = (PE_COFF_LOADER_READ_FILE) FfsRebaseImageRead;
+    Status                  = PeCoffLoaderGetImageInfo (&ImageContext);
+    if (EFI_ERROR (Status)) {
+      Error (NULL, 0, 3000, "Invalid PeImage", "The input file is %s and the return status is %x", FileName, (int) Status);
+      return Status;
+    }
+
+    if ( (ImageContext.Machine == EFI_IMAGE_MACHINE_ARMT) ||
+         (ImageContext.Machine == EFI_IMAGE_MACHINE_AARCH64) ) {
+      mArm = TRUE;
+    }
+
+    //
+    // Keep Image Context for PE image in FV
+    //
+    memcpy (&OrigImageContext, &ImageContext, sizeof (ImageContext));
+    
+    //
+    // Get File PdbPointer
+    //
+    PdbPointer = PeCoffLoaderGetPdbPointer (ImageContext.Handle);
+
+    //
+    // Get PeHeader pointer
+    //
+    ImgHdr = (EFI_IMAGE_OPTIONAL_HEADER_UNION *)((UINTN) CurrentPe32Section.Pe32Section + CurSecHdrSize + ImageContext.PeCoffHeaderOffset);
+
+    //
+    // Calculate the PE32 base address, based on file type
+    //
+    switch (FfsFile->Type) {
+      case EFI_FV_FILETYPE_SECURITY_CORE:
+      case EFI_FV_FILETYPE_PEI_CORE:
+      case EFI_FV_FILETYPE_PEIM:
+      case EFI_FV_FILETYPE_COMBINED_PEIM_DRIVER:
+        //
+        // Check if section-alignment and file-alignment match or not
+        //
+        if ((ImgHdr->Pe32.OptionalHeader.SectionAlignment != ImgHdr->Pe32.OptionalHeader.FileAlignment)) {
+          //
+          // Xip module has the same section alignment and file alignment.
+          //
+          Error (NULL, 0, 3000, "Invalid", "Section-Alignment and File-Alignment do not match : %s.", FileName);
+          return EFI_ABORTED;
+        }
+        //
+        // PeImage has no reloc section. It will try to get reloc data from the original EFI image. 
+        //
+        if (ImageContext.RelocationsStripped) {
+          //
+          // Construct the original efi file Name 
+          //
+          strcpy (PeFileName, FileName);
+          Cptr = PeFileName + strlen (PeFileName);
+          while (*Cptr != '.') {
+            Cptr --;
+          }
+          if (*Cptr != '.') {
+            Error (NULL, 0, 3000, "Invalid", "The file %s has no .reloc section.", FileName);
+            return EFI_ABORTED;
+          } else {
+            *(Cptr + 1) = 'e';
+            *(Cptr + 2) = 'f';
+            *(Cptr + 3) = 'i';
+            *(Cptr + 4) = '\0';
+          }
+          PeFile = fopen (LongFilePath (PeFileName), "rb");
+          if (PeFile == NULL) {
+            Warning (NULL, 0, 0, "Invalid", "The file %s has no .reloc section.", FileName);
+            //Error (NULL, 0, 3000, "Invalid", "The file %s has no .reloc section.", FileName);
+            //return EFI_ABORTED;
+            break;
+          }
+          //
+          // Get the file size
+          //
+          PeFileSize = _filelength (fileno (PeFile));
+          PeFileBuffer = (UINT8 *) malloc (PeFileSize);
+          if (PeFileBuffer == NULL) {
+            Error (NULL, 0, 4001, "Resource", "memory cannot be allocated on rebase of %s", FileName);
+            return EFI_OUT_OF_RESOURCES;
+          }
+          //
+          // Read Pe File
+          //
+          fread (PeFileBuffer, sizeof (UINT8), PeFileSize, PeFile);
+          //
+          // close file
+          //
+          fclose (PeFile);
+          //
+          // Handle pointer to the original efi image.
+          //
+          ImageContext.Handle = PeFileBuffer;
+          Status              = PeCoffLoaderGetImageInfo (&ImageContext);
+          if (EFI_ERROR (Status)) {
+            Error (NULL, 0, 3000, "Invalid PeImage", "The input file is %s and the return status is %x", FileName, (int) Status);
+            return Status;
+          }
+          ImageContext.RelocationsStripped = FALSE;
+        }
+
+        NewPe32BaseAddress = XipBase + (UINTN) CurrentPe32Section.Pe32Section + CurSecHdrSize - (UINTN)FfsFile;
+        break;
+
+      case EFI_FV_FILETYPE_DRIVER:
+      case EFI_FV_FILETYPE_DXE_CORE:
+        //
+        // Check if section-alignment and file-alignment match or not
+        //
+        if ((ImgHdr->Pe32.OptionalHeader.SectionAlignment != ImgHdr->Pe32.OptionalHeader.FileAlignment)) {
+          //
+          // Xip module has the same section alignment and file alignment.
+          //
+          Error (NULL, 0, 3000, "Invalid", "Section-Alignment and File-Alignment do not match : %s.", FileName);
+          return EFI_ABORTED;
+        }
+        NewPe32BaseAddress = XipBase + (UINTN) CurrentPe32Section.Pe32Section + CurSecHdrSize - (UINTN)FfsFile;
+        break;
+
+      default:
+        //
+        // Not supported file type
+        //
+        return EFI_SUCCESS;
+    }
+    
+    //
+    // Relocation doesn't exist
+    //
+    if (ImageContext.RelocationsStripped) {
+      Warning (NULL, 0, 0, "Invalid", "The file %s has no .reloc section.", FileName);
+      continue;
+    }
+
+    //
+    // Relocation exist and rebase
+    //
+    //
+    // Load and Relocate Image Data
+    //
+    MemoryImagePointer = (UINT8 *) malloc ((UINTN) ImageContext.ImageSize + ImageContext.SectionAlignment);
+    if (MemoryImagePointer == NULL) {
+      Error (NULL, 0, 4001, "Resource", "memory cannot be allocated on rebase of %s", FileName);
+      return EFI_OUT_OF_RESOURCES;
+    }
+    memset ((VOID *) MemoryImagePointer, 0, (UINTN) ImageContext.ImageSize + ImageContext.SectionAlignment);
+    ImageContext.ImageAddress = ((UINTN) MemoryImagePointer + ImageContext.SectionAlignment - 1) & (~((UINTN) ImageContext.SectionAlignment - 1));
+    
+    Status =  PeCoffLoaderLoadImage (&ImageContext);
+    if (EFI_ERROR (Status)) {
+      Error (NULL, 0, 3000, "Invalid", "LocateImage() call failed on rebase of %s", FileName);
+      free ((VOID *) MemoryImagePointer);
+      return Status;
+    }
+         
+    ImageContext.DestinationAddress = NewPe32BaseAddress;
+    Status                          = PeCoffLoaderRelocateImage (&ImageContext);
+    if (EFI_ERROR (Status)) {
+      Error (NULL, 0, 3000, "Invalid", "RelocateImage() call failed on rebase of %s", FileName);
+      free ((VOID *) MemoryImagePointer);
+      return Status;
+    }
+
+    //
+    // Copy Relocated data to raw image file.
+    //
+    SectionHeader = (EFI_IMAGE_SECTION_HEADER *) (
+                       (UINTN) ImgHdr +
+                       sizeof (UINT32) + 
+                       sizeof (EFI_IMAGE_FILE_HEADER) +  
+                       ImgHdr->Pe32.FileHeader.SizeOfOptionalHeader
+                       );
+    
+    for (Index = 0; Index < ImgHdr->Pe32.FileHeader.NumberOfSections; Index ++, SectionHeader ++) {
+      CopyMem (
+        (UINT8 *) CurrentPe32Section.Pe32Section + CurSecHdrSize + SectionHeader->PointerToRawData, 
+        (VOID*) (UINTN) (ImageContext.ImageAddress + SectionHeader->VirtualAddress), 
+        SectionHeader->SizeOfRawData
+        );
+    }
+
+    free ((VOID *) MemoryImagePointer);
+    MemoryImagePointer = NULL;
+    if (PeFileBuffer != NULL) {
+      free (PeFileBuffer);
+      PeFileBuffer = NULL;
+    }
+    
+    //
+    // Update Image Base Address
+    //
+    if (ImgHdr->Pe32.OptionalHeader.Magic == EFI_IMAGE_NT_OPTIONAL_HDR32_MAGIC) {
+      ImgHdr->Pe32.OptionalHeader.ImageBase = (UINT32) NewPe32BaseAddress;
+    } else if (ImgHdr->Pe32Plus.OptionalHeader.Magic == EFI_IMAGE_NT_OPTIONAL_HDR64_MAGIC) {
+      ImgHdr->Pe32Plus.OptionalHeader.ImageBase = NewPe32BaseAddress;
+    } else {
+      Error (NULL, 0, 3000, "Invalid", "unknown PE magic signature %X in PE32 image %s",
+        ImgHdr->Pe32.OptionalHeader.Magic,
+        FileName
+        );
+      return EFI_ABORTED;
+    }
+
+    //
+    // Now update file checksum
+    //
+    if (FfsFile->Attributes & FFS_ATTRIB_CHECKSUM) {
+      SavedState  = FfsFile->State;
+      FfsFile->IntegrityCheck.Checksum.File = 0;
+      FfsFile->State                        = 0;
+      FfsFile->IntegrityCheck.Checksum.File = CalculateChecksum8 (
+                                                (UINT8 *) ((UINT8 *)FfsFile + FfsHeaderSize),
+                                                GetFfsFileLength (FfsFile) - FfsHeaderSize
+                                                );
+      FfsFile->State = SavedState;
+    }
+
+    //
+    // Get this module function address from ModulePeMapFile and add them into FvMap file
+    //
+
+    //
+    // Default use FileName as map file path
+    //
+    if (PdbPointer == NULL) {
+      PdbPointer = FileName;
+    }
+
+    WriteMapFile (FvMapFile, PdbPointer, FfsFile, NewPe32BaseAddress, &OrigImageContext);
+  }
+
+  if (FfsFile->Type != EFI_FV_FILETYPE_SECURITY_CORE &&
+      FfsFile->Type != EFI_FV_FILETYPE_PEI_CORE &&
+      FfsFile->Type != EFI_FV_FILETYPE_PEIM &&
+      FfsFile->Type != EFI_FV_FILETYPE_COMBINED_PEIM_DRIVER &&
+      FfsFile->Type != EFI_FV_FILETYPE_FIRMWARE_VOLUME_IMAGE
+      ) {
+    //
+    // Only Peim code may have a TE section
+    //
+    return EFI_SUCCESS;
+  }
+  
+  //
+  // Now process TE sections
+  //
+  for (Index = 1;; Index++) {
+    NewPe32BaseAddress = 0;
+    
+    //
+    // Find Te Image
+    //
+    Status = GetSectionByType (FfsFile, EFI_SECTION_TE, Index, &CurrentPe32Section);
+    if (EFI_ERROR (Status)) {
+      break;
+    }
+
+    CurSecHdrSize = GetSectionHeaderLength(CurrentPe32Section.CommonHeader);
+    
+    //
+    // Calculate the TE base address, the FFS file base plus the offset of the TE section less the size stripped off
+    // by GenTEImage
+    //
+    TEImageHeader = (EFI_TE_IMAGE_HEADER *) ((UINT8 *) CurrentPe32Section.Pe32Section + CurSecHdrSize);
+
+    //
+    // Initialize context, load image info.
+    //
+    memset (&ImageContext, 0, sizeof (ImageContext));
+    ImageContext.Handle     = (VOID *) TEImageHeader;
+    ImageContext.ImageRead  = (PE_COFF_LOADER_READ_FILE) FfsRebaseImageRead;
+    Status                  = PeCoffLoaderGetImageInfo (&ImageContext);
+    if (EFI_ERROR (Status)) {
+      Error (NULL, 0, 3000, "Invalid TeImage", "The input file is %s and the return status is %x", FileName, (int) Status);
+      return Status;
+    }
+
+    if ( (ImageContext.Machine == EFI_IMAGE_MACHINE_ARMT) ||
+         (ImageContext.Machine == EFI_IMAGE_MACHINE_AARCH64) ) {
+      mArm = TRUE;
+    }
+
+    //
+    // Keep Image Context for TE image in FV
+    //
+    memcpy (&OrigImageContext, &ImageContext, sizeof (ImageContext));
+
+    //
+    // Get File PdbPointer
+    //
+    PdbPointer = PeCoffLoaderGetPdbPointer (ImageContext.Handle);
+
+    //
+    // Set new rebased address.
+    //
+    NewPe32BaseAddress = XipBase + (UINTN) TEImageHeader + sizeof (EFI_TE_IMAGE_HEADER) \
+                         - TEImageHeader->StrippedSize - (UINTN) FfsFile;
+
+    //
+    // if reloc is stripped, try to get the original efi image to get reloc info.
+    //
+    if (ImageContext.RelocationsStripped) {
+      //
+      // Construct the original efi file name 
+      //
+      strcpy (PeFileName, FileName);
+      Cptr = PeFileName + strlen (PeFileName);
+      while (*Cptr != '.') {
+        Cptr --;
+      }
+
+      if (*Cptr != '.') {
+        Error (NULL, 0, 3000, "Invalid", "The file %s has no .reloc section.", FileName);
+        return EFI_ABORTED;
+      } else {
+        *(Cptr + 1) = 'e';
+        *(Cptr + 2) = 'f';
+        *(Cptr + 3) = 'i';
+        *(Cptr + 4) = '\0';
+      }
+
+      PeFile = fopen (LongFilePath (PeFileName), "rb");
+      if (PeFile == NULL) {
+        Warning (NULL, 0, 0, "Invalid", "The file %s has no .reloc section.", FileName);
+        //Error (NULL, 0, 3000, "Invalid", "The file %s has no .reloc section.", FileName);
+        //return EFI_ABORTED;
+      } else {
+        //
+        // Get the file size
+        //
+        PeFileSize = _filelength (fileno (PeFile));
+        PeFileBuffer = (UINT8 *) malloc (PeFileSize);
+        if (PeFileBuffer == NULL) {
+          Error (NULL, 0, 4001, "Resource", "memory cannot be allocated on rebase of %s", FileName);
+          return EFI_OUT_OF_RESOURCES;
+        }
+        //
+        // Read Pe File
+        //
+        fread (PeFileBuffer, sizeof (UINT8), PeFileSize, PeFile);
+        //
+        // close file
+        //
+        fclose (PeFile);
+        //
+        // Append reloc section into TeImage
+        //
+        ImageContext.Handle = PeFileBuffer;
+        Status              = PeCoffLoaderGetImageInfo (&ImageContext);
+        if (EFI_ERROR (Status)) {
+          Error (NULL, 0, 3000, "Invalid TeImage", "The input file is %s and the return status is %x", FileName, (int) Status);
+          return Status;
+        }
+        ImageContext.RelocationsStripped = FALSE;
+      }
+    }
+    //
+    // Relocation doesn't exist
+    //
+    if (ImageContext.RelocationsStripped) {
+      Warning (NULL, 0, 0, "Invalid", "The file %s has no .reloc section.", FileName);
+      continue;
+    }
+
+    //
+    // Relocation exist and rebase
+    //
+    //
+    // Load and Relocate Image Data
+    //
+    MemoryImagePointer = (UINT8 *) malloc ((UINTN) ImageContext.ImageSize + ImageContext.SectionAlignment);
+    if (MemoryImagePointer == NULL) {
+      Error (NULL, 0, 4001, "Resource", "memory cannot be allocated on rebase of %s", FileName);
+      return EFI_OUT_OF_RESOURCES;
+    }
+    memset ((VOID *) MemoryImagePointer, 0, (UINTN) ImageContext.ImageSize + ImageContext.SectionAlignment);
+    ImageContext.ImageAddress = ((UINTN) MemoryImagePointer + ImageContext.SectionAlignment - 1) & (~((UINTN) ImageContext.SectionAlignment - 1));
+
+    Status =  PeCoffLoaderLoadImage (&ImageContext);
+    if (EFI_ERROR (Status)) {
+      Error (NULL, 0, 3000, "Invalid", "LocateImage() call failed on rebase of %s", FileName);
+      free ((VOID *) MemoryImagePointer);
+      return Status;
+    }
+    //
+    // Reloacate TeImage
+    // 
+    ImageContext.DestinationAddress = NewPe32BaseAddress;
+    Status                          = PeCoffLoaderRelocateImage (&ImageContext);
+    if (EFI_ERROR (Status)) {
+      Error (NULL, 0, 3000, "Invalid", "RelocateImage() call failed on rebase of TE image %s", FileName);
+      free ((VOID *) MemoryImagePointer);
+      return Status;
+    }
+    
+    //
+    // Copy the relocated image into raw image file.
+    //
+    SectionHeader = (EFI_IMAGE_SECTION_HEADER *) (TEImageHeader + 1);
+    for (Index = 0; Index < TEImageHeader->NumberOfSections; Index ++, SectionHeader ++) {
+      if (!ImageContext.IsTeImage) {
+        CopyMem (
+          (UINT8 *) TEImageHeader + sizeof (EFI_TE_IMAGE_HEADER) - TEImageHeader->StrippedSize + SectionHeader->PointerToRawData, 
+          (VOID*) (UINTN) (ImageContext.ImageAddress + SectionHeader->VirtualAddress), 
+          SectionHeader->SizeOfRawData
+          );
+      } else {
+        CopyMem (
+          (UINT8 *) TEImageHeader + sizeof (EFI_TE_IMAGE_HEADER) - TEImageHeader->StrippedSize + SectionHeader->PointerToRawData, 
+          (VOID*) (UINTN) (ImageContext.ImageAddress + sizeof (EFI_TE_IMAGE_HEADER) - TEImageHeader->StrippedSize + SectionHeader->VirtualAddress), 
+          SectionHeader->SizeOfRawData
+          );
+      }
+    }
+    
+    //
+    // Free the allocated memory resource
+    //
+    free ((VOID *) MemoryImagePointer);
+    MemoryImagePointer = NULL;
+    if (PeFileBuffer != NULL) {
+      free (PeFileBuffer);
+      PeFileBuffer = NULL;
+    }
+    
+    //
+    // Update Image Base Address
+    //
+    TEImageHeader->ImageBase = NewPe32BaseAddress;
+
+    //
+    // Now update file checksum
+    //
+    if (FfsFile->Attributes & FFS_ATTRIB_CHECKSUM) {
+      SavedState  = FfsFile->State;
+      FfsFile->IntegrityCheck.Checksum.File = 0;
+      FfsFile->State                        = 0;
+      FfsFile->IntegrityCheck.Checksum.File = CalculateChecksum8 (
+                                                (UINT8 *)((UINT8 *)FfsFile + FfsHeaderSize),
+                                                GetFfsFileLength (FfsFile) - FfsHeaderSize
+                                                );
+      FfsFile->State = SavedState;
+    }
+    //
+    // Get this module function address from ModulePeMapFile and add them into FvMap file
+    //
+
+    //
+    // Default use FileName as map file path
+    //
+    if (PdbPointer == NULL) {
+      PdbPointer = FileName;
+    }
+
+    WriteMapFile (
+      FvMapFile, 
+      PdbPointer, 
+      FfsFile,
+      NewPe32BaseAddress, 
+      &OrigImageContext
+      );
+  }
+ 
+  return EFI_SUCCESS;
+}
+
+EFI_STATUS
+FindApResetVectorPosition (
+  IN  MEMORY_FILE  *FvImage,
+  OUT UINT8        **Pointer
+  )
+/*++
+
+Routine Description:
+
+  Find the position in this FvImage to place Ap reset vector.
+
+Arguments:
+
+  FvImage       Memory file for the FV memory image.
+  Pointer       Pointer to pointer to position.
+
+Returns:
+
+  EFI_NOT_FOUND   - No satisfied position is found.
+  EFI_SUCCESS     - The suitable position is return.
+
+--*/
+{
+  EFI_FFS_FILE_HEADER   *PadFile;
+  UINT32                Index;
+  EFI_STATUS            Status;
+  UINT8                 *FixPoint;
+  UINT32                FileLength;
+
+  for (Index = 1; ;Index ++) {
+    //
+    // Find Pad File to add ApResetVector info
+    //
+    Status = GetFileByType (EFI_FV_FILETYPE_FFS_PAD, Index, &PadFile);
+    if (EFI_ERROR (Status) || (PadFile == NULL)) {
+      //
+      // No Pad file to be found.
+      //
+      break;
+    }
+    //
+    // Get Pad file size.
+    //
+    FileLength = GetFfsFileLength(PadFile);
+    FileLength = (FileLength + EFI_FFS_FILE_HEADER_ALIGNMENT - 1) & ~(EFI_FFS_FILE_HEADER_ALIGNMENT - 1); 
+    //
+    // FixPoint must be align on 0x1000 relative to FvImage Header
+    //
+    FixPoint = (UINT8*) PadFile + GetFfsHeaderLength(PadFile);
+    FixPoint = FixPoint + 0x1000 - (((UINTN) FixPoint - (UINTN) FvImage->FileImage) & 0xFFF);
+    //
+    // FixPoint be larger at the last place of one fv image.
+    //
+    while (((UINTN) FixPoint + SIZEOF_STARTUP_DATA_ARRAY - (UINTN) PadFile) <= FileLength) {
+      FixPoint += 0x1000;
+    }
+    FixPoint -= 0x1000;
+    
+    if ((UINTN) FixPoint < ((UINTN) PadFile + GetFfsHeaderLength(PadFile))) {
+      //
+      // No alignment FixPoint in this Pad File.
+      //
+      continue;
+    }
+
+    if ((UINTN) FvImage->Eof - (UINTN)FixPoint <= 0x20000) {    
+      //
+      // Find the position to place ApResetVector
+      //
+      *Pointer = FixPoint;
+      return EFI_SUCCESS;
+    }
+  }
+  
+  return EFI_NOT_FOUND;
+}
+
+EFI_STATUS
+ParseCapInf (
+  IN  MEMORY_FILE  *InfFile,
+  OUT CAP_INFO     *CapInfo
+  )
+/*++
+
+Routine Description:
+
+  This function parses a Cap.INF file and copies info into a CAP_INFO structure.
+
+Arguments:
+
+  InfFile        Memory file image.
+  CapInfo        Information read from INF file.
+
+Returns:
+
+  EFI_SUCCESS       INF file information successfully retrieved.
+  EFI_ABORTED       INF file has an invalid format.
+  EFI_NOT_FOUND     A required string was not found in the INF file.
+--*/
+{
+  CHAR8       Value[MAX_LONG_FILE_PATH];
+  UINT64      Value64;
+  UINTN       Index, Number;
+  EFI_STATUS  Status;
+
+  //
+  // Initialize Cap info
+  //
+  // memset (CapInfo, 0, sizeof (CAP_INFO));
+  //
+
+  //
+  // Read the Capsule Guid
+  //
+  Status = FindToken (InfFile, OPTIONS_SECTION_STRING, EFI_CAPSULE_GUID_STRING, 0, Value);
+  if (Status == EFI_SUCCESS) {
+    //
+    // Get the Capsule Guid
+    //
+    Status = StringToGuid (Value, &CapInfo->CapGuid);
+    if (EFI_ERROR (Status)) {
+      Error (NULL, 0, 2000, "Invalid parameter", "%s = %s", EFI_CAPSULE_GUID_STRING, Value);
+      return EFI_ABORTED;
+    }
+    DebugMsg (NULL, 0, 9, "Capsule Guid", "%s = %s", EFI_CAPSULE_GUID_STRING, Value);
+  }
+
+  //
+  // Read the Capsule Header Size
+  //
+  Status = FindToken (InfFile, OPTIONS_SECTION_STRING, EFI_CAPSULE_HEADER_SIZE_STRING, 0, Value);
+  if (Status == EFI_SUCCESS) {
+    Status = AsciiStringToUint64 (Value, FALSE, &Value64);
+    if (EFI_ERROR (Status)) {
+      Error (NULL, 0, 2000, "Invalid parameter", "%s = %s", EFI_CAPSULE_HEADER_SIZE_STRING, Value);
+      return EFI_ABORTED;
+    }
+    CapInfo->HeaderSize = (UINT32) Value64;
+    DebugMsg (NULL, 0, 9, "Capsule Header size", "%s = %s", EFI_CAPSULE_HEADER_SIZE_STRING, Value);
+  }
+
+  //
+  // Read the Capsule Flag
+  //
+  Status = FindToken (InfFile, OPTIONS_SECTION_STRING, EFI_CAPSULE_FLAGS_STRING, 0, Value);
+  if (Status == EFI_SUCCESS) {
+    if (strstr (Value, "PopulateSystemTable") != NULL) {
+      CapInfo->Flags |= CAPSULE_FLAGS_PERSIST_ACROSS_RESET | CAPSULE_FLAGS_POPULATE_SYSTEM_TABLE;
+      if (strstr (Value, "InitiateReset") != NULL) {
+        CapInfo->Flags |= CAPSULE_FLAGS_INITIATE_RESET;
+      }
+    } else if (strstr (Value, "PersistAcrossReset") != NULL) {
+      CapInfo->Flags |= CAPSULE_FLAGS_PERSIST_ACROSS_RESET; 
+      if (strstr (Value, "InitiateReset") != NULL) {
+        CapInfo->Flags |= CAPSULE_FLAGS_INITIATE_RESET;
+      }
+    } else {
+      Error (NULL, 0, 2000, "Invalid parameter", "invalid Flag setting for %s.", EFI_CAPSULE_FLAGS_STRING);
+      return EFI_ABORTED;
+    }
+    DebugMsg (NULL, 0, 9, "Capsule Flag", Value);
+  }
+
+  Status = FindToken (InfFile, OPTIONS_SECTION_STRING, EFI_OEM_CAPSULE_FLAGS_STRING, 0, Value);
+  if (Status == EFI_SUCCESS) {
+    Status = AsciiStringToUint64 (Value, FALSE, &Value64);
+    if (EFI_ERROR (Status) || Value64 > 0xffff) {
+      Error (NULL, 0, 2000, "Invalid parameter",
+        "invalid Flag setting for %s. Must be integer value between 0x0000 and 0xffff.",
+        EFI_OEM_CAPSULE_FLAGS_STRING);
+      return EFI_ABORTED;
+    }
+    CapInfo->Flags |= Value64;
+    DebugMsg (NULL, 0, 9, "Capsule Extend Flag", Value);
+  }
+
+  //
+  // Read Capsule File name
+  //
+  Status = FindToken (InfFile, OPTIONS_SECTION_STRING, EFI_FILE_NAME_STRING, 0, Value);
+  if (Status == EFI_SUCCESS) {
+    //
+    // Get output file name
+    //
+    strcpy (CapInfo->CapName, Value);
+  }
+
+  //
+  // Read the Capsule FileImage
+  //
+  Number = 0;
+  for (Index = 0; Index < MAX_NUMBER_OF_FILES_IN_CAP; Index++) {
+    if (CapInfo->CapFiles[Index][0] != '\0') {
+      continue;
+    }
+    //
+    // Read the capsule file name
+    //
+    Status = FindToken (InfFile, FILES_SECTION_STRING, EFI_FILE_NAME_STRING, Number++, Value);
+
+    if (Status == EFI_SUCCESS) {
+      //
+      // Add the file
+      //
+      strcpy (CapInfo->CapFiles[Index], Value);
+      DebugMsg (NULL, 0, 9, "Capsule component file", "the %uth file name is %s", (unsigned) Index, CapInfo->CapFiles[Index]); 
+    } else {
+      break;
+    }
+  }
+  
+  if (Index == 0) {
+    Warning (NULL, 0, 0, "Capsule components are not specified.", NULL);
+  }
+
+  return EFI_SUCCESS;
+}
+
+EFI_STATUS
+GenerateCapImage (
+  IN CHAR8                *InfFileImage,
+  IN UINTN                InfFileSize,
+  IN CHAR8                *CapFileName
+  )
+/*++
+
+Routine Description:
+
+  This is the main function which will be called from application to create UEFI Capsule image.
+
+Arguments:
+
+  InfFileImage   Buffer containing the INF file contents.
+  InfFileSize    Size of the contents of the InfFileImage buffer.
+  CapFileName    Requested name for the Cap file.
+
+Returns:
+
+  EFI_SUCCESS             Function completed successfully.
+  EFI_OUT_OF_RESOURCES    Could not allocate required resources.
+  EFI_ABORTED             Error encountered.
+  EFI_INVALID_PARAMETER   A required parameter was NULL.
+
+--*/
+{
+  UINT32                CapSize;
+  UINT8                 *CapBuffer;
+  EFI_CAPSULE_HEADER    *CapsuleHeader;
+  MEMORY_FILE           InfMemoryFile;
+  UINT32                FileSize;
+  UINT32                Index;
+  FILE                  *fpin, *fpout;
+  EFI_STATUS            Status;
+  
+  if (InfFileImage != NULL) {
+    //
+    // Initialize file structures
+    //
+    InfMemoryFile.FileImage           = InfFileImage;
+    InfMemoryFile.CurrentFilePointer  = InfFileImage;
+    InfMemoryFile.Eof                 = InfFileImage + InfFileSize;
+  
+    //
+    // Parse the Cap inf file for header information
+    //
+    Status = ParseCapInf (&InfMemoryFile, &mCapDataInfo);
+    if (Status != EFI_SUCCESS) {
+      return Status;
+    }
+  }
+  
+  if (mCapDataInfo.HeaderSize == 0) {
+    //
+    // make header size align 16 bytes.
+    //
+    mCapDataInfo.HeaderSize = sizeof (EFI_CAPSULE_HEADER);
+    mCapDataInfo.HeaderSize = (mCapDataInfo.HeaderSize + 0xF) & ~0xF;
+  }
+
+  if (mCapDataInfo.HeaderSize < sizeof (EFI_CAPSULE_HEADER)) {
+    Error (NULL, 0, 2000, "Invalid parameter", "The specified HeaderSize cannot be less than the size of EFI_CAPSULE_HEADER.");
+    return EFI_INVALID_PARAMETER;
+  }
+  
+  if (CapFileName == NULL && mCapDataInfo.CapName[0] != '\0') {
+    CapFileName = mCapDataInfo.CapName;
+  }
+  
+  if (CapFileName == NULL) {
+    Error (NULL, 0, 2001, "Missing required argument", "Output Capsule file name");
+    return EFI_INVALID_PARAMETER;
+  }
+  
+  //
+  // Set Default Capsule Guid value
+  //
+  if (CompareGuid (&mCapDataInfo.CapGuid, &mZeroGuid) == 0) {
+    memcpy (&mCapDataInfo.CapGuid, &mDefaultCapsuleGuid, sizeof (EFI_GUID));
+  }
+  //
+  // Calculate the size of capsule image.
+  //
+  Index    = 0;
+  FileSize = 0;
+  CapSize  = mCapDataInfo.HeaderSize;
+  while (mCapDataInfo.CapFiles [Index][0] != '\0') {
+    fpin = fopen (LongFilePath (mCapDataInfo.CapFiles[Index]), "rb");
+    if (fpin == NULL) {
+      Error (NULL, 0, 0001, "Error opening file", mCapDataInfo.CapFiles[Index]);
+      return EFI_ABORTED;
+    }
+    FileSize  = _filelength (fileno (fpin));
+    CapSize  += FileSize;
+    fclose (fpin);
+    Index ++;
+  }
+
+  //
+  // Allocate buffer for capsule image.
+  //
+  CapBuffer = (UINT8 *) malloc (CapSize);
+  if (CapBuffer == NULL) {
+    Error (NULL, 0, 4001, "Resource", "memory cannot be allocated for creating the capsule.");
+    return EFI_OUT_OF_RESOURCES;
+  }
+
+  //
+  // Initialize the capsule header to zero
+  //
+  memset (CapBuffer, 0, mCapDataInfo.HeaderSize);
+  
+  //
+  // create capsule header and get capsule body
+  //
+  CapsuleHeader = (EFI_CAPSULE_HEADER *) CapBuffer;
+  memcpy (&CapsuleHeader->CapsuleGuid, &mCapDataInfo.CapGuid, sizeof (EFI_GUID));
+  CapsuleHeader->HeaderSize       = mCapDataInfo.HeaderSize;
+  CapsuleHeader->Flags            = mCapDataInfo.Flags;
+  CapsuleHeader->CapsuleImageSize = CapSize;
+
+  Index    = 0;
+  FileSize = 0;
+  CapSize  = CapsuleHeader->HeaderSize;
+  while (mCapDataInfo.CapFiles [Index][0] != '\0') {
+    fpin = fopen (LongFilePath (mCapDataInfo.CapFiles[Index]), "rb");
+    if (fpin == NULL) {
+      Error (NULL, 0, 0001, "Error opening file", mCapDataInfo.CapFiles[Index]);
+      free (CapBuffer);
+      return EFI_ABORTED;
+    }
+    FileSize = _filelength (fileno (fpin));
+    fread (CapBuffer + CapSize, 1, FileSize, fpin);
+    fclose (fpin);
+    Index ++;
+    CapSize += FileSize;
+  }
+  
+  //
+  // write capsule data into the output file
+  //
+  fpout = fopen (LongFilePath (CapFileName), "wb");
+  if (fpout == NULL) {
+    Error (NULL, 0, 0001, "Error opening file", CapFileName);
+    free (CapBuffer);
+    return EFI_ABORTED;
+  }
+
+  fwrite (CapBuffer, 1, CapSize, fpout);
+  fclose (fpout);
+  
+  VerboseMsg ("The size of the generated capsule image is %u bytes", (unsigned) CapSize);
+
+  return EFI_SUCCESS;
+}