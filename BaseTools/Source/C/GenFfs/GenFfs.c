--- conflicted
+++ resolved
@@ -1,972 +1,953 @@
-/** @file
-This file contains functions required to generate a Firmware File System file.
-
-Copyright (c) 2004 - 2014, Intel Corporation. All rights reserved.<BR>
-This program and the accompanying materials                          
-are licensed and made available under the terms and conditions of the BSD License         
-which accompanies this distribution.  The full text of the license may be found at        
-http://opensource.org/licenses/bsd-license.php                                            
-                                                                                          
-THE PROGRAM IS DISTRIBUTED UNDER THE BSD LICENSE ON AN "AS IS" BASIS,                     
-WITHOUT WARRANTIES OR REPRESENTATIONS OF ANY KIND, EITHER EXPRESS OR IMPLIED.             
-
-**/
-
-#include <stdio.h>
-#include <stdlib.h>
-#include <string.h>
-
-#include <Common/UefiBaseTypes.h>
-#include <Common/PiFirmwareFile.h>
-#include <IndustryStandard/PeImage.h>
-#include <Guid/FfsSectionAlignmentPadding.h>
-
-#include "CommonLib.h"
-#include "ParseInf.h"
-#include "EfiUtilityMsgs.h"
-
-#define UTILITY_NAME            "GenFfs"
-#define UTILITY_MAJOR_VERSION   0
-#define UTILITY_MINOR_VERSION   1
-
-STATIC CHAR8 *mFfsFileType[] = {
-  NULL,                                   // 0x00
-  "EFI_FV_FILETYPE_RAW",                  // 0x01
-  "EFI_FV_FILETYPE_FREEFORM",             // 0x02
-  "EFI_FV_FILETYPE_SECURITY_CORE",        // 0x03
-  "EFI_FV_FILETYPE_PEI_CORE",             // 0x04
-  "EFI_FV_FILETYPE_DXE_CORE",             // 0x05
-  "EFI_FV_FILETYPE_PEIM",                 // 0x06
-  "EFI_FV_FILETYPE_DRIVER",               // 0x07
-  "EFI_FV_FILETYPE_COMBINED_PEIM_DRIVER", // 0x08
-  "EFI_FV_FILETYPE_APPLICATION",          // 0x09
-  "EFI_FV_FILETYPE_SMM",                  // 0x0A
-  "EFI_FV_FILETYPE_FIRMWARE_VOLUME_IMAGE",// 0x0B
-  "EFI_FV_FILETYPE_COMBINED_SMM_DXE",     // 0x0C
-  "EFI_FV_FILETYPE_SMM_CORE"              // 0x0D
- };
-
-STATIC CHAR8 *mAlignName[] = {
-  "1", "2", "4", "8", "16", "32", "64", "128", "256", "512",
-  "1K", "2K", "4K", "8K", "16K", "32K", "64K"
- };
-
-STATIC CHAR8 *mFfsValidAlignName[] = {
-  "8", "16", "128", "512", "1K", "4K", "32K", "64K"
- };
-
-STATIC UINT32 mFfsValidAlign[] = {0, 8, 16, 128, 512, 1024, 4096, 32768, 65536};
-
-STATIC EFI_GUID mZeroGuid = {0};
-
-STATIC EFI_GUID mEfiFfsSectionAlignmentPaddingGuid = EFI_FFS_SECTION_ALIGNMENT_PADDING_GUID;
-
-STATIC
-VOID 
-Version (
-  VOID
-  )
-/*++
-
-Routine Description:
-
-  Print out version information for this utility.
-
-Arguments:
-
-  None
-  
-Returns:
-
-  None
-  
---*/ 
-{
-  fprintf (stdout, "%s Version %d.%d %s \n", UTILITY_NAME, UTILITY_MAJOR_VERSION, UTILITY_MINOR_VERSION, __BUILD_VERSION);
-}
-
-STATIC
-VOID
-Usage (
-  VOID
-  )
-/*++
-
-Routine Description:
-
-  Print Error / Help message.
-
-Arguments:
-
-  VOID
-
-Returns:
-
-  None
-
---*/
-{
-  //
-  // Summary usage
-  //
-  fprintf (stdout, "\nUsage: %s [options]\n\n", UTILITY_NAME);
-  
-  //
-  // Copyright declaration
-  // 
-  fprintf (stdout, "Copyright (c) 2007 - 2014, Intel Corporation. All rights reserved.\n\n");
-
-  //
-  // Details Option
-  //
-  fprintf (stdout, "Options:\n");
-  fprintf (stdout, "  -o FileName, --outputfile FileName\n\
-                        File is FFS file to be created.\n");
-  fprintf (stdout, "  -t Type, --filetype Type\n\
-                        Type is one FV file type defined in PI spec, which is\n\
-                        EFI_FV_FILETYPE_RAW, EFI_FV_FILETYPE_FREEFORM,\n\
-                        EFI_FV_FILETYPE_SECURITY_CORE, EFI_FV_FILETYPE_PEIM,\n\
-                        EFI_FV_FILETYPE_PEI_CORE, EFI_FV_FILETYPE_DXE_CORE,\n\
-                        EFI_FV_FILETYPE_DRIVER, EFI_FV_FILETYPE_APPLICATION,\n\
-                        EFI_FV_FILETYPE_COMBINED_PEIM_DRIVER,\n\
-                        EFI_FV_FILETYPE_SMM, EFI_FV_FILETYPE_SMM_CORE,\n\
-                        EFI_FV_FILETYPE_COMBINED_SMM_DXE, \n\
-                        EFI_FV_FILETYPE_FIRMWARE_VOLUME_IMAGE.\n");
-  fprintf (stdout, "  -g FileGuid, --fileguid FileGuid\n\
-                        FileGuid is one module guid.\n\
-                        Its format is xxxxxxxx-xxxx-xxxx-xxxx-xxxxxxxxxxxx\n");
-  fprintf (stdout, "  -x, --fixed           Indicates that the file may not be moved\n\
-                        from its present location.\n");
-  fprintf (stdout, "  -s, --checksum        Indicates to calculate file checksum.\n");
-  fprintf (stdout, "  -a FileAlign, --align FileAlign\n\
-                        FileAlign points to file alignment, which only support\n\
-                        the following align: 1,2,4,8,16,128,512,1K,4K,32K,64K\n");
-  fprintf (stdout, "  -i SectionFile, --sectionfile SectionFile\n\
-                        Section file will be contained in this FFS file.\n");
-  fprintf (stdout, "  -n SectionAlign, --sectionalign SectionAlign\n\
-                        SectionAlign points to section alignment, which support\n\
-                        the alignment scope 1~64K. It is specified together\n\
-                        with sectionfile to point its alignment in FFS file.\n");
-  fprintf (stdout, "  -v, --verbose         Turn on verbose output with informational messages.\n");
-  fprintf (stdout, "  -q, --quiet           Disable all messages except key message and fatal error\n");
-  fprintf (stdout, "  -d, --debug level     Enable debug messages, at input debug level.\n");
-  fprintf (stdout, "  --version             Show program's version number and exit.\n");
-  fprintf (stdout, "  -h, --help            Show this help message and exit.\n");
-}
-
-STATIC
-EFI_STATUS
-StringtoAlignment (
-  IN  CHAR8  *AlignBuffer,
-  OUT UINT32 *AlignNumber
-  )
-/*++
-
-Routine Description:
-
-  Converts Align String to align value (1~64K). 
-
-Arguments:
-
-  AlignBuffer    - Pointer to Align string.
-  AlignNumber    - Pointer to Align value.
-
-Returns:
-
-  EFI_SUCCESS             Successfully convert align string to align value.
-  EFI_INVALID_PARAMETER   Align string is invalid or align value is not in scope.
-
---*/
-{
-  UINT32 Index = 0;
-  //
-  // Check AlignBuffer
-  //
-  if (AlignBuffer == NULL) {
-    return EFI_INVALID_PARAMETER;
-  }
-  for (Index = 0; Index < sizeof (mAlignName) / sizeof (CHAR8 *); Index ++) {
-    if (stricmp (AlignBuffer, mAlignName [Index]) == 0) {
-      *AlignNumber = 1 << Index;
-      return EFI_SUCCESS;
-    }
-  }
-  return EFI_INVALID_PARAMETER;
-}
-
-STATIC
-UINT8
-StringToType (
-  IN CHAR8 *String
-  )
-/*++
-
-Routine Description:
-
-  Converts File Type String to value.  EFI_FV_FILETYPE_ALL indicates that an
-  unrecognized file type was specified.
-
-Arguments:
-
-  String    - File type string
-
-Returns:
-
-  File Type Value
-
---*/
-{
-  UINT8 Index = 0;
-  
-  if (String == NULL) {
-    return EFI_FV_FILETYPE_ALL;
-  }
-
-  for (Index = 0; Index < sizeof (mFfsFileType) / sizeof (CHAR8 *); Index ++) {
-    if (mFfsFileType [Index] != NULL && (stricmp (String, mFfsFileType [Index]) == 0)) {
-      return Index;
-    }
-  }
-  return EFI_FV_FILETYPE_ALL;
-}
-
-STATIC
-EFI_STATUS
-GetSectionContents (
-  IN  CHAR8                     **InputFileName,
-  IN  UINT32                    *InputFileAlign,
-  IN  UINT32                    InputFileNum,
-  IN  EFI_FFS_FILE_ATTRIBUTES   FfsAttrib,
-  OUT UINT8                     *FileBuffer,
-  OUT UINT32                    *BufferLength,
-  OUT UINT32                    *MaxAlignment,
-  OUT UINT8                     *PESectionNum
-  )
-/*++
-        
-Routine Description:
-           
-  Get the contents of all section files specified in InputFileName
-  into FileBuffer.
-            
-Arguments:
-               
-  InputFileName  - Name of the input file.
-                
-  InputFileAlign - Alignment required by the input file data.
-
-  InputFileNum   - Number of input files. Should be at least 1.
-
-  FileBuffer     - Output buffer to contain data
-
-  BufferLength   - On input, this is size of the FileBuffer. 
-                   On output, this is the actual length of the data.
-
-  MaxAlignment   - The max alignment required by all the input file datas.
-  
-  PeSectionNum   - Calculate the number of Pe/Te Section in this FFS file.
-
-Returns:
-                       
-  EFI_SUCCESS on successful return
-  EFI_INVALID_PARAMETER if InputFileNum is less than 1 or BufferLength point is NULL.
-  EFI_ABORTED if unable to open input file.
-  EFI_BUFFER_TOO_SMALL FileBuffer is not enough to contain all file data.
---*/
-{
-<<<<<<< HEAD
-  UINT32                     Size;
-  UINT32                     Offset;
-  UINT32                     FileSize;
-  UINT32                     Index;
-  FILE                       *InFile;
-  EFI_COMMON_SECTION_HEADER  *SectHeader;
-  EFI_COMMON_SECTION_HEADER2 TempSectHeader;
-  EFI_TE_IMAGE_HEADER        TeHeader;
-  UINT32                     TeOffset;
-  EFI_GUID_DEFINED_SECTION   GuidSectHeader;
-  EFI_GUID_DEFINED_SECTION2  GuidSectHeader2;
-  UINT32                     HeaderSize;
-
-  Size          = 0;
-  Offset        = 0;
-  TeOffset      = 0;
-=======
-  UINT32                              Size;
-  UINT32                              Offset;
-  UINT32                              FileSize;
-  UINT32                              Index;
-  FILE                                *InFile;
-  EFI_FREEFORM_SUBTYPE_GUID_SECTION   *SectHeader;
-  EFI_COMMON_SECTION_HEADER2          TempSectHeader;
-  EFI_TE_IMAGE_HEADER                 TeHeader;
-  UINT32                              TeOffset;
-  EFI_GUID_DEFINED_SECTION            GuidSectHeader;
-  EFI_GUID_DEFINED_SECTION2           GuidSectHeader2;
-  UINT32                              HeaderSize;
-  UINT32                              MaxEncounteredAlignment;
-
-  Size                    = 0;
-  Offset                  = 0;
-  TeOffset                = 0;
-  MaxEncounteredAlignment = 1;
->>>>>>> c2a892d7
-
-  //
-  // Go through our array of file names and copy their contents
-  // to the output buffer.
-  //
-  for (Index = 0; Index < InputFileNum; Index++) {
-    //
-    // make sure section ends on a DWORD boundary
-    //
-    while ((Size & 0x03) != 0) {
-      Size++;
-    }
-    
-    // 
-    // Open file and read contents
-    //
-    InFile = fopen (LongFilePath (InputFileName[Index]), "rb");
-    if (InFile == NULL) {
-      Error (NULL, 0, 0001, "Error opening file", InputFileName[Index]);
-      return EFI_ABORTED;
-    }
-
-    fseek (InFile, 0, SEEK_END);
-    FileSize = ftell (InFile);
-    fseek (InFile, 0, SEEK_SET);
-    DebugMsg (NULL, 0, 9, "Input section files", 
-              "the input section name is %s and the size is %u bytes", InputFileName[Index], (unsigned) FileSize); 
-
-    //
-    // Check this section is Te/Pe section, and Calculate the numbers of Te/Pe section.
-    //
-    TeOffset = 0;
-    if (FileSize >= MAX_FFS_SIZE) {
-      HeaderSize = sizeof (EFI_COMMON_SECTION_HEADER2);
-    } else {
-      HeaderSize = sizeof (EFI_COMMON_SECTION_HEADER);
-    }
-    fread (&TempSectHeader, 1, HeaderSize, InFile);
-    if (TempSectHeader.Type == EFI_SECTION_TE) {
-      (*PESectionNum) ++;
-      fread (&TeHeader, 1, sizeof (TeHeader), InFile);
-      if (TeHeader.Signature == EFI_TE_IMAGE_HEADER_SIGNATURE) {
-        TeOffset = TeHeader.StrippedSize - sizeof (TeHeader);
-      }
-    } else if (TempSectHeader.Type == EFI_SECTION_PE32) {
-      (*PESectionNum) ++;
-    } else if (TempSectHeader.Type == EFI_SECTION_GUID_DEFINED) {
-      fseek (InFile, 0, SEEK_SET);
-      if (FileSize >= MAX_SECTION_SIZE) {
-        fread (&GuidSectHeader2, 1, sizeof (GuidSectHeader2), InFile);
-        if ((GuidSectHeader2.Attributes & EFI_GUIDED_SECTION_PROCESSING_REQUIRED) == 0) {
-          HeaderSize = GuidSectHeader2.DataOffset;
-        }
-      } else {
-        fread (&GuidSectHeader, 1, sizeof (GuidSectHeader), InFile);
-        if ((GuidSectHeader.Attributes & EFI_GUIDED_SECTION_PROCESSING_REQUIRED) == 0) {
-          HeaderSize = GuidSectHeader.DataOffset;
-        }
-      }
-      (*PESectionNum) ++;
-    } else if (TempSectHeader.Type == EFI_SECTION_COMPRESSION || 
-               TempSectHeader.Type == EFI_SECTION_FIRMWARE_VOLUME_IMAGE) {
-      //
-      // for the encapsulated section, assume it contains Pe/Te section 
-      //
-      (*PESectionNum) ++;
-    }
-
-    fseek (InFile, 0, SEEK_SET);
-
-    //
-    // Revert TeOffset to the converse value relative to Alignment
-    // This is to assure the original PeImage Header at Alignment.
-    //
-    if ((TeOffset != 0) && (InputFileAlign [Index] != 0)) {
-      TeOffset = InputFileAlign [Index] - (TeOffset % InputFileAlign [Index]);
-      TeOffset = TeOffset % InputFileAlign [Index];
-    }
-
-    //
-    // make sure section data meet its alignment requirement by adding one pad section.
-    // But the different sections have the different section header. Necessary or not?
-    // Based on section type to adjust offset? Todo
-    //
-    if ((InputFileAlign [Index] != 0) && (((Size + HeaderSize + TeOffset) % InputFileAlign [Index]) != 0)) {
-      Offset = (Size + sizeof (EFI_COMMON_SECTION_HEADER) + HeaderSize + TeOffset + InputFileAlign [Index] - 1) & ~(InputFileAlign [Index] - 1);
-      Offset = Offset - Size - HeaderSize - TeOffset;
-       
-      if (FileBuffer != NULL && ((Size + Offset) < *BufferLength)) {
-        //
-        // The maximal alignment is 64K, the raw section size must be less than 0xffffff
-        //
-        memset (FileBuffer + Size, 0, Offset);
-        SectHeader                        = (EFI_FREEFORM_SUBTYPE_GUID_SECTION *) (FileBuffer + Size);
-        SectHeader->CommonHeader.Size[0]  = (UINT8) (Offset & 0xff);
-        SectHeader->CommonHeader.Size[1]  = (UINT8) ((Offset & 0xff00) >> 8);
-        SectHeader->CommonHeader.Size[2]  = (UINT8) ((Offset & 0xff0000) >> 16);
-
-        //
-        // Only add a special reducible padding section if
-        // - this FFS has the FFS_ATTRIB_FIXED attribute,
-        // - none of the preceding sections have alignment requirements,
-        // - the size of the padding is sufficient for the
-        //   EFI_SECTION_FREEFORM_SUBTYPE_GUID header.
-        //
-        if ((FfsAttrib & FFS_ATTRIB_FIXED) != 0 &&
-            MaxEncounteredAlignment <= 1 &&
-            Offset >= sizeof (EFI_FREEFORM_SUBTYPE_GUID_SECTION)) {
-          SectHeader->CommonHeader.Type   = EFI_SECTION_FREEFORM_SUBTYPE_GUID;
-          SectHeader->SubTypeGuid         = mEfiFfsSectionAlignmentPaddingGuid;
-        } else {
-          SectHeader->CommonHeader.Type   = EFI_SECTION_RAW;
-        }
-      }
-      DebugMsg (NULL, 0, 9, "Pad raw section for section data alignment", 
-                "Pad Raw section size is %u", (unsigned) Offset);
-
-      Size = Size + Offset;
-    }
-
-    //
-    // Get the Max alignment of all input file datas
-    //
-    if (MaxEncounteredAlignment < InputFileAlign [Index]) {
-      MaxEncounteredAlignment = InputFileAlign [Index];
-    }
-
-    //
-    // Now read the contents of the file into the buffer
-    // Buffer must be enough to contain the file content.
-    //
-    if ((FileSize > 0) && (FileBuffer != NULL) && ((Size + FileSize) <= *BufferLength)) {
-      if (fread (FileBuffer + Size, (size_t) FileSize, 1, InFile) != 1) {
-        Error (NULL, 0, 0004, "Error reading file", InputFileName[Index]);
-        fclose (InFile);
-        return EFI_ABORTED;
-      }
-    }
-
-    fclose (InFile);
-    Size += FileSize;
-  }
-
-  *MaxAlignment = MaxEncounteredAlignment;
-
-  //
-  // Set the actual length of the data.
-  //
-  if (Size > *BufferLength) {
-    *BufferLength = Size;
-    return EFI_BUFFER_TOO_SMALL;
-  } else {
-    *BufferLength = Size;
-    return EFI_SUCCESS;
-  }
-}
-
-int
-main (
-  int   argc,
-  CHAR8 *argv[]
-  )
-/*++
-
-Routine Description:
-
-  Main function.
-
-Arguments:
-
-  argc - Number of command line parameters.
-  argv - Array of pointers to parameter strings.
-
-Returns:
-  STATUS_SUCCESS - Utility exits successfully.
-  STATUS_ERROR   - Some error occurred during execution.
-
---*/
-{
-  EFI_STATUS              Status;
-  EFI_FFS_FILE_ATTRIBUTES FfsAttrib;
-  UINT32                  FfsAlign;
-  EFI_FV_FILETYPE         FfsFiletype;
-  CHAR8                   *OutputFileName;
-  EFI_GUID                FileGuid = {0};
-  UINT32                  InputFileNum;
-  UINT32                  *InputFileAlign;
-  CHAR8                   **InputFileName;
-  UINT8                   *FileBuffer;
-  UINT32                  FileSize;
-  UINT32                  MaxAlignment;
-  EFI_FFS_FILE_HEADER2    FfsFileHeader;
-  FILE                    *FfsFile;
-  UINT32                  Index;
-  UINT64                  LogLevel;
-  UINT8                   PeSectionNum;
-  UINT32                  HeaderSize;
-  
-  //
-  // Init local variables
-  //
-  LogLevel       = 0;
-  Index          = 0;
-  FfsAttrib      = 0;  
-  FfsAlign       = 0;
-  FfsFiletype    = EFI_FV_FILETYPE_ALL;
-  OutputFileName = NULL;
-  InputFileNum   = 0;
-  InputFileName  = NULL;
-  InputFileAlign = NULL;
-  FileBuffer     = NULL;
-  FileSize       = 0;
-  MaxAlignment   = 1;
-  FfsFile        = NULL;
-  Status         = EFI_SUCCESS;
-  PeSectionNum   = 0;
-
-  SetUtilityName (UTILITY_NAME);
-
-  if (argc == 1) {
-    Error (NULL, 0, 1001, "Missing options", "no options input");
-    Usage ();
-    return STATUS_ERROR;
-  }
-
-  //
-  // Parse command line
-  //
-  argc --;
-  argv ++;
-
-  if ((stricmp (argv[0], "-h") == 0) || (stricmp (argv[0], "--help") == 0)) {
-    Version ();
-    Usage ();
-    return STATUS_SUCCESS;    
-  }
-
-  if (stricmp (argv[0], "--version") == 0) {
-    Version ();
-    return STATUS_SUCCESS;    
-  }
-
-  while (argc > 0) {
-    if ((stricmp (argv[0], "-t") == 0) || (stricmp (argv[0], "--filetype") == 0)) {
-      if (argv[1] == NULL || argv[1][0] == '-') {
-        Error (NULL, 0, 1003, "Invalid option value", "file type is missing for -t option");
-        goto Finish;
-      }
-      FfsFiletype = StringToType (argv[1]);
-      if (FfsFiletype == EFI_FV_FILETYPE_ALL) {
-        Error (NULL, 0, 1003, "Invalid option value", "%s is not a valid file type", argv[1]);
-        goto Finish;
-      }
-      argc -= 2;
-      argv += 2;
-      continue; 
-    }
-
-    if ((stricmp (argv[0], "-o") == 0) || (stricmp (argv[0], "--outputfile") == 0)) {
-      if (argv[1] == NULL || argv[1][0] == '-') {
-        Error (NULL, 0, 1003, "Invalid option value", "Output file is missing for -o option");
-        goto Finish;
-      }
-      OutputFileName = argv[1];
-      argc -= 2;
-      argv += 2;
-      continue; 
-    }
-
-    if ((stricmp (argv[0], "-g") == 0) || (stricmp (argv[0], "--fileguid") == 0)) {
-      Status = StringToGuid (argv[1], &FileGuid);
-      if (EFI_ERROR (Status)) {
-        Error (NULL, 0, 1003, "Invalid option value", "%s = %s", argv[0], argv[1]);
-        goto Finish;
-      }
-      argc -= 2;
-      argv += 2;
-      continue;
-    }
-
-    if ((stricmp (argv[0], "-x") == 0) || (stricmp (argv[0], "--fixed") == 0)) {
-      FfsAttrib |= FFS_ATTRIB_FIXED;
-      argc -= 1;
-      argv += 1;
-      continue;
-    }
-
-    if ((stricmp (argv[0], "-s") == 0) || (stricmp (argv[0], "--checksum") == 0)) {
-      FfsAttrib |= FFS_ATTRIB_CHECKSUM;
-      argc -= 1;
-      argv += 1;
-      continue;
-    }
-
-    if ((stricmp (argv[0], "-a") == 0) || (stricmp (argv[0], "--align") == 0)) {
-      if (argv[1] == NULL || argv[1][0] == '-') {
-        Error (NULL, 0, 1003, "Invalid option value", "Align value is missing for -a option");
-        goto Finish;
-      }
-      for (Index = 0; Index < sizeof (mFfsValidAlignName) / sizeof (CHAR8 *); Index ++) {
-        if (stricmp (argv[1], mFfsValidAlignName[Index]) == 0) {
-          break;
-        }
-      }
-      if (Index == sizeof (mFfsValidAlignName) / sizeof (CHAR8 *)) {
-        if ((stricmp (argv[1], "1") == 0) || (stricmp (argv[1], "2") == 0) || (stricmp (argv[1], "4") == 0)) {
-          //
-          // 1, 2, 4 byte alignment same to 8 byte alignment
-          //
-          Index = 0;
-        } else {
-          Error (NULL, 0, 1003, "Invalid option value", "%s = %s", argv[0], argv[1]);
-          goto Finish;
-        }
-      }
-      FfsAlign = Index;
-      argc -= 2;
-      argv += 2;
-      continue;
-    }
-
-    if ((stricmp (argv[0], "-i") == 0) || (stricmp (argv[0], "--sectionfile") == 0)) {
-      //
-      // Get Input file name and its alignment
-      //
-      if (argv[1] == NULL || argv[1][0] == '-') {
-        Error (NULL, 0, 1003, "Invalid option value", "input section file is missing for -i option");
-        goto Finish;
-      }
-
-      //
-      // Allocate Input file name buffer and its alignment buffer.
-      //
-      if ((InputFileNum == 0) && (InputFileName == NULL)) {
-        InputFileName = (CHAR8 **) malloc (MAXIMUM_INPUT_FILE_NUM * sizeof (CHAR8 *));
-        if (InputFileName == NULL) {
-          Error (NULL, 0, 4001, "Resource", "memory cannot be allocated!");
-          return STATUS_ERROR;
-        }
-        memset (InputFileName, 0, (MAXIMUM_INPUT_FILE_NUM * sizeof (CHAR8 *)));
-        
-        InputFileAlign = (UINT32 *) malloc (MAXIMUM_INPUT_FILE_NUM * sizeof (UINT32));
-        if (InputFileAlign == NULL) {
-          Error (NULL, 0, 4001, "Resource", "memory cannot be allocated!");
-          free (InputFileName);
-          return STATUS_ERROR;
-        }
-        memset (InputFileAlign, 0, MAXIMUM_INPUT_FILE_NUM * sizeof (UINT32));
-      } else if (InputFileNum % MAXIMUM_INPUT_FILE_NUM == 0) {
-        //
-        // InputFileName and alignment buffer too small, need to realloc
-        //
-        InputFileName = (CHAR8 **) realloc (
-                                    InputFileName,
-                                    (InputFileNum + MAXIMUM_INPUT_FILE_NUM) * sizeof (CHAR8 *)
-                                    );
-  
-        if (InputFileName == NULL) {
-          Error (NULL, 0, 4001, "Resource", "memory cannot be allocated!");
-          free (InputFileAlign);
-          return STATUS_ERROR;
-        }
-        memset (&(InputFileName[InputFileNum]), 0, (MAXIMUM_INPUT_FILE_NUM * sizeof (CHAR8 *)));
-
-        InputFileAlign = (UINT32 *) realloc (
-                                    InputFileAlign,
-                                    (InputFileNum + MAXIMUM_INPUT_FILE_NUM) * sizeof (UINT32)
-                                    );
-  
-        if (InputFileAlign == NULL) {
-          Error (NULL, 0, 4001, "Resource", "memory cannot be allocated!");
-          free (InputFileName);
-          return STATUS_ERROR;
-        }
-        memset (&(InputFileAlign[InputFileNum]), 0, (MAXIMUM_INPUT_FILE_NUM * sizeof (UINT32)));
-      }
-  
-      InputFileName[InputFileNum] = argv[1];
-      argc -= 2;
-      argv += 2;
-
-      if (argc <= 0) {
-	      InputFileNum ++;
-        break;
-      }
-      
-      //
-      // Section File alignment requirement
-      //
-      if ((stricmp (argv[0], "-n") == 0) || (stricmp (argv[0], "--sectionalign") == 0)) {
-        Status = StringtoAlignment (argv[1], &(InputFileAlign[InputFileNum]));
-        if (EFI_ERROR (Status)) {
-          Error (NULL, 0, 1003, "Invalid option value", "%s = %s", argv[0], argv[1]);
-          goto Finish;
-        }
-        argc -= 2;
-        argv += 2;
-      }
-      InputFileNum ++;
-      continue; 
-    }
-
-    if ((stricmp (argv[0], "-n") == 0) || (stricmp (argv[0], "--sectionalign") == 0)) {
-      Error (NULL, 0, 1000, "Unknown option", "SectionAlign option must be specified with section file.");
-      goto Finish;
-    }
-
-    if ((stricmp (argv[0], "-v") == 0) || (stricmp (argv[0], "--verbose") == 0)) {
-      SetPrintLevel (VERBOSE_LOG_LEVEL);
-      VerboseMsg ("Verbose output Mode Set!");
-      argc --;
-      argv ++;
-      continue;
-    }
-
-    if ((stricmp (argv[0], "-q") == 0) || (stricmp (argv[0], "--quiet") == 0)) {
-      SetPrintLevel (KEY_LOG_LEVEL);
-      KeyMsg ("Quiet output Mode Set!");
-      argc --;
-      argv ++;
-      continue;
-    }
-
-    if ((stricmp (argv[0], "-d") == 0) || (stricmp (argv[0], "--debug") == 0)) {
-      Status = AsciiStringToUint64 (argv[1], FALSE, &LogLevel);
-      if (EFI_ERROR (Status)) {
-        Error (NULL, 0, 1003, "Invalid option value", "%s = %s", argv[0], argv[1]);
-        goto Finish;
-      }
-      if (LogLevel > 9) {
-        Error (NULL, 0, 1003, "Invalid option value", "Debug Level range is 0-9, current input level is %d", (int) LogLevel);
-        goto Finish;
-      }
-      SetPrintLevel (LogLevel);
-      DebugMsg (NULL, 0, 9, "Debug Mode Set", "Debug Output Mode Level %s is set!", argv[1]);
-      argc -= 2;
-      argv += 2;
-      continue;
-    }
-
-    Error (NULL, 0, 1000, "Unknown option", argv[0]);
-    goto Finish;
-  }
-
-  VerboseMsg ("%s tool start.", UTILITY_NAME);
-
-  //
-  // Check the complete input paramters.
-  //
-  if (FfsFiletype == EFI_FV_FILETYPE_ALL) {
-    Error (NULL, 0, 1001, "Missing option", "filetype");
-    goto Finish;      
-  }
-
-  if (CompareGuid (&FileGuid, &mZeroGuid) == 0) {
-    Error (NULL, 0, 1001, "Missing option", "fileguid");
-    goto Finish;    
-  }
-
-  if (InputFileNum == 0) {
-    Error (NULL, 0, 1001, "Missing option", "Input files");
-    goto Finish;
-  }
-  
-  //
-  // Output input parameter information
-  //
-  VerboseMsg ("Fv File type is %s", mFfsFileType [FfsFiletype]);
-  VerboseMsg ("Output file name is %s", OutputFileName);
-  VerboseMsg ("FFS File Guid is %08X-%04X-%04X-%02X%02X-%02X%02X%02X%02X%02X%02X", 
-                (unsigned) FileGuid.Data1,
-                FileGuid.Data2,
-                FileGuid.Data3,
-                FileGuid.Data4[0],
-                FileGuid.Data4[1],
-                FileGuid.Data4[2],
-                FileGuid.Data4[3],
-                FileGuid.Data4[4],
-                FileGuid.Data4[5],
-                FileGuid.Data4[6],
-                FileGuid.Data4[7]);
-  if ((FfsAttrib & FFS_ATTRIB_FIXED) != 0) {
-    VerboseMsg ("FFS File has the fixed file attribute");
-  }
-  if ((FfsAttrib & FFS_ATTRIB_CHECKSUM) != 0) {
-    VerboseMsg ("FFS File requires the checksum of the whole file");
-  }
-  VerboseMsg ("FFS file alignment is %s", mFfsValidAlignName[FfsAlign]);
-  for (Index = 0; Index < InputFileNum; Index ++) {
-    if (InputFileAlign[Index] == 0) {
-      //
-      // Minimum alignment is 1 byte.
-      //
-      InputFileAlign[Index] = 1;
-    }
-    VerboseMsg ("the %dth input section name is %s and section alignment is %u", Index, InputFileName[Index], (unsigned) InputFileAlign[Index]);
-  }
-  
-  //
-  // Calculate the size of all input section files.
-  //  
-  Status = GetSectionContents (
-             InputFileName,
-             InputFileAlign,
-             InputFileNum,
-             FfsAttrib,
-             FileBuffer,
-             &FileSize,
-             &MaxAlignment,
-             &PeSectionNum
-             );
-  
-  if ((FfsFiletype == EFI_FV_FILETYPE_SECURITY_CORE || 
-      FfsFiletype == EFI_FV_FILETYPE_PEI_CORE ||
-      FfsFiletype == EFI_FV_FILETYPE_DXE_CORE) && (PeSectionNum != 1)) {
-    Error (NULL, 0, 2000, "Invalid parameter", "Fv File type %s must have one and only one Pe or Te section, but %u Pe/Te section are input", mFfsFileType [FfsFiletype], PeSectionNum);
-    goto Finish;
-  }
-  
-  if ((FfsFiletype == EFI_FV_FILETYPE_PEIM ||
-      FfsFiletype == EFI_FV_FILETYPE_DRIVER ||
-      FfsFiletype == EFI_FV_FILETYPE_COMBINED_PEIM_DRIVER ||
-      FfsFiletype == EFI_FV_FILETYPE_APPLICATION) && (PeSectionNum < 1)) {
-    Error (NULL, 0, 2000, "Invalid parameter", "Fv File type %s must have at least one Pe or Te section, but no Pe/Te section is input", mFfsFileType [FfsFiletype]);
-    goto Finish;   
-  }
-
-  if (Status == EFI_BUFFER_TOO_SMALL) {
-    FileBuffer = (UINT8 *) malloc (FileSize);
-    if (FileBuffer == NULL) {
-      Error (NULL, 0, 4001, "Resource", "memory cannot be allocated!");
-      goto Finish;
-    }
-    memset (FileBuffer, 0, FileSize);
-    
-    //
-    // read all input file contents into a buffer
-    //
-    Status = GetSectionContents (
-               InputFileName,
-               InputFileAlign,
-               InputFileNum,
-               FfsAttrib,
-               FileBuffer,
-               &FileSize,
-               &MaxAlignment,
-               &PeSectionNum
-               );
-  }
-
-  if (EFI_ERROR (Status)) {
-    goto Finish;
-  }
-  
-  //
-  // Create Ffs file header.
-  //
-  memset (&FfsFileHeader, 0, sizeof (EFI_FFS_FILE_HEADER2));
-  memcpy (&FfsFileHeader.Name, &FileGuid, sizeof (EFI_GUID));
-  FfsFileHeader.Type       = FfsFiletype;
-  //
-  // Update FFS Alignment based on the max alignment required by input section files 
-  //
-  VerboseMsg ("the max alignment of all input sections is %u", (unsigned) MaxAlignment); 
-  for (Index = 0; Index < sizeof (mFfsValidAlign) / sizeof (UINT32) - 1; Index ++) {
-    if ((MaxAlignment > mFfsValidAlign [Index]) && (MaxAlignment <= mFfsValidAlign [Index + 1])) {
-      break;
-    }
-  }
-  if (FfsAlign < Index) {
-    FfsAlign = Index;
-  }
-  VerboseMsg ("the alignment of the generated FFS file is %u", (unsigned) mFfsValidAlign [FfsAlign + 1]);  
-  
-  //
-  // Now FileSize includes the EFI_FFS_FILE_HEADER
-  //
-  if (FileSize + sizeof (EFI_FFS_FILE_HEADER) >= MAX_FFS_SIZE) {
-    HeaderSize = sizeof (EFI_FFS_FILE_HEADER2);
-    FileSize += sizeof (EFI_FFS_FILE_HEADER2);
-    FfsFileHeader.ExtendedSize = FileSize;
-    memset(FfsFileHeader.Size, 0, sizeof (UINT8) * 3);
-    FfsAttrib |= FFS_ATTRIB_LARGE_FILE;
-  } else {
-    HeaderSize = sizeof (EFI_FFS_FILE_HEADER);
-    FileSize += sizeof (EFI_FFS_FILE_HEADER);
-    FfsFileHeader.Size[0]  = (UINT8) (FileSize & 0xFF);
-    FfsFileHeader.Size[1]  = (UINT8) ((FileSize & 0xFF00) >> 8);
-    FfsFileHeader.Size[2]  = (UINT8) ((FileSize & 0xFF0000) >> 16);
-  }
-  VerboseMsg ("the size of the generated FFS file is %u bytes", (unsigned) FileSize);
-
-  FfsFileHeader.Attributes = (EFI_FFS_FILE_ATTRIBUTES) (FfsAttrib | (FfsAlign << 3));
-
-  //
-  // Fill in checksums and state, these must be zero for checksumming
-  //
-  // FileHeader.IntegrityCheck.Checksum.Header = 0;
-  // FileHeader.IntegrityCheck.Checksum.File = 0;
-  // FileHeader.State = 0;
-  //
-  FfsFileHeader.IntegrityCheck.Checksum.Header = CalculateChecksum8 (
-                                                   (UINT8 *) &FfsFileHeader,
-                                                   HeaderSize
-                                                   );
-
-  if (FfsFileHeader.Attributes & FFS_ATTRIB_CHECKSUM) {
-    //
-    // Ffs header checksum = zero, so only need to calculate ffs body.
-    //
-    FfsFileHeader.IntegrityCheck.Checksum.File = CalculateChecksum8 (
-                                                   FileBuffer, 
-                                                   FileSize - HeaderSize
-                                                   );    
-  } else {
-    FfsFileHeader.IntegrityCheck.Checksum.File = FFS_FIXED_CHECKSUM;
-  }
-
-  FfsFileHeader.State = EFI_FILE_HEADER_CONSTRUCTION | EFI_FILE_HEADER_VALID | EFI_FILE_DATA_VALID;
-  
-  //
-  // Open output file to write ffs data.
-  //
-  remove(OutputFileName);
-  FfsFile = fopen (LongFilePath (OutputFileName), "wb");
-  if (FfsFile == NULL) {
-    Error (NULL, 0, 0001, "Error opening file", OutputFileName);
-    goto Finish;
-  }
-  //
-  // write header
-  //
-  fwrite (&FfsFileHeader, 1, HeaderSize, FfsFile);
-  //
-  // write data
-  //
-  fwrite (FileBuffer, 1, FileSize - HeaderSize, FfsFile);
-
-  fclose (FfsFile);
-
-Finish:
-  if (InputFileName != NULL) {
-    free (InputFileName);
-  }
-  if (InputFileAlign != NULL) {
-    free (InputFileAlign);
-  }
-  if (FileBuffer != NULL) {
-    free (FileBuffer);
-  }
-  //
-  // If any errors were reported via the standard error reporting
-  // routines, then the status has been saved. Get the value and
-  // return it to the caller.
-  //
-  VerboseMsg ("%s tool done with return code is 0x%x.", UTILITY_NAME, GetUtilityStatus ());
-
-  return GetUtilityStatus ();
-}
+/** @file
+This file contains functions required to generate a Firmware File System file.
+
+Copyright (c) 2004 - 2014, Intel Corporation. All rights reserved.<BR>
+This program and the accompanying materials                          
+are licensed and made available under the terms and conditions of the BSD License         
+which accompanies this distribution.  The full text of the license may be found at        
+http://opensource.org/licenses/bsd-license.php                                            
+                                                                                          
+THE PROGRAM IS DISTRIBUTED UNDER THE BSD LICENSE ON AN "AS IS" BASIS,                     
+WITHOUT WARRANTIES OR REPRESENTATIONS OF ANY KIND, EITHER EXPRESS OR IMPLIED.             
+
+**/
+
+#include <stdio.h>
+#include <stdlib.h>
+#include <string.h>
+
+#include <Common/UefiBaseTypes.h>
+#include <Common/PiFirmwareFile.h>
+#include <IndustryStandard/PeImage.h>
+#include <Guid/FfsSectionAlignmentPadding.h>
+
+#include "CommonLib.h"
+#include "ParseInf.h"
+#include "EfiUtilityMsgs.h"
+
+#define UTILITY_NAME            "GenFfs"
+#define UTILITY_MAJOR_VERSION   0
+#define UTILITY_MINOR_VERSION   1
+
+STATIC CHAR8 *mFfsFileType[] = {
+  NULL,                                   // 0x00
+  "EFI_FV_FILETYPE_RAW",                  // 0x01
+  "EFI_FV_FILETYPE_FREEFORM",             // 0x02
+  "EFI_FV_FILETYPE_SECURITY_CORE",        // 0x03
+  "EFI_FV_FILETYPE_PEI_CORE",             // 0x04
+  "EFI_FV_FILETYPE_DXE_CORE",             // 0x05
+  "EFI_FV_FILETYPE_PEIM",                 // 0x06
+  "EFI_FV_FILETYPE_DRIVER",               // 0x07
+  "EFI_FV_FILETYPE_COMBINED_PEIM_DRIVER", // 0x08
+  "EFI_FV_FILETYPE_APPLICATION",          // 0x09
+  "EFI_FV_FILETYPE_SMM",                  // 0x0A
+  "EFI_FV_FILETYPE_FIRMWARE_VOLUME_IMAGE",// 0x0B
+  "EFI_FV_FILETYPE_COMBINED_SMM_DXE",     // 0x0C
+  "EFI_FV_FILETYPE_SMM_CORE"              // 0x0D
+ };
+
+STATIC CHAR8 *mAlignName[] = {
+  "1", "2", "4", "8", "16", "32", "64", "128", "256", "512",
+  "1K", "2K", "4K", "8K", "16K", "32K", "64K"
+ };
+
+STATIC CHAR8 *mFfsValidAlignName[] = {
+  "8", "16", "128", "512", "1K", "4K", "32K", "64K"
+ };
+
+STATIC UINT32 mFfsValidAlign[] = {0, 8, 16, 128, 512, 1024, 4096, 32768, 65536};
+
+STATIC EFI_GUID mZeroGuid = {0};
+
+STATIC EFI_GUID mEfiFfsSectionAlignmentPaddingGuid = EFI_FFS_SECTION_ALIGNMENT_PADDING_GUID;
+
+STATIC
+VOID 
+Version (
+  VOID
+  )
+/*++
+
+Routine Description:
+
+  Print out version information for this utility.
+
+Arguments:
+
+  None
+  
+Returns:
+
+  None
+  
+--*/ 
+{
+  fprintf (stdout, "%s Version %d.%d %s \n", UTILITY_NAME, UTILITY_MAJOR_VERSION, UTILITY_MINOR_VERSION, __BUILD_VERSION);
+}
+
+STATIC
+VOID
+Usage (
+  VOID
+  )
+/*++
+
+Routine Description:
+
+  Print Error / Help message.
+
+Arguments:
+
+  VOID
+
+Returns:
+
+  None
+
+--*/
+{
+  //
+  // Summary usage
+  //
+  fprintf (stdout, "\nUsage: %s [options]\n\n", UTILITY_NAME);
+  
+  //
+  // Copyright declaration
+  // 
+  fprintf (stdout, "Copyright (c) 2007 - 2014, Intel Corporation. All rights reserved.\n\n");
+
+  //
+  // Details Option
+  //
+  fprintf (stdout, "Options:\n");
+  fprintf (stdout, "  -o FileName, --outputfile FileName\n\
+                        File is FFS file to be created.\n");
+  fprintf (stdout, "  -t Type, --filetype Type\n\
+                        Type is one FV file type defined in PI spec, which is\n\
+                        EFI_FV_FILETYPE_RAW, EFI_FV_FILETYPE_FREEFORM,\n\
+                        EFI_FV_FILETYPE_SECURITY_CORE, EFI_FV_FILETYPE_PEIM,\n\
+                        EFI_FV_FILETYPE_PEI_CORE, EFI_FV_FILETYPE_DXE_CORE,\n\
+                        EFI_FV_FILETYPE_DRIVER, EFI_FV_FILETYPE_APPLICATION,\n\
+                        EFI_FV_FILETYPE_COMBINED_PEIM_DRIVER,\n\
+                        EFI_FV_FILETYPE_SMM, EFI_FV_FILETYPE_SMM_CORE,\n\
+                        EFI_FV_FILETYPE_COMBINED_SMM_DXE, \n\
+                        EFI_FV_FILETYPE_FIRMWARE_VOLUME_IMAGE.\n");
+  fprintf (stdout, "  -g FileGuid, --fileguid FileGuid\n\
+                        FileGuid is one module guid.\n\
+                        Its format is xxxxxxxx-xxxx-xxxx-xxxx-xxxxxxxxxxxx\n");
+  fprintf (stdout, "  -x, --fixed           Indicates that the file may not be moved\n\
+                        from its present location.\n");
+  fprintf (stdout, "  -s, --checksum        Indicates to calculate file checksum.\n");
+  fprintf (stdout, "  -a FileAlign, --align FileAlign\n\
+                        FileAlign points to file alignment, which only support\n\
+                        the following align: 1,2,4,8,16,128,512,1K,4K,32K,64K\n");
+  fprintf (stdout, "  -i SectionFile, --sectionfile SectionFile\n\
+                        Section file will be contained in this FFS file.\n");
+  fprintf (stdout, "  -n SectionAlign, --sectionalign SectionAlign\n\
+                        SectionAlign points to section alignment, which support\n\
+                        the alignment scope 1~64K. It is specified together\n\
+                        with sectionfile to point its alignment in FFS file.\n");
+  fprintf (stdout, "  -v, --verbose         Turn on verbose output with informational messages.\n");
+  fprintf (stdout, "  -q, --quiet           Disable all messages except key message and fatal error\n");
+  fprintf (stdout, "  -d, --debug level     Enable debug messages, at input debug level.\n");
+  fprintf (stdout, "  --version             Show program's version number and exit.\n");
+  fprintf (stdout, "  -h, --help            Show this help message and exit.\n");
+}
+
+STATIC
+EFI_STATUS
+StringtoAlignment (
+  IN  CHAR8  *AlignBuffer,
+  OUT UINT32 *AlignNumber
+  )
+/*++
+
+Routine Description:
+
+  Converts Align String to align value (1~64K). 
+
+Arguments:
+
+  AlignBuffer    - Pointer to Align string.
+  AlignNumber    - Pointer to Align value.
+
+Returns:
+
+  EFI_SUCCESS             Successfully convert align string to align value.
+  EFI_INVALID_PARAMETER   Align string is invalid or align value is not in scope.
+
+--*/
+{
+  UINT32 Index = 0;
+  //
+  // Check AlignBuffer
+  //
+  if (AlignBuffer == NULL) {
+    return EFI_INVALID_PARAMETER;
+  }
+  for (Index = 0; Index < sizeof (mAlignName) / sizeof (CHAR8 *); Index ++) {
+    if (stricmp (AlignBuffer, mAlignName [Index]) == 0) {
+      *AlignNumber = 1 << Index;
+      return EFI_SUCCESS;
+    }
+  }
+  return EFI_INVALID_PARAMETER;
+}
+
+STATIC
+UINT8
+StringToType (
+  IN CHAR8 *String
+  )
+/*++
+
+Routine Description:
+
+  Converts File Type String to value.  EFI_FV_FILETYPE_ALL indicates that an
+  unrecognized file type was specified.
+
+Arguments:
+
+  String    - File type string
+
+Returns:
+
+  File Type Value
+
+--*/
+{
+  UINT8 Index = 0;
+  
+  if (String == NULL) {
+    return EFI_FV_FILETYPE_ALL;
+  }
+
+  for (Index = 0; Index < sizeof (mFfsFileType) / sizeof (CHAR8 *); Index ++) {
+    if (mFfsFileType [Index] != NULL && (stricmp (String, mFfsFileType [Index]) == 0)) {
+      return Index;
+    }
+  }
+  return EFI_FV_FILETYPE_ALL;
+}
+
+STATIC
+EFI_STATUS
+GetSectionContents (
+  IN  CHAR8                     **InputFileName,
+  IN  UINT32                    *InputFileAlign,
+  IN  UINT32                    InputFileNum,
+  IN  EFI_FFS_FILE_ATTRIBUTES   FfsAttrib,
+  OUT UINT8                     *FileBuffer,
+  OUT UINT32                    *BufferLength,
+  OUT UINT32                    *MaxAlignment,
+  OUT UINT8                     *PESectionNum
+  )
+/*++
+        
+Routine Description:
+           
+  Get the contents of all section files specified in InputFileName
+  into FileBuffer.
+            
+Arguments:
+               
+  InputFileName  - Name of the input file.
+                
+  InputFileAlign - Alignment required by the input file data.
+
+  InputFileNum   - Number of input files. Should be at least 1.
+
+  FileBuffer     - Output buffer to contain data
+
+  BufferLength   - On input, this is size of the FileBuffer. 
+                   On output, this is the actual length of the data.
+
+  MaxAlignment   - The max alignment required by all the input file datas.
+  
+  PeSectionNum   - Calculate the number of Pe/Te Section in this FFS file.
+
+Returns:
+                       
+  EFI_SUCCESS on successful return
+  EFI_INVALID_PARAMETER if InputFileNum is less than 1 or BufferLength point is NULL.
+  EFI_ABORTED if unable to open input file.
+  EFI_BUFFER_TOO_SMALL FileBuffer is not enough to contain all file data.
+--*/
+{
+  UINT32                              Size;
+  UINT32                              Offset;
+  UINT32                              FileSize;
+  UINT32                              Index;
+  FILE                                *InFile;
+  EFI_FREEFORM_SUBTYPE_GUID_SECTION   *SectHeader;
+  EFI_COMMON_SECTION_HEADER2          TempSectHeader;
+  EFI_TE_IMAGE_HEADER                 TeHeader;
+  UINT32                              TeOffset;
+  EFI_GUID_DEFINED_SECTION            GuidSectHeader;
+  EFI_GUID_DEFINED_SECTION2           GuidSectHeader2;
+  UINT32                              HeaderSize;
+  UINT32                              MaxEncounteredAlignment;
+
+  Size                    = 0;
+  Offset                  = 0;
+  TeOffset                = 0;
+  MaxEncounteredAlignment = 1;
+
+  //
+  // Go through our array of file names and copy their contents
+  // to the output buffer.
+  //
+  for (Index = 0; Index < InputFileNum; Index++) {
+    //
+    // make sure section ends on a DWORD boundary
+    //
+    while ((Size & 0x03) != 0) {
+      Size++;
+    }
+    
+    // 
+    // Open file and read contents
+    //
+    InFile = fopen (LongFilePath (InputFileName[Index]), "rb");
+    if (InFile == NULL) {
+      Error (NULL, 0, 0001, "Error opening file", InputFileName[Index]);
+      return EFI_ABORTED;
+    }
+
+    fseek (InFile, 0, SEEK_END);
+    FileSize = ftell (InFile);
+    fseek (InFile, 0, SEEK_SET);
+    DebugMsg (NULL, 0, 9, "Input section files", 
+              "the input section name is %s and the size is %u bytes", InputFileName[Index], (unsigned) FileSize); 
+
+    //
+    // Check this section is Te/Pe section, and Calculate the numbers of Te/Pe section.
+    //
+    TeOffset = 0;
+    if (FileSize >= MAX_FFS_SIZE) {
+      HeaderSize = sizeof (EFI_COMMON_SECTION_HEADER2);
+    } else {
+      HeaderSize = sizeof (EFI_COMMON_SECTION_HEADER);
+    }
+    fread (&TempSectHeader, 1, HeaderSize, InFile);
+    if (TempSectHeader.Type == EFI_SECTION_TE) {
+      (*PESectionNum) ++;
+      fread (&TeHeader, 1, sizeof (TeHeader), InFile);
+      if (TeHeader.Signature == EFI_TE_IMAGE_HEADER_SIGNATURE) {
+        TeOffset = TeHeader.StrippedSize - sizeof (TeHeader);
+      }
+    } else if (TempSectHeader.Type == EFI_SECTION_PE32) {
+      (*PESectionNum) ++;
+    } else if (TempSectHeader.Type == EFI_SECTION_GUID_DEFINED) {
+      fseek (InFile, 0, SEEK_SET);
+      if (FileSize >= MAX_SECTION_SIZE) {
+        fread (&GuidSectHeader2, 1, sizeof (GuidSectHeader2), InFile);
+        if ((GuidSectHeader2.Attributes & EFI_GUIDED_SECTION_PROCESSING_REQUIRED) == 0) {
+          HeaderSize = GuidSectHeader2.DataOffset;
+        }
+      } else {
+        fread (&GuidSectHeader, 1, sizeof (GuidSectHeader), InFile);
+        if ((GuidSectHeader.Attributes & EFI_GUIDED_SECTION_PROCESSING_REQUIRED) == 0) {
+          HeaderSize = GuidSectHeader.DataOffset;
+        }
+      }
+      (*PESectionNum) ++;
+    } else if (TempSectHeader.Type == EFI_SECTION_COMPRESSION || 
+               TempSectHeader.Type == EFI_SECTION_FIRMWARE_VOLUME_IMAGE) {
+      //
+      // for the encapsulated section, assume it contains Pe/Te section 
+      //
+      (*PESectionNum) ++;
+    }
+
+    fseek (InFile, 0, SEEK_SET);
+
+    //
+    // Revert TeOffset to the converse value relative to Alignment
+    // This is to assure the original PeImage Header at Alignment.
+    //
+    if ((TeOffset != 0) && (InputFileAlign [Index] != 0)) {
+      TeOffset = InputFileAlign [Index] - (TeOffset % InputFileAlign [Index]);
+      TeOffset = TeOffset % InputFileAlign [Index];
+    }
+
+    //
+    // make sure section data meet its alignment requirement by adding one pad section.
+    // But the different sections have the different section header. Necessary or not?
+    // Based on section type to adjust offset? Todo
+    //
+    if ((InputFileAlign [Index] != 0) && (((Size + HeaderSize + TeOffset) % InputFileAlign [Index]) != 0)) {
+      Offset = (Size + sizeof (EFI_COMMON_SECTION_HEADER) + HeaderSize + TeOffset + InputFileAlign [Index] - 1) & ~(InputFileAlign [Index] - 1);
+      Offset = Offset - Size - HeaderSize - TeOffset;
+       
+      if (FileBuffer != NULL && ((Size + Offset) < *BufferLength)) {
+        //
+        // The maximal alignment is 64K, the raw section size must be less than 0xffffff
+        //
+        memset (FileBuffer + Size, 0, Offset);
+        SectHeader                        = (EFI_FREEFORM_SUBTYPE_GUID_SECTION *) (FileBuffer + Size);
+        SectHeader->CommonHeader.Size[0]  = (UINT8) (Offset & 0xff);
+        SectHeader->CommonHeader.Size[1]  = (UINT8) ((Offset & 0xff00) >> 8);
+        SectHeader->CommonHeader.Size[2]  = (UINT8) ((Offset & 0xff0000) >> 16);
+
+        //
+        // Only add a special reducible padding section if
+        // - this FFS has the FFS_ATTRIB_FIXED attribute,
+        // - none of the preceding sections have alignment requirements,
+        // - the size of the padding is sufficient for the
+        //   EFI_SECTION_FREEFORM_SUBTYPE_GUID header.
+        //
+        if ((FfsAttrib & FFS_ATTRIB_FIXED) != 0 &&
+            MaxEncounteredAlignment <= 1 &&
+            Offset >= sizeof (EFI_FREEFORM_SUBTYPE_GUID_SECTION)) {
+          SectHeader->CommonHeader.Type   = EFI_SECTION_FREEFORM_SUBTYPE_GUID;
+          SectHeader->SubTypeGuid         = mEfiFfsSectionAlignmentPaddingGuid;
+        } else {
+          SectHeader->CommonHeader.Type   = EFI_SECTION_RAW;
+        }
+      }
+      DebugMsg (NULL, 0, 9, "Pad raw section for section data alignment", 
+                "Pad Raw section size is %u", (unsigned) Offset);
+
+      Size = Size + Offset;
+    }
+
+    //
+    // Get the Max alignment of all input file datas
+    //
+    if (MaxEncounteredAlignment < InputFileAlign [Index]) {
+      MaxEncounteredAlignment = InputFileAlign [Index];
+    }
+
+    //
+    // Now read the contents of the file into the buffer
+    // Buffer must be enough to contain the file content.
+    //
+    if ((FileSize > 0) && (FileBuffer != NULL) && ((Size + FileSize) <= *BufferLength)) {
+      if (fread (FileBuffer + Size, (size_t) FileSize, 1, InFile) != 1) {
+        Error (NULL, 0, 0004, "Error reading file", InputFileName[Index]);
+        fclose (InFile);
+        return EFI_ABORTED;
+      }
+    }
+
+    fclose (InFile);
+    Size += FileSize;
+  }
+
+  *MaxAlignment = MaxEncounteredAlignment;
+
+  //
+  // Set the actual length of the data.
+  //
+  if (Size > *BufferLength) {
+    *BufferLength = Size;
+    return EFI_BUFFER_TOO_SMALL;
+  } else {
+    *BufferLength = Size;
+    return EFI_SUCCESS;
+  }
+}
+
+int
+main (
+  int   argc,
+  CHAR8 *argv[]
+  )
+/*++
+
+Routine Description:
+
+  Main function.
+
+Arguments:
+
+  argc - Number of command line parameters.
+  argv - Array of pointers to parameter strings.
+
+Returns:
+  STATUS_SUCCESS - Utility exits successfully.
+  STATUS_ERROR   - Some error occurred during execution.
+
+--*/
+{
+  EFI_STATUS              Status;
+  EFI_FFS_FILE_ATTRIBUTES FfsAttrib;
+  UINT32                  FfsAlign;
+  EFI_FV_FILETYPE         FfsFiletype;
+  CHAR8                   *OutputFileName;
+  EFI_GUID                FileGuid = {0};
+  UINT32                  InputFileNum;
+  UINT32                  *InputFileAlign;
+  CHAR8                   **InputFileName;
+  UINT8                   *FileBuffer;
+  UINT32                  FileSize;
+  UINT32                  MaxAlignment;
+  EFI_FFS_FILE_HEADER2    FfsFileHeader;
+  FILE                    *FfsFile;
+  UINT32                  Index;
+  UINT64                  LogLevel;
+  UINT8                   PeSectionNum;
+  UINT32                  HeaderSize;
+  
+  //
+  // Init local variables
+  //
+  LogLevel       = 0;
+  Index          = 0;
+  FfsAttrib      = 0;  
+  FfsAlign       = 0;
+  FfsFiletype    = EFI_FV_FILETYPE_ALL;
+  OutputFileName = NULL;
+  InputFileNum   = 0;
+  InputFileName  = NULL;
+  InputFileAlign = NULL;
+  FileBuffer     = NULL;
+  FileSize       = 0;
+  MaxAlignment   = 1;
+  FfsFile        = NULL;
+  Status         = EFI_SUCCESS;
+  PeSectionNum   = 0;
+
+  SetUtilityName (UTILITY_NAME);
+
+  if (argc == 1) {
+    Error (NULL, 0, 1001, "Missing options", "no options input");
+    Usage ();
+    return STATUS_ERROR;
+  }
+
+  //
+  // Parse command line
+  //
+  argc --;
+  argv ++;
+
+  if ((stricmp (argv[0], "-h") == 0) || (stricmp (argv[0], "--help") == 0)) {
+    Version ();
+    Usage ();
+    return STATUS_SUCCESS;    
+  }
+
+  if (stricmp (argv[0], "--version") == 0) {
+    Version ();
+    return STATUS_SUCCESS;    
+  }
+
+  while (argc > 0) {
+    if ((stricmp (argv[0], "-t") == 0) || (stricmp (argv[0], "--filetype") == 0)) {
+      if (argv[1] == NULL || argv[1][0] == '-') {
+        Error (NULL, 0, 1003, "Invalid option value", "file type is missing for -t option");
+        goto Finish;
+      }
+      FfsFiletype = StringToType (argv[1]);
+      if (FfsFiletype == EFI_FV_FILETYPE_ALL) {
+        Error (NULL, 0, 1003, "Invalid option value", "%s is not a valid file type", argv[1]);
+        goto Finish;
+      }
+      argc -= 2;
+      argv += 2;
+      continue; 
+    }
+
+    if ((stricmp (argv[0], "-o") == 0) || (stricmp (argv[0], "--outputfile") == 0)) {
+      if (argv[1] == NULL || argv[1][0] == '-') {
+        Error (NULL, 0, 1003, "Invalid option value", "Output file is missing for -o option");
+        goto Finish;
+      }
+      OutputFileName = argv[1];
+      argc -= 2;
+      argv += 2;
+      continue; 
+    }
+
+    if ((stricmp (argv[0], "-g") == 0) || (stricmp (argv[0], "--fileguid") == 0)) {
+      Status = StringToGuid (argv[1], &FileGuid);
+      if (EFI_ERROR (Status)) {
+        Error (NULL, 0, 1003, "Invalid option value", "%s = %s", argv[0], argv[1]);
+        goto Finish;
+      }
+      argc -= 2;
+      argv += 2;
+      continue;
+    }
+
+    if ((stricmp (argv[0], "-x") == 0) || (stricmp (argv[0], "--fixed") == 0)) {
+      FfsAttrib |= FFS_ATTRIB_FIXED;
+      argc -= 1;
+      argv += 1;
+      continue;
+    }
+
+    if ((stricmp (argv[0], "-s") == 0) || (stricmp (argv[0], "--checksum") == 0)) {
+      FfsAttrib |= FFS_ATTRIB_CHECKSUM;
+      argc -= 1;
+      argv += 1;
+      continue;
+    }
+
+    if ((stricmp (argv[0], "-a") == 0) || (stricmp (argv[0], "--align") == 0)) {
+      if (argv[1] == NULL || argv[1][0] == '-') {
+        Error (NULL, 0, 1003, "Invalid option value", "Align value is missing for -a option");
+        goto Finish;
+      }
+      for (Index = 0; Index < sizeof (mFfsValidAlignName) / sizeof (CHAR8 *); Index ++) {
+        if (stricmp (argv[1], mFfsValidAlignName[Index]) == 0) {
+          break;
+        }
+      }
+      if (Index == sizeof (mFfsValidAlignName) / sizeof (CHAR8 *)) {
+        if ((stricmp (argv[1], "1") == 0) || (stricmp (argv[1], "2") == 0) || (stricmp (argv[1], "4") == 0)) {
+          //
+          // 1, 2, 4 byte alignment same to 8 byte alignment
+          //
+          Index = 0;
+        } else {
+          Error (NULL, 0, 1003, "Invalid option value", "%s = %s", argv[0], argv[1]);
+          goto Finish;
+        }
+      }
+      FfsAlign = Index;
+      argc -= 2;
+      argv += 2;
+      continue;
+    }
+
+    if ((stricmp (argv[0], "-i") == 0) || (stricmp (argv[0], "--sectionfile") == 0)) {
+      //
+      // Get Input file name and its alignment
+      //
+      if (argv[1] == NULL || argv[1][0] == '-') {
+        Error (NULL, 0, 1003, "Invalid option value", "input section file is missing for -i option");
+        goto Finish;
+      }
+
+      //
+      // Allocate Input file name buffer and its alignment buffer.
+      //
+      if ((InputFileNum == 0) && (InputFileName == NULL)) {
+        InputFileName = (CHAR8 **) malloc (MAXIMUM_INPUT_FILE_NUM * sizeof (CHAR8 *));
+        if (InputFileName == NULL) {
+          Error (NULL, 0, 4001, "Resource", "memory cannot be allocated!");
+          return STATUS_ERROR;
+        }
+        memset (InputFileName, 0, (MAXIMUM_INPUT_FILE_NUM * sizeof (CHAR8 *)));
+        
+        InputFileAlign = (UINT32 *) malloc (MAXIMUM_INPUT_FILE_NUM * sizeof (UINT32));
+        if (InputFileAlign == NULL) {
+          Error (NULL, 0, 4001, "Resource", "memory cannot be allocated!");
+          free (InputFileName);
+          return STATUS_ERROR;
+        }
+        memset (InputFileAlign, 0, MAXIMUM_INPUT_FILE_NUM * sizeof (UINT32));
+      } else if (InputFileNum % MAXIMUM_INPUT_FILE_NUM == 0) {
+        //
+        // InputFileName and alignment buffer too small, need to realloc
+        //
+        InputFileName = (CHAR8 **) realloc (
+                                    InputFileName,
+                                    (InputFileNum + MAXIMUM_INPUT_FILE_NUM) * sizeof (CHAR8 *)
+                                    );
+  
+        if (InputFileName == NULL) {
+          Error (NULL, 0, 4001, "Resource", "memory cannot be allocated!");
+          free (InputFileAlign);
+          return STATUS_ERROR;
+        }
+        memset (&(InputFileName[InputFileNum]), 0, (MAXIMUM_INPUT_FILE_NUM * sizeof (CHAR8 *)));
+
+        InputFileAlign = (UINT32 *) realloc (
+                                    InputFileAlign,
+                                    (InputFileNum + MAXIMUM_INPUT_FILE_NUM) * sizeof (UINT32)
+                                    );
+  
+        if (InputFileAlign == NULL) {
+          Error (NULL, 0, 4001, "Resource", "memory cannot be allocated!");
+          free (InputFileName);
+          return STATUS_ERROR;
+        }
+        memset (&(InputFileAlign[InputFileNum]), 0, (MAXIMUM_INPUT_FILE_NUM * sizeof (UINT32)));
+      }
+  
+      InputFileName[InputFileNum] = argv[1];
+      argc -= 2;
+      argv += 2;
+
+      if (argc <= 0) {
+	      InputFileNum ++;
+        break;
+      }
+      
+      //
+      // Section File alignment requirement
+      //
+      if ((stricmp (argv[0], "-n") == 0) || (stricmp (argv[0], "--sectionalign") == 0)) {
+        Status = StringtoAlignment (argv[1], &(InputFileAlign[InputFileNum]));
+        if (EFI_ERROR (Status)) {
+          Error (NULL, 0, 1003, "Invalid option value", "%s = %s", argv[0], argv[1]);
+          goto Finish;
+        }
+        argc -= 2;
+        argv += 2;
+      }
+      InputFileNum ++;
+      continue; 
+    }
+
+    if ((stricmp (argv[0], "-n") == 0) || (stricmp (argv[0], "--sectionalign") == 0)) {
+      Error (NULL, 0, 1000, "Unknown option", "SectionAlign option must be specified with section file.");
+      goto Finish;
+    }
+
+    if ((stricmp (argv[0], "-v") == 0) || (stricmp (argv[0], "--verbose") == 0)) {
+      SetPrintLevel (VERBOSE_LOG_LEVEL);
+      VerboseMsg ("Verbose output Mode Set!");
+      argc --;
+      argv ++;
+      continue;
+    }
+
+    if ((stricmp (argv[0], "-q") == 0) || (stricmp (argv[0], "--quiet") == 0)) {
+      SetPrintLevel (KEY_LOG_LEVEL);
+      KeyMsg ("Quiet output Mode Set!");
+      argc --;
+      argv ++;
+      continue;
+    }
+
+    if ((stricmp (argv[0], "-d") == 0) || (stricmp (argv[0], "--debug") == 0)) {
+      Status = AsciiStringToUint64 (argv[1], FALSE, &LogLevel);
+      if (EFI_ERROR (Status)) {
+        Error (NULL, 0, 1003, "Invalid option value", "%s = %s", argv[0], argv[1]);
+        goto Finish;
+      }
+      if (LogLevel > 9) {
+        Error (NULL, 0, 1003, "Invalid option value", "Debug Level range is 0-9, current input level is %d", (int) LogLevel);
+        goto Finish;
+      }
+      SetPrintLevel (LogLevel);
+      DebugMsg (NULL, 0, 9, "Debug Mode Set", "Debug Output Mode Level %s is set!", argv[1]);
+      argc -= 2;
+      argv += 2;
+      continue;
+    }
+
+    Error (NULL, 0, 1000, "Unknown option", argv[0]);
+    goto Finish;
+  }
+
+  VerboseMsg ("%s tool start.", UTILITY_NAME);
+
+  //
+  // Check the complete input paramters.
+  //
+  if (FfsFiletype == EFI_FV_FILETYPE_ALL) {
+    Error (NULL, 0, 1001, "Missing option", "filetype");
+    goto Finish;      
+  }
+
+  if (CompareGuid (&FileGuid, &mZeroGuid) == 0) {
+    Error (NULL, 0, 1001, "Missing option", "fileguid");
+    goto Finish;    
+  }
+
+  if (InputFileNum == 0) {
+    Error (NULL, 0, 1001, "Missing option", "Input files");
+    goto Finish;
+  }
+  
+  //
+  // Output input parameter information
+  //
+  VerboseMsg ("Fv File type is %s", mFfsFileType [FfsFiletype]);
+  VerboseMsg ("Output file name is %s", OutputFileName);
+  VerboseMsg ("FFS File Guid is %08X-%04X-%04X-%02X%02X-%02X%02X%02X%02X%02X%02X", 
+                (unsigned) FileGuid.Data1,
+                FileGuid.Data2,
+                FileGuid.Data3,
+                FileGuid.Data4[0],
+                FileGuid.Data4[1],
+                FileGuid.Data4[2],
+                FileGuid.Data4[3],
+                FileGuid.Data4[4],
+                FileGuid.Data4[5],
+                FileGuid.Data4[6],
+                FileGuid.Data4[7]);
+  if ((FfsAttrib & FFS_ATTRIB_FIXED) != 0) {
+    VerboseMsg ("FFS File has the fixed file attribute");
+  }
+  if ((FfsAttrib & FFS_ATTRIB_CHECKSUM) != 0) {
+    VerboseMsg ("FFS File requires the checksum of the whole file");
+  }
+  VerboseMsg ("FFS file alignment is %s", mFfsValidAlignName[FfsAlign]);
+  for (Index = 0; Index < InputFileNum; Index ++) {
+    if (InputFileAlign[Index] == 0) {
+      //
+      // Minimum alignment is 1 byte.
+      //
+      InputFileAlign[Index] = 1;
+    }
+    VerboseMsg ("the %dth input section name is %s and section alignment is %u", Index, InputFileName[Index], (unsigned) InputFileAlign[Index]);
+  }
+  
+  //
+  // Calculate the size of all input section files.
+  //  
+  Status = GetSectionContents (
+             InputFileName,
+             InputFileAlign,
+             InputFileNum,
+             FfsAttrib,
+             FileBuffer,
+             &FileSize,
+             &MaxAlignment,
+             &PeSectionNum
+             );
+  
+  if ((FfsFiletype == EFI_FV_FILETYPE_SECURITY_CORE || 
+      FfsFiletype == EFI_FV_FILETYPE_PEI_CORE ||
+      FfsFiletype == EFI_FV_FILETYPE_DXE_CORE) && (PeSectionNum != 1)) {
+    Error (NULL, 0, 2000, "Invalid parameter", "Fv File type %s must have one and only one Pe or Te section, but %u Pe/Te section are input", mFfsFileType [FfsFiletype], PeSectionNum);
+    goto Finish;
+  }
+  
+  if ((FfsFiletype == EFI_FV_FILETYPE_PEIM ||
+      FfsFiletype == EFI_FV_FILETYPE_DRIVER ||
+      FfsFiletype == EFI_FV_FILETYPE_COMBINED_PEIM_DRIVER ||
+      FfsFiletype == EFI_FV_FILETYPE_APPLICATION) && (PeSectionNum < 1)) {
+    Error (NULL, 0, 2000, "Invalid parameter", "Fv File type %s must have at least one Pe or Te section, but no Pe/Te section is input", mFfsFileType [FfsFiletype]);
+    goto Finish;   
+  }
+
+  if (Status == EFI_BUFFER_TOO_SMALL) {
+    FileBuffer = (UINT8 *) malloc (FileSize);
+    if (FileBuffer == NULL) {
+      Error (NULL, 0, 4001, "Resource", "memory cannot be allocated!");
+      goto Finish;
+    }
+    memset (FileBuffer, 0, FileSize);
+    
+    //
+    // read all input file contents into a buffer
+    //
+    Status = GetSectionContents (
+               InputFileName,
+               InputFileAlign,
+               InputFileNum,
+               FfsAttrib,
+               FileBuffer,
+               &FileSize,
+               &MaxAlignment,
+               &PeSectionNum
+               );
+  }
+
+  if (EFI_ERROR (Status)) {
+    goto Finish;
+  }
+  
+  //
+  // Create Ffs file header.
+  //
+  memset (&FfsFileHeader, 0, sizeof (EFI_FFS_FILE_HEADER2));
+  memcpy (&FfsFileHeader.Name, &FileGuid, sizeof (EFI_GUID));
+  FfsFileHeader.Type       = FfsFiletype;
+  //
+  // Update FFS Alignment based on the max alignment required by input section files 
+  //
+  VerboseMsg ("the max alignment of all input sections is %u", (unsigned) MaxAlignment); 
+  for (Index = 0; Index < sizeof (mFfsValidAlign) / sizeof (UINT32) - 1; Index ++) {
+    if ((MaxAlignment > mFfsValidAlign [Index]) && (MaxAlignment <= mFfsValidAlign [Index + 1])) {
+      break;
+    }
+  }
+  if (FfsAlign < Index) {
+    FfsAlign = Index;
+  }
+  VerboseMsg ("the alignment of the generated FFS file is %u", (unsigned) mFfsValidAlign [FfsAlign + 1]);  
+  
+  //
+  // Now FileSize includes the EFI_FFS_FILE_HEADER
+  //
+  if (FileSize + sizeof (EFI_FFS_FILE_HEADER) >= MAX_FFS_SIZE) {
+    HeaderSize = sizeof (EFI_FFS_FILE_HEADER2);
+    FileSize += sizeof (EFI_FFS_FILE_HEADER2);
+    FfsFileHeader.ExtendedSize = FileSize;
+    memset(FfsFileHeader.Size, 0, sizeof (UINT8) * 3);
+    FfsAttrib |= FFS_ATTRIB_LARGE_FILE;
+  } else {
+    HeaderSize = sizeof (EFI_FFS_FILE_HEADER);
+    FileSize += sizeof (EFI_FFS_FILE_HEADER);
+    FfsFileHeader.Size[0]  = (UINT8) (FileSize & 0xFF);
+    FfsFileHeader.Size[1]  = (UINT8) ((FileSize & 0xFF00) >> 8);
+    FfsFileHeader.Size[2]  = (UINT8) ((FileSize & 0xFF0000) >> 16);
+  }
+  VerboseMsg ("the size of the generated FFS file is %u bytes", (unsigned) FileSize);
+
+  FfsFileHeader.Attributes = (EFI_FFS_FILE_ATTRIBUTES) (FfsAttrib | (FfsAlign << 3));
+
+  //
+  // Fill in checksums and state, these must be zero for checksumming
+  //
+  // FileHeader.IntegrityCheck.Checksum.Header = 0;
+  // FileHeader.IntegrityCheck.Checksum.File = 0;
+  // FileHeader.State = 0;
+  //
+  FfsFileHeader.IntegrityCheck.Checksum.Header = CalculateChecksum8 (
+                                                   (UINT8 *) &FfsFileHeader,
+                                                   HeaderSize
+                                                   );
+
+  if (FfsFileHeader.Attributes & FFS_ATTRIB_CHECKSUM) {
+    //
+    // Ffs header checksum = zero, so only need to calculate ffs body.
+    //
+    FfsFileHeader.IntegrityCheck.Checksum.File = CalculateChecksum8 (
+                                                   FileBuffer, 
+                                                   FileSize - HeaderSize
+                                                   );    
+  } else {
+    FfsFileHeader.IntegrityCheck.Checksum.File = FFS_FIXED_CHECKSUM;
+  }
+
+  FfsFileHeader.State = EFI_FILE_HEADER_CONSTRUCTION | EFI_FILE_HEADER_VALID | EFI_FILE_DATA_VALID;
+  
+  //
+  // Open output file to write ffs data.
+  //
+  remove(OutputFileName);
+  FfsFile = fopen (LongFilePath (OutputFileName), "wb");
+  if (FfsFile == NULL) {
+    Error (NULL, 0, 0001, "Error opening file", OutputFileName);
+    goto Finish;
+  }
+  //
+  // write header
+  //
+  fwrite (&FfsFileHeader, 1, HeaderSize, FfsFile);
+  //
+  // write data
+  //
+  fwrite (FileBuffer, 1, FileSize - HeaderSize, FfsFile);
+
+  fclose (FfsFile);
+
+Finish:
+  if (InputFileName != NULL) {
+    free (InputFileName);
+  }
+  if (InputFileAlign != NULL) {
+    free (InputFileAlign);
+  }
+  if (FileBuffer != NULL) {
+    free (FileBuffer);
+  }
+  //
+  // If any errors were reported via the standard error reporting
+  // routines, then the status has been saved. Get the value and
+  // return it to the caller.
+  //
+  VerboseMsg ("%s tool done with return code is 0x%x.", UTILITY_NAME, GetUtilityStatus ());
+
+  return GetUtilityStatus ();
+}