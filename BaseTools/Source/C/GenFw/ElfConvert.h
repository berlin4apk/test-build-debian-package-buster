--- conflicted
+++ resolved
@@ -1,88 +1,85 @@
-/** @file
-Header file for Elf convert solution
-
-Copyright (c) 2010 - 2014, Intel Corporation. All rights reserved.<BR>
-
-This program and the accompanying materials are licensed and made available 
-under the terms and conditions of the BSD License which accompanies this 
-distribution.  The full text of the license may be found at 
-http://opensource.org/licenses/bsd-license.php
-
-THE PROGRAM IS DISTRIBUTED UNDER THE BSD LICENSE ON AN "AS IS" BASIS,
-WITHOUT WARRANTIES OR REPRESENTATIONS OF ANY KIND, EITHER EXPRESS OR IMPLIED.
-
-**/
-
-#ifndef _ELF_CONVERT_H_
-#define _ELF_CONVERT_H_
-
-#include "elf_common.h"
-#include "elf32.h"
-#include "elf64.h"
-
-//
-// Externally defined variables
-//
-extern UINT32 mCoffOffset;
-extern CHAR8  *mInImageName;
-extern UINT32 mImageTimeStamp;
-extern UINT8  *mCoffFile;
-extern UINT32 mTableOffset;
-extern UINT32 mOutImageType;
-
-//
-// Common EFI specific data.
-//
-#define ELF_HII_SECTION_NAME ".hii"
-<<<<<<< HEAD
-=======
-#define MAX_COFF_ALIGNMENT 0x10000
->>>>>>> c2a892d7
-
-//
-// Filter Types
-//
-typedef enum {
-  SECTION_TEXT,
-  SECTION_HII,
-  SECTION_DATA
-  
-} SECTION_FILTER_TYPES;
-
-//
-// FunctionTalbe
-//
-typedef struct {
-  VOID    (*ScanSections) ();
-  BOOLEAN (*WriteSections) (SECTION_FILTER_TYPES  FilterType);
-  VOID    (*WriteRelocations) ();
-  VOID    (*WriteDebug) ();
-  VOID    (*SetImageSize) ();
-  VOID    (*CleanUp) ();
-  
-} ELF_FUNCTION_TABLE;
-
-//
-// Common functions
-//
-VOID
-CoffAddFixup (
-  UINT32 Offset,
-  UINT8  Type
-  );
-
-VOID
-CoffAddFixupEntry (
-  UINT16 Val
-  );
-
-
-VOID
-CreateSectionHeader (
-  const CHAR8 *Name,
-  UINT32      Offset,
-  UINT32      Size,
-  UINT32      Flags
-  );
-
-#endif
+/** @file
+Header file for Elf convert solution
+
+Copyright (c) 2010 - 2014, Intel Corporation. All rights reserved.<BR>
+
+This program and the accompanying materials are licensed and made available 
+under the terms and conditions of the BSD License which accompanies this 
+distribution.  The full text of the license may be found at 
+http://opensource.org/licenses/bsd-license.php
+
+THE PROGRAM IS DISTRIBUTED UNDER THE BSD LICENSE ON AN "AS IS" BASIS,
+WITHOUT WARRANTIES OR REPRESENTATIONS OF ANY KIND, EITHER EXPRESS OR IMPLIED.
+
+**/
+
+#ifndef _ELF_CONVERT_H_
+#define _ELF_CONVERT_H_
+
+#include "elf_common.h"
+#include "elf32.h"
+#include "elf64.h"
+
+//
+// Externally defined variables
+//
+extern UINT32 mCoffOffset;
+extern CHAR8  *mInImageName;
+extern UINT32 mImageTimeStamp;
+extern UINT8  *mCoffFile;
+extern UINT32 mTableOffset;
+extern UINT32 mOutImageType;
+
+//
+// Common EFI specific data.
+//
+#define ELF_HII_SECTION_NAME ".hii"
+#define MAX_COFF_ALIGNMENT 0x10000
+
+//
+// Filter Types
+//
+typedef enum {
+  SECTION_TEXT,
+  SECTION_HII,
+  SECTION_DATA
+  
+} SECTION_FILTER_TYPES;
+
+//
+// FunctionTalbe
+//
+typedef struct {
+  VOID    (*ScanSections) ();
+  BOOLEAN (*WriteSections) (SECTION_FILTER_TYPES  FilterType);
+  VOID    (*WriteRelocations) ();
+  VOID    (*WriteDebug) ();
+  VOID    (*SetImageSize) ();
+  VOID    (*CleanUp) ();
+  
+} ELF_FUNCTION_TABLE;
+
+//
+// Common functions
+//
+VOID
+CoffAddFixup (
+  UINT32 Offset,
+  UINT8  Type
+  );
+
+VOID
+CoffAddFixupEntry (
+  UINT16 Val
+  );
+
+
+VOID
+CreateSectionHeader (
+  const CHAR8 *Name,
+  UINT32      Offset,
+  UINT32      Size,
+  UINT32      Flags
+  );
+
+#endif