--- conflicted
+++ resolved
@@ -1,3211 +1,3203 @@
-/** @file
-Converts a pe32+ image to an FW, Te image type, or other specific image.
-
-<<<<<<< HEAD
-Copyright (c) 2004 - 2014, Intel Corporation. All rights reserved.<BR>
-=======
-Copyright (c) 2004 - 2015, Intel Corporation. All rights reserved.<BR>
->>>>>>> c2a892d7
-This program and the accompanying materials
-are licensed and made available under the terms and conditions of the BSD License
-which accompanies this distribution.  The full text of the license may be found at
-http://opensource.org/licenses/bsd-license.php
-
-THE PROGRAM IS DISTRIBUTED UNDER THE BSD LICENSE ON AN "AS IS" BASIS,
-WITHOUT WARRANTIES OR REPRESENTATIONS OF ANY KIND, EITHER EXPRESS OR IMPLIED.
-
-**/
-
-#include "WinNtInclude.h"
-
-#ifndef __GNUC__
-#include <windows.h>
-#include <io.h>
-#include <sys/types.h>
-#include <sys/stat.h>
-#endif
-#include <stdio.h>
-#include <stdlib.h>
-#include <string.h>
-#include <time.h>
-#include <ctype.h>
-
-#include <Common/UefiBaseTypes.h>
-#include <IndustryStandard/PeImage.h>
-#include <Common/UefiInternalFormRepresentation.h>
-
-//
-// Acpi Table definition
-//
-#include <IndustryStandard/Acpi.h>
-#include <IndustryStandard/Acpi1_0.h>
-#include <IndustryStandard/Acpi2_0.h>
-#include <IndustryStandard/Acpi3_0.h>
-#include <IndustryStandard/MemoryMappedConfigurationSpaceAccessTable.h>
-
-#include "CommonLib.h"
-#include "PeCoffLib.h"
-#include "ParseInf.h"
-#include "EfiUtilityMsgs.h"
-
-#include "GenFw.h"
-
-//
-// Version of this utility
-//
-#define UTILITY_NAME "GenFw"
-#define UTILITY_MAJOR_VERSION 0
-#define UTILITY_MINOR_VERSION 2
-
-#define HII_RESOURCE_SECTION_INDEX  1
-#define HII_RESOURCE_SECTION_NAME   "HII"
-
-#define DEFAULT_MC_PAD_BYTE_VALUE  0xFF
-#define DEFAULT_MC_ALIGNMENT       16
-
-#define STATUS_IGNORE 0xA
-//
-// Structure definition for a microcode header
-//
-typedef struct {
-  UINT32  HeaderVersion;
-  UINT32  PatchId;
-  UINT32  Date;
-  UINT32  CpuId;
-  UINT32  Checksum;
-  UINT32  LoaderVersion;
-  UINT32  PlatformId;
-  UINT32  DataSize;   // if 0, then TotalSize = 2048, and TotalSize field is invalid
-  UINT32  TotalSize;  // number of bytes
-  UINT32  Reserved[3];
-} MICROCODE_IMAGE_HEADER;
-
-static EFI_GUID mZeroGuid = {0x0, 0x0, 0x0, {0x0, 0x0, 0x0, 0x0, 0x0, 0x0, 0x0, 0x0}};
-
-static const char *gHiiPackageRCFileHeader[] = {
-  "//",
-  "//  DO NOT EDIT -- auto-generated file",
-  "//",
-  NULL
-};
-
-//
-// Module image information
-//
-CHAR8  *mInImageName;
-UINT32 mImageTimeStamp = 0;
-UINT32 mImageSize = 0;
-UINT32 mOutImageType = FW_DUMMY_IMAGE;
-
-
-STATIC
-EFI_STATUS
-ZeroDebugData (
-  IN OUT UINT8   *FileBuffer,
-  BOOLEAN        ZeroDebug
-  );
-
-STATIC
-EFI_STATUS
-SetStamp (
-  IN OUT UINT8  *FileBuffer,
-  IN     CHAR8  *TimeStamp
-  );
-
-STATIC
-STATUS
-MicrocodeReadData (
-  FILE          *InFptr,
-  UINT32        *Data
-  );
-
-STATIC
-VOID
-Version (
-  VOID
-  )
-/*++
-
-Routine Description:
-
-  Print out version information for this utility.
-
-Arguments:
-
-  None
-
-Returns:
-
-  None
-
---*/
-{
-  fprintf (stdout, "%s Version %d.%d %s \n", UTILITY_NAME, UTILITY_MAJOR_VERSION, UTILITY_MINOR_VERSION, __BUILD_VERSION);
-}
-
-STATIC
-VOID
-Usage (
-  VOID
-  )
-/*++
-
-Routine Description:
-
-  Print Help message.
-
-Arguments:
-
-  VOID
-
-Returns:
-
-  None
-
---*/
-{
-  //
-  // Summary usage
-  //
-  fprintf (stdout, "\nUsage: %s [options] <input_file>\n\n", UTILITY_NAME);
-
-  //
-  // Copyright declaration
-  //
-<<<<<<< HEAD
-  fprintf (stdout, "Copyright (c) 2007 - 2014, Intel Corporation. All rights reserved.\n\n");
-=======
-  fprintf (stdout, "Copyright (c) 2007 - 2015, Intel Corporation. All rights reserved.\n\n");
->>>>>>> c2a892d7
-
-  //
-  // Details Option
-  //
-  fprintf (stdout, "Options:\n");
-  fprintf (stdout, "  -o FileName, --outputfile FileName\n\
-                        File will be created to store the ouput content.\n");
-  fprintf (stdout, "  -e EFI_FILETYPE, --efiImage EFI_FILETYPE\n\
-                        Create Efi Image. EFI_FILETYPE is one of BASE,SMM_CORE,\n\
-                        PEI_CORE, PEIM, DXE_CORE, DXE_DRIVER, UEFI_APPLICATION,\n\
-                        SEC, DXE_SAL_DRIVER, UEFI_DRIVER, DXE_RUNTIME_DRIVER,\n\
-                        DXE_SMM_DRIVER, SECURITY_CORE, COMBINED_PEIM_DRIVER,\n\
-                        PIC_PEIM, RELOCATABLE_PEIM, BS_DRIVER, RT_DRIVER,\n\
-                        APPLICATION, SAL_RT_DRIVER to support all module types\n\
-                        It can only be used together with --keepexceptiontable,\n\
-                        --keepzeropending, --keepoptionalheader, -r, -o option.\n\
-                        It is a action option. If it is combined with other action options,\n\
-                        the later input action option will override the previous one.\n");
-  fprintf (stdout, "  -c, --acpi            Create Acpi table.\n\
-                        It can't be combined with other action options\n\
-                        except for -o, -r option. It is a action option.\n\
-                        If it is combined with other action options, the later\n\
-                        input action option will override the previous one.\n");
-  fprintf (stdout, "  -t, --terse           Create Te Image.\n\
-                        It can only be used together with --keepexceptiontable,\n\
-                        --keepzeropending, --keepoptionalheader, -r, -o option.\n\
-                        It is a action option. If it is combined with other action options,\n\
-                        the later input action option will override the previous one.\n");
-  fprintf (stdout, "  -u, --dump            Dump TeImage Header.\n\
-                        It can't be combined with other action options\n\
-                        except for -o, -r option. It is a action option.\n\
-                        If it is combined with other action options, the later\n\
-                        input action option will override the previous one.\n");
-  fprintf (stdout, "  -z, --zero            Zero the Debug Data Fields in the PE input image file.\n\
-                        It also zeros the time stamp fields.\n\
-                        This option can be used to compare the binary efi image.\n\
-                        It can't be combined with other action options\n\
-                        except for -o, -r option. It is a action option.\n\
-                        If it is combined with other action options, the later\n\
-                        input action option will override the previous one.\n");
-  fprintf (stdout, "  -b, --exe2bin         Convert the input EXE to the output BIN file.\n\
-                        It can't be combined with other action options\n\
-                        except for -o, -r option. It is a action option.\n\
-                        If it is combined with other action options, the later\n\
-                        input action option will override the previous one.\n");;
-  fprintf (stdout, "  -l, --stripped        Strip off the relocation info from PE or TE image.\n\
-                        It can't be combined with other action options\n\
-                        except for -o, -r option. It is a action option.\n\
-                        If it is combined with other action options, the later\n\
-                        input action option will override the previous one.\n");
-  fprintf (stdout, "  -s timedate, --stamp timedate\n\
-                        timedate format is \"yyyy-mm-dd 00:00:00\". if timedata \n\
-                        is set to NOW, current system time is used. The support\n\
-                        date scope is 1970-01-01 00+timezone:00:00\n\
-                        ~ 2038-01-19 03+timezone:14:07\n\
-                        The scope is adjusted according to the different zones.\n\
-                        It can't be combined with other action options\n\
-                        except for -o, -r option. It is a action option.\n\
-                        If it is combined with other action options, the later\n\
-                        input action option will override the previous one.\n");
-  fprintf (stdout, "  -m, --mcifile         Convert input microcode txt file to microcode bin file.\n\
-                        It can't be combined with other action options\n\
-                        except for -o option. It is a action option.\n\
-                        If it is combined with other action options, the later\n\
-                        input action option will override the previous one.\n");
-  fprintf (stdout, "  -j, --join            Combine multi microcode bin files to one file.\n\
-                        It can be specified with -a, -p, -o option.\n\
-                        No other options can be combined with it.\n\
-                        If it is combined with other action options, the later\n\
-                        input action option will override the previous one.\n");
-  fprintf (stdout, "  -a NUM, --align NUM   NUM is one HEX or DEC format alignment value.\n\
-                        This option is only used together with -j option.\n");  
-  fprintf (stdout, "  -p NUM, --pad NUM     NUM is one HEX or DEC format padding value.\n\
-                        This option is only used together with -j option.\n");
-  fprintf (stdout, "  --keepexceptiontable  Don't clear exception table.\n\
-                        This option can be used together with -e or -t.\n\
-                        It doesn't work for other options.\n");
-  fprintf (stdout, "  --keepoptionalheader  Don't zero PE/COFF optional header fields.\n\
-                        This option can be used together with -e or -t.\n\
-                        It doesn't work for other options.\n");
-  fprintf (stdout, "  --keepzeropending     Don't strip zero pending of .reloc.\n\
-                        This option can be used together with -e or -t.\n\
-                        It doesn't work for other options.\n");
-  fprintf (stdout, "  -r, --replace         Overwrite the input file with the output content.\n\
-                        If more input files are specified,\n\
-                        the last input file will be as the output file.\n");
-  fprintf (stdout, "  -g HiiPackageListGuid, --hiiguid HiiPackageListGuid\n\
-                        Guid is used to specify hii package list guid.\n\
-                        Its format is xxxxxxxx-xxxx-xxxx-xxxx-xxxxxxxxxxxx\n\
-                        If not specified, the first Form FormSet guid is used.\n");
-  fprintf (stdout, "  --hiipackage          Combine all input binary hii pacakges into \n\
-                        a single package list as the text resource data(RC).\n\
-                        It can't be combined with other action options\n\
-                        except for -o option. It is a action option.\n\
-                        If it is combined with other action options, the later\n\
-                        input action option will override the previous one.\n");
-  fprintf (stdout, "  --hiibinpackage       Combine all input binary hii pacakges into \n\
-                        a single package list as the binary resource section.\n\
-                        It can't be combined with other action options\n\
-                        except for -o option. It is a action option.\n\
-                        If it is combined with other action options, the later\n\
-                        input action option will override the previous one.\n");
-  fprintf (stdout, "  --rebase NewAddress   Rebase image to new base address. New address \n\
-                        is also set to the first none code section header.\n\
-                        It can't be combined with other action options\n\
-                        except for -o or -r option. It is a action option.\n\
-                        If it is combined with other action options, the later\n\
-                        input action option will override the previous one.\n");
-  fprintf (stdout, "  --address NewAddress  Set new address into the first none code \n\
-                        section header of the input image.\n\
-                        It can't be combined with other action options\n\
-                        except for -o or -r option. It is a action option.\n\
-                        If it is combined with other action options, the later\n\
-                        input action option will override the previous one.\n");
-  fprintf (stdout, "  -v, --verbose         Turn on verbose output with informational messages.\n");
-  fprintf (stdout, "  -q, --quiet           Disable all messages except key message and fatal error\n");
-  fprintf (stdout, "  -d, --debug level     Enable debug messages, at input debug level.\n");
-  fprintf (stdout, "  --version             Show program's version number and exit\n");
-  fprintf (stdout, "  -h, --help            Show this help message and exit\n");
-}
-
-STATIC
-STATUS
-CheckAcpiTable (
-  VOID      *AcpiTable,
-  UINT32    Length
-  )
-/*++
-
-Routine Description:
-
-  Check Acpi Table
-
-Arguments:
-
-  AcpiTable     Buffer for AcpiSection
-  Length        AcpiSection Length
-
-Returns:
-
-  0             success
-  non-zero      otherwise
-
---*/
-{
-  EFI_ACPI_DESCRIPTION_HEADER                   *AcpiHeader;
-  EFI_ACPI_3_0_FIRMWARE_ACPI_CONTROL_STRUCTURE  *Facs;
-  UINT32                                        ExpectedLength;
-
-  AcpiHeader = (EFI_ACPI_DESCRIPTION_HEADER *)AcpiTable;
-
-  //
-  // Generic check for AcpiTable length.
-  //
-  if (AcpiHeader->Length > Length) {
-    Error (NULL, 0, 3000, "Invalid", "AcpiTable length check failed.", NULL);
-    return STATUS_ERROR;
-  }
-
-  //
-  // Currently, we only check must-have tables: FADT, FACS, DSDT,
-  // and some important tables: MADT, MCFG.
-  //
-  switch (AcpiHeader->Signature) {
-
-  //
-  // "FACP" Fixed ACPI Description Table
-  //
-  case EFI_ACPI_3_0_FIXED_ACPI_DESCRIPTION_TABLE_SIGNATURE:
-    switch (AcpiHeader->Revision) {
-    case EFI_ACPI_1_0_FIXED_ACPI_DESCRIPTION_TABLE_REVISION:
-      ExpectedLength = sizeof(EFI_ACPI_1_0_FIXED_ACPI_DESCRIPTION_TABLE);
-      break;
-    case EFI_ACPI_2_0_FIXED_ACPI_DESCRIPTION_TABLE_REVISION:
-      ExpectedLength = sizeof(EFI_ACPI_2_0_FIXED_ACPI_DESCRIPTION_TABLE);
-      break;
-    case EFI_ACPI_3_0_FIXED_ACPI_DESCRIPTION_TABLE_REVISION:
-      ExpectedLength = sizeof(EFI_ACPI_3_0_FIXED_ACPI_DESCRIPTION_TABLE);
-      break;
-    default:
-      if (AcpiHeader->Revision > EFI_ACPI_3_0_FIXED_ACPI_DESCRIPTION_TABLE_REVISION) {
-        ExpectedLength = AcpiHeader->Length;
-        break;
-      }
-      Error (NULL, 0, 3000, "Invalid", "FACP revision check failed.");
-      return STATUS_ERROR;
-    }
-    if (ExpectedLength != AcpiHeader->Length) {
-      Error (NULL, 0, 3000, "Invalid", "FACP length check failed.");
-      return STATUS_ERROR;
-    }
-    break;
-
-  //
-  // "FACS" Firmware ACPI Control Structure
-  //
-  case EFI_ACPI_3_0_FIRMWARE_ACPI_CONTROL_STRUCTURE_SIGNATURE:
-    Facs = (EFI_ACPI_3_0_FIRMWARE_ACPI_CONTROL_STRUCTURE *)AcpiTable;
-    if (Facs->Version > EFI_ACPI_3_0_FIRMWARE_ACPI_CONTROL_STRUCTURE_VERSION) {
-      break;
-    }
-    if ((Facs->Version != EFI_ACPI_1_0_FIRMWARE_ACPI_CONTROL_STRUCTURE_VERSION) &&
-        (Facs->Version != EFI_ACPI_2_0_FIRMWARE_ACPI_CONTROL_STRUCTURE_VERSION) &&
-        (Facs->Version != EFI_ACPI_3_0_FIRMWARE_ACPI_CONTROL_STRUCTURE_VERSION)){
-      Error (NULL, 0, 3000, "Invalid", "FACS version check failed.");
-      return STATUS_ERROR;
-    }
-    if ((Facs->Length != sizeof(EFI_ACPI_1_0_FIRMWARE_ACPI_CONTROL_STRUCTURE)) &&
-        (Facs->Length != sizeof(EFI_ACPI_2_0_FIRMWARE_ACPI_CONTROL_STRUCTURE)) &&
-        (Facs->Length != sizeof(EFI_ACPI_3_0_FIRMWARE_ACPI_CONTROL_STRUCTURE))) {
-      Error (NULL, 0, 3000, "Invalid", "FACS length check failed.");
-      return STATUS_ERROR;
-    }
-    break;
-
-  //
-  // "DSDT" Differentiated System Description Table
-  //
-  case EFI_ACPI_3_0_DIFFERENTIATED_SYSTEM_DESCRIPTION_TABLE_SIGNATURE:
-    if (AcpiHeader->Revision > EFI_ACPI_3_0_DIFFERENTIATED_SYSTEM_DESCRIPTION_TABLE_REVISION) {
-      break;
-    }
-    if (AcpiHeader->Length <= sizeof(EFI_ACPI_DESCRIPTION_HEADER)) {
-      Error (NULL, 0, 3000, "Invalid", "DSDT length check failed.");
-      return STATUS_ERROR;
-    }
-    break;
-
-  //
-  // "APIC" Multiple APIC Description Table
-  //
-  case EFI_ACPI_3_0_MULTIPLE_APIC_DESCRIPTION_TABLE_SIGNATURE:
-    if (AcpiHeader->Revision > EFI_ACPI_3_0_MULTIPLE_APIC_DESCRIPTION_TABLE_REVISION) {
-      break;
-    }
-    if ((AcpiHeader->Revision != EFI_ACPI_1_0_MULTIPLE_APIC_DESCRIPTION_TABLE_REVISION) &&
-        (AcpiHeader->Revision != EFI_ACPI_2_0_MULTIPLE_APIC_DESCRIPTION_TABLE_REVISION) &&
-        (AcpiHeader->Revision != EFI_ACPI_3_0_MULTIPLE_APIC_DESCRIPTION_TABLE_REVISION)) {
-      Error (NULL, 0, 3000, "Invalid", "APIC revision check failed.");
-      return STATUS_ERROR;
-    }
-    if (AcpiHeader->Length <= sizeof(EFI_ACPI_DESCRIPTION_HEADER) + sizeof(UINT32) + sizeof(UINT32)) {
-      Error (NULL, 0, 3000, "Invalid", "APIC length check failed.");
-      return STATUS_ERROR;
-    }
-    break;
-
-  //
-  // "MCFG" PCI Express Memory Mapped Configuration Space Base Address Description Table
-  //
-  case EFI_ACPI_3_0_PCI_EXPRESS_MEMORY_MAPPED_CONFIGURATION_SPACE_BASE_ADDRESS_DESCRIPTION_TABLE_SIGNATURE:
-    if (AcpiHeader->Revision > EFI_ACPI_MEMORY_MAPPED_CONFIGURATION_SPACE_ACCESS_TABLE_REVISION) {
-      break;
-    }
-    if (AcpiHeader->Revision != EFI_ACPI_MEMORY_MAPPED_CONFIGURATION_SPACE_ACCESS_TABLE_REVISION) {
-      Error (NULL, 0, 3000, "Invalid", "MCFG revision check failed.");
-      return STATUS_ERROR;
-    }
-    if (AcpiHeader->Length <= sizeof(EFI_ACPI_DESCRIPTION_HEADER) + sizeof(UINT64)) {
-      Error (NULL, 0, 3000, "Invalid", "MCFG length check failed.");
-      return STATUS_ERROR;
-    }
-    break;
-
-  //
-  // Other table pass check
-  //
-  default:
-    break;
-  }
-
-  return STATUS_SUCCESS;
-}
-
-VOID
-SetHiiResourceHeader (
-  UINT8   *HiiBinData,
-  UINT32  OffsetToFile
-  )
-{
-  UINT32  Index;
-  EFI_IMAGE_RESOURCE_DIRECTORY        *ResourceDirectory;
-  EFI_IMAGE_RESOURCE_DIRECTORY_ENTRY  *ResourceDirectoryEntry;
-  EFI_IMAGE_RESOURCE_DIRECTORY_STRING *ResourceDirectoryString;
-  EFI_IMAGE_RESOURCE_DATA_ENTRY       *ResourceDataEntry;
-
-  //
-  // Fill Resource section entry
-  //
-  ResourceDirectory      = (EFI_IMAGE_RESOURCE_DIRECTORY *) (HiiBinData);
-  ResourceDirectoryEntry = (EFI_IMAGE_RESOURCE_DIRECTORY_ENTRY *) (ResourceDirectory + 1);
-  for (Index = 0; Index < ResourceDirectory->NumberOfNamedEntries; Index ++) {
-    if (ResourceDirectoryEntry->u1.s.NameIsString) {
-      ResourceDirectoryString = (EFI_IMAGE_RESOURCE_DIRECTORY_STRING *) (HiiBinData + ResourceDirectoryEntry->u1.s.NameOffset);
-
-      if (ResourceDirectoryString->Length == 3 &&
-          ResourceDirectoryString->String[0] == L'H' &&
-          ResourceDirectoryString->String[1] == L'I' &&
-          ResourceDirectoryString->String[2] == L'I') {
-        //
-        // Resource Type "HII" found
-        //
-        if (ResourceDirectoryEntry->u2.s.DataIsDirectory) {
-          //
-          // Move to next level - resource Name
-          //
-          ResourceDirectory = (EFI_IMAGE_RESOURCE_DIRECTORY *) (HiiBinData + ResourceDirectoryEntry->u2.s.OffsetToDirectory);
-          ResourceDirectoryEntry = (EFI_IMAGE_RESOURCE_DIRECTORY_ENTRY *) (ResourceDirectory + 1);
-
-          if (ResourceDirectoryEntry->u2.s.DataIsDirectory) {
-            //
-            // Move to next level - resource Language
-            //
-            ResourceDirectory = (EFI_IMAGE_RESOURCE_DIRECTORY *) (HiiBinData + ResourceDirectoryEntry->u2.s.OffsetToDirectory);
-            ResourceDirectoryEntry = (EFI_IMAGE_RESOURCE_DIRECTORY_ENTRY *) (ResourceDirectory + 1);
-          }
-        }
-
-        //
-        // Now it ought to be resource Data and update its OffsetToData value 
-        //
-        if (!ResourceDirectoryEntry->u2.s.DataIsDirectory) {
-          ResourceDataEntry = (EFI_IMAGE_RESOURCE_DATA_ENTRY *) (HiiBinData + ResourceDirectoryEntry->u2.OffsetToData);
-          ResourceDataEntry->OffsetToData = ResourceDataEntry->OffsetToData + OffsetToFile;
-          break;
-        }
-      }
-    }
-    ResourceDirectoryEntry++;
-  }
-  
-  return;
-}
-
-EFI_IMAGE_OPTIONAL_HEADER_UNION *
-GetPeCoffHeader (
-  void *Data
-  )
-{
-  EFI_IMAGE_DOS_HEADER             *DosHdr;
-  EFI_IMAGE_OPTIONAL_HEADER_UNION  *PeHdr;
-
-  //
-  // Read the dos & pe hdrs of the image
-  //
-  DosHdr = (EFI_IMAGE_DOS_HEADER *)Data;
-  if (DosHdr->e_magic != EFI_IMAGE_DOS_SIGNATURE) {
-    // NO DOS header, check for PE/COFF header
-    PeHdr = (EFI_IMAGE_OPTIONAL_HEADER_UNION *)(Data);
-    if (PeHdr->Pe32.Signature != EFI_IMAGE_NT_SIGNATURE) {
-      return NULL;
-    }
-  } else {
-
-    PeHdr = (EFI_IMAGE_OPTIONAL_HEADER_UNION *)(((UINT8 *)Data) + DosHdr->e_lfanew);
-    if (PeHdr->Pe32.Signature != EFI_IMAGE_NT_SIGNATURE) {
-      return NULL;
-    }
-  }
-  
-  return PeHdr;
-}
-
-void
-PeCoffConvertImageToXip (
-  UINT8  **FileBuffer,
-  UINT32 *FileLength
-  )
-{
-  EFI_IMAGE_OPTIONAL_HEADER_UNION  *PeHdr;
-  EFI_IMAGE_OPTIONAL_HEADER_UNION  *NewPeHdr;
-  EFI_IMAGE_SECTION_HEADER         *SectionHeader;
-  UINTN                            TotalNecessaryFileSize;
-  UINTN                            SectionSize;
-  UINT8                            *XipFile;
-  UINT32                           XipLength;
-  UINTN                            Index;
-  UINTN                            FirstSectionOffset;
-  BOOLEAN                          ConversionNeeded;
-
-  PeHdr = GetPeCoffHeader ((void *) *FileBuffer);
-  if (PeHdr == NULL) {
-    return;
-  }
-  
-  if (PeHdr->Pe32.OptionalHeader.SectionAlignment != PeHdr->Pe32.OptionalHeader.FileAlignment) {
-    //
-    // The only reason to expand zero fill sections is to make them compatible with XIP images.
-    // If SectionAlignment is not equal to FileAlginment then it is not an XIP type image.
-    //
-    return;
-  }
-
-  //
-  // Calculate size of XIP file, and determine if the conversion is needed.
-  //
-  ConversionNeeded = FALSE;
-  XipLength = 0;
-  FirstSectionOffset = *FileLength;
-  TotalNecessaryFileSize = 0;
-  SectionHeader = (EFI_IMAGE_SECTION_HEADER *) ((UINT8 *) &(PeHdr->Pe32.OptionalHeader) + PeHdr->Pe32.FileHeader.SizeOfOptionalHeader);
-  for (Index = 0; Index < PeHdr->Pe32.FileHeader.NumberOfSections; Index ++, SectionHeader ++) {
-    SectionSize = MAX (SectionHeader->Misc.VirtualSize, SectionHeader->SizeOfRawData);
-    TotalNecessaryFileSize += SectionSize;
-    if (SectionSize > 0) {
-      FirstSectionOffset = MIN (FirstSectionOffset, SectionHeader->VirtualAddress);
-      XipLength = MAX (XipLength, SectionHeader->VirtualAddress + SectionSize);
-      if (SectionHeader->VirtualAddress != SectionHeader->PointerToRawData) {
-        ConversionNeeded = TRUE;
-      }
-    }
-    if (SectionHeader->Misc.VirtualSize > SectionHeader->SizeOfRawData) {
-      ConversionNeeded = TRUE;
-    }
-  }
-
-  if (FirstSectionOffset < PeHdr->Pe32.OptionalHeader.SizeOfHeaders) {
-    //
-    // If one of the sections should be loaded to an offset overlapping with
-    // the executable header, then it cannot be made into an XIP image.
-    //
-    VerboseMsg ("PE/COFF conversion to XIP is impossible due to overlap");
-    VerboseMsg ("of section data with the executable header.");
-    return;
-  }
-
-  if (FirstSectionOffset == *FileLength) {
-    //
-    // If we never found a section with a non-zero size, then we
-    // skip the conversion.
-    //
-    return;
-  }
-
-  TotalNecessaryFileSize += FirstSectionOffset;
-
-  if (!ConversionNeeded) {
-    return;
-  }
-
-  if (XipLength > (2 * TotalNecessaryFileSize)) {
-    VerboseMsg ("PE/COFF conversion to XIP appears to be larger than necessary.");
-    VerboseMsg ("The image linking process may have left unused memory ranges.");
-  }
-
-  if (PeHdr->Pe32.FileHeader.PointerToSymbolTable != 0) {
-    //
-    // This field is obsolete and should be zero
-    //
-    PeHdr->Pe32.FileHeader.PointerToSymbolTable = 0;
-  }
-
-  //
-  // Allocate the extra space that we need to grow the image
-  //
-  XipFile = malloc (XipLength);
-  memset (XipFile, 0, XipLength);
-
-  //
-  // Copy the file headers
-  //
-  memcpy (XipFile, *FileBuffer, PeHdr->Pe32.OptionalHeader.SizeOfHeaders);
-
-  NewPeHdr = GetPeCoffHeader ((void *)XipFile);
-  if (NewPeHdr == NULL) {
-    free (XipFile);
-    return;
-  }
-
-  //
-  // Copy the section data over to the appropriate XIP offsets
-  //
-  SectionHeader = (EFI_IMAGE_SECTION_HEADER *) ((UINT8 *) &(NewPeHdr->Pe32.OptionalHeader) + NewPeHdr->Pe32.FileHeader.SizeOfOptionalHeader);
-  for (Index = 0; Index < PeHdr->Pe32.FileHeader.NumberOfSections; Index ++, SectionHeader ++) {
-    if (SectionHeader->SizeOfRawData > 0) {
-      memcpy (
-        XipFile + SectionHeader->VirtualAddress,
-        *FileBuffer + SectionHeader->PointerToRawData,
-        SectionHeader->SizeOfRawData
-        );
-    }
-    //
-    // Make the size of raw data in section header alignment.
-    //
-    SectionHeader->SizeOfRawData = (SectionHeader->Misc.VirtualSize + PeHdr->Pe32.OptionalHeader.FileAlignment - 1) & (~(PeHdr->Pe32.OptionalHeader.FileAlignment - 1));
-    SectionHeader->PointerToRawData = SectionHeader->VirtualAddress;
-  }
-
-  free (*FileBuffer);
-  *FileLength = XipLength;
-  *FileBuffer = XipFile;
-}
-
-UINT8 *
-CreateHiiResouceSectionHeader (
-  UINT32 *pSectionHeaderSize, 
-  UINT32 HiiDataSize
-  )
-/*++
-
-Routine Description:
-
-  Create COFF resource section header
-
-Arguments:
-
-  pSectionHeaderSize - Pointer to section header size.
-  HiiDataSize        - Size of the total HII data in section.
-
-Returns:
-  The created section header buffer.
-
---*/
-{
-  UINT32  HiiSectionHeaderSize;
-  UINT32  HiiSectionOffset;
-  UINT8   *HiiSectionHeader;
-  EFI_IMAGE_RESOURCE_DIRECTORY        *ResourceDirectory;
-  EFI_IMAGE_RESOURCE_DIRECTORY_ENTRY  *TypeResourceDirectoryEntry;
-  EFI_IMAGE_RESOURCE_DIRECTORY_ENTRY  *NameResourceDirectoryEntry;
-  EFI_IMAGE_RESOURCE_DIRECTORY_ENTRY  *LanguageResourceDirectoryEntry;
-  EFI_IMAGE_RESOURCE_DIRECTORY_STRING *ResourceDirectoryString;
-  EFI_IMAGE_RESOURCE_DATA_ENTRY       *ResourceDataEntry;
-
-  //
-  // Calculate the total size for the resource header (include Type, Name and Language)
-  // then allocate memory for the resource header.
-  //
-  HiiSectionHeaderSize = 3 * (sizeof (EFI_IMAGE_RESOURCE_DIRECTORY) + sizeof (EFI_IMAGE_RESOURCE_DIRECTORY_ENTRY)) 
-                          + 3 * (sizeof (UINT16) + 3 * sizeof (CHAR16)) 
-                          + sizeof (EFI_IMAGE_RESOURCE_DATA_ENTRY);
-  HiiSectionHeader = malloc (HiiSectionHeaderSize);
-  memset (HiiSectionHeader, 0, HiiSectionHeaderSize);
-
-  HiiSectionOffset = 0;
-  //
-  // Create Type entry 
-  //
-  ResourceDirectory = (EFI_IMAGE_RESOURCE_DIRECTORY *) (HiiSectionHeader + HiiSectionOffset);
-  HiiSectionOffset += sizeof (EFI_IMAGE_RESOURCE_DIRECTORY);
-  ResourceDirectory->NumberOfNamedEntries = 1;
-  TypeResourceDirectoryEntry = (EFI_IMAGE_RESOURCE_DIRECTORY_ENTRY *) (HiiSectionHeader + HiiSectionOffset);
-  HiiSectionOffset += sizeof (EFI_IMAGE_RESOURCE_DIRECTORY_ENTRY);
-  TypeResourceDirectoryEntry->u1.s.NameIsString      = 1;
-  TypeResourceDirectoryEntry->u2.s.DataIsDirectory   = 1;
-  TypeResourceDirectoryEntry->u2.s.OffsetToDirectory = HiiSectionOffset;
-  //
-  // Create Name entry
-  //
-  ResourceDirectory = (EFI_IMAGE_RESOURCE_DIRECTORY *) (HiiSectionHeader + HiiSectionOffset);
-  HiiSectionOffset += sizeof (EFI_IMAGE_RESOURCE_DIRECTORY);
-  ResourceDirectory->NumberOfNamedEntries = 1;
-  NameResourceDirectoryEntry = (EFI_IMAGE_RESOURCE_DIRECTORY_ENTRY *) (HiiSectionHeader + HiiSectionOffset);
-  HiiSectionOffset += sizeof (EFI_IMAGE_RESOURCE_DIRECTORY_ENTRY);
-  NameResourceDirectoryEntry->u1.s.NameIsString      = 1;
-  NameResourceDirectoryEntry->u2.s.DataIsDirectory   = 1;
-  NameResourceDirectoryEntry->u2.s.OffsetToDirectory = HiiSectionOffset;
-  //
-  // Create Language entry
-  //
-  ResourceDirectory = (EFI_IMAGE_RESOURCE_DIRECTORY *) (HiiSectionHeader + HiiSectionOffset);
-  HiiSectionOffset += sizeof (EFI_IMAGE_RESOURCE_DIRECTORY);
-  ResourceDirectory->NumberOfNamedEntries = 1;
-  LanguageResourceDirectoryEntry = (EFI_IMAGE_RESOURCE_DIRECTORY_ENTRY *) (HiiSectionHeader + HiiSectionOffset);
-  HiiSectionOffset += sizeof (EFI_IMAGE_RESOURCE_DIRECTORY_ENTRY);
-  LanguageResourceDirectoryEntry->u1.s.NameIsString = 1;
-  //
-  // Create string entry for Type
-  //
-  TypeResourceDirectoryEntry->u1.s.NameOffset = HiiSectionOffset;
-  ResourceDirectoryString = (EFI_IMAGE_RESOURCE_DIRECTORY_STRING *) (HiiSectionHeader + HiiSectionOffset);
-  ResourceDirectoryString->Length = 3;
-  ResourceDirectoryString->String[0] = L'H';
-  ResourceDirectoryString->String[1] = L'I';
-  ResourceDirectoryString->String[2] = L'I';
-  HiiSectionOffset = HiiSectionOffset + sizeof (ResourceDirectoryString->Length) + ResourceDirectoryString->Length * sizeof (ResourceDirectoryString->String[0]);
-  //
-  // Create string entry for Name
-  //
-  NameResourceDirectoryEntry->u1.s.NameOffset = HiiSectionOffset;
-  ResourceDirectoryString = (EFI_IMAGE_RESOURCE_DIRECTORY_STRING *) (HiiSectionHeader + HiiSectionOffset);
-  ResourceDirectoryString->Length = 3;
-  ResourceDirectoryString->String[0] = L'E';
-  ResourceDirectoryString->String[1] = L'F';
-  ResourceDirectoryString->String[2] = L'I';
-  HiiSectionOffset = HiiSectionOffset + sizeof (ResourceDirectoryString->Length) + ResourceDirectoryString->Length * sizeof (ResourceDirectoryString->String[0]);
-  //
-  // Create string entry for Language
-  //
-  LanguageResourceDirectoryEntry->u1.s.NameOffset = HiiSectionOffset;
-  ResourceDirectoryString = (EFI_IMAGE_RESOURCE_DIRECTORY_STRING *) (HiiSectionHeader + HiiSectionOffset);
-  ResourceDirectoryString->Length = 3;
-  ResourceDirectoryString->String[0] = L'B';
-  ResourceDirectoryString->String[1] = L'I';
-  ResourceDirectoryString->String[2] = L'N';
-  HiiSectionOffset = HiiSectionOffset + sizeof (ResourceDirectoryString->Length) + ResourceDirectoryString->Length * sizeof (ResourceDirectoryString->String[0]);
-  //
-  // Create Leaf data
-  //
-  LanguageResourceDirectoryEntry->u2.OffsetToData = HiiSectionOffset;
-  ResourceDataEntry = (EFI_IMAGE_RESOURCE_DATA_ENTRY *) (HiiSectionHeader + HiiSectionOffset);
-  HiiSectionOffset += sizeof (EFI_IMAGE_RESOURCE_DATA_ENTRY);
-  ResourceDataEntry->OffsetToData = HiiSectionOffset;
-  ResourceDataEntry->Size = HiiDataSize;
-
-  *pSectionHeaderSize = HiiSectionHeaderSize;
-  return HiiSectionHeader;
-}
-
-EFI_STATUS
-RebaseImageRead (
-  IN     VOID    *FileHandle,
-  IN     UINTN   FileOffset,
-  IN OUT UINT32  *ReadSize,
-  OUT    VOID    *Buffer
-  )
-/*++
-
-Routine Description:
-
-  Support routine for the PE/COFF Loader that reads a buffer from a PE/COFF file
-
-Arguments:
-
-  FileHandle - The handle to the PE/COFF file
-
-  FileOffset - The offset, in bytes, into the file to read
-
-  ReadSize   - The number of bytes to read from the file starting at FileOffset
-
-  Buffer     - A pointer to the buffer to read the data into.
-
-Returns:
-
-  EFI_SUCCESS - ReadSize bytes of data were read into Buffer from the PE/COFF file starting at FileOffset
-
---*/
-{
-  CHAR8   *Destination8;
-  CHAR8   *Source8;
-  UINT32  Length;
-
-  Destination8  = Buffer;
-  Source8       = (CHAR8 *) ((UINTN) FileHandle + FileOffset);
-  Length        = *ReadSize;
-  while (Length--) {
-    *(Destination8++) = *(Source8++);
-  }
-
-  return EFI_SUCCESS;
-}
-
-EFI_STATUS
-SetAddressToSectionHeader (
-  IN     CHAR8   *FileName,
-  IN OUT UINT8   *FileBuffer,
-  IN     UINT64  NewPe32BaseAddress
-  )
-/*++
-
-Routine Description:
-
-  Set new base address into the section header of PeImage
-
-Arguments:
-
-  FileName           - Name of file
-  FileBuffer         - Pointer to PeImage.
-  NewPe32BaseAddress - New Base Address for PE image.
-
-Returns:
-
-  EFI_SUCCESS          Set new base address into this image successfully.
-
---*/
-{
-  EFI_STATUS                            Status;
-  PE_COFF_LOADER_IMAGE_CONTEXT          ImageContext;
-  UINTN                                 Index;
-  EFI_IMAGE_OPTIONAL_HEADER_UNION       *ImgHdr;
-  EFI_IMAGE_SECTION_HEADER              *SectionHeader;
-
-  //
-  // Initialize context
-  //
-  memset (&ImageContext, 0, sizeof (ImageContext));
-  ImageContext.Handle     = (VOID *) FileBuffer;
-  ImageContext.ImageRead  = (PE_COFF_LOADER_READ_FILE) RebaseImageRead;
-  Status                  = PeCoffLoaderGetImageInfo (&ImageContext);
-  if (EFI_ERROR (Status)) {
-    Error (NULL, 0, 3000, "Invalid", "The input PeImage %s is not valid", FileName);
-    return Status;
-  }
-
-  if (ImageContext.RelocationsStripped) {
-    Error (NULL, 0, 3000, "Invalid", "The input PeImage %s has no relocation to be fixed up", FileName);
-    return Status;    
-  }
-
-  //
-  // Get PeHeader pointer
-  //
-  ImgHdr = (EFI_IMAGE_OPTIONAL_HEADER_UNION *)(FileBuffer + ImageContext.PeCoffHeaderOffset);
-
-  //
-  // Get section header list
-  //
-  SectionHeader = (EFI_IMAGE_SECTION_HEADER *) (
-    (UINTN) ImgHdr +
-    sizeof (UINT32) + 
-    sizeof (EFI_IMAGE_FILE_HEADER) +  
-    ImgHdr->Pe32.FileHeader.SizeOfOptionalHeader
-    );
-
-  //
-  // Set base address into the first section header that doesn't point to code section.
-  //
-  for (Index = 0; Index < ImgHdr->Pe32.FileHeader.NumberOfSections; Index ++, SectionHeader ++) {
-    if ((SectionHeader->Characteristics & EFI_IMAGE_SCN_CNT_CODE) == 0) {
-      *(UINT64 *) &SectionHeader->PointerToRelocations = NewPe32BaseAddress;
-      break;
-    }
-  }
-
-  //
-  // No available section header is found.
-  //
-  if (Index == ImgHdr->Pe32.FileHeader.NumberOfSections) {
-    return EFI_NOT_FOUND;
-  }
-  
-  //
-  // BaseAddress is set to section header.
-  //
-  return EFI_SUCCESS;
-}
-
-EFI_STATUS
-RebaseImage (
-  IN     CHAR8   *FileName,
-  IN OUT UINT8   *FileBuffer,
-  IN     UINT64  NewPe32BaseAddress
-  )
-/*++
-
-Routine Description:
-
-  Set new base address into PeImage, and fix up PeImage based on new address.
-
-Arguments:
-
-  FileName           - Name of file
-  FileBuffer         - Pointer to PeImage.
-  NewPe32BaseAddress - New Base Address for PE image.
-
-Returns:
-
-  EFI_INVALID_PARAMETER   - BaseAddress is not valid.
-  EFI_SUCCESS             - Update PeImage is correctly.
-
---*/
-{
-  EFI_STATUS                            Status;
-  PE_COFF_LOADER_IMAGE_CONTEXT          ImageContext;
-  UINTN                                 Index;
-  EFI_IMAGE_OPTIONAL_HEADER_UNION       *ImgHdr;
-  UINT8                                 *MemoryImagePointer;
-  EFI_IMAGE_SECTION_HEADER              *SectionHeader;
-
-  //
-  // Initialize context
-  //
-  memset (&ImageContext, 0, sizeof (ImageContext));
-  ImageContext.Handle     = (VOID *) FileBuffer;
-  ImageContext.ImageRead  = (PE_COFF_LOADER_READ_FILE) RebaseImageRead;
-  Status                  = PeCoffLoaderGetImageInfo (&ImageContext);
-  if (EFI_ERROR (Status)) {
-    Error (NULL, 0, 3000, "Invalid", "The input PeImage %s is not valid", FileName);
-    return Status;
-  }
-
-  if (ImageContext.RelocationsStripped) {
-    Error (NULL, 0, 3000, "Invalid", "The input PeImage %s has no relocation to be fixed up", FileName);
-    return Status;    
-  }
-
-  //
-  // Get PeHeader pointer
-  //
-  ImgHdr = (EFI_IMAGE_OPTIONAL_HEADER_UNION *)(FileBuffer + ImageContext.PeCoffHeaderOffset);
-
-  //
-  // Load and Relocate Image Data
-  //
-  MemoryImagePointer = (UINT8 *) malloc ((UINTN) ImageContext.ImageSize + ImageContext.SectionAlignment);
-  if (MemoryImagePointer == NULL) {
-    Error (NULL, 0, 4001, "Resource", "memory cannot be allocated on rebase of %s", FileName);
-    return EFI_OUT_OF_RESOURCES;
-  }
-  memset ((VOID *) MemoryImagePointer, 0, (UINTN) ImageContext.ImageSize + ImageContext.SectionAlignment);
-  ImageContext.ImageAddress = ((UINTN) MemoryImagePointer + ImageContext.SectionAlignment - 1) & (~((INT64)ImageContext.SectionAlignment - 1));
-
-  Status =  PeCoffLoaderLoadImage (&ImageContext);
-  if (EFI_ERROR (Status)) {
-    Error (NULL, 0, 3000, "Invalid", "LocateImage() call failed on rebase of %s", FileName);
-    free ((VOID *) MemoryImagePointer);
-    return Status;
-  }
-
-  ImageContext.DestinationAddress = NewPe32BaseAddress;
-  Status                          = PeCoffLoaderRelocateImage (&ImageContext);
-  if (EFI_ERROR (Status)) {
-    Error (NULL, 0, 3000, "Invalid", "RelocateImage() call failed on rebase of %s", FileName);
-    free ((VOID *) MemoryImagePointer);
-    return Status;
-  }
-
-  //
-  // Copy Relocated data to raw image file.
-  //
-  SectionHeader = (EFI_IMAGE_SECTION_HEADER *) (
-    (UINTN) ImgHdr +
-    sizeof (UINT32) + 
-    sizeof (EFI_IMAGE_FILE_HEADER) +  
-    ImgHdr->Pe32.FileHeader.SizeOfOptionalHeader
-    );
-
-  for (Index = 0; Index < ImgHdr->Pe32.FileHeader.NumberOfSections; Index ++, SectionHeader ++) {
-    CopyMem (
-      FileBuffer + SectionHeader->PointerToRawData, 
-      (VOID*) (UINTN) (ImageContext.ImageAddress + SectionHeader->VirtualAddress), 
-      SectionHeader->SizeOfRawData
-      );
-  }
-
-  free ((VOID *) MemoryImagePointer);
-
-  //
-  // Update Image Base Address
-  //
-  if ((ImgHdr->Pe32.OptionalHeader.Magic == EFI_IMAGE_NT_OPTIONAL_HDR32_MAGIC) && (ImgHdr->Pe32.FileHeader.Machine != IMAGE_FILE_MACHINE_IA64)) {
-    ImgHdr->Pe32.OptionalHeader.ImageBase = (UINT32) NewPe32BaseAddress;
-  } else if (ImgHdr->Pe32Plus.OptionalHeader.Magic == EFI_IMAGE_NT_OPTIONAL_HDR64_MAGIC) {
-    ImgHdr->Pe32Plus.OptionalHeader.ImageBase = NewPe32BaseAddress;
-  } else {
-    Error (NULL, 0, 3000, "Invalid", "unknown PE magic signature %X in PE32 image %s",
-      ImgHdr->Pe32.OptionalHeader.Magic,
-      FileName
-      );
-    return EFI_ABORTED;
-  }
-
-  //
-  // Set new base address into section header
-  //
-  Status = SetAddressToSectionHeader (FileName, FileBuffer, NewPe32BaseAddress);
-
-  return Status;
-}
-
-int
-main (
-  int  argc,
-  char *argv[]
-  )
-/*++
-
-Routine Description:
-
-  Main function.
-
-Arguments:
-
-  argc - Number of command line parameters.
-  argv - Array of pointers to command line parameter strings.
-
-Returns:
-  STATUS_SUCCESS - Utility exits successfully.
-  STATUS_ERROR   - Some error occurred during execution.
-
---*/
-{
-  UINT32                           Type;
-  UINT32                           InputFileNum;
-  CHAR8                            **InputFileName;
-  char                             *OutImageName;
-  char                             *ModuleType;
-  CHAR8                            *TimeStamp;
-  FILE                             *fpIn;
-  FILE                             *fpOut;
-  FILE                             *fpInOut;
-  UINT32                           Data;
-  UINT32                           *DataPointer;
-  UINT32                           *OldDataPointer;
-  UINT32                           CheckSum;
-  UINT32                           Index;
-  UINT32                           Index1;
-  UINT32                           Index2;
-  UINT64                           Temp64;
-  UINT32                           MciAlignment;
-  UINT8                            MciPadValue;
-  UINT32                           AllignedRelocSize;
-  UINT8                            *FileBuffer;
-  UINT32                           FileLength;
-  UINT8                            *OutputFileBuffer;
-  UINT32                           OutputFileLength;
-  UINT8                            *InputFileBuffer;
-  UINT32                           InputFileLength;
-  RUNTIME_FUNCTION                 *RuntimeFunction;
-  UNWIND_INFO                      *UnwindInfo;
-  STATUS                           Status;
-  BOOLEAN                          ReplaceFlag;
-  BOOLEAN                          KeepExceptionTableFlag;
-  BOOLEAN                          KeepOptionalHeaderFlag;
-  BOOLEAN                          KeepZeroPendingFlag;
-  UINT64                           LogLevel;
-  EFI_TE_IMAGE_HEADER              TEImageHeader;
-  EFI_TE_IMAGE_HEADER              *TeHdr;
-  EFI_IMAGE_SECTION_HEADER         *SectionHeader;
-  EFI_IMAGE_DOS_HEADER             *DosHdr;
-  EFI_IMAGE_OPTIONAL_HEADER_UNION  *PeHdr;
-  EFI_IMAGE_OPTIONAL_HEADER32      *Optional32;
-  EFI_IMAGE_OPTIONAL_HEADER64      *Optional64;
-  EFI_IMAGE_DOS_HEADER             BackupDosHdr;
-  MICROCODE_IMAGE_HEADER           *MciHeader;
-  UINT8                            *HiiPackageListBuffer;
-  UINT8                            *HiiPackageDataPointer;
-  EFI_GUID                         HiiPackageListGuid;
-  EFI_HII_PACKAGE_LIST_HEADER      HiiPackageListHeader;
-  EFI_HII_PACKAGE_HEADER           HiiPackageHeader;
-  EFI_IFR_FORM_SET                 IfrFormSet;
-  UINT8                            NumberOfFormPacakge;
-  EFI_HII_PACKAGE_HEADER           EndPackage;
-  UINT32                           HiiSectionHeaderSize;
-  UINT8                            *HiiSectionHeader;
-  UINT64                           NewBaseAddress;
-  BOOLEAN                          NegativeAddr;
-  FILE                             *ReportFile;
-  CHAR8                            *ReportFileName;
-  UINTN                            FileLen;
-  time_t                           InputFileTime;
-  time_t                           OutputFileTime;
-  struct stat                      Stat_Buf;
-
-  SetUtilityName (UTILITY_NAME);
-
-  //
-  // Assign to fix compile warning
-  //
-  FileLen           = 0;
-  InputFileNum      = 0;
-  InputFileName     = NULL;
-  mInImageName      = NULL;
-  OutImageName      = NULL;
-  ModuleType        = NULL;
-  Type              = 0;
-  Status            = STATUS_SUCCESS;
-  FileBuffer        = NULL;
-  fpIn              = NULL;
-  fpOut             = NULL;
-  fpInOut           = NULL;
-  TimeStamp         = NULL;
-  MciAlignment      = DEFAULT_MC_ALIGNMENT;
-  MciPadValue       = DEFAULT_MC_PAD_BYTE_VALUE;
-  FileLength        = 0;
-  MciHeader         = NULL;
-  CheckSum          = 0;
-  ReplaceFlag       = FALSE;
-  LogLevel          = 0;
-  OutputFileBuffer  = NULL;
-  OutputFileLength  = 0;
-  InputFileBuffer   = NULL;
-  InputFileLength   = 0;
-  Optional32        = NULL;
-  Optional64        = NULL;
-  KeepExceptionTableFlag = FALSE;
-  KeepOptionalHeaderFlag = FALSE;
-  KeepZeroPendingFlag    = FALSE;
-  NumberOfFormPacakge    = 0;
-  HiiPackageListBuffer   = NULL;
-  HiiPackageDataPointer  = NULL;
-  EndPackage.Length      = sizeof (EFI_HII_PACKAGE_HEADER);
-  EndPackage.Type        = EFI_HII_PACKAGE_END;
-  memset (&HiiPackageListGuid, 0, sizeof (HiiPackageListGuid));
-  HiiSectionHeaderSize   = 0;
-  HiiSectionHeader       = NULL;
-  NewBaseAddress         = 0;
-  NegativeAddr           = FALSE;
-  InputFileTime          = 0;
-  OutputFileTime         = 0;
-
-  if (argc == 1) {
-    Error (NULL, 0, 1001, "Missing options", "No input options.");
-    Usage ();
-    return STATUS_ERROR;
-  }
-
-  argc --;
-  argv ++;
-
-  if ((stricmp (argv[0], "-h") == 0) || (stricmp (argv[0], "--help") == 0)) {
-    Version ();
-    Usage ();
-    return STATUS_SUCCESS;
-  }
-
-  if (stricmp (argv[0], "--version") == 0) {
-    Version ();
-    return STATUS_SUCCESS;
-  }
-
-  while (argc > 0) {
-    if ((stricmp (argv[0], "-o") == 0) || (stricmp (argv[0], "--outputfile") == 0)) {
-      if (argv[1] == NULL || argv[1][0] == '-') {
-        Error (NULL, 0, 1003, "Invalid option value", "Output file name is missing for -o option");
-        goto Finish;
-      }
-      OutImageName = argv[1];
-      argc -= 2;
-      argv += 2;
-      continue;
-    }
-
-    if ((stricmp (argv[0], "-e") == 0) || (stricmp (argv[0], "--efiImage") == 0)) {
-      if (argv[1] == NULL || argv[1][0] == '-') {
-        Error (NULL, 0, 1003, "Invalid option value", "Module Type is missing for -o option");
-        goto Finish;
-      }
-      ModuleType = argv[1];
-      if (mOutImageType != FW_TE_IMAGE) {
-        mOutImageType = FW_EFI_IMAGE;
-      }
-      argc -= 2;
-      argv += 2;
-      continue;
-    }
-
-    if ((stricmp (argv[0], "-l") == 0) || (stricmp (argv[0], "--stripped") == 0)) {
-      mOutImageType = FW_RELOC_STRIPEED_IMAGE;
-      argc --;
-      argv ++;
-      continue;
-    }
-
-    if ((stricmp (argv[0], "-c") == 0) || (stricmp (argv[0], "--acpi") == 0)) {
-      mOutImageType = FW_ACPI_IMAGE;
-      argc --;
-      argv ++;
-      continue;
-    }
-
-    if ((stricmp (argv[0], "-t") == 0) || (stricmp (argv[0], "--terse") == 0)) {
-      mOutImageType = FW_TE_IMAGE;
-      argc --;
-      argv ++;
-      continue;
-    }
-
-    if ((stricmp (argv[0], "-u") == 0) || (stricmp (argv[0], "--dump") == 0)) {
-      mOutImageType = DUMP_TE_HEADER;
-      argc --;
-      argv ++;
-      continue;
-    }
-
-    if ((stricmp (argv[0], "-b") == 0) || (stricmp (argv[0], "--exe2bin") == 0)) {
-      mOutImageType = FW_BIN_IMAGE;
-      argc --;
-      argv ++;
-      continue;
-    }
-
-    if ((stricmp (argv[0], "-z") == 0) || (stricmp (argv[0], "--zero") == 0)) {
-      mOutImageType = FW_ZERO_DEBUG_IMAGE;
-      argc --;
-      argv ++;
-      continue;
-    }
-
-    if ((stricmp (argv[0], "-s") == 0) || (stricmp (argv[0], "--stamp") == 0)) {
-      mOutImageType = FW_SET_STAMP_IMAGE;
-      if (argv[1] == NULL || argv[1][0] == '-') {
-        Error (NULL, 0, 1003, "Invalid option value", "time stamp is missing for -s option");
-        goto Finish;
-      }
-      TimeStamp = argv[1];
-      argc -= 2;
-      argv += 2;
-      continue;
-    }
-
-    if ((stricmp (argv[0], "-r") == 0) || (stricmp (argv[0], "--replace") == 0)) {
-      ReplaceFlag = TRUE;
-      argc --;
-      argv ++;
-      continue;
-    }
-
-    if (stricmp (argv[0], "--keepexceptiontable") == 0) {
-      KeepExceptionTableFlag = TRUE;
-      argc --;
-      argv ++;
-      continue;
-    }
-
-    if (stricmp(argv[0], "--keepoptionalheader") == 0) {
-      KeepOptionalHeaderFlag = TRUE;
-      argc--;
-      argv++;
-      continue;
-    }
-
-    if (stricmp (argv[0], "--keepzeropending") == 0) {
-      KeepZeroPendingFlag = TRUE;
-      argc --;
-      argv ++;
-      continue;
-    }
-
-    if ((stricmp (argv[0], "-m") == 0) || (stricmp (argv[0], "--mcifile") == 0)) {
-      mOutImageType = FW_MCI_IMAGE;
-      argc --;
-      argv ++;
-      continue;
-    }
-
-    if ((stricmp (argv[0], "-j") == 0) || (stricmp (argv[0], "--join") == 0)) {
-      mOutImageType = FW_MERGE_IMAGE;
-      argc --;
-      argv ++;
-      continue;
-    }
-
-    if ((stricmp (argv[0], "-a") == 0) || (stricmp (argv[0], "--align") == 0)) {
-      if (AsciiStringToUint64 (argv[1], FALSE, &Temp64) != EFI_SUCCESS) {
-        Error (NULL, 0, 1003, "Invalid option value", "%s = %s", argv[0], argv[1]);
-        goto Finish;
-      }
-      MciAlignment = (UINT32) Temp64;
-      argc -= 2;
-      argv += 2;
-      continue;
-    }
-
-    if ((stricmp (argv[0], "--rebase") == 0)) {
-      if (argv[1][0] == '-') {
-        NegativeAddr = TRUE;
-        Status = AsciiStringToUint64 (argv[1] + 1, FALSE, &Temp64);
-      } else {
-        NegativeAddr = FALSE;
-        Status = AsciiStringToUint64 (argv[1], FALSE, &Temp64);
-      }
-      if (Status != EFI_SUCCESS) {
-        Error (NULL, 0, 1003, "Invalid option value", "%s = %s", argv[0], argv[1]);
-        goto Finish;
-      }
-      mOutImageType = FW_REBASE_IMAGE;
-      NewBaseAddress = (UINT64) Temp64;
-      argc -= 2;
-      argv += 2;
-      continue;
-    }
-
-    if ((stricmp (argv[0], "--address") == 0)) {
-      if (argv[1][0] == '-') {
-        NegativeAddr = TRUE;
-        Status = AsciiStringToUint64 (argv[1] + 1, FALSE, &Temp64);
-      } else {
-        NegativeAddr = FALSE;
-        Status = AsciiStringToUint64 (argv[1], FALSE, &Temp64);
-      }
-      if (Status != EFI_SUCCESS) {
-        Error (NULL, 0, 1003, "Invalid option value", "%s = %s", argv[0], argv[1]);
-        goto Finish;
-      }
-      mOutImageType = FW_SET_ADDRESS_IMAGE;
-      NewBaseAddress = (UINT64) Temp64;
-      argc -= 2;
-      argv += 2;
-      continue;
-    }
-
-    if ((stricmp (argv[0], "-p") == 0) || (stricmp (argv[0], "--pad") == 0)) {
-      if (AsciiStringToUint64 (argv[1], FALSE, &Temp64) != EFI_SUCCESS) {
-        Error (NULL, 0, 1003, "Invalid option value", "%s = %s", argv[0], argv[1]);
-        goto Finish;
-      }
-      MciPadValue = (UINT8) Temp64;
-      argc -= 2;
-      argv += 2;
-      continue;
-    }
-
-    if ((stricmp (argv[0], "-v") == 0) || (stricmp (argv[0], "--verbose") == 0)) {
-      SetPrintLevel (VERBOSE_LOG_LEVEL);
-      VerboseMsg ("Verbose output Mode Set!");
-      argc --;
-      argv ++;
-      continue;
-    }
-
-    if ((stricmp (argv[0], "-q") == 0) || (stricmp (argv[0], "--quiet") == 0)) {
-      SetPrintLevel (KEY_LOG_LEVEL);
-      KeyMsg ("Quiet output Mode Set!");
-      argc --;
-      argv ++;
-      continue;
-    }
-
-    if ((stricmp (argv[0], "-d") == 0) || (stricmp (argv[0], "--debug") == 0)) {
-      Status = AsciiStringToUint64 (argv[1], FALSE, &LogLevel);
-      if (EFI_ERROR (Status)) {
-        Error (NULL, 0, 1003, "Invalid option value", "%s = %s", argv[0], argv[1]);
-        goto Finish;
-      }
-      if (LogLevel > 9) {
-        Error (NULL, 0, 1003, "Invalid option value", "Debug Level range is 0-9, currnt input level is %d", (int) LogLevel);
-        goto Finish;
-      }
-      SetPrintLevel (LogLevel);
-      DebugMsg (NULL, 0, 9, "Debug Mode Set", "Debug Output Mode Level %s is set!", argv[1]);
-      argc -= 2;
-      argv += 2;
-      continue;
-    }
-
-    if ((stricmp (argv[0], "-g") == 0) || (stricmp (argv[0], "--hiiguid") == 0)) {
-      Status = StringToGuid (argv[1], &HiiPackageListGuid);
-      if (EFI_ERROR (Status)) {
-        Error (NULL, 0, 1003, "Invalid option value", "%s = %s", argv[0], argv[1]);
-        goto Finish;
-      }
-      argc -= 2;
-      argv += 2;
-      continue;
-    }
-
-    if (stricmp (argv[0], "--hiipackage") == 0) {
-      mOutImageType = FW_HII_PACKAGE_LIST_RCIMAGE;
-      argc --;
-      argv ++;
-      continue;
-    }
-
-    if (stricmp (argv[0], "--hiibinpackage") == 0) {
-      mOutImageType = FW_HII_PACKAGE_LIST_BINIMAGE;
-      argc --;
-      argv ++;
-      continue;
-    }
-
-    if (argv[0][0] == '-') {
-      Error (NULL, 0, 1000, "Unknown option", argv[0]);
-      goto Finish;
-    }
-    //
-    // Get Input file name
-    //
-    if ((InputFileNum == 0) && (InputFileName == NULL)) {
-      InputFileName = (CHAR8 **) malloc (MAXIMUM_INPUT_FILE_NUM * sizeof (CHAR8 *));
-      if (InputFileName == NULL) {
-        Error (NULL, 0, 4001, "Resource", "memory cannot be allocated!");
-        goto Finish;
-      }
-
-      memset (InputFileName, 0, (MAXIMUM_INPUT_FILE_NUM * sizeof (CHAR8 *)));
-    } else if (InputFileNum % MAXIMUM_INPUT_FILE_NUM == 0) {
-      //
-      // InputFileName buffer too small, need to realloc
-      //
-      InputFileName = (CHAR8 **) realloc (
-        InputFileName,
-        (InputFileNum + MAXIMUM_INPUT_FILE_NUM) * sizeof (CHAR8 *)
-        );
-
-      if (InputFileName == NULL) {
-        Error (NULL, 0, 4001, "Resource", "memory cannot be allocated!");
-        goto Finish;
-      }
-
-      memset (&(InputFileName[InputFileNum]), 0, (MAXIMUM_INPUT_FILE_NUM * sizeof (CHAR8 *)));
-    }
-
-    InputFileName [InputFileNum ++] = argv[0];
-    argc --;
-    argv ++;
-  }
-
-  VerboseMsg ("%s tool start.", UTILITY_NAME);
-
-  if (mOutImageType == FW_DUMMY_IMAGE) {
-    Error (NULL, 0, 1001, "Missing option", "No create file action specified; pls specify -e, -c or -t option to create efi image, or acpi table or TeImage!");
-    if (ReplaceFlag) {
-      Error (NULL, 0, 1001, "Missing option", "-r option is not supported as the independent option. It can be used together with other create file option specified at the above.");
-    }
-    goto Finish;
-  }
-
-  //
-  // check input files
-  //
-  if (InputFileNum == 0) {
-    Error (NULL, 0, 1001, "Missing option", "Input files");
-    goto Finish;
-  }
-
-  //
-  // Combine MciBinary files to one file
-  //
-  if ((mOutImageType == FW_MERGE_IMAGE) && ReplaceFlag) {
-    Error (NULL, 0, 1002, "Conflicting option", "-r replace option cannot be used with -j merge files option.");
-    goto Finish;
-  }
-
-  //
-  // Combine HiiBinary packages to a single package list
-  //
-  if ((mOutImageType == FW_HII_PACKAGE_LIST_RCIMAGE) && ReplaceFlag) {
-    Error (NULL, 0, 1002, "Conflicting option", "-r replace option cannot be used with --hiipackage merge files option.");
-    goto Finish;
-  }
-
-  if ((mOutImageType == FW_HII_PACKAGE_LIST_BINIMAGE) && ReplaceFlag) {
-    Error (NULL, 0, 1002, "Conflicting option", "-r replace option cannot be used with --hiibinpackage merge files option.");
-    goto Finish;
-  }
-
-  //
-  // Input image file
-  //
-  mInImageName = InputFileName [InputFileNum - 1];
-  VerboseMsg ("the input file name is %s", mInImageName);
-
-  //
-  // Action will be taken for the input file.
-  //
-  switch (mOutImageType) {
-  case FW_EFI_IMAGE:
-    VerboseMsg ("Create efi image on module type %s based on the input PE image.", ModuleType);
-    break;
-  case FW_TE_IMAGE:
-    VerboseMsg ("Create Te Image based on the input PE image.");
-    break;
-  case FW_ACPI_IMAGE:
-    VerboseMsg ("Get acpi table data from the input PE image.");
-    break;
-  case FW_RELOC_STRIPEED_IMAGE:
-    VerboseMsg ("Remove relocation section from Pe or Te image.");
-    break;
-  case FW_BIN_IMAGE:
-    VerboseMsg ("Convert the input EXE to the output BIN file.");
-    break;
-  case FW_ZERO_DEBUG_IMAGE:
-    VerboseMsg ("Zero the Debug Data Fields and Time Stamp in input PE image.");
-    break;
-  case FW_SET_STAMP_IMAGE:
-    VerboseMsg ("Set new time stamp %s in the input PE image.", TimeStamp);
-    break;
-  case DUMP_TE_HEADER:
-    VerboseMsg ("Dump the TE header information of the input TE image.");
-    break;
-  case FW_MCI_IMAGE:
-    VerboseMsg ("Conver input MicroCode.txt file to MicroCode.bin file.");
-    break;
-  case FW_MERGE_IMAGE:
-    VerboseMsg ("Combine the input multi microcode bin files to one bin file.");
-    break;
-  case FW_HII_PACKAGE_LIST_RCIMAGE:
-    VerboseMsg ("Combine the input multi hii bin packages to one text pacakge list RC file.");
-    break;
-  case FW_HII_PACKAGE_LIST_BINIMAGE:
-    VerboseMsg ("Combine the input multi hii bin packages to one binary pacakge list file.");
-    break;
-  case FW_REBASE_IMAGE:
-    VerboseMsg ("Rebase the input image to new base address.");
-    break;
-  case FW_SET_ADDRESS_IMAGE:
-    VerboseMsg ("Set the preferred address into the section header of the input image");
-    break;
-  default:
-    break;
-  }
-
-  if (ReplaceFlag) {
-    VerboseMsg ("Overwrite the input file with the output content.");
-  }
-
-  //
-  // Open output file and Write image into the output file.
-  //
-  if (OutImageName != NULL) {
-    fpOut = fopen (LongFilePath (OutImageName), "rb");
-    if (fpOut != NULL) {
-      //
-      // Get Output file time stamp
-      //
-      fstat(fileno (fpOut), &Stat_Buf);
-      OutputFileTime = Stat_Buf.st_mtime;
-      //
-      // Get Output file data
-      //
-      OutputFileLength = _filelength (fileno (fpOut));
-      OutputFileBuffer = malloc (OutputFileLength);
-      if (OutputFileBuffer == NULL) {
-        Error (NULL, 0, 4001, "Resource", "memory cannot be allocated!");
-        fclose (fpOut);
-        fpOut = NULL;
-        goto Finish;
-      }
-      fread (OutputFileBuffer, 1, OutputFileLength, fpOut);
-      fclose (fpOut);
-      fpOut = NULL;
-    }
-    VerboseMsg ("Output file name is %s", OutImageName);
-  } else if (!ReplaceFlag && mOutImageType != DUMP_TE_HEADER) {
-    Error (NULL, 0, 1001, "Missing option", "output file");
-    goto Finish;
-  }
-
-  //
-  // Open input file and read file data into file buffer.
-  //
-  fpIn = fopen (LongFilePath (mInImageName), "rb");
-  if (fpIn == NULL) {
-    Error (NULL, 0, 0001, "Error opening file", mInImageName);
-    goto Finish;
-  }
-  //
-  // Get Iutput file time stamp
-  //
-  fstat(fileno (fpIn), &Stat_Buf);
-  InputFileTime = Stat_Buf.st_mtime;
-  //
-  // Get Input file data
-  //
-  InputFileLength = _filelength (fileno (fpIn));
-  InputFileBuffer = malloc (InputFileLength);
-  if (InputFileBuffer == NULL) {
-    Error (NULL, 0, 4001, "Resource", "memory cannot be allocated!");
-    fclose (fpIn);
-    goto Finish;
-  }
-  fread (InputFileBuffer, 1, InputFileLength, fpIn);
-  fclose (fpIn);
-  DebugMsg (NULL, 0, 9, "input file info", "the input file size is %u bytes", (unsigned) InputFileLength);
-
-  //
-  // Combine multi binary HII package files.
-  //
-  if (mOutImageType == FW_HII_PACKAGE_LIST_RCIMAGE || mOutImageType == FW_HII_PACKAGE_LIST_BINIMAGE) {
-    //
-    // Open output file handle.
-    //
-    fpOut = fopen (LongFilePath (OutImageName), "wb");
-    if (!fpOut) {
-      Error (NULL, 0, 0001, "Error opening output file", OutImageName);
-      goto Finish;
-    }
-    //
-    // Get hii package list lenght
-    //
-    HiiPackageListHeader.PackageLength = sizeof (EFI_HII_PACKAGE_LIST_HEADER);
-    for (Index = 0; Index < InputFileNum; Index ++) {
-      fpIn = fopen (LongFilePath (InputFileName [Index]), "rb");
-      if (fpIn == NULL) {
-        Error (NULL, 0, 0001, "Error opening file", InputFileName [Index]);
-        goto Finish;
-      }
-      FileLength = _filelength (fileno (fpIn));
-      fread (&HiiPackageHeader, 1, sizeof (HiiPackageHeader), fpIn);
-      if (HiiPackageHeader.Type == EFI_HII_PACKAGE_FORM) {
-        if (HiiPackageHeader.Length != FileLength) {
-          Error (NULL, 0, 3000, "Invalid", "The wrong package size is in HII package file %s", InputFileName [Index]);
-          fclose (fpIn);
-          goto Finish;
-        }
-        if (memcmp (&HiiPackageListGuid, &mZeroGuid, sizeof (EFI_GUID)) == 0) {
-          fread (&IfrFormSet, 1, sizeof (IfrFormSet), fpIn);
-          memcpy (&HiiPackageListGuid, &IfrFormSet.Guid, sizeof (EFI_GUID));
-        }
-        NumberOfFormPacakge ++;
-      }
-      HiiPackageListHeader.PackageLength += FileLength;
-      fclose (fpIn);
-    }
-    HiiPackageListHeader.PackageLength += sizeof (EndPackage);
-    //
-    // Check whether hii packages are valid
-    //
-    if (NumberOfFormPacakge > 1) {
-      Error (NULL, 0, 3000, "Invalid", "The input hii packages contains more than one hii form package");
-      goto Finish;
-    }
-    if (memcmp (&HiiPackageListGuid, &mZeroGuid, sizeof (EFI_GUID)) == 0) {
-      Error (NULL, 0, 3000, "Invalid", "HII pacakge list guid is not specified!");
-      goto Finish;
-    }
-    memcpy (&HiiPackageListHeader.PackageListGuid, &HiiPackageListGuid, sizeof (EFI_GUID));
-    //
-    // read hii packages
-    //
-    HiiPackageListBuffer = malloc (HiiPackageListHeader.PackageLength);
-    if (HiiPackageListBuffer == NULL) {
-      Error (NULL, 0, 4001, "Resource", "memory cannot be allocated!");
-      goto Finish;
-    }
-    memcpy (HiiPackageListBuffer, &HiiPackageListHeader, sizeof (HiiPackageListHeader));
-    HiiPackageDataPointer = HiiPackageListBuffer + sizeof (HiiPackageListHeader);
-    for (Index = 0; Index < InputFileNum; Index ++) {
-      fpIn = fopen (LongFilePath (InputFileName [Index]), "rb");
-      if (fpIn == NULL) {
-        Error (NULL, 0, 0001, "Error opening file", InputFileName [Index]);
-        free (HiiPackageListBuffer);
-        goto Finish;
-      }
-
-      FileLength = _filelength (fileno (fpIn));
-      fread (HiiPackageDataPointer, 1, FileLength, fpIn);
-      fclose (fpIn);
-      HiiPackageDataPointer = HiiPackageDataPointer + FileLength;
-    }
-    memcpy (HiiPackageDataPointer, &EndPackage, sizeof (EndPackage));
-
-    //
-    // write the hii package into the binary package list file with the resource section header
-    //
-    if (mOutImageType == FW_HII_PACKAGE_LIST_BINIMAGE) {
-      //
-      // Create the resource section header
-      //
-      HiiSectionHeader = CreateHiiResouceSectionHeader (&HiiSectionHeaderSize, HiiPackageListHeader.PackageLength);
-      //
-      // Wrtie section header and HiiData into File.
-      //
-      fwrite (HiiSectionHeader, 1, HiiSectionHeaderSize, fpOut);
-      fwrite (HiiPackageListBuffer, 1, HiiPackageListHeader.PackageLength, fpOut);
-      //
-      // Free allocated resources.
-      //
-      free (HiiSectionHeader);
-      free (HiiPackageListBuffer);
-      //
-      // Done successfully
-      //
-      goto Finish;
-    }
-
-    //
-    // write the hii package into the text package list rc file.
-    //
-    if (mOutImageType == FW_HII_PACKAGE_LIST_RCIMAGE) {
-      for (Index = 0; gHiiPackageRCFileHeader[Index] != NULL; Index++) {
-        fprintf (fpOut, "%s\n", gHiiPackageRCFileHeader[Index]);
-      }
-      fprintf (fpOut, "\n%d %s\n{", HII_RESOURCE_SECTION_INDEX, HII_RESOURCE_SECTION_NAME);
-
-      HiiPackageDataPointer = HiiPackageListBuffer;
-      for (Index = 0; Index + 2 < HiiPackageListHeader.PackageLength; Index += 2) {
-        if (Index % 16 == 0) {
-          fprintf (fpOut, "\n ");
-        }
-        fprintf (fpOut, " 0x%04X,", *(UINT16 *) HiiPackageDataPointer);
-        HiiPackageDataPointer += 2;
-      }
-
-      if (Index % 16 == 0) {
-        fprintf (fpOut, "\n ");
-      }
-      if ((Index + 2) == HiiPackageListHeader.PackageLength) {
-        fprintf (fpOut, " 0x%04X\n}\n", *(UINT16 *) HiiPackageDataPointer);
-      }
-      if ((Index + 1) == HiiPackageListHeader.PackageLength) {
-        fprintf (fpOut, " 0x%04X\n}\n", *(UINT8 *) HiiPackageDataPointer);
-      }
-      free (HiiPackageListBuffer);
-      //
-      // Done successfully
-      //
-      goto Finish;
-    }
-  }
-
-  //
-  // Combine MciBinary files to one file
-  //
-  if (mOutImageType == FW_MERGE_IMAGE) {
-    //
-    // Open output file handle.
-    //
-    fpOut = fopen (LongFilePath (OutImageName), "wb");
-    if (!fpOut) {
-      Error (NULL, 0, 0001, "Error opening output file", OutImageName);
-      goto Finish;
-    }
-    for (Index = 0; Index < InputFileNum; Index ++) {
-      fpIn = fopen (LongFilePath (InputFileName [Index]), "rb");
-      if (!fpIn) {
-        Error (NULL, 0, 0001, "Error opening file", InputFileName [Index]);
-        goto Finish;
-      }
-
-      FileLength = _filelength (fileno (fpIn));
-      FileBuffer = malloc (FileLength);
-      if (FileBuffer == NULL) {
-        Error (NULL, 0, 4001, "Resource", "memory cannot be allocated!");
-        fclose (fpIn);
-        goto Finish;
-      }
-
-      fread (FileBuffer, 1, FileLength, fpIn);
-      fclose (fpIn);
-      //
-      // write input file to out file
-      //
-      fwrite (FileBuffer, 1, FileLength, fpOut);
-      //
-      // write pad value to out file.
-      //
-      while (FileLength ++ % MciAlignment != 0) {
-        fwrite (&MciPadValue, 1, 1, fpOut);
-      }
-      //
-      // free allocated memory space
-      //
-      free (FileBuffer);
-      FileBuffer = NULL;
-    }
-    //
-    // Done successfully
-    //
-    goto Finish;
-  }
-
-  //
-  // Convert MicroCode.txt file to MicroCode.bin file
-  //
-  if (mOutImageType == FW_MCI_IMAGE) {
-    fpIn = fopen (LongFilePath (mInImageName), "r");
-    if (fpIn == NULL) {
-      Error (NULL, 0, 0001, "Error opening file", mInImageName);
-      goto Finish;
-    }
-
-    //
-    // The first pass is to determine
-    // how much data is in the file so we can allocate a working buffer.
-    //
-    FileLength = 0;
-    do {
-      Status = MicrocodeReadData (fpIn, &Data);
-      if (Status == STATUS_SUCCESS) {
-        FileLength += sizeof (Data);
-      }
-      if (Status == STATUS_IGNORE) {
-        Status = STATUS_SUCCESS;
-      }
-    } while (Status == STATUS_SUCCESS);
-    //
-    // Error if no data.
-    //
-    if (FileLength == 0) {
-      Error (NULL, 0, 3000, "Invalid", "no parseable data found in file %s", mInImageName);
-      goto Finish;
-    }
-    if (FileLength < sizeof (MICROCODE_IMAGE_HEADER)) {
-      Error (NULL, 0, 3000, "Invalid", "amount of parseable data in %s is insufficient to contain a microcode header", mInImageName);
-      goto Finish;
-    }
-
-    //
-    // Allocate a buffer for the data
-    //
-    FileBuffer = malloc (FileLength);
-    if (FileBuffer == NULL) {
-      Error (NULL, 0, 4001, "Resource", "memory cannot be allocated!");
-      goto Finish;
-    }
-    //
-    // Re-read the file, storing the data into our buffer
-    //
-    fseek (fpIn, 0, SEEK_SET);
-    DataPointer = (UINT32 *) FileBuffer;
-    OldDataPointer = DataPointer;
-    do {
-      OldDataPointer = DataPointer;
-      Status = MicrocodeReadData (fpIn, DataPointer++);
-      if (Status == STATUS_IGNORE) {
-        DataPointer = OldDataPointer;
-        Status = STATUS_SUCCESS;
-      }
-    } while (Status == STATUS_SUCCESS);
-    //
-    // close input file after read data
-    //
-    fclose (fpIn);
-
-    //
-    // Can't do much checking on the header because, per the spec, the
-    // DataSize field may be 0, which means DataSize = 2000 and TotalSize = 2K,
-    // and the TotalSize field is invalid (actually missing). Thus we can't
-    // even verify the Reserved fields are 0.
-    //
-    MciHeader = (MICROCODE_IMAGE_HEADER *) FileBuffer;
-    if (MciHeader->DataSize == 0) {
-      Index = 2048;
-    } else {
-      Index = MciHeader->TotalSize;
-    }
-
-    if (Index != FileLength) {
-      Error (NULL, 0, 3000, "Invalid", "file length of %s (0x%x) does not equal expected TotalSize: 0x%04X.", mInImageName, (unsigned) FileLength, (unsigned) Index);
-      goto Finish;
-    }
-
-    //
-    // Checksum the contents
-    //
-    DataPointer = (UINT32 *) FileBuffer;
-    CheckSum  = 0;
-    Index     = 0;
-    while (Index < FileLength) {
-      CheckSum    += *DataPointer;
-      DataPointer ++;
-      Index       += sizeof (*DataPointer);
-    }
-    if (CheckSum != 0) {
-      Error (NULL, 0, 3000, "Invalid", "checksum (0x%x) failed on file %s.", (unsigned) CheckSum, mInImageName);
-      goto Finish;
-    }
-    //
-    // Open the output file and write the buffer contents
-    //
-    VerboseMsg ("the size of output file is %u bytes", (unsigned) FileLength);
-    goto WriteFile;
-  }
-
-  //
-  // Open input file and read file data into file buffer.
-  //
-  FileLength = InputFileLength;
-  FileBuffer = malloc (FileLength);
-  if (FileBuffer == NULL) {
-    Error (NULL, 0, 4001, "Resource", "memory cannot be allocated!");
-    goto Finish;
-  }
-  memcpy (FileBuffer, InputFileBuffer, InputFileLength);
-
-  //
-  // Dump TeImage Header into output file.
-  //
-  if (mOutImageType == DUMP_TE_HEADER) {
-    memcpy (&TEImageHeader, FileBuffer, sizeof (TEImageHeader));
-    if (TEImageHeader.Signature != EFI_TE_IMAGE_HEADER_SIGNATURE) {
-      Error (NULL, 0, 3000, "Invalid", "TE header signature of file %s is not correct.", mInImageName);
-      goto Finish;
-    }
-    //
-    // Open the output file handle.
-    //
-    if (ReplaceFlag) {
-      fpInOut = fopen (LongFilePath (mInImageName), "wb");
-      if (fpInOut == NULL) {
-        Error (NULL, 0, 0001, "Error opening file", mInImageName);
-        goto Finish;
-      }
-    } else {
-      if (OutImageName != NULL) {
-        fpOut = fopen (LongFilePath (OutImageName), "wb");
-      } else {
-        fpOut = stdout;
-      }
-      if (fpOut == NULL) {
-        Error (NULL, 0, 0001, "Error opening output file", OutImageName);
-        goto Finish;
-      }
-    }
-    if (fpInOut != NULL) {
-      fprintf (fpInOut, "Dump of file %s\n\n", mInImageName);
-      fprintf (fpInOut, "TE IMAGE HEADER VALUES\n");
-      fprintf (fpInOut, "%17X machine\n", TEImageHeader.Machine);
-      fprintf (fpInOut, "%17X number of sections\n", TEImageHeader.NumberOfSections);
-      fprintf (fpInOut, "%17X subsystems\n", TEImageHeader.Subsystem);
-      fprintf (fpInOut, "%17X stripped size\n", TEImageHeader.StrippedSize);
-      fprintf (fpInOut, "%17X entry point\n", (unsigned) TEImageHeader.AddressOfEntryPoint);
-      fprintf (fpInOut, "%17X base of code\n", (unsigned) TEImageHeader.BaseOfCode);
-      fprintf (fpInOut, "%17llX image base\n", (unsigned long long)TEImageHeader.ImageBase);
-      fprintf (fpInOut, "%17X [%8X] RVA [size] of Base Relocation Directory\n", (unsigned) TEImageHeader.DataDirectory[0].VirtualAddress, (unsigned) TEImageHeader.DataDirectory[0].Size);
-      fprintf (fpInOut, "%17X [%8X] RVA [size] of Debug Directory\n", (unsigned) TEImageHeader.DataDirectory[1].VirtualAddress, (unsigned) TEImageHeader.DataDirectory[1].Size);
-    }
-    if (fpOut != NULL) {
-      fprintf (fpOut, "Dump of file %s\n\n", mInImageName);
-      fprintf (fpOut, "TE IMAGE HEADER VALUES\n");
-      fprintf (fpOut, "%17X machine\n", TEImageHeader.Machine);
-      fprintf (fpOut, "%17X number of sections\n", TEImageHeader.NumberOfSections);
-      fprintf (fpOut, "%17X subsystems\n", TEImageHeader.Subsystem);
-      fprintf (fpOut, "%17X stripped size\n", TEImageHeader.StrippedSize);
-      fprintf (fpOut, "%17X entry point\n", (unsigned) TEImageHeader.AddressOfEntryPoint);
-      fprintf (fpOut, "%17X base of code\n", (unsigned) TEImageHeader.BaseOfCode);
-      fprintf (fpOut, "%17llX image base\n", (unsigned long long)TEImageHeader.ImageBase);
-      fprintf (fpOut, "%17X [%8X] RVA [size] of Base Relocation Directory\n", (unsigned) TEImageHeader.DataDirectory[0].VirtualAddress, (unsigned) TEImageHeader.DataDirectory[0].Size);
-      fprintf (fpOut, "%17X [%8X] RVA [size] of Debug Directory\n", (unsigned) TEImageHeader.DataDirectory[1].VirtualAddress, (unsigned) TEImageHeader.DataDirectory[1].Size);
-    }
-    goto Finish;
-  }
-
-  //
-  // Following code to convert dll to efi image or te image.
-  // Get new image type
-  //
-  if ((mOutImageType == FW_EFI_IMAGE) || (mOutImageType == FW_TE_IMAGE)) {
-    if (ModuleType == NULL) {
-      if (mOutImageType == FW_EFI_IMAGE) {
-        Error (NULL, 0, 1001, "Missing option", "EFI_FILETYPE");
-        goto Finish;
-      } else if (mOutImageType == FW_TE_IMAGE) {
-        //
-        // Default TE Image Type is Boot service driver
-        //
-        Type = EFI_IMAGE_SUBSYSTEM_EFI_BOOT_SERVICE_DRIVER;
-        VerboseMsg ("Efi Image subsystem type is efi boot service driver.");
-      }
-    } else {
-      if (stricmp (ModuleType, "BASE") == 0 ||
-        stricmp (ModuleType, "SEC") == 0 ||
-        stricmp (ModuleType, "SECURITY_CORE") == 0 ||
-        stricmp (ModuleType, "PEI_CORE") == 0 ||
-        stricmp (ModuleType, "PEIM") == 0 ||
-        stricmp (ModuleType, "COMBINED_PEIM_DRIVER") == 0 ||
-        stricmp (ModuleType, "PIC_PEIM") == 0 ||
-        stricmp (ModuleType, "RELOCATABLE_PEIM") == 0 ||
-        stricmp (ModuleType, "DXE_CORE") == 0 ||
-        stricmp (ModuleType, "BS_DRIVER") == 0  ||
-        stricmp (ModuleType, "DXE_DRIVER") == 0 ||
-        stricmp (ModuleType, "DXE_SMM_DRIVER") == 0  ||
-        stricmp (ModuleType, "UEFI_DRIVER") == 0 ||
-        stricmp (ModuleType, "SMM_CORE") == 0) {
-          Type = EFI_IMAGE_SUBSYSTEM_EFI_BOOT_SERVICE_DRIVER;
-          VerboseMsg ("Efi Image subsystem type is efi boot service driver.");
-
-      } else if (stricmp (ModuleType, "UEFI_APPLICATION") == 0 ||
-        stricmp (ModuleType, "APPLICATION") == 0) {
-          Type = EFI_IMAGE_SUBSYSTEM_EFI_APPLICATION;
-          VerboseMsg ("Efi Image subsystem type is efi application.");
-
-      } else if (stricmp (ModuleType, "DXE_RUNTIME_DRIVER") == 0 ||
-        stricmp (ModuleType, "RT_DRIVER") == 0) {
-          Type = EFI_IMAGE_SUBSYSTEM_EFI_RUNTIME_DRIVER;
-          VerboseMsg ("Efi Image subsystem type is efi runtime driver.");
-
-      } else if (stricmp (ModuleType, "DXE_SAL_DRIVER") == 0 ||
-        stricmp (ModuleType, "SAL_RT_DRIVER") == 0) {
-          Type = EFI_IMAGE_SUBSYSTEM_SAL_RUNTIME_DRIVER;
-          VerboseMsg ("Efi Image subsystem type is efi sal runtime driver.");
-
-      } else {
-        Error (NULL, 0, 1003, "Invalid option value", "EFI_FILETYPE = %s", ModuleType);
-        goto Finish;
-      }
-    }
-  }
-
-  //
-  // Convert ELF image to PeImage
-  //
-  if (IsElfHeader(FileBuffer)) {
-    VerboseMsg ("Convert %s from ELF to PE/COFF.", mInImageName);
-    if (!ConvertElf(&FileBuffer, &FileLength)) {
-      Error (NULL, 0, 3000, "Invalid", "Unable to convert %s from ELF to PE/COFF.", mInImageName);
-      goto Finish;
-    }
-  }
-
-  //
-  // Make sure File Offsets and Virtual Offsets are the same in the image so it is XIP
-  // XIP == eXecute In Place
-  //
-  PeCoffConvertImageToXip (&FileBuffer, &FileLength);
-
-  //
-  // Remove reloc section from PE or TE image
-  //
-  if (mOutImageType == FW_RELOC_STRIPEED_IMAGE) {
-    //
-    // Check TeImage
-    //
-    TeHdr = (EFI_TE_IMAGE_HEADER *) FileBuffer;
-    if (TeHdr->Signature == EFI_TE_IMAGE_HEADER_SIGNATURE) {
-      SectionHeader = (EFI_IMAGE_SECTION_HEADER *) (TeHdr + 1);
-      for (Index = 0; Index < TeHdr->NumberOfSections; Index ++, SectionHeader ++) {
-        if (strcmp ((char *)SectionHeader->Name, ".reloc") == 0) {
-          //
-          // Check the reloc section is in the end of image.
-          //
-          if ((SectionHeader->PointerToRawData + SectionHeader->SizeOfRawData) ==
-            (FileLength + TeHdr->StrippedSize - sizeof (EFI_TE_IMAGE_HEADER))) {
-              //
-              // Remove .reloc section and update TeImage Header
-              //
-              FileLength = FileLength - SectionHeader->SizeOfRawData;
-              SectionHeader->SizeOfRawData = 0;
-              SectionHeader->Misc.VirtualSize = 0;
-              TeHdr->DataDirectory[EFI_TE_IMAGE_DIRECTORY_ENTRY_BASERELOC].VirtualAddress = 0;
-              TeHdr->DataDirectory[EFI_TE_IMAGE_DIRECTORY_ENTRY_BASERELOC].Size           = 0;
-              break;
-          }
-        }
-      }
-    } else {
-      //
-      // Check PE Image
-      //
-      DosHdr = (EFI_IMAGE_DOS_HEADER *) FileBuffer;
-      if (DosHdr->e_magic != EFI_IMAGE_DOS_SIGNATURE) {
-        PeHdr = (EFI_IMAGE_OPTIONAL_HEADER_UNION *)(FileBuffer);
-        if (PeHdr->Pe32.Signature != EFI_IMAGE_NT_SIGNATURE) {
-          Error (NULL, 0, 3000, "Invalid", "TE and DOS header signatures were not found in %s image.", mInImageName);
-          goto Finish;
-        }
-        DosHdr = NULL;
-      } else {
-        PeHdr = (EFI_IMAGE_OPTIONAL_HEADER_UNION *)(FileBuffer + DosHdr->e_lfanew);
-        if (PeHdr->Pe32.Signature != EFI_IMAGE_NT_SIGNATURE) {
-          Error (NULL, 0, 3000, "Invalid", "PE header signature was not found in %s image.", mInImageName);
-          goto Finish;
-        }
-      }
-      SectionHeader = (EFI_IMAGE_SECTION_HEADER *) ((UINT8 *) &(PeHdr->Pe32.OptionalHeader) + PeHdr->Pe32.FileHeader.SizeOfOptionalHeader);
-      for (Index = 0; Index < PeHdr->Pe32.FileHeader.NumberOfSections; Index ++, SectionHeader ++) {
-        if (strcmp ((char *)SectionHeader->Name, ".reloc") == 0) {
-          //
-          // Check the reloc section is in the end of image.
-          //
-          if ((SectionHeader->PointerToRawData + SectionHeader->SizeOfRawData) == FileLength) {
-            //
-            // Remove .reloc section and update PeImage Header
-            //
-            FileLength = FileLength - SectionHeader->SizeOfRawData;
-
-            PeHdr->Pe32.FileHeader.Characteristics |= EFI_IMAGE_FILE_RELOCS_STRIPPED;
-            if (PeHdr->Pe32.OptionalHeader.Magic == EFI_IMAGE_NT_OPTIONAL_HDR32_MAGIC) {
-              Optional32 = (EFI_IMAGE_OPTIONAL_HEADER32 *)&PeHdr->Pe32.OptionalHeader;
-              Optional32->SizeOfImage -= SectionHeader->SizeOfRawData;
-              Optional32->SizeOfInitializedData -= SectionHeader->SizeOfRawData;
-              if (Optional32->NumberOfRvaAndSizes > EFI_IMAGE_DIRECTORY_ENTRY_BASERELOC) {
-                Optional32->DataDirectory[EFI_IMAGE_DIRECTORY_ENTRY_BASERELOC].VirtualAddress = 0;
-                Optional32->DataDirectory[EFI_IMAGE_DIRECTORY_ENTRY_BASERELOC].Size = 0;
-              }
-            }
-            if (PeHdr->Pe32.OptionalHeader.Magic == EFI_IMAGE_NT_OPTIONAL_HDR64_MAGIC) {
-              Optional64 = (EFI_IMAGE_OPTIONAL_HEADER64 *)&PeHdr->Pe32.OptionalHeader;
-              Optional64->SizeOfImage -= SectionHeader->SizeOfRawData;
-              Optional64->SizeOfInitializedData -= SectionHeader->SizeOfRawData;
-              if (Optional64->NumberOfRvaAndSizes > EFI_IMAGE_DIRECTORY_ENTRY_BASERELOC) {
-                Optional64->DataDirectory[EFI_IMAGE_DIRECTORY_ENTRY_BASERELOC].VirtualAddress = 0;
-                Optional64->DataDirectory[EFI_IMAGE_DIRECTORY_ENTRY_BASERELOC].Size = 0;
-              }
-            }
-            SectionHeader->Misc.VirtualSize = 0;
-            SectionHeader->SizeOfRawData = 0;
-            break;
-          }
-        }
-      }
-    }
-    //
-    // Write file
-    //
-    goto WriteFile;
-  }
-  //
-  // Read the dos & pe hdrs of the image
-  //
-  DosHdr = (EFI_IMAGE_DOS_HEADER *)FileBuffer;
-  if (DosHdr->e_magic != EFI_IMAGE_DOS_SIGNATURE) {
-    // NO DOS header, check for PE/COFF header
-    PeHdr = (EFI_IMAGE_OPTIONAL_HEADER_UNION *)(FileBuffer);
-    if (PeHdr->Pe32.Signature != EFI_IMAGE_NT_SIGNATURE) {
-      Error (NULL, 0, 3000, "Invalid", "DOS header signature was not found in %s image.", mInImageName);
-      goto Finish;
-    }
-    DosHdr = NULL;
-  } else {
-
-    PeHdr = (EFI_IMAGE_OPTIONAL_HEADER_UNION *)(FileBuffer + DosHdr->e_lfanew);
-    if (PeHdr->Pe32.Signature != EFI_IMAGE_NT_SIGNATURE) {
-      Error (NULL, 0, 3000, "Invalid", "PE header signature was not found in %s image.", mInImageName);
-      goto Finish;
-    }
-  }
-
-  if (PeHdr->Pe32.FileHeader.Machine == IMAGE_FILE_MACHINE_ARM) {
-    // Some tools kick out IMAGE_FILE_MACHINE_ARM (0x1c0) vs IMAGE_FILE_MACHINE_ARMT (0x1c2)
-    // so patch back to the offical UEFI value.
-    PeHdr->Pe32.FileHeader.Machine = IMAGE_FILE_MACHINE_ARMT;
-  }
-
-  //
-  // Set new base address into image
-  //
-  if (mOutImageType == FW_REBASE_IMAGE || mOutImageType == FW_SET_ADDRESS_IMAGE) {
-    if ((PeHdr->Pe32.OptionalHeader.Magic == EFI_IMAGE_NT_OPTIONAL_HDR32_MAGIC) && (PeHdr->Pe32.FileHeader.Machine != IMAGE_FILE_MACHINE_IA64)) {
-      if (NewBaseAddress >= 0x100000000ULL) {
-        Error (NULL, 0, 3000, "Invalid", "New base address is larger than 4G for 32bit PE image");
-        goto Finish;
-      }
-    }
-    
-    if (NegativeAddr) {
-      //
-      // Set Base Address to a negative value.
-      //
-      NewBaseAddress = (UINT64) (0 - NewBaseAddress);
-    }
-    if (mOutImageType == FW_REBASE_IMAGE) {
-      Status = RebaseImage (mInImageName, FileBuffer, NewBaseAddress);
-    } else {
-      Status = SetAddressToSectionHeader (mInImageName, FileBuffer, NewBaseAddress);
-    }
-    if (EFI_ERROR (Status)) {
-      if (NegativeAddr) {
-        Error (NULL, 0, 3000, "Invalid", "Rebase/Set Image %s to Base address -0x%llx can't success", mInImageName, 0 - NewBaseAddress);
-      } else {
-        Error (NULL, 0, 3000, "Invalid", "Rebase/Set Image %s to Base address 0x%llx can't success", mInImageName, NewBaseAddress);
-      }
-      goto Finish;
-    }
-
-    //
-    // Write file
-    //
-    goto WriteFile;
-  }
-
-  //
-  // Extract bin data from Pe image.
-  //
-  if (mOutImageType == FW_BIN_IMAGE) {
-    if (FileLength < PeHdr->Pe32.OptionalHeader.SizeOfHeaders) {
-      Error (NULL, 0, 3000, "Invalid", "FileSize of %s is not a legal size.", mInImageName);
-      goto Finish;
-    }
-    //
-    // Output bin data from exe file
-    //
-    FileLength = FileLength - PeHdr->Pe32.OptionalHeader.SizeOfHeaders;
-    memmove (FileBuffer, FileBuffer + PeHdr->Pe32.OptionalHeader.SizeOfHeaders, FileLength);
-    VerboseMsg ("the size of output file is %u bytes", (unsigned) FileLength);
-    goto WriteFile;
-  }
-
-  //
-  // Zero Debug Information of Pe Image
-  //
-  if (mOutImageType == FW_ZERO_DEBUG_IMAGE) {
-    Status = ZeroDebugData (FileBuffer, TRUE);
-    if (EFI_ERROR (Status)) {
-      Error (NULL, 0, 3000, "Invalid", "Zero DebugData Error status is 0x%x", (int) Status);
-      goto Finish;
-    }
-
-    //
-    // Write the updated Image
-    //
-    VerboseMsg ("the size of output file is %u bytes", (unsigned) FileLength);
-    goto WriteFile;
-  }
-
-  //
-  // Set Time Stamp of Pe Image
-  //
-  if (mOutImageType == FW_SET_STAMP_IMAGE) {
-    Status = SetStamp (FileBuffer, TimeStamp);
-    if (EFI_ERROR (Status)) {
-      goto Finish;
-    }
-
-    //
-    // Write the updated Image
-    //
-    VerboseMsg ("the size of output file is %u bytes", (unsigned) FileLength);
-    goto WriteFile;
-  }
-
-  //
-  // Extract acpi data from pe image.
-  //
-  if (mOutImageType == FW_ACPI_IMAGE) {
-    SectionHeader = (EFI_IMAGE_SECTION_HEADER *) ((UINT8 *) &(PeHdr->Pe32.OptionalHeader) + PeHdr->Pe32.FileHeader.SizeOfOptionalHeader);
-    for (Index = 0; Index < PeHdr->Pe32.FileHeader.NumberOfSections; Index ++, SectionHeader ++) {
-      if (strcmp ((char *)SectionHeader->Name, ".data") == 0 || strcmp ((char *)SectionHeader->Name, ".sdata") == 0) {
-        //
-        // Check Acpi Table
-        //
-        if (SectionHeader->Misc.VirtualSize < SectionHeader->SizeOfRawData) {
-          FileLength = SectionHeader->Misc.VirtualSize;
-        } else {
-          FileLength = SectionHeader->SizeOfRawData;
-        }
-
-        if (CheckAcpiTable (FileBuffer + SectionHeader->PointerToRawData, FileLength) != STATUS_SUCCESS) {
-          Error (NULL, 0, 3000, "Invalid", "ACPI table check failed in %s.", mInImageName);
-          goto Finish;
-        }
-
-        //
-        // Output Apci data to file
-        //
-        memmove (FileBuffer, FileBuffer + SectionHeader->PointerToRawData, FileLength);
-        VerboseMsg ("the size of output file is %u bytes", (unsigned) FileLength);
-        goto WriteFile;
-      }
-    }
-    Error (NULL, 0, 3000, "Invalid", "failed to get ACPI table from %s.", mInImageName);
-    goto Finish;
-  }
-  //
-  // Zero all unused fields of the DOS header
-  //
-  if (DosHdr != NULL) {
-    memcpy (&BackupDosHdr, DosHdr, sizeof (EFI_IMAGE_DOS_HEADER));
-    memset (DosHdr, 0, sizeof (EFI_IMAGE_DOS_HEADER));
-    DosHdr->e_magic  = BackupDosHdr.e_magic;
-    DosHdr->e_lfanew = BackupDosHdr.e_lfanew;
-
-    for (Index = sizeof (EFI_IMAGE_DOS_HEADER); Index < (UINT32 ) DosHdr->e_lfanew; Index++) {
-      FileBuffer[Index] = (UINT8) DosHdr->e_cp;
-    }
-  }
-
-  //
-  // Initialize TeImage Header
-  //
-  memset (&TEImageHeader, 0, sizeof (EFI_TE_IMAGE_HEADER));
-  TEImageHeader.Signature        = EFI_TE_IMAGE_HEADER_SIGNATURE;
-  TEImageHeader.Machine          = PeHdr->Pe32.FileHeader.Machine;
-  TEImageHeader.NumberOfSections = (UINT8) PeHdr->Pe32.FileHeader.NumberOfSections;
-  TEImageHeader.StrippedSize     = (UINT16) ((UINTN) ((UINT8 *) &(PeHdr->Pe32.OptionalHeader) + PeHdr->Pe32.FileHeader.SizeOfOptionalHeader) - (UINTN) FileBuffer);
-  TEImageHeader.Subsystem        = (UINT8) Type;
-
-  //
-  // Patch the PE header
-  //
-  PeHdr->Pe32.OptionalHeader.Subsystem = (UINT16) Type;
-
-  if (PeHdr->Pe32.OptionalHeader.Magic == EFI_IMAGE_NT_OPTIONAL_HDR32_MAGIC) {
-    Optional32 = (EFI_IMAGE_OPTIONAL_HEADER32 *)&PeHdr->Pe32.OptionalHeader;
-    if (!KeepOptionalHeaderFlag) {
-      Optional32->MajorOperatingSystemVersion = 0;
-      Optional32->MinorOperatingSystemVersion = 0;
-      Optional32->MajorImageVersion = 0;
-      Optional32->MinorImageVersion = 0;
-      Optional32->MajorSubsystemVersion = 0;
-      Optional32->MinorSubsystemVersion = 0;
-      Optional32->Win32VersionValue = 0;
-      Optional32->CheckSum = 0;
-      Optional32->SizeOfStackReserve = 0;
-      Optional32->SizeOfStackCommit = 0;
-      Optional32->SizeOfHeapReserve = 0;
-      Optional32->SizeOfHeapCommit = 0;
-    }
-    TEImageHeader.AddressOfEntryPoint = Optional32->AddressOfEntryPoint;
-    TEImageHeader.BaseOfCode          = Optional32->BaseOfCode;
-    TEImageHeader.ImageBase           = (UINT64) (Optional32->ImageBase);
-
-    if (Optional32->NumberOfRvaAndSizes > EFI_IMAGE_DIRECTORY_ENTRY_BASERELOC) {
-      TEImageHeader.DataDirectory[EFI_TE_IMAGE_DIRECTORY_ENTRY_BASERELOC].VirtualAddress = Optional32->DataDirectory[EFI_IMAGE_DIRECTORY_ENTRY_BASERELOC].VirtualAddress;
-      TEImageHeader.DataDirectory[EFI_TE_IMAGE_DIRECTORY_ENTRY_BASERELOC].Size = Optional32->DataDirectory[EFI_IMAGE_DIRECTORY_ENTRY_BASERELOC].Size;
-    }
-
-    if (Optional32->NumberOfRvaAndSizes > EFI_IMAGE_DIRECTORY_ENTRY_DEBUG) {
-      TEImageHeader.DataDirectory[EFI_TE_IMAGE_DIRECTORY_ENTRY_DEBUG].VirtualAddress = Optional32->DataDirectory[EFI_IMAGE_DIRECTORY_ENTRY_DEBUG].VirtualAddress;
-      TEImageHeader.DataDirectory[EFI_TE_IMAGE_DIRECTORY_ENTRY_DEBUG].Size = Optional32->DataDirectory[EFI_IMAGE_DIRECTORY_ENTRY_DEBUG].Size;
-    }
-
-    //
-    // Zero .pdata section data.
-    //
-    if (!KeepExceptionTableFlag && Optional32->NumberOfRvaAndSizes > EFI_IMAGE_DIRECTORY_ENTRY_EXCEPTION &&
-      Optional32->DataDirectory[EFI_IMAGE_DIRECTORY_ENTRY_EXCEPTION].VirtualAddress != 0 &&
-      Optional32->DataDirectory[EFI_IMAGE_DIRECTORY_ENTRY_EXCEPTION].Size != 0) {
-        SectionHeader = (EFI_IMAGE_SECTION_HEADER *) ((UINT8 *) &(PeHdr->Pe32.OptionalHeader) + PeHdr->Pe32.FileHeader.SizeOfOptionalHeader);
-        for (Index = 0; Index < PeHdr->Pe32.FileHeader.NumberOfSections; Index++, SectionHeader++) {
-          if (SectionHeader->VirtualAddress == Optional32->DataDirectory[EFI_IMAGE_DIRECTORY_ENTRY_EXCEPTION].VirtualAddress) {
-            //
-            // Zero .pdata Section data
-            //
-            memset (FileBuffer + SectionHeader->PointerToRawData, 0, SectionHeader->SizeOfRawData);
-            //
-            // Zero .pdata Section header name
-            //
-            memset (SectionHeader->Name, 0, sizeof (SectionHeader->Name));
-            //
-            // Zero Execption Table
-            //
-            Optional32->DataDirectory[EFI_IMAGE_DIRECTORY_ENTRY_EXCEPTION].VirtualAddress = 0;
-            Optional32->DataDirectory[EFI_IMAGE_DIRECTORY_ENTRY_EXCEPTION].Size           = 0;
-            DebugMsg (NULL, 0, 9, "Zero the .pdata section for PE image", NULL);
-            break;
-          }
-        }
-    }
-
-    //
-    // Strip zero padding at the end of the .reloc section
-    //
-    if (!KeepZeroPendingFlag && Optional32->NumberOfRvaAndSizes > EFI_IMAGE_DIRECTORY_ENTRY_BASERELOC) {
-      if (Optional32->DataDirectory[EFI_IMAGE_DIRECTORY_ENTRY_BASERELOC].Size != 0) {
-        SectionHeader = (EFI_IMAGE_SECTION_HEADER *) ((UINT8 *) &(PeHdr->Pe32.OptionalHeader) + PeHdr->Pe32.FileHeader.SizeOfOptionalHeader);
-        for (Index = 0; Index < PeHdr->Pe32.FileHeader.NumberOfSections; Index++, SectionHeader++) {
-          //
-          // Look for the Section Header that starts as the same virtual address as the Base Relocation Data Directory
-          //
-          if (SectionHeader->VirtualAddress == Optional32->DataDirectory[EFI_IMAGE_DIRECTORY_ENTRY_BASERELOC].VirtualAddress) {
-            SectionHeader->Misc.VirtualSize = Optional32->DataDirectory[EFI_IMAGE_DIRECTORY_ENTRY_BASERELOC].Size;
-            AllignedRelocSize = (Optional32->DataDirectory[EFI_IMAGE_DIRECTORY_ENTRY_BASERELOC].Size + Optional32->FileAlignment - 1) & (~(Optional32->FileAlignment - 1));
-            //
-            // Check to see if there is zero padding at the end of the base relocations
-            //
-            if (AllignedRelocSize < SectionHeader->SizeOfRawData) {
-              //
-              // Check to see if the base relocations are at the end of the file
-              //
-              if (SectionHeader->PointerToRawData + SectionHeader->SizeOfRawData == Optional32->SizeOfImage) {
-                //
-                // All the required conditions are met to strip the zero padding of the end of the base relocations section
-                //
-                Optional32->SizeOfImage -= (SectionHeader->SizeOfRawData - AllignedRelocSize);
-                Optional32->SizeOfInitializedData -= (SectionHeader->SizeOfRawData - AllignedRelocSize);
-                SectionHeader->SizeOfRawData = AllignedRelocSize;
-                FileLength = Optional32->SizeOfImage;
-                DebugMsg (NULL, 0, 9, "Remove the zero padding bytes at the end of the base relocations", "The size of padding bytes is %u", (unsigned) (SectionHeader->SizeOfRawData - AllignedRelocSize));
-              }
-            }
-          }
-        }
-      }
-    }
-  } else if (PeHdr->Pe32.OptionalHeader.Magic == EFI_IMAGE_NT_OPTIONAL_HDR64_MAGIC) {
-    Optional64 = (EFI_IMAGE_OPTIONAL_HEADER64 *)&PeHdr->Pe32.OptionalHeader;
-    if (!KeepOptionalHeaderFlag) {
-      Optional64->MajorOperatingSystemVersion = 0;
-      Optional64->MinorOperatingSystemVersion = 0;
-      Optional64->MajorImageVersion = 0;
-      Optional64->MinorImageVersion = 0;
-      Optional64->MajorSubsystemVersion = 0;
-      Optional64->MinorSubsystemVersion = 0;
-      Optional64->Win32VersionValue = 0;
-      Optional64->CheckSum = 0;
-      Optional64->SizeOfStackReserve = 0;
-      Optional64->SizeOfStackCommit = 0;
-      Optional64->SizeOfHeapReserve = 0;
-      Optional64->SizeOfHeapCommit = 0;
-    }
-    TEImageHeader.AddressOfEntryPoint = Optional64->AddressOfEntryPoint;
-    TEImageHeader.BaseOfCode          = Optional64->BaseOfCode;
-    TEImageHeader.ImageBase           = (UINT64) (Optional64->ImageBase);
-
-    if (Optional64->NumberOfRvaAndSizes > EFI_IMAGE_DIRECTORY_ENTRY_BASERELOC) {
-      TEImageHeader.DataDirectory[EFI_TE_IMAGE_DIRECTORY_ENTRY_BASERELOC].VirtualAddress = Optional64->DataDirectory[EFI_IMAGE_DIRECTORY_ENTRY_BASERELOC].VirtualAddress;
-      TEImageHeader.DataDirectory[EFI_TE_IMAGE_DIRECTORY_ENTRY_BASERELOC].Size = Optional64->DataDirectory[EFI_IMAGE_DIRECTORY_ENTRY_BASERELOC].Size;
-    }
-
-    if (Optional64->NumberOfRvaAndSizes > EFI_IMAGE_DIRECTORY_ENTRY_DEBUG) {
-      TEImageHeader.DataDirectory[EFI_TE_IMAGE_DIRECTORY_ENTRY_DEBUG].VirtualAddress = Optional64->DataDirectory[EFI_IMAGE_DIRECTORY_ENTRY_DEBUG].VirtualAddress;
-      TEImageHeader.DataDirectory[EFI_TE_IMAGE_DIRECTORY_ENTRY_DEBUG].Size = Optional64->DataDirectory[EFI_IMAGE_DIRECTORY_ENTRY_DEBUG].Size;
-    }
-
-    //
-    // Zero the .pdata section for X64 machine and don't check the Debug Directory is empty
-    // For Itaninum and X64 Image, remove .pdata section.
-    //
-    if ((!KeepExceptionTableFlag && PeHdr->Pe32.FileHeader.Machine == IMAGE_FILE_MACHINE_X64) || PeHdr->Pe32.FileHeader.Machine == IMAGE_FILE_MACHINE_IA64) {
-      if (Optional64->NumberOfRvaAndSizes > EFI_IMAGE_DIRECTORY_ENTRY_EXCEPTION &&
-        Optional64->DataDirectory[EFI_IMAGE_DIRECTORY_ENTRY_EXCEPTION].VirtualAddress != 0 &&
-        Optional64->DataDirectory[EFI_IMAGE_DIRECTORY_ENTRY_EXCEPTION].Size != 0) {
-          SectionHeader = (EFI_IMAGE_SECTION_HEADER *) ((UINT8 *) &(PeHdr->Pe32.OptionalHeader) + PeHdr->Pe32.FileHeader.SizeOfOptionalHeader);
-          for (Index = 0; Index < PeHdr->Pe32.FileHeader.NumberOfSections; Index++, SectionHeader++) {
-            if (SectionHeader->VirtualAddress == Optional64->DataDirectory[EFI_IMAGE_DIRECTORY_ENTRY_EXCEPTION].VirtualAddress) {
-              //
-              // Zero .pdata Section header name
-              //
-              memset (SectionHeader->Name, 0, sizeof (SectionHeader->Name));
-
-              RuntimeFunction = (RUNTIME_FUNCTION *)(FileBuffer + SectionHeader->PointerToRawData);
-              for (Index1 = 0; Index1 < Optional64->DataDirectory[EFI_IMAGE_DIRECTORY_ENTRY_EXCEPTION].Size / sizeof (RUNTIME_FUNCTION); Index1++, RuntimeFunction++) {
-                SectionHeader = (EFI_IMAGE_SECTION_HEADER *) ((UINT8 *) &(PeHdr->Pe32.OptionalHeader) + PeHdr->Pe32.FileHeader.SizeOfOptionalHeader);
-                for (Index2 = 0; Index2 < PeHdr->Pe32.FileHeader.NumberOfSections; Index2++, SectionHeader++) {
-                  if (RuntimeFunction->UnwindInfoAddress >= SectionHeader->VirtualAddress && RuntimeFunction->UnwindInfoAddress < (SectionHeader->VirtualAddress + SectionHeader->SizeOfRawData)) {
-                    UnwindInfo = (UNWIND_INFO *)(FileBuffer + SectionHeader->PointerToRawData + (RuntimeFunction->UnwindInfoAddress - SectionHeader->VirtualAddress));
-                    if (UnwindInfo->Version == 1) {
-                      memset (UnwindInfo + 1, 0, UnwindInfo->CountOfUnwindCodes * sizeof (UINT16));
-                      memset (UnwindInfo, 0, sizeof (UNWIND_INFO));
-                    }
-                    break;
-                  }
-                }
-                memset (RuntimeFunction, 0, sizeof (RUNTIME_FUNCTION));
-              }
-              //
-              // Zero Execption Table
-              //
-              Optional64->DataDirectory[EFI_IMAGE_DIRECTORY_ENTRY_EXCEPTION].Size = 0;
-              Optional64->DataDirectory[EFI_IMAGE_DIRECTORY_ENTRY_EXCEPTION].VirtualAddress = 0;
-              DebugMsg (NULL, 0, 9, "Zero the .pdata section if the machine type is X64 for PE32+ image", NULL);
-              break;
-            }
-          }
-      }
-    }
-
-    //
-    // Strip zero padding at the end of the .reloc section
-    //
-    if (!KeepZeroPendingFlag && Optional64->NumberOfRvaAndSizes > EFI_IMAGE_DIRECTORY_ENTRY_DEBUG) {
-      if (Optional64->DataDirectory[EFI_IMAGE_DIRECTORY_ENTRY_BASERELOC].Size != 0) {
-        SectionHeader = (EFI_IMAGE_SECTION_HEADER *) ((UINT8 *) &(PeHdr->Pe32.OptionalHeader) + PeHdr->Pe32.FileHeader.SizeOfOptionalHeader);
-        for (Index = 0; Index < PeHdr->Pe32.FileHeader.NumberOfSections; Index++, SectionHeader++) {
-          //
-          // Look for the Section Header that starts as the same virtual address as the Base Relocation Data Directory
-          //
-          if (SectionHeader->VirtualAddress == Optional64->DataDirectory[EFI_IMAGE_DIRECTORY_ENTRY_BASERELOC].VirtualAddress) {
-            SectionHeader->Misc.VirtualSize = Optional64->DataDirectory[EFI_IMAGE_DIRECTORY_ENTRY_BASERELOC].Size;
-            AllignedRelocSize = (Optional64->DataDirectory[EFI_IMAGE_DIRECTORY_ENTRY_BASERELOC].Size + Optional64->FileAlignment - 1) & (~(Optional64->FileAlignment - 1));
-            //
-            // Check to see if there is zero padding at the end of the base relocations
-            //
-            if (AllignedRelocSize < SectionHeader->SizeOfRawData) {
-              //
-              // Check to see if the base relocations are at the end of the file
-              //
-              if (SectionHeader->PointerToRawData + SectionHeader->SizeOfRawData == Optional64->SizeOfImage) {
-                //
-                // All the required conditions are met to strip the zero padding of the end of the base relocations section
-                //
-                Optional64->SizeOfImage -= (SectionHeader->SizeOfRawData - AllignedRelocSize);
-                Optional64->SizeOfInitializedData -= (SectionHeader->SizeOfRawData - AllignedRelocSize);
-                SectionHeader->SizeOfRawData = AllignedRelocSize;
-                FileLength = Optional64->SizeOfImage;
-                DebugMsg (NULL, 0, 9, "Remove the zero padding bytes at the end of the base relocations", "The size of padding bytes is %u", (unsigned) (SectionHeader->SizeOfRawData - AllignedRelocSize));
-              }
-            }
-          }
-        }
-      }
-    }
-  } else {
-    Error (NULL, 0, 3000, "Invalid", "Magic 0x%x of PeImage %s is unknown.", PeHdr->Pe32.OptionalHeader.Magic, mInImageName);
-    goto Finish;
-  }
-
-  if (((PeHdr->Pe32.FileHeader.Characteristics & EFI_IMAGE_FILE_RELOCS_STRIPPED) == 0) && \
-    (TEImageHeader.DataDirectory[EFI_TE_IMAGE_DIRECTORY_ENTRY_BASERELOC].VirtualAddress == 0) && \
-    (TEImageHeader.DataDirectory[EFI_TE_IMAGE_DIRECTORY_ENTRY_BASERELOC].Size == 0)) {
-      //
-      // PeImage can be loaded into memory, but it has no relocation section. 
-      // Fix TeImage Header to set VA of relocation data directory to not zero, the size is still zero.
-      //
-      if (Optional32 != NULL) {
-        TEImageHeader.DataDirectory[EFI_TE_IMAGE_DIRECTORY_ENTRY_BASERELOC].VirtualAddress = Optional32->SizeOfImage - sizeof (EFI_IMAGE_BASE_RELOCATION);
-      } else if (Optional64 != NULL) {
-        TEImageHeader.DataDirectory[EFI_TE_IMAGE_DIRECTORY_ENTRY_BASERELOC].VirtualAddress = Optional64->SizeOfImage - sizeof (EFI_IMAGE_BASE_RELOCATION);
-      }
-  }
-
-  //
-  // Fill HII section data
-  //
-  SectionHeader = (EFI_IMAGE_SECTION_HEADER *) ((UINT8 *) &(PeHdr->Pe32.OptionalHeader) + PeHdr->Pe32.FileHeader.SizeOfOptionalHeader);
-  for (Index = 0; Index < PeHdr->Pe32.FileHeader.NumberOfSections; Index++) {
-    if (stricmp ((char *)SectionHeader[Index].Name, ".hii") == 0) {
-      //
-      // Update resource section header offset
-      //
-      SetHiiResourceHeader ((UINT8*) FileBuffer + SectionHeader[Index].PointerToRawData, SectionHeader[Index].VirtualAddress);
-      //
-      // Update resource section name
-      //
-      strcpy((char *) SectionHeader[Index].Name, ".rsrc");
-      //
-      // Update resource data directory.
-      //
-      if (PeHdr->Pe32.OptionalHeader.Magic == EFI_IMAGE_NT_OPTIONAL_HDR32_MAGIC) {
-        Optional32 = (EFI_IMAGE_OPTIONAL_HEADER32 *)&PeHdr->Pe32.OptionalHeader;
-        Optional32->DataDirectory[EFI_IMAGE_DIRECTORY_ENTRY_RESOURCE].VirtualAddress = SectionHeader[Index].VirtualAddress;
-        Optional32->DataDirectory[EFI_IMAGE_DIRECTORY_ENTRY_RESOURCE].Size = SectionHeader[Index].Misc.VirtualSize;
-      } else if (PeHdr->Pe32.OptionalHeader.Magic == EFI_IMAGE_NT_OPTIONAL_HDR64_MAGIC) {
-        Optional64 = (EFI_IMAGE_OPTIONAL_HEADER64 *)&PeHdr->Pe32.OptionalHeader;
-        Optional64->DataDirectory[EFI_IMAGE_DIRECTORY_ENTRY_RESOURCE].VirtualAddress = SectionHeader[Index].VirtualAddress;
-        Optional64->DataDirectory[EFI_IMAGE_DIRECTORY_ENTRY_RESOURCE].Size = SectionHeader[Index].Misc.VirtualSize;
-      }
-      break;
-    }
-  }
-
-  //
-  // Zero ExceptionTable Xdata
-  //
-  if (!KeepExceptionTableFlag) {
-    SectionHeader = (EFI_IMAGE_SECTION_HEADER *) ((UINT8 *) &(PeHdr->Pe32.OptionalHeader) + PeHdr->Pe32.FileHeader.SizeOfOptionalHeader);
-    for (Index = 0; Index < PeHdr->Pe32.FileHeader.NumberOfSections; Index++) {
-      if (stricmp ((char *)SectionHeader[Index].Name, ".xdata") == 0) {
-        //
-        // zero .xdata section
-        //
-        memset (FileBuffer + SectionHeader[Index].PointerToRawData, 0, SectionHeader[Index].SizeOfRawData);
-        DebugMsg (NULL, 0, 9, NULL, "Zero the .xdata section for PE image at Offset 0x%x and Length 0x%x", (unsigned) SectionHeader[Index].PointerToRawData, (unsigned) SectionHeader[Index].SizeOfRawData);
-        break;
-      }
-    }
-  }
-
-  //
-  // Zero Time/Data field
-  //
-  ZeroDebugData (FileBuffer, FALSE);
-
-  if (mOutImageType == FW_TE_IMAGE) {
-    if ((PeHdr->Pe32.FileHeader.NumberOfSections &~0xFF) || (Type &~0xFF)) {
-      //
-      // Pack the subsystem and NumberOfSections into 1 byte. Make sure they fit both.
-      //
-      Error (NULL, 0, 3000, "Invalid", "Image's subsystem or NumberOfSections of PeImage %s cannot be packed into 1 byte.", mInImageName);
-      goto Finish;
-    }
-
-    if ((PeHdr->Pe32.OptionalHeader.SectionAlignment != PeHdr->Pe32.OptionalHeader.FileAlignment)) {
-      //
-      // TeImage has the same section alignment and file alignment.
-      //
-      Error (NULL, 0, 3000, "Invalid", "Section-Alignment and File-Alignment of PeImage %s do not match, they must be equal for a TeImage.", mInImageName);
-      goto Finish;
-    }
-
-    DebugMsg (NULL, 0, 9, "TeImage Header Info", "Machine type is %X, Number of sections is %X, Stripped size is %X, EntryPoint is %X, BaseOfCode is %X, ImageBase is %llX",
-      TEImageHeader.Machine, TEImageHeader.NumberOfSections, TEImageHeader.StrippedSize, (unsigned) TEImageHeader.AddressOfEntryPoint, (unsigned) TEImageHeader.BaseOfCode, (unsigned long long) TEImageHeader.ImageBase);
-    //
-    // Update Image to TeImage
-    //
-    FileLength = FileLength - TEImageHeader.StrippedSize;
-    memmove (FileBuffer + sizeof (EFI_TE_IMAGE_HEADER), FileBuffer + TEImageHeader.StrippedSize, FileLength);
-    FileLength = FileLength + sizeof (EFI_TE_IMAGE_HEADER);
-    memcpy (FileBuffer, &TEImageHeader, sizeof (EFI_TE_IMAGE_HEADER));
-    VerboseMsg ("the size of output file is %u bytes", (unsigned) (FileLength));
-  } else {
-
-    //
-    // Following codes are to fix the objcopy's issue:
-    // objcopy in binutil 2.50.18 will set PE image's charactices to "RELOC_STRIPPED" if image has no ".reloc" section
-    // It cause issue for EFI image which has no ".reloc" sections.
-    // Following codes will be removed when objcopy in binutil fix this problem for PE image.
-    //
-    if ((PeHdr->Pe32.FileHeader.Characteristics & EFI_IMAGE_FILE_RELOCS_STRIPPED) != 0) {
-      if (PeHdr->Pe32.OptionalHeader.Magic == EFI_IMAGE_NT_OPTIONAL_HDR32_MAGIC) {
-        Optional32 = (EFI_IMAGE_OPTIONAL_HEADER32 *)&PeHdr->Pe32.OptionalHeader;
-        if (Optional32->ImageBase == 0) {
-          PeHdr->Pe32.FileHeader.Characteristics &= ~EFI_IMAGE_FILE_RELOCS_STRIPPED;
-        }
-      } else if (PeHdr->Pe32.OptionalHeader.Magic == EFI_IMAGE_NT_OPTIONAL_HDR64_MAGIC) {
-        Optional64 = (EFI_IMAGE_OPTIONAL_HEADER64 *)&PeHdr->Pe32.OptionalHeader;
-        if (Optional64->ImageBase == 0) {
-          PeHdr->Pe32.FileHeader.Characteristics &= ~EFI_IMAGE_FILE_RELOCS_STRIPPED;
-        }
-      }
-    }
-  }
-
-WriteFile:
-  //
-  // Update Image to EfiImage or TE image
-  //
-  if (ReplaceFlag) {
-    if ((FileLength != InputFileLength) || (memcmp (FileBuffer, InputFileBuffer, FileLength) != 0)) {
-      //
-      // Update File when File is changed.
-      //
-      fpInOut = fopen (LongFilePath (mInImageName), "wb");
-      if (fpInOut == NULL) {
-        Error (NULL, 0, 0001, "Error opening file", mInImageName);
-        goto Finish;
-      }
-      fwrite (FileBuffer, 1, FileLength, fpInOut);
-      VerboseMsg ("the size of output file is %u bytes", (unsigned) FileLength);
-    }
-  } else {
-    if ((OutputFileTime < InputFileTime) || (FileLength != OutputFileLength) || (memcmp (FileBuffer, OutputFileBuffer, FileLength) != 0)) {
-      //
-      // Update File when File is changed or File is old.
-      //
-      fpOut = fopen (LongFilePath (OutImageName), "wb");
-      if (fpOut == NULL) {
-        Error (NULL, 0, 0001, "Error opening output file", OutImageName);
-        goto Finish;
-      }
-      fwrite (FileBuffer, 1, FileLength, fpOut);
-      VerboseMsg ("the size of output file is %u bytes", (unsigned) FileLength);
-    }
-  }
-  mImageSize = FileLength;
-
-Finish:
-  if (fpInOut != NULL) {
-    if (GetUtilityStatus () != STATUS_SUCCESS) {
-      //
-      // when file updates failed, original file is still recovered.
-      //
-      fwrite (InputFileBuffer, 1, InputFileLength, fpInOut);
-    }
-    //
-    // Write converted data into fpInOut file and close input file.
-    //
-    fclose (fpInOut);
-  }
-
-  if (FileBuffer != NULL) {
-    free (FileBuffer);
-  }
-
-  if (InputFileName != NULL) {
-    free (InputFileName);
-  }
-
-  if (fpOut != NULL) {
-    //
-    // Write converted data into fpOut file and close output file.
-    //
-    fclose (fpOut);
-    if (GetUtilityStatus () != STATUS_SUCCESS) {
-      if (OutputFileBuffer == NULL) {
-        remove (OutImageName);
-      } else {
-        fpOut = fopen (LongFilePath (OutImageName), "wb");
-        fwrite (OutputFileBuffer, 1, OutputFileLength, fpOut);
-        fclose (fpOut);
-      }
-    }
-  }
-  
-  if (InputFileBuffer != NULL) {
-    free (InputFileBuffer);
-  }
-
-  if (OutputFileBuffer != NULL) {
-    free (OutputFileBuffer);
-  }
-
-  //
-  // Write module size and time stamp to report file.
-  //
-  if (OutImageName != NULL) {
-    FileLen = strlen (OutImageName);
-  }
-  if (FileLen >= 4 && strcmp (OutImageName + (FileLen - 4), ".efi") == 0) {
-    ReportFileName = (CHAR8 *) malloc (FileLen + 1);
-    if (ReportFileName != NULL) {
-      strcpy (ReportFileName, OutImageName);
-      strcpy (ReportFileName + (FileLen - 4), ".txt"); 
-      ReportFile = fopen (LongFilePath (ReportFileName), "w+");
-      if (ReportFile != NULL) {
-        fprintf (ReportFile, "MODULE_SIZE = %u\n", (unsigned) mImageSize);
-        fprintf (ReportFile, "TIME_STAMP = %u\n", (unsigned) mImageTimeStamp);
-        fclose(ReportFile);
-      }
-      free (ReportFileName);
-    }
-  }
-  VerboseMsg ("%s tool done with return code is 0x%x.", UTILITY_NAME, GetUtilityStatus ());
-
-  return GetUtilityStatus ();
-}
-
-STATIC
-EFI_STATUS
-ZeroDebugData (
-  IN OUT UINT8   *FileBuffer,
-  BOOLEAN        ZeroDebugFlag
-  )
-/*++
-
-Routine Description:
-
-  Zero debug information in PeImage.
-
-Arguments:
-
-  FileBuffer    - Pointer to PeImage.
-  ZeroDebugFlag - TRUE to zero Debug information, FALSE to only zero time/stamp
-
-Returns:
-
-  EFI_ABORTED   - PeImage is invalid.
-  EFI_SUCCESS   - Zero debug data successfully.
-
---*/
-{
-  UINT32                           Index;
-  UINT32                           DebugDirectoryEntryRva;
-  UINT32                           DebugDirectoryEntryFileOffset;
-  UINT32                           ExportDirectoryEntryRva;
-  UINT32                           ExportDirectoryEntryFileOffset;
-  UINT32                           ResourceDirectoryEntryRva;
-  UINT32                           ResourceDirectoryEntryFileOffset;
-  EFI_IMAGE_DOS_HEADER            *DosHdr;
-  EFI_IMAGE_FILE_HEADER           *FileHdr;
-  EFI_IMAGE_OPTIONAL_HEADER32     *Optional32Hdr;
-  EFI_IMAGE_OPTIONAL_HEADER64     *Optional64Hdr;
-  EFI_IMAGE_SECTION_HEADER        *SectionHeader;
-  EFI_IMAGE_DEBUG_DIRECTORY_ENTRY *DebugEntry;
-  UINT32                          *NewTimeStamp;  
-
-  //
-  // Init variable.
-  //
-  DebugDirectoryEntryRva           = 0;
-  ExportDirectoryEntryRva          = 0;
-  ResourceDirectoryEntryRva        = 0;
-  DebugDirectoryEntryFileOffset    = 0;
-  ExportDirectoryEntryFileOffset   = 0;
-  ResourceDirectoryEntryFileOffset = 0;
-  DosHdr   = (EFI_IMAGE_DOS_HEADER *)  FileBuffer;
-  FileHdr  = (EFI_IMAGE_FILE_HEADER *) (FileBuffer + DosHdr->e_lfanew + sizeof (UINT32));
-
-
-  DosHdr = (EFI_IMAGE_DOS_HEADER *)FileBuffer;
-  if (DosHdr->e_magic != EFI_IMAGE_DOS_SIGNATURE) {
-    // NO DOS header, must start with PE/COFF header
-    FileHdr  = (EFI_IMAGE_FILE_HEADER *)(FileBuffer + sizeof (UINT32));
-  } else {
-    FileHdr  = (EFI_IMAGE_FILE_HEADER *)(FileBuffer + DosHdr->e_lfanew + sizeof (UINT32));
-  }
-
-  //
-  // Get Debug, Export and Resource EntryTable RVA address.
-  // Resource Directory entry need to review.
-  //
-  if (FileHdr->Machine == EFI_IMAGE_MACHINE_IA32) {
-    Optional32Hdr = (EFI_IMAGE_OPTIONAL_HEADER32 *) ((UINT8*) FileHdr + sizeof (EFI_IMAGE_FILE_HEADER));
-    SectionHeader = (EFI_IMAGE_SECTION_HEADER *) ((UINT8 *) Optional32Hdr +  FileHdr->SizeOfOptionalHeader);
-    if (Optional32Hdr->NumberOfRvaAndSizes > EFI_IMAGE_DIRECTORY_ENTRY_EXPORT && \
-        Optional32Hdr->DataDirectory[EFI_IMAGE_DIRECTORY_ENTRY_EXPORT].Size != 0) {
-      ExportDirectoryEntryRva = Optional32Hdr->DataDirectory[EFI_IMAGE_DIRECTORY_ENTRY_EXPORT].VirtualAddress;
-    }
-    if (Optional32Hdr->NumberOfRvaAndSizes > EFI_IMAGE_DIRECTORY_ENTRY_RESOURCE && \
-        Optional32Hdr->DataDirectory[EFI_IMAGE_DIRECTORY_ENTRY_RESOURCE].Size != 0) {
-      ResourceDirectoryEntryRva = Optional32Hdr->DataDirectory[EFI_IMAGE_DIRECTORY_ENTRY_RESOURCE].VirtualAddress;
-    }
-    if (Optional32Hdr->NumberOfRvaAndSizes > EFI_IMAGE_DIRECTORY_ENTRY_DEBUG && \
-        Optional32Hdr->DataDirectory[EFI_IMAGE_DIRECTORY_ENTRY_DEBUG].Size != 0) {
-      DebugDirectoryEntryRva = Optional32Hdr->DataDirectory[EFI_IMAGE_DIRECTORY_ENTRY_DEBUG].VirtualAddress;
-      if (ZeroDebugFlag) {
-        Optional32Hdr->DataDirectory[EFI_IMAGE_DIRECTORY_ENTRY_DEBUG].Size = 0;
-        Optional32Hdr->DataDirectory[EFI_IMAGE_DIRECTORY_ENTRY_DEBUG].VirtualAddress = 0;
-      }
-    }
-  } else {
-    Optional64Hdr = (EFI_IMAGE_OPTIONAL_HEADER64 *) ((UINT8*) FileHdr + sizeof (EFI_IMAGE_FILE_HEADER));
-    SectionHeader = (EFI_IMAGE_SECTION_HEADER *) ((UINT8 *) Optional64Hdr +  FileHdr->SizeOfOptionalHeader);
-    if (Optional64Hdr->NumberOfRvaAndSizes > EFI_IMAGE_DIRECTORY_ENTRY_EXPORT && \
-        Optional64Hdr->DataDirectory[EFI_IMAGE_DIRECTORY_ENTRY_EXPORT].Size != 0) {
-      ExportDirectoryEntryRva = Optional64Hdr->DataDirectory[EFI_IMAGE_DIRECTORY_ENTRY_EXPORT].VirtualAddress;
-    }
-    if (Optional64Hdr->NumberOfRvaAndSizes > EFI_IMAGE_DIRECTORY_ENTRY_RESOURCE && \
-        Optional64Hdr->DataDirectory[EFI_IMAGE_DIRECTORY_ENTRY_RESOURCE].Size != 0) {
-      ResourceDirectoryEntryRva = Optional64Hdr->DataDirectory[EFI_IMAGE_DIRECTORY_ENTRY_RESOURCE].VirtualAddress;
-    }
-    if (Optional64Hdr->NumberOfRvaAndSizes > EFI_IMAGE_DIRECTORY_ENTRY_DEBUG && \
-        Optional64Hdr->DataDirectory[EFI_IMAGE_DIRECTORY_ENTRY_DEBUG].Size != 0) {
-      DebugDirectoryEntryRva = Optional64Hdr->DataDirectory[EFI_IMAGE_DIRECTORY_ENTRY_DEBUG].VirtualAddress;
-      if (ZeroDebugFlag) {
-        Optional64Hdr->DataDirectory[EFI_IMAGE_DIRECTORY_ENTRY_DEBUG].Size = 0;
-        Optional64Hdr->DataDirectory[EFI_IMAGE_DIRECTORY_ENTRY_DEBUG].VirtualAddress = 0;
-      }
-    }
-  }
-
-  //
-  // Get DirectoryEntryTable file offset.
-  //
-  for (Index = 0; Index < FileHdr->NumberOfSections; Index ++, SectionHeader ++) {
-    if (DebugDirectoryEntryRva >= SectionHeader->VirtualAddress &&
-        DebugDirectoryEntryRva < SectionHeader->VirtualAddress + SectionHeader->Misc.VirtualSize) {
-        DebugDirectoryEntryFileOffset =
-        DebugDirectoryEntryRva - SectionHeader->VirtualAddress + SectionHeader->PointerToRawData;
-    }
-    if (ExportDirectoryEntryRva >= SectionHeader->VirtualAddress &&
-        ExportDirectoryEntryRva < SectionHeader->VirtualAddress + SectionHeader->Misc.VirtualSize) {
-        ExportDirectoryEntryFileOffset =
-        ExportDirectoryEntryRva - SectionHeader->VirtualAddress + SectionHeader->PointerToRawData;
-    }
-    if (ResourceDirectoryEntryRva >= SectionHeader->VirtualAddress &&
-        ResourceDirectoryEntryRva < SectionHeader->VirtualAddress + SectionHeader->Misc.VirtualSize) {
-        ResourceDirectoryEntryFileOffset =
-        ResourceDirectoryEntryRva - SectionHeader->VirtualAddress + SectionHeader->PointerToRawData;
-    }
-  }
-
-  //
-  //Zero Debug Data and TimeStamp
-  //
-  FileHdr->TimeDateStamp = 0;
-  mImageTimeStamp = 0;
-  if (ExportDirectoryEntryFileOffset != 0) {
-    NewTimeStamp  = (UINT32 *) (FileBuffer + ExportDirectoryEntryFileOffset + sizeof (UINT32));
-    *NewTimeStamp = 0;
-  }
-
-  if (ResourceDirectoryEntryFileOffset != 0) {
-    NewTimeStamp  = (UINT32 *) (FileBuffer + ResourceDirectoryEntryFileOffset + sizeof (UINT32));
-    *NewTimeStamp = 0;
-  }
-
-  if (DebugDirectoryEntryFileOffset != 0) {
-    DebugEntry = (EFI_IMAGE_DEBUG_DIRECTORY_ENTRY *) (FileBuffer + DebugDirectoryEntryFileOffset);
-    DebugEntry->TimeDateStamp = 0;
-    mImageTimeStamp = 0;
-    if (ZeroDebugFlag) {
-      memset (FileBuffer + DebugEntry->FileOffset, 0, DebugEntry->SizeOfData);
-      memset (DebugEntry, 0, sizeof (EFI_IMAGE_DEBUG_DIRECTORY_ENTRY));
-    }
-  }
-
-  return EFI_SUCCESS;
-}
-
-STATIC
-EFI_STATUS
-SetStamp (
-  IN OUT UINT8  *FileBuffer,
-  IN     CHAR8  *TimeStamp
-  )
-/*++
-
-Routine Description:
-
-  Set new time stamp into PeImage FileHdr and Directory table:
-  Debug, Export and Resource.
-
-Arguments:
-
-  FileBuffer    - Pointer to PeImage.
-  TimeStamp     - Time stamp string.
-
-Returns:
-
-  EFI_INVALID_PARAMETER   - TimeStamp format is not recognized.
-  EFI_SUCCESS             - Set new time stamp in this image successfully.
-
---*/
-{
-  struct tm                       stime;
-  struct tm                       *ptime;
-  time_t                          newtime;
-  UINT32                          Index;
-  UINT32                          DebugDirectoryEntryRva;
-  UINT32                          DebugDirectoryEntryFileOffset;
-  UINT32                          ExportDirectoryEntryRva;
-  UINT32                          ExportDirectoryEntryFileOffset;
-  UINT32                          ResourceDirectoryEntryRva;
-  UINT32                          ResourceDirectoryEntryFileOffset;
-  EFI_IMAGE_DOS_HEADER            *DosHdr;
-  EFI_IMAGE_FILE_HEADER           *FileHdr;
-  EFI_IMAGE_OPTIONAL_HEADER32     *Optional32Hdr;
-  EFI_IMAGE_OPTIONAL_HEADER64     *Optional64Hdr;
-  EFI_IMAGE_SECTION_HEADER        *SectionHeader;
-  UINT32                          *NewTimeStamp;
-  
-  //
-  // Init variable.
-  //
-  DebugDirectoryEntryRva           = 0;
-  DebugDirectoryEntryFileOffset    = 0;
-  ExportDirectoryEntryRva          = 0;
-  ExportDirectoryEntryFileOffset   = 0;
-  ResourceDirectoryEntryRva        = 0;
-  ResourceDirectoryEntryFileOffset = 0;
-  //
-  // Get time and date that will be set.
-  //
-  if (TimeStamp == NULL) {
-    Error (NULL, 0, 3000, "Invalid", "TimeStamp cannot be NULL.");
-    return EFI_INVALID_PARAMETER;
-  }
-  //
-  // compare the value with "NOW", if yes, current system time is set.
-  //
-  if (stricmp (TimeStamp, "NOW") == 0) {
-    //
-    // get system current time and date
-    //
-    time (&newtime);
-  } else {
-    //
-    // Check Time Format strictly yyyy-mm-dd 00:00:00
-    //
-    for (Index = 0; TimeStamp[Index] != '\0' && Index < 20; Index ++) {
-      if (Index == 4 || Index == 7) {
-        if (TimeStamp[Index] == '-') {
-          continue;
-        }
-      } else if (Index == 13 || Index == 16) {
-        if (TimeStamp[Index] == ':') {
-          continue;
-        }
-      } else if (Index == 10 && TimeStamp[Index] == ' ') {
-        continue;
-      } else if ((TimeStamp[Index] < '0') || (TimeStamp[Index] > '9')) {
-        break;
-      }
-    }
-
-    if (Index < 19 || TimeStamp[19] != '\0') {
-      Error (NULL, 0, 1003, "Invalid option value", "Incorrect Time \"%s\"\n  Correct Format \"yyyy-mm-dd 00:00:00\"", TimeStamp);
-      return EFI_INVALID_PARAMETER;
-    }
-
-    //
-    // get the date and time from TimeStamp
-    //
-    if (sscanf (TimeStamp, "%d-%d-%d %d:%d:%d",
-            &stime.tm_year,
-            &stime.tm_mon,
-            &stime.tm_mday,
-            &stime.tm_hour,
-            &stime.tm_min,
-            &stime.tm_sec
-            ) != 6) {
-      Error (NULL, 0, 1003, "Invalid option value", "Incorrect Tiem \"%s\"\n  Correct Format \"yyyy-mm-dd 00:00:00\"", TimeStamp);
-      return EFI_INVALID_PARAMETER;
-    }
-
-    //
-    // in struct, Month (0 - 11; Jan = 0). So decrease 1 from it
-    //
-    if (stime.tm_mon <= 0 || stime.tm_mday <=0) {
-      Error (NULL, 0, 3000, "Invalid", "%s Invalid date!", TimeStamp);
-      return EFI_INVALID_PARAMETER;
-    }
-    stime.tm_mon -= 1;
-
-    //
-    // in struct, Year (current year minus 1900)
-    // and only the dates can be handled from Jan 1, 1970 to Jan 18, 2038
-    //
-    //
-    // convert 0 -> 100 (2000), 1 -> 101 (2001), ..., 38 -> 138 (2038)
-    //
-    if (stime.tm_year >= 1970 && stime.tm_year <= 2038) {
-      //
-      // convert 1970 -> 70, 2000 -> 100, ...
-      //
-      stime.tm_year -= 1900;
-    } else {
-      Error (NULL, 0, 3000, "Invalid", "%s Invalid or unsupported datetime!", TimeStamp);
-      return EFI_INVALID_PARAMETER;
-    }
-
-    //
-    // convert the date and time to time_t format
-    //
-    newtime = mktime (&stime);
-    if (newtime == (time_t) - 1) {
-      Error (NULL, 0, 3000, "Invalid", "%s Invalid or unsupported datetime!", TimeStamp);
-      return EFI_INVALID_PARAMETER;
-    }
-  }
-
-  ptime = localtime (&newtime);
-  DebugMsg (NULL, 0, 9, "New Image Time Stamp", "%04d-%02d-%02d %02d:%02d:%02d",
-            ptime->tm_year + 1900, ptime->tm_mon + 1, ptime->tm_mday, ptime->tm_hour, ptime->tm_min, ptime->tm_sec);
-  //
-  // Set new time and data into PeImage.
-  //
-  DosHdr = (EFI_IMAGE_DOS_HEADER *)FileBuffer;
-  if (DosHdr->e_magic != EFI_IMAGE_DOS_SIGNATURE) {
-    // NO DOS header, must start with PE/COFF header
-    FileHdr  = (EFI_IMAGE_FILE_HEADER *)(FileBuffer + sizeof (UINT32));
-  } else {
-    FileHdr  = (EFI_IMAGE_FILE_HEADER *)(FileBuffer + DosHdr->e_lfanew + sizeof (UINT32));
-  }
-
-  //
-  // Get Debug, Export and Resource EntryTable RVA address.
-  // Resource Directory entry need to review.
-  //
-  if (FileHdr->Machine == EFI_IMAGE_MACHINE_IA32) {
-    Optional32Hdr = (EFI_IMAGE_OPTIONAL_HEADER32 *) ((UINT8*) FileHdr + sizeof (EFI_IMAGE_FILE_HEADER));
-    SectionHeader = (EFI_IMAGE_SECTION_HEADER *) ((UINT8 *) Optional32Hdr +  FileHdr->SizeOfOptionalHeader);
-    if (Optional32Hdr->NumberOfRvaAndSizes > EFI_IMAGE_DIRECTORY_ENTRY_EXPORT && \
-        Optional32Hdr->DataDirectory[EFI_IMAGE_DIRECTORY_ENTRY_EXPORT].Size != 0) {
-      ExportDirectoryEntryRva = Optional32Hdr->DataDirectory[EFI_IMAGE_DIRECTORY_ENTRY_EXPORT].VirtualAddress;
-    }
-    if (Optional32Hdr->NumberOfRvaAndSizes > EFI_IMAGE_DIRECTORY_ENTRY_RESOURCE && \
-        Optional32Hdr->DataDirectory[EFI_IMAGE_DIRECTORY_ENTRY_RESOURCE].Size != 0) {
-      ResourceDirectoryEntryRva = Optional32Hdr->DataDirectory[EFI_IMAGE_DIRECTORY_ENTRY_RESOURCE].VirtualAddress;
-    }
-    if (Optional32Hdr->NumberOfRvaAndSizes > EFI_IMAGE_DIRECTORY_ENTRY_DEBUG && \
-        Optional32Hdr->DataDirectory[EFI_IMAGE_DIRECTORY_ENTRY_DEBUG].Size != 0) {
-      DebugDirectoryEntryRva = Optional32Hdr->DataDirectory[EFI_IMAGE_DIRECTORY_ENTRY_DEBUG].VirtualAddress;
-    }
-  } else {
-    Optional64Hdr = (EFI_IMAGE_OPTIONAL_HEADER64 *) ((UINT8*) FileHdr + sizeof (EFI_IMAGE_FILE_HEADER));
-    SectionHeader = (EFI_IMAGE_SECTION_HEADER *) ((UINT8 *) Optional64Hdr +  FileHdr->SizeOfOptionalHeader);
-    if (Optional64Hdr->NumberOfRvaAndSizes > EFI_IMAGE_DIRECTORY_ENTRY_EXPORT && \
-        Optional64Hdr->DataDirectory[EFI_IMAGE_DIRECTORY_ENTRY_EXPORT].Size != 0) {
-      ExportDirectoryEntryRva = Optional64Hdr->DataDirectory[EFI_IMAGE_DIRECTORY_ENTRY_EXPORT].VirtualAddress;
-    }
-    if (Optional64Hdr->NumberOfRvaAndSizes > EFI_IMAGE_DIRECTORY_ENTRY_RESOURCE && \
-        Optional64Hdr->DataDirectory[EFI_IMAGE_DIRECTORY_ENTRY_RESOURCE].Size != 0) {
-      ResourceDirectoryEntryRva = Optional64Hdr->DataDirectory[EFI_IMAGE_DIRECTORY_ENTRY_RESOURCE].VirtualAddress;
-    }
-    if (Optional64Hdr->NumberOfRvaAndSizes > EFI_IMAGE_DIRECTORY_ENTRY_DEBUG && \
-        Optional64Hdr->DataDirectory[EFI_IMAGE_DIRECTORY_ENTRY_DEBUG].Size != 0) {
-      DebugDirectoryEntryRva = Optional64Hdr->DataDirectory[EFI_IMAGE_DIRECTORY_ENTRY_DEBUG].VirtualAddress;
-    }
-  }
-
-  //
-  // Get DirectoryEntryTable file offset.
-  //
-  for (Index = 0; Index < FileHdr->NumberOfSections; Index ++, SectionHeader ++) {
-    if (DebugDirectoryEntryRva >= SectionHeader->VirtualAddress &&
-        DebugDirectoryEntryRva < SectionHeader->VirtualAddress + SectionHeader->Misc.VirtualSize) {
-        DebugDirectoryEntryFileOffset =
-        DebugDirectoryEntryRva - SectionHeader->VirtualAddress + SectionHeader->PointerToRawData;
-    }
-    if (ExportDirectoryEntryRva >= SectionHeader->VirtualAddress &&
-        ExportDirectoryEntryRva < SectionHeader->VirtualAddress + SectionHeader->Misc.VirtualSize) {
-        ExportDirectoryEntryFileOffset =
-        ExportDirectoryEntryRva - SectionHeader->VirtualAddress + SectionHeader->PointerToRawData;
-    }
-    if (ResourceDirectoryEntryRva >= SectionHeader->VirtualAddress &&
-        ResourceDirectoryEntryRva < SectionHeader->VirtualAddress + SectionHeader->Misc.VirtualSize) {
-        ResourceDirectoryEntryFileOffset =
-        ResourceDirectoryEntryRva - SectionHeader->VirtualAddress + SectionHeader->PointerToRawData;
-    }
-  }
-
-  //
-  // Set new stamp
-  //
-  FileHdr->TimeDateStamp = (UINT32) newtime;
-  mImageTimeStamp = (UINT32) newtime;
-  if (ExportDirectoryEntryRva != 0) {
-    NewTimeStamp  = (UINT32 *) (FileBuffer + ExportDirectoryEntryFileOffset + sizeof (UINT32));
-    *NewTimeStamp = (UINT32) newtime;
-  }
-
-  if (ResourceDirectoryEntryRva != 0) {
-    NewTimeStamp  = (UINT32 *) (FileBuffer + ResourceDirectoryEntryFileOffset + sizeof (UINT32));
-    *NewTimeStamp = (UINT32) newtime;
-  }
-
-  if (DebugDirectoryEntryRva != 0) {
-    NewTimeStamp  = (UINT32 *) (FileBuffer + DebugDirectoryEntryFileOffset + sizeof (UINT32));
-    *NewTimeStamp = (UINT32) newtime;
-  }
-
-  return EFI_SUCCESS;
-}
-
-STATIC
-STATUS
-MicrocodeReadData (
-  FILE          *InFptr,
-  UINT32        *Data
-  )
-/*++
-
-Routine Description:
-  Read a 32-bit microcode data value from a text file and convert to raw binary form.
-
-Arguments:
-  InFptr    - file pointer to input text file
-  Data      - pointer to where to return the data parsed
-
-Returns:
-  STATUS_SUCCESS    - no errors or warnings, Data contains valid information
-  STATUS_ERROR      - errors were encountered
-
---*/
-{
-  CHAR8  Line[MAX_LINE_LEN];
-  CHAR8  *cptr;
-  unsigned ScannedData = 0;
-
-  Line[MAX_LINE_LEN - 1]  = 0;
-  while (1) {
-    if (fgets (Line, MAX_LINE_LEN, InFptr) == NULL) {
-      return STATUS_ERROR;
-    }
-    //
-    // If it was a binary file, then it may have overwritten our null terminator
-    //
-    if (Line[MAX_LINE_LEN - 1] != 0) {
-      return STATUS_ERROR;
-    }
-
-    //
-    // strip space
-    //
-    for (cptr = Line; *cptr && isspace((int)*cptr); cptr++) {
-    }
-
-    // Skip Blank Lines and Comment Lines
-    if ((strlen(cptr) != 0) && (*cptr != ';')) {
-      break;
-    }
-  }
-
-  // Look for
-  // dd 000000001h ; comment
-  // dd XXXXXXXX
-  // DD  XXXXXXXXX
-  //  DD XXXXXXXXX
-  //
-  if ((tolower((int)cptr[0]) == 'd') && (tolower((int)cptr[1]) == 'd') && isspace ((int)cptr[2])) {
-    //
-    // Skip blanks and look for a hex digit
-    //
-    cptr += 3;
-    for (; *cptr && isspace((int)*cptr); cptr++) {
-    }
-    if (isxdigit ((int)*cptr)) {
-      if (sscanf (cptr, "%X", &ScannedData) != 1) {
-        return STATUS_ERROR;
-      }
-    }
-    *Data = (UINT32) ScannedData;
-    return STATUS_SUCCESS;
-  }
-
-  return STATUS_ERROR;
-}
+/** @file
+Converts a pe32+ image to an FW, Te image type, or other specific image.
+
+Copyright (c) 2004 - 2015, Intel Corporation. All rights reserved.<BR>
+This program and the accompanying materials
+are licensed and made available under the terms and conditions of the BSD License
+which accompanies this distribution.  The full text of the license may be found at
+http://opensource.org/licenses/bsd-license.php
+
+THE PROGRAM IS DISTRIBUTED UNDER THE BSD LICENSE ON AN "AS IS" BASIS,
+WITHOUT WARRANTIES OR REPRESENTATIONS OF ANY KIND, EITHER EXPRESS OR IMPLIED.
+
+**/
+
+#include "WinNtInclude.h"
+
+#ifndef __GNUC__
+#include <windows.h>
+#include <io.h>
+#include <sys/types.h>
+#include <sys/stat.h>
+#endif
+#include <stdio.h>
+#include <stdlib.h>
+#include <string.h>
+#include <time.h>
+#include <ctype.h>
+
+#include <Common/UefiBaseTypes.h>
+#include <IndustryStandard/PeImage.h>
+#include <Common/UefiInternalFormRepresentation.h>
+
+//
+// Acpi Table definition
+//
+#include <IndustryStandard/Acpi.h>
+#include <IndustryStandard/Acpi1_0.h>
+#include <IndustryStandard/Acpi2_0.h>
+#include <IndustryStandard/Acpi3_0.h>
+#include <IndustryStandard/MemoryMappedConfigurationSpaceAccessTable.h>
+
+#include "CommonLib.h"
+#include "PeCoffLib.h"
+#include "ParseInf.h"
+#include "EfiUtilityMsgs.h"
+
+#include "GenFw.h"
+
+//
+// Version of this utility
+//
+#define UTILITY_NAME "GenFw"
+#define UTILITY_MAJOR_VERSION 0
+#define UTILITY_MINOR_VERSION 2
+
+#define HII_RESOURCE_SECTION_INDEX  1
+#define HII_RESOURCE_SECTION_NAME   "HII"
+
+#define DEFAULT_MC_PAD_BYTE_VALUE  0xFF
+#define DEFAULT_MC_ALIGNMENT       16
+
+#define STATUS_IGNORE 0xA
+//
+// Structure definition for a microcode header
+//
+typedef struct {
+  UINT32  HeaderVersion;
+  UINT32  PatchId;
+  UINT32  Date;
+  UINT32  CpuId;
+  UINT32  Checksum;
+  UINT32  LoaderVersion;
+  UINT32  PlatformId;
+  UINT32  DataSize;   // if 0, then TotalSize = 2048, and TotalSize field is invalid
+  UINT32  TotalSize;  // number of bytes
+  UINT32  Reserved[3];
+} MICROCODE_IMAGE_HEADER;
+
+static EFI_GUID mZeroGuid = {0x0, 0x0, 0x0, {0x0, 0x0, 0x0, 0x0, 0x0, 0x0, 0x0, 0x0}};
+
+static const char *gHiiPackageRCFileHeader[] = {
+  "//",
+  "//  DO NOT EDIT -- auto-generated file",
+  "//",
+  NULL
+};
+
+//
+// Module image information
+//
+CHAR8  *mInImageName;
+UINT32 mImageTimeStamp = 0;
+UINT32 mImageSize = 0;
+UINT32 mOutImageType = FW_DUMMY_IMAGE;
+
+
+STATIC
+EFI_STATUS
+ZeroDebugData (
+  IN OUT UINT8   *FileBuffer,
+  BOOLEAN        ZeroDebug
+  );
+
+STATIC
+EFI_STATUS
+SetStamp (
+  IN OUT UINT8  *FileBuffer,
+  IN     CHAR8  *TimeStamp
+  );
+
+STATIC
+STATUS
+MicrocodeReadData (
+  FILE          *InFptr,
+  UINT32        *Data
+  );
+
+STATIC
+VOID
+Version (
+  VOID
+  )
+/*++
+
+Routine Description:
+
+  Print out version information for this utility.
+
+Arguments:
+
+  None
+
+Returns:
+
+  None
+
+--*/
+{
+  fprintf (stdout, "%s Version %d.%d %s \n", UTILITY_NAME, UTILITY_MAJOR_VERSION, UTILITY_MINOR_VERSION, __BUILD_VERSION);
+}
+
+STATIC
+VOID
+Usage (
+  VOID
+  )
+/*++
+
+Routine Description:
+
+  Print Help message.
+
+Arguments:
+
+  VOID
+
+Returns:
+
+  None
+
+--*/
+{
+  //
+  // Summary usage
+  //
+  fprintf (stdout, "\nUsage: %s [options] <input_file>\n\n", UTILITY_NAME);
+
+  //
+  // Copyright declaration
+  //
+  fprintf (stdout, "Copyright (c) 2007 - 2015, Intel Corporation. All rights reserved.\n\n");
+
+  //
+  // Details Option
+  //
+  fprintf (stdout, "Options:\n");
+  fprintf (stdout, "  -o FileName, --outputfile FileName\n\
+                        File will be created to store the ouput content.\n");
+  fprintf (stdout, "  -e EFI_FILETYPE, --efiImage EFI_FILETYPE\n\
+                        Create Efi Image. EFI_FILETYPE is one of BASE,SMM_CORE,\n\
+                        PEI_CORE, PEIM, DXE_CORE, DXE_DRIVER, UEFI_APPLICATION,\n\
+                        SEC, DXE_SAL_DRIVER, UEFI_DRIVER, DXE_RUNTIME_DRIVER,\n\
+                        DXE_SMM_DRIVER, SECURITY_CORE, COMBINED_PEIM_DRIVER,\n\
+                        PIC_PEIM, RELOCATABLE_PEIM, BS_DRIVER, RT_DRIVER,\n\
+                        APPLICATION, SAL_RT_DRIVER to support all module types\n\
+                        It can only be used together with --keepexceptiontable,\n\
+                        --keepzeropending, --keepoptionalheader, -r, -o option.\n\
+                        It is a action option. If it is combined with other action options,\n\
+                        the later input action option will override the previous one.\n");
+  fprintf (stdout, "  -c, --acpi            Create Acpi table.\n\
+                        It can't be combined with other action options\n\
+                        except for -o, -r option. It is a action option.\n\
+                        If it is combined with other action options, the later\n\
+                        input action option will override the previous one.\n");
+  fprintf (stdout, "  -t, --terse           Create Te Image.\n\
+                        It can only be used together with --keepexceptiontable,\n\
+                        --keepzeropending, --keepoptionalheader, -r, -o option.\n\
+                        It is a action option. If it is combined with other action options,\n\
+                        the later input action option will override the previous one.\n");
+  fprintf (stdout, "  -u, --dump            Dump TeImage Header.\n\
+                        It can't be combined with other action options\n\
+                        except for -o, -r option. It is a action option.\n\
+                        If it is combined with other action options, the later\n\
+                        input action option will override the previous one.\n");
+  fprintf (stdout, "  -z, --zero            Zero the Debug Data Fields in the PE input image file.\n\
+                        It also zeros the time stamp fields.\n\
+                        This option can be used to compare the binary efi image.\n\
+                        It can't be combined with other action options\n\
+                        except for -o, -r option. It is a action option.\n\
+                        If it is combined with other action options, the later\n\
+                        input action option will override the previous one.\n");
+  fprintf (stdout, "  -b, --exe2bin         Convert the input EXE to the output BIN file.\n\
+                        It can't be combined with other action options\n\
+                        except for -o, -r option. It is a action option.\n\
+                        If it is combined with other action options, the later\n\
+                        input action option will override the previous one.\n");;
+  fprintf (stdout, "  -l, --stripped        Strip off the relocation info from PE or TE image.\n\
+                        It can't be combined with other action options\n\
+                        except for -o, -r option. It is a action option.\n\
+                        If it is combined with other action options, the later\n\
+                        input action option will override the previous one.\n");
+  fprintf (stdout, "  -s timedate, --stamp timedate\n\
+                        timedate format is \"yyyy-mm-dd 00:00:00\". if timedata \n\
+                        is set to NOW, current system time is used. The support\n\
+                        date scope is 1970-01-01 00+timezone:00:00\n\
+                        ~ 2038-01-19 03+timezone:14:07\n\
+                        The scope is adjusted according to the different zones.\n\
+                        It can't be combined with other action options\n\
+                        except for -o, -r option. It is a action option.\n\
+                        If it is combined with other action options, the later\n\
+                        input action option will override the previous one.\n");
+  fprintf (stdout, "  -m, --mcifile         Convert input microcode txt file to microcode bin file.\n\
+                        It can't be combined with other action options\n\
+                        except for -o option. It is a action option.\n\
+                        If it is combined with other action options, the later\n\
+                        input action option will override the previous one.\n");
+  fprintf (stdout, "  -j, --join            Combine multi microcode bin files to one file.\n\
+                        It can be specified with -a, -p, -o option.\n\
+                        No other options can be combined with it.\n\
+                        If it is combined with other action options, the later\n\
+                        input action option will override the previous one.\n");
+  fprintf (stdout, "  -a NUM, --align NUM   NUM is one HEX or DEC format alignment value.\n\
+                        This option is only used together with -j option.\n");  
+  fprintf (stdout, "  -p NUM, --pad NUM     NUM is one HEX or DEC format padding value.\n\
+                        This option is only used together with -j option.\n");
+  fprintf (stdout, "  --keepexceptiontable  Don't clear exception table.\n\
+                        This option can be used together with -e or -t.\n\
+                        It doesn't work for other options.\n");
+  fprintf (stdout, "  --keepoptionalheader  Don't zero PE/COFF optional header fields.\n\
+                        This option can be used together with -e or -t.\n\
+                        It doesn't work for other options.\n");
+  fprintf (stdout, "  --keepzeropending     Don't strip zero pending of .reloc.\n\
+                        This option can be used together with -e or -t.\n\
+                        It doesn't work for other options.\n");
+  fprintf (stdout, "  -r, --replace         Overwrite the input file with the output content.\n\
+                        If more input files are specified,\n\
+                        the last input file will be as the output file.\n");
+  fprintf (stdout, "  -g HiiPackageListGuid, --hiiguid HiiPackageListGuid\n\
+                        Guid is used to specify hii package list guid.\n\
+                        Its format is xxxxxxxx-xxxx-xxxx-xxxx-xxxxxxxxxxxx\n\
+                        If not specified, the first Form FormSet guid is used.\n");
+  fprintf (stdout, "  --hiipackage          Combine all input binary hii pacakges into \n\
+                        a single package list as the text resource data(RC).\n\
+                        It can't be combined with other action options\n\
+                        except for -o option. It is a action option.\n\
+                        If it is combined with other action options, the later\n\
+                        input action option will override the previous one.\n");
+  fprintf (stdout, "  --hiibinpackage       Combine all input binary hii pacakges into \n\
+                        a single package list as the binary resource section.\n\
+                        It can't be combined with other action options\n\
+                        except for -o option. It is a action option.\n\
+                        If it is combined with other action options, the later\n\
+                        input action option will override the previous one.\n");
+  fprintf (stdout, "  --rebase NewAddress   Rebase image to new base address. New address \n\
+                        is also set to the first none code section header.\n\
+                        It can't be combined with other action options\n\
+                        except for -o or -r option. It is a action option.\n\
+                        If it is combined with other action options, the later\n\
+                        input action option will override the previous one.\n");
+  fprintf (stdout, "  --address NewAddress  Set new address into the first none code \n\
+                        section header of the input image.\n\
+                        It can't be combined with other action options\n\
+                        except for -o or -r option. It is a action option.\n\
+                        If it is combined with other action options, the later\n\
+                        input action option will override the previous one.\n");
+  fprintf (stdout, "  -v, --verbose         Turn on verbose output with informational messages.\n");
+  fprintf (stdout, "  -q, --quiet           Disable all messages except key message and fatal error\n");
+  fprintf (stdout, "  -d, --debug level     Enable debug messages, at input debug level.\n");
+  fprintf (stdout, "  --version             Show program's version number and exit\n");
+  fprintf (stdout, "  -h, --help            Show this help message and exit\n");
+}
+
+STATIC
+STATUS
+CheckAcpiTable (
+  VOID      *AcpiTable,
+  UINT32    Length
+  )
+/*++
+
+Routine Description:
+
+  Check Acpi Table
+
+Arguments:
+
+  AcpiTable     Buffer for AcpiSection
+  Length        AcpiSection Length
+
+Returns:
+
+  0             success
+  non-zero      otherwise
+
+--*/
+{
+  EFI_ACPI_DESCRIPTION_HEADER                   *AcpiHeader;
+  EFI_ACPI_3_0_FIRMWARE_ACPI_CONTROL_STRUCTURE  *Facs;
+  UINT32                                        ExpectedLength;
+
+  AcpiHeader = (EFI_ACPI_DESCRIPTION_HEADER *)AcpiTable;
+
+  //
+  // Generic check for AcpiTable length.
+  //
+  if (AcpiHeader->Length > Length) {
+    Error (NULL, 0, 3000, "Invalid", "AcpiTable length check failed.", NULL);
+    return STATUS_ERROR;
+  }
+
+  //
+  // Currently, we only check must-have tables: FADT, FACS, DSDT,
+  // and some important tables: MADT, MCFG.
+  //
+  switch (AcpiHeader->Signature) {
+
+  //
+  // "FACP" Fixed ACPI Description Table
+  //
+  case EFI_ACPI_3_0_FIXED_ACPI_DESCRIPTION_TABLE_SIGNATURE:
+    switch (AcpiHeader->Revision) {
+    case EFI_ACPI_1_0_FIXED_ACPI_DESCRIPTION_TABLE_REVISION:
+      ExpectedLength = sizeof(EFI_ACPI_1_0_FIXED_ACPI_DESCRIPTION_TABLE);
+      break;
+    case EFI_ACPI_2_0_FIXED_ACPI_DESCRIPTION_TABLE_REVISION:
+      ExpectedLength = sizeof(EFI_ACPI_2_0_FIXED_ACPI_DESCRIPTION_TABLE);
+      break;
+    case EFI_ACPI_3_0_FIXED_ACPI_DESCRIPTION_TABLE_REVISION:
+      ExpectedLength = sizeof(EFI_ACPI_3_0_FIXED_ACPI_DESCRIPTION_TABLE);
+      break;
+    default:
+      if (AcpiHeader->Revision > EFI_ACPI_3_0_FIXED_ACPI_DESCRIPTION_TABLE_REVISION) {
+        ExpectedLength = AcpiHeader->Length;
+        break;
+      }
+      Error (NULL, 0, 3000, "Invalid", "FACP revision check failed.");
+      return STATUS_ERROR;
+    }
+    if (ExpectedLength != AcpiHeader->Length) {
+      Error (NULL, 0, 3000, "Invalid", "FACP length check failed.");
+      return STATUS_ERROR;
+    }
+    break;
+
+  //
+  // "FACS" Firmware ACPI Control Structure
+  //
+  case EFI_ACPI_3_0_FIRMWARE_ACPI_CONTROL_STRUCTURE_SIGNATURE:
+    Facs = (EFI_ACPI_3_0_FIRMWARE_ACPI_CONTROL_STRUCTURE *)AcpiTable;
+    if (Facs->Version > EFI_ACPI_3_0_FIRMWARE_ACPI_CONTROL_STRUCTURE_VERSION) {
+      break;
+    }
+    if ((Facs->Version != EFI_ACPI_1_0_FIRMWARE_ACPI_CONTROL_STRUCTURE_VERSION) &&
+        (Facs->Version != EFI_ACPI_2_0_FIRMWARE_ACPI_CONTROL_STRUCTURE_VERSION) &&
+        (Facs->Version != EFI_ACPI_3_0_FIRMWARE_ACPI_CONTROL_STRUCTURE_VERSION)){
+      Error (NULL, 0, 3000, "Invalid", "FACS version check failed.");
+      return STATUS_ERROR;
+    }
+    if ((Facs->Length != sizeof(EFI_ACPI_1_0_FIRMWARE_ACPI_CONTROL_STRUCTURE)) &&
+        (Facs->Length != sizeof(EFI_ACPI_2_0_FIRMWARE_ACPI_CONTROL_STRUCTURE)) &&
+        (Facs->Length != sizeof(EFI_ACPI_3_0_FIRMWARE_ACPI_CONTROL_STRUCTURE))) {
+      Error (NULL, 0, 3000, "Invalid", "FACS length check failed.");
+      return STATUS_ERROR;
+    }
+    break;
+
+  //
+  // "DSDT" Differentiated System Description Table
+  //
+  case EFI_ACPI_3_0_DIFFERENTIATED_SYSTEM_DESCRIPTION_TABLE_SIGNATURE:
+    if (AcpiHeader->Revision > EFI_ACPI_3_0_DIFFERENTIATED_SYSTEM_DESCRIPTION_TABLE_REVISION) {
+      break;
+    }
+    if (AcpiHeader->Length <= sizeof(EFI_ACPI_DESCRIPTION_HEADER)) {
+      Error (NULL, 0, 3000, "Invalid", "DSDT length check failed.");
+      return STATUS_ERROR;
+    }
+    break;
+
+  //
+  // "APIC" Multiple APIC Description Table
+  //
+  case EFI_ACPI_3_0_MULTIPLE_APIC_DESCRIPTION_TABLE_SIGNATURE:
+    if (AcpiHeader->Revision > EFI_ACPI_3_0_MULTIPLE_APIC_DESCRIPTION_TABLE_REVISION) {
+      break;
+    }
+    if ((AcpiHeader->Revision != EFI_ACPI_1_0_MULTIPLE_APIC_DESCRIPTION_TABLE_REVISION) &&
+        (AcpiHeader->Revision != EFI_ACPI_2_0_MULTIPLE_APIC_DESCRIPTION_TABLE_REVISION) &&
+        (AcpiHeader->Revision != EFI_ACPI_3_0_MULTIPLE_APIC_DESCRIPTION_TABLE_REVISION)) {
+      Error (NULL, 0, 3000, "Invalid", "APIC revision check failed.");
+      return STATUS_ERROR;
+    }
+    if (AcpiHeader->Length <= sizeof(EFI_ACPI_DESCRIPTION_HEADER) + sizeof(UINT32) + sizeof(UINT32)) {
+      Error (NULL, 0, 3000, "Invalid", "APIC length check failed.");
+      return STATUS_ERROR;
+    }
+    break;
+
+  //
+  // "MCFG" PCI Express Memory Mapped Configuration Space Base Address Description Table
+  //
+  case EFI_ACPI_3_0_PCI_EXPRESS_MEMORY_MAPPED_CONFIGURATION_SPACE_BASE_ADDRESS_DESCRIPTION_TABLE_SIGNATURE:
+    if (AcpiHeader->Revision > EFI_ACPI_MEMORY_MAPPED_CONFIGURATION_SPACE_ACCESS_TABLE_REVISION) {
+      break;
+    }
+    if (AcpiHeader->Revision != EFI_ACPI_MEMORY_MAPPED_CONFIGURATION_SPACE_ACCESS_TABLE_REVISION) {
+      Error (NULL, 0, 3000, "Invalid", "MCFG revision check failed.");
+      return STATUS_ERROR;
+    }
+    if (AcpiHeader->Length <= sizeof(EFI_ACPI_DESCRIPTION_HEADER) + sizeof(UINT64)) {
+      Error (NULL, 0, 3000, "Invalid", "MCFG length check failed.");
+      return STATUS_ERROR;
+    }
+    break;
+
+  //
+  // Other table pass check
+  //
+  default:
+    break;
+  }
+
+  return STATUS_SUCCESS;
+}
+
+VOID
+SetHiiResourceHeader (
+  UINT8   *HiiBinData,
+  UINT32  OffsetToFile
+  )
+{
+  UINT32  Index;
+  EFI_IMAGE_RESOURCE_DIRECTORY        *ResourceDirectory;
+  EFI_IMAGE_RESOURCE_DIRECTORY_ENTRY  *ResourceDirectoryEntry;
+  EFI_IMAGE_RESOURCE_DIRECTORY_STRING *ResourceDirectoryString;
+  EFI_IMAGE_RESOURCE_DATA_ENTRY       *ResourceDataEntry;
+
+  //
+  // Fill Resource section entry
+  //
+  ResourceDirectory      = (EFI_IMAGE_RESOURCE_DIRECTORY *) (HiiBinData);
+  ResourceDirectoryEntry = (EFI_IMAGE_RESOURCE_DIRECTORY_ENTRY *) (ResourceDirectory + 1);
+  for (Index = 0; Index < ResourceDirectory->NumberOfNamedEntries; Index ++) {
+    if (ResourceDirectoryEntry->u1.s.NameIsString) {
+      ResourceDirectoryString = (EFI_IMAGE_RESOURCE_DIRECTORY_STRING *) (HiiBinData + ResourceDirectoryEntry->u1.s.NameOffset);
+
+      if (ResourceDirectoryString->Length == 3 &&
+          ResourceDirectoryString->String[0] == L'H' &&
+          ResourceDirectoryString->String[1] == L'I' &&
+          ResourceDirectoryString->String[2] == L'I') {
+        //
+        // Resource Type "HII" found
+        //
+        if (ResourceDirectoryEntry->u2.s.DataIsDirectory) {
+          //
+          // Move to next level - resource Name
+          //
+          ResourceDirectory = (EFI_IMAGE_RESOURCE_DIRECTORY *) (HiiBinData + ResourceDirectoryEntry->u2.s.OffsetToDirectory);
+          ResourceDirectoryEntry = (EFI_IMAGE_RESOURCE_DIRECTORY_ENTRY *) (ResourceDirectory + 1);
+
+          if (ResourceDirectoryEntry->u2.s.DataIsDirectory) {
+            //
+            // Move to next level - resource Language
+            //
+            ResourceDirectory = (EFI_IMAGE_RESOURCE_DIRECTORY *) (HiiBinData + ResourceDirectoryEntry->u2.s.OffsetToDirectory);
+            ResourceDirectoryEntry = (EFI_IMAGE_RESOURCE_DIRECTORY_ENTRY *) (ResourceDirectory + 1);
+          }
+        }
+
+        //
+        // Now it ought to be resource Data and update its OffsetToData value 
+        //
+        if (!ResourceDirectoryEntry->u2.s.DataIsDirectory) {
+          ResourceDataEntry = (EFI_IMAGE_RESOURCE_DATA_ENTRY *) (HiiBinData + ResourceDirectoryEntry->u2.OffsetToData);
+          ResourceDataEntry->OffsetToData = ResourceDataEntry->OffsetToData + OffsetToFile;
+          break;
+        }
+      }
+    }
+    ResourceDirectoryEntry++;
+  }
+  
+  return;
+}
+
+EFI_IMAGE_OPTIONAL_HEADER_UNION *
+GetPeCoffHeader (
+  void *Data
+  )
+{
+  EFI_IMAGE_DOS_HEADER             *DosHdr;
+  EFI_IMAGE_OPTIONAL_HEADER_UNION  *PeHdr;
+
+  //
+  // Read the dos & pe hdrs of the image
+  //
+  DosHdr = (EFI_IMAGE_DOS_HEADER *)Data;
+  if (DosHdr->e_magic != EFI_IMAGE_DOS_SIGNATURE) {
+    // NO DOS header, check for PE/COFF header
+    PeHdr = (EFI_IMAGE_OPTIONAL_HEADER_UNION *)(Data);
+    if (PeHdr->Pe32.Signature != EFI_IMAGE_NT_SIGNATURE) {
+      return NULL;
+    }
+  } else {
+
+    PeHdr = (EFI_IMAGE_OPTIONAL_HEADER_UNION *)(((UINT8 *)Data) + DosHdr->e_lfanew);
+    if (PeHdr->Pe32.Signature != EFI_IMAGE_NT_SIGNATURE) {
+      return NULL;
+    }
+  }
+  
+  return PeHdr;
+}
+
+void
+PeCoffConvertImageToXip (
+  UINT8  **FileBuffer,
+  UINT32 *FileLength
+  )
+{
+  EFI_IMAGE_OPTIONAL_HEADER_UNION  *PeHdr;
+  EFI_IMAGE_OPTIONAL_HEADER_UNION  *NewPeHdr;
+  EFI_IMAGE_SECTION_HEADER         *SectionHeader;
+  UINTN                            TotalNecessaryFileSize;
+  UINTN                            SectionSize;
+  UINT8                            *XipFile;
+  UINT32                           XipLength;
+  UINTN                            Index;
+  UINTN                            FirstSectionOffset;
+  BOOLEAN                          ConversionNeeded;
+
+  PeHdr = GetPeCoffHeader ((void *) *FileBuffer);
+  if (PeHdr == NULL) {
+    return;
+  }
+  
+  if (PeHdr->Pe32.OptionalHeader.SectionAlignment != PeHdr->Pe32.OptionalHeader.FileAlignment) {
+    //
+    // The only reason to expand zero fill sections is to make them compatible with XIP images.
+    // If SectionAlignment is not equal to FileAlginment then it is not an XIP type image.
+    //
+    return;
+  }
+
+  //
+  // Calculate size of XIP file, and determine if the conversion is needed.
+  //
+  ConversionNeeded = FALSE;
+  XipLength = 0;
+  FirstSectionOffset = *FileLength;
+  TotalNecessaryFileSize = 0;
+  SectionHeader = (EFI_IMAGE_SECTION_HEADER *) ((UINT8 *) &(PeHdr->Pe32.OptionalHeader) + PeHdr->Pe32.FileHeader.SizeOfOptionalHeader);
+  for (Index = 0; Index < PeHdr->Pe32.FileHeader.NumberOfSections; Index ++, SectionHeader ++) {
+    SectionSize = MAX (SectionHeader->Misc.VirtualSize, SectionHeader->SizeOfRawData);
+    TotalNecessaryFileSize += SectionSize;
+    if (SectionSize > 0) {
+      FirstSectionOffset = MIN (FirstSectionOffset, SectionHeader->VirtualAddress);
+      XipLength = MAX (XipLength, SectionHeader->VirtualAddress + SectionSize);
+      if (SectionHeader->VirtualAddress != SectionHeader->PointerToRawData) {
+        ConversionNeeded = TRUE;
+      }
+    }
+    if (SectionHeader->Misc.VirtualSize > SectionHeader->SizeOfRawData) {
+      ConversionNeeded = TRUE;
+    }
+  }
+
+  if (FirstSectionOffset < PeHdr->Pe32.OptionalHeader.SizeOfHeaders) {
+    //
+    // If one of the sections should be loaded to an offset overlapping with
+    // the executable header, then it cannot be made into an XIP image.
+    //
+    VerboseMsg ("PE/COFF conversion to XIP is impossible due to overlap");
+    VerboseMsg ("of section data with the executable header.");
+    return;
+  }
+
+  if (FirstSectionOffset == *FileLength) {
+    //
+    // If we never found a section with a non-zero size, then we
+    // skip the conversion.
+    //
+    return;
+  }
+
+  TotalNecessaryFileSize += FirstSectionOffset;
+
+  if (!ConversionNeeded) {
+    return;
+  }
+
+  if (XipLength > (2 * TotalNecessaryFileSize)) {
+    VerboseMsg ("PE/COFF conversion to XIP appears to be larger than necessary.");
+    VerboseMsg ("The image linking process may have left unused memory ranges.");
+  }
+
+  if (PeHdr->Pe32.FileHeader.PointerToSymbolTable != 0) {
+    //
+    // This field is obsolete and should be zero
+    //
+    PeHdr->Pe32.FileHeader.PointerToSymbolTable = 0;
+  }
+
+  //
+  // Allocate the extra space that we need to grow the image
+  //
+  XipFile = malloc (XipLength);
+  memset (XipFile, 0, XipLength);
+
+  //
+  // Copy the file headers
+  //
+  memcpy (XipFile, *FileBuffer, PeHdr->Pe32.OptionalHeader.SizeOfHeaders);
+
+  NewPeHdr = GetPeCoffHeader ((void *)XipFile);
+  if (NewPeHdr == NULL) {
+    free (XipFile);
+    return;
+  }
+
+  //
+  // Copy the section data over to the appropriate XIP offsets
+  //
+  SectionHeader = (EFI_IMAGE_SECTION_HEADER *) ((UINT8 *) &(NewPeHdr->Pe32.OptionalHeader) + NewPeHdr->Pe32.FileHeader.SizeOfOptionalHeader);
+  for (Index = 0; Index < PeHdr->Pe32.FileHeader.NumberOfSections; Index ++, SectionHeader ++) {
+    if (SectionHeader->SizeOfRawData > 0) {
+      memcpy (
+        XipFile + SectionHeader->VirtualAddress,
+        *FileBuffer + SectionHeader->PointerToRawData,
+        SectionHeader->SizeOfRawData
+        );
+    }
+    //
+    // Make the size of raw data in section header alignment.
+    //
+    SectionHeader->SizeOfRawData = (SectionHeader->Misc.VirtualSize + PeHdr->Pe32.OptionalHeader.FileAlignment - 1) & (~(PeHdr->Pe32.OptionalHeader.FileAlignment - 1));
+    SectionHeader->PointerToRawData = SectionHeader->VirtualAddress;
+  }
+
+  free (*FileBuffer);
+  *FileLength = XipLength;
+  *FileBuffer = XipFile;
+}
+
+UINT8 *
+CreateHiiResouceSectionHeader (
+  UINT32 *pSectionHeaderSize, 
+  UINT32 HiiDataSize
+  )
+/*++
+
+Routine Description:
+
+  Create COFF resource section header
+
+Arguments:
+
+  pSectionHeaderSize - Pointer to section header size.
+  HiiDataSize        - Size of the total HII data in section.
+
+Returns:
+  The created section header buffer.
+
+--*/
+{
+  UINT32  HiiSectionHeaderSize;
+  UINT32  HiiSectionOffset;
+  UINT8   *HiiSectionHeader;
+  EFI_IMAGE_RESOURCE_DIRECTORY        *ResourceDirectory;
+  EFI_IMAGE_RESOURCE_DIRECTORY_ENTRY  *TypeResourceDirectoryEntry;
+  EFI_IMAGE_RESOURCE_DIRECTORY_ENTRY  *NameResourceDirectoryEntry;
+  EFI_IMAGE_RESOURCE_DIRECTORY_ENTRY  *LanguageResourceDirectoryEntry;
+  EFI_IMAGE_RESOURCE_DIRECTORY_STRING *ResourceDirectoryString;
+  EFI_IMAGE_RESOURCE_DATA_ENTRY       *ResourceDataEntry;
+
+  //
+  // Calculate the total size for the resource header (include Type, Name and Language)
+  // then allocate memory for the resource header.
+  //
+  HiiSectionHeaderSize = 3 * (sizeof (EFI_IMAGE_RESOURCE_DIRECTORY) + sizeof (EFI_IMAGE_RESOURCE_DIRECTORY_ENTRY)) 
+                          + 3 * (sizeof (UINT16) + 3 * sizeof (CHAR16)) 
+                          + sizeof (EFI_IMAGE_RESOURCE_DATA_ENTRY);
+  HiiSectionHeader = malloc (HiiSectionHeaderSize);
+  memset (HiiSectionHeader, 0, HiiSectionHeaderSize);
+
+  HiiSectionOffset = 0;
+  //
+  // Create Type entry 
+  //
+  ResourceDirectory = (EFI_IMAGE_RESOURCE_DIRECTORY *) (HiiSectionHeader + HiiSectionOffset);
+  HiiSectionOffset += sizeof (EFI_IMAGE_RESOURCE_DIRECTORY);
+  ResourceDirectory->NumberOfNamedEntries = 1;
+  TypeResourceDirectoryEntry = (EFI_IMAGE_RESOURCE_DIRECTORY_ENTRY *) (HiiSectionHeader + HiiSectionOffset);
+  HiiSectionOffset += sizeof (EFI_IMAGE_RESOURCE_DIRECTORY_ENTRY);
+  TypeResourceDirectoryEntry->u1.s.NameIsString      = 1;
+  TypeResourceDirectoryEntry->u2.s.DataIsDirectory   = 1;
+  TypeResourceDirectoryEntry->u2.s.OffsetToDirectory = HiiSectionOffset;
+  //
+  // Create Name entry
+  //
+  ResourceDirectory = (EFI_IMAGE_RESOURCE_DIRECTORY *) (HiiSectionHeader + HiiSectionOffset);
+  HiiSectionOffset += sizeof (EFI_IMAGE_RESOURCE_DIRECTORY);
+  ResourceDirectory->NumberOfNamedEntries = 1;
+  NameResourceDirectoryEntry = (EFI_IMAGE_RESOURCE_DIRECTORY_ENTRY *) (HiiSectionHeader + HiiSectionOffset);
+  HiiSectionOffset += sizeof (EFI_IMAGE_RESOURCE_DIRECTORY_ENTRY);
+  NameResourceDirectoryEntry->u1.s.NameIsString      = 1;
+  NameResourceDirectoryEntry->u2.s.DataIsDirectory   = 1;
+  NameResourceDirectoryEntry->u2.s.OffsetToDirectory = HiiSectionOffset;
+  //
+  // Create Language entry
+  //
+  ResourceDirectory = (EFI_IMAGE_RESOURCE_DIRECTORY *) (HiiSectionHeader + HiiSectionOffset);
+  HiiSectionOffset += sizeof (EFI_IMAGE_RESOURCE_DIRECTORY);
+  ResourceDirectory->NumberOfNamedEntries = 1;
+  LanguageResourceDirectoryEntry = (EFI_IMAGE_RESOURCE_DIRECTORY_ENTRY *) (HiiSectionHeader + HiiSectionOffset);
+  HiiSectionOffset += sizeof (EFI_IMAGE_RESOURCE_DIRECTORY_ENTRY);
+  LanguageResourceDirectoryEntry->u1.s.NameIsString = 1;
+  //
+  // Create string entry for Type
+  //
+  TypeResourceDirectoryEntry->u1.s.NameOffset = HiiSectionOffset;
+  ResourceDirectoryString = (EFI_IMAGE_RESOURCE_DIRECTORY_STRING *) (HiiSectionHeader + HiiSectionOffset);
+  ResourceDirectoryString->Length = 3;
+  ResourceDirectoryString->String[0] = L'H';
+  ResourceDirectoryString->String[1] = L'I';
+  ResourceDirectoryString->String[2] = L'I';
+  HiiSectionOffset = HiiSectionOffset + sizeof (ResourceDirectoryString->Length) + ResourceDirectoryString->Length * sizeof (ResourceDirectoryString->String[0]);
+  //
+  // Create string entry for Name
+  //
+  NameResourceDirectoryEntry->u1.s.NameOffset = HiiSectionOffset;
+  ResourceDirectoryString = (EFI_IMAGE_RESOURCE_DIRECTORY_STRING *) (HiiSectionHeader + HiiSectionOffset);
+  ResourceDirectoryString->Length = 3;
+  ResourceDirectoryString->String[0] = L'E';
+  ResourceDirectoryString->String[1] = L'F';
+  ResourceDirectoryString->String[2] = L'I';
+  HiiSectionOffset = HiiSectionOffset + sizeof (ResourceDirectoryString->Length) + ResourceDirectoryString->Length * sizeof (ResourceDirectoryString->String[0]);
+  //
+  // Create string entry for Language
+  //
+  LanguageResourceDirectoryEntry->u1.s.NameOffset = HiiSectionOffset;
+  ResourceDirectoryString = (EFI_IMAGE_RESOURCE_DIRECTORY_STRING *) (HiiSectionHeader + HiiSectionOffset);
+  ResourceDirectoryString->Length = 3;
+  ResourceDirectoryString->String[0] = L'B';
+  ResourceDirectoryString->String[1] = L'I';
+  ResourceDirectoryString->String[2] = L'N';
+  HiiSectionOffset = HiiSectionOffset + sizeof (ResourceDirectoryString->Length) + ResourceDirectoryString->Length * sizeof (ResourceDirectoryString->String[0]);
+  //
+  // Create Leaf data
+  //
+  LanguageResourceDirectoryEntry->u2.OffsetToData = HiiSectionOffset;
+  ResourceDataEntry = (EFI_IMAGE_RESOURCE_DATA_ENTRY *) (HiiSectionHeader + HiiSectionOffset);
+  HiiSectionOffset += sizeof (EFI_IMAGE_RESOURCE_DATA_ENTRY);
+  ResourceDataEntry->OffsetToData = HiiSectionOffset;
+  ResourceDataEntry->Size = HiiDataSize;
+
+  *pSectionHeaderSize = HiiSectionHeaderSize;
+  return HiiSectionHeader;
+}
+
+EFI_STATUS
+RebaseImageRead (
+  IN     VOID    *FileHandle,
+  IN     UINTN   FileOffset,
+  IN OUT UINT32  *ReadSize,
+  OUT    VOID    *Buffer
+  )
+/*++
+
+Routine Description:
+
+  Support routine for the PE/COFF Loader that reads a buffer from a PE/COFF file
+
+Arguments:
+
+  FileHandle - The handle to the PE/COFF file
+
+  FileOffset - The offset, in bytes, into the file to read
+
+  ReadSize   - The number of bytes to read from the file starting at FileOffset
+
+  Buffer     - A pointer to the buffer to read the data into.
+
+Returns:
+
+  EFI_SUCCESS - ReadSize bytes of data were read into Buffer from the PE/COFF file starting at FileOffset
+
+--*/
+{
+  CHAR8   *Destination8;
+  CHAR8   *Source8;
+  UINT32  Length;
+
+  Destination8  = Buffer;
+  Source8       = (CHAR8 *) ((UINTN) FileHandle + FileOffset);
+  Length        = *ReadSize;
+  while (Length--) {
+    *(Destination8++) = *(Source8++);
+  }
+
+  return EFI_SUCCESS;
+}
+
+EFI_STATUS
+SetAddressToSectionHeader (
+  IN     CHAR8   *FileName,
+  IN OUT UINT8   *FileBuffer,
+  IN     UINT64  NewPe32BaseAddress
+  )
+/*++
+
+Routine Description:
+
+  Set new base address into the section header of PeImage
+
+Arguments:
+
+  FileName           - Name of file
+  FileBuffer         - Pointer to PeImage.
+  NewPe32BaseAddress - New Base Address for PE image.
+
+Returns:
+
+  EFI_SUCCESS          Set new base address into this image successfully.
+
+--*/
+{
+  EFI_STATUS                            Status;
+  PE_COFF_LOADER_IMAGE_CONTEXT          ImageContext;
+  UINTN                                 Index;
+  EFI_IMAGE_OPTIONAL_HEADER_UNION       *ImgHdr;
+  EFI_IMAGE_SECTION_HEADER              *SectionHeader;
+
+  //
+  // Initialize context
+  //
+  memset (&ImageContext, 0, sizeof (ImageContext));
+  ImageContext.Handle     = (VOID *) FileBuffer;
+  ImageContext.ImageRead  = (PE_COFF_LOADER_READ_FILE) RebaseImageRead;
+  Status                  = PeCoffLoaderGetImageInfo (&ImageContext);
+  if (EFI_ERROR (Status)) {
+    Error (NULL, 0, 3000, "Invalid", "The input PeImage %s is not valid", FileName);
+    return Status;
+  }
+
+  if (ImageContext.RelocationsStripped) {
+    Error (NULL, 0, 3000, "Invalid", "The input PeImage %s has no relocation to be fixed up", FileName);
+    return Status;    
+  }
+
+  //
+  // Get PeHeader pointer
+  //
+  ImgHdr = (EFI_IMAGE_OPTIONAL_HEADER_UNION *)(FileBuffer + ImageContext.PeCoffHeaderOffset);
+
+  //
+  // Get section header list
+  //
+  SectionHeader = (EFI_IMAGE_SECTION_HEADER *) (
+    (UINTN) ImgHdr +
+    sizeof (UINT32) + 
+    sizeof (EFI_IMAGE_FILE_HEADER) +  
+    ImgHdr->Pe32.FileHeader.SizeOfOptionalHeader
+    );
+
+  //
+  // Set base address into the first section header that doesn't point to code section.
+  //
+  for (Index = 0; Index < ImgHdr->Pe32.FileHeader.NumberOfSections; Index ++, SectionHeader ++) {
+    if ((SectionHeader->Characteristics & EFI_IMAGE_SCN_CNT_CODE) == 0) {
+      *(UINT64 *) &SectionHeader->PointerToRelocations = NewPe32BaseAddress;
+      break;
+    }
+  }
+
+  //
+  // No available section header is found.
+  //
+  if (Index == ImgHdr->Pe32.FileHeader.NumberOfSections) {
+    return EFI_NOT_FOUND;
+  }
+  
+  //
+  // BaseAddress is set to section header.
+  //
+  return EFI_SUCCESS;
+}
+
+EFI_STATUS
+RebaseImage (
+  IN     CHAR8   *FileName,
+  IN OUT UINT8   *FileBuffer,
+  IN     UINT64  NewPe32BaseAddress
+  )
+/*++
+
+Routine Description:
+
+  Set new base address into PeImage, and fix up PeImage based on new address.
+
+Arguments:
+
+  FileName           - Name of file
+  FileBuffer         - Pointer to PeImage.
+  NewPe32BaseAddress - New Base Address for PE image.
+
+Returns:
+
+  EFI_INVALID_PARAMETER   - BaseAddress is not valid.
+  EFI_SUCCESS             - Update PeImage is correctly.
+
+--*/
+{
+  EFI_STATUS                            Status;
+  PE_COFF_LOADER_IMAGE_CONTEXT          ImageContext;
+  UINTN                                 Index;
+  EFI_IMAGE_OPTIONAL_HEADER_UNION       *ImgHdr;
+  UINT8                                 *MemoryImagePointer;
+  EFI_IMAGE_SECTION_HEADER              *SectionHeader;
+
+  //
+  // Initialize context
+  //
+  memset (&ImageContext, 0, sizeof (ImageContext));
+  ImageContext.Handle     = (VOID *) FileBuffer;
+  ImageContext.ImageRead  = (PE_COFF_LOADER_READ_FILE) RebaseImageRead;
+  Status                  = PeCoffLoaderGetImageInfo (&ImageContext);
+  if (EFI_ERROR (Status)) {
+    Error (NULL, 0, 3000, "Invalid", "The input PeImage %s is not valid", FileName);
+    return Status;
+  }
+
+  if (ImageContext.RelocationsStripped) {
+    Error (NULL, 0, 3000, "Invalid", "The input PeImage %s has no relocation to be fixed up", FileName);
+    return Status;    
+  }
+
+  //
+  // Get PeHeader pointer
+  //
+  ImgHdr = (EFI_IMAGE_OPTIONAL_HEADER_UNION *)(FileBuffer + ImageContext.PeCoffHeaderOffset);
+
+  //
+  // Load and Relocate Image Data
+  //
+  MemoryImagePointer = (UINT8 *) malloc ((UINTN) ImageContext.ImageSize + ImageContext.SectionAlignment);
+  if (MemoryImagePointer == NULL) {
+    Error (NULL, 0, 4001, "Resource", "memory cannot be allocated on rebase of %s", FileName);
+    return EFI_OUT_OF_RESOURCES;
+  }
+  memset ((VOID *) MemoryImagePointer, 0, (UINTN) ImageContext.ImageSize + ImageContext.SectionAlignment);
+  ImageContext.ImageAddress = ((UINTN) MemoryImagePointer + ImageContext.SectionAlignment - 1) & (~((INT64)ImageContext.SectionAlignment - 1));
+
+  Status =  PeCoffLoaderLoadImage (&ImageContext);
+  if (EFI_ERROR (Status)) {
+    Error (NULL, 0, 3000, "Invalid", "LocateImage() call failed on rebase of %s", FileName);
+    free ((VOID *) MemoryImagePointer);
+    return Status;
+  }
+
+  ImageContext.DestinationAddress = NewPe32BaseAddress;
+  Status                          = PeCoffLoaderRelocateImage (&ImageContext);
+  if (EFI_ERROR (Status)) {
+    Error (NULL, 0, 3000, "Invalid", "RelocateImage() call failed on rebase of %s", FileName);
+    free ((VOID *) MemoryImagePointer);
+    return Status;
+  }
+
+  //
+  // Copy Relocated data to raw image file.
+  //
+  SectionHeader = (EFI_IMAGE_SECTION_HEADER *) (
+    (UINTN) ImgHdr +
+    sizeof (UINT32) + 
+    sizeof (EFI_IMAGE_FILE_HEADER) +  
+    ImgHdr->Pe32.FileHeader.SizeOfOptionalHeader
+    );
+
+  for (Index = 0; Index < ImgHdr->Pe32.FileHeader.NumberOfSections; Index ++, SectionHeader ++) {
+    CopyMem (
+      FileBuffer + SectionHeader->PointerToRawData, 
+      (VOID*) (UINTN) (ImageContext.ImageAddress + SectionHeader->VirtualAddress), 
+      SectionHeader->SizeOfRawData
+      );
+  }
+
+  free ((VOID *) MemoryImagePointer);
+
+  //
+  // Update Image Base Address
+  //
+  if ((ImgHdr->Pe32.OptionalHeader.Magic == EFI_IMAGE_NT_OPTIONAL_HDR32_MAGIC) && (ImgHdr->Pe32.FileHeader.Machine != IMAGE_FILE_MACHINE_IA64)) {
+    ImgHdr->Pe32.OptionalHeader.ImageBase = (UINT32) NewPe32BaseAddress;
+  } else if (ImgHdr->Pe32Plus.OptionalHeader.Magic == EFI_IMAGE_NT_OPTIONAL_HDR64_MAGIC) {
+    ImgHdr->Pe32Plus.OptionalHeader.ImageBase = NewPe32BaseAddress;
+  } else {
+    Error (NULL, 0, 3000, "Invalid", "unknown PE magic signature %X in PE32 image %s",
+      ImgHdr->Pe32.OptionalHeader.Magic,
+      FileName
+      );
+    return EFI_ABORTED;
+  }
+
+  //
+  // Set new base address into section header
+  //
+  Status = SetAddressToSectionHeader (FileName, FileBuffer, NewPe32BaseAddress);
+
+  return Status;
+}
+
+int
+main (
+  int  argc,
+  char *argv[]
+  )
+/*++
+
+Routine Description:
+
+  Main function.
+
+Arguments:
+
+  argc - Number of command line parameters.
+  argv - Array of pointers to command line parameter strings.
+
+Returns:
+  STATUS_SUCCESS - Utility exits successfully.
+  STATUS_ERROR   - Some error occurred during execution.
+
+--*/
+{
+  UINT32                           Type;
+  UINT32                           InputFileNum;
+  CHAR8                            **InputFileName;
+  char                             *OutImageName;
+  char                             *ModuleType;
+  CHAR8                            *TimeStamp;
+  FILE                             *fpIn;
+  FILE                             *fpOut;
+  FILE                             *fpInOut;
+  UINT32                           Data;
+  UINT32                           *DataPointer;
+  UINT32                           *OldDataPointer;
+  UINT32                           CheckSum;
+  UINT32                           Index;
+  UINT32                           Index1;
+  UINT32                           Index2;
+  UINT64                           Temp64;
+  UINT32                           MciAlignment;
+  UINT8                            MciPadValue;
+  UINT32                           AllignedRelocSize;
+  UINT8                            *FileBuffer;
+  UINT32                           FileLength;
+  UINT8                            *OutputFileBuffer;
+  UINT32                           OutputFileLength;
+  UINT8                            *InputFileBuffer;
+  UINT32                           InputFileLength;
+  RUNTIME_FUNCTION                 *RuntimeFunction;
+  UNWIND_INFO                      *UnwindInfo;
+  STATUS                           Status;
+  BOOLEAN                          ReplaceFlag;
+  BOOLEAN                          KeepExceptionTableFlag;
+  BOOLEAN                          KeepOptionalHeaderFlag;
+  BOOLEAN                          KeepZeroPendingFlag;
+  UINT64                           LogLevel;
+  EFI_TE_IMAGE_HEADER              TEImageHeader;
+  EFI_TE_IMAGE_HEADER              *TeHdr;
+  EFI_IMAGE_SECTION_HEADER         *SectionHeader;
+  EFI_IMAGE_DOS_HEADER             *DosHdr;
+  EFI_IMAGE_OPTIONAL_HEADER_UNION  *PeHdr;
+  EFI_IMAGE_OPTIONAL_HEADER32      *Optional32;
+  EFI_IMAGE_OPTIONAL_HEADER64      *Optional64;
+  EFI_IMAGE_DOS_HEADER             BackupDosHdr;
+  MICROCODE_IMAGE_HEADER           *MciHeader;
+  UINT8                            *HiiPackageListBuffer;
+  UINT8                            *HiiPackageDataPointer;
+  EFI_GUID                         HiiPackageListGuid;
+  EFI_HII_PACKAGE_LIST_HEADER      HiiPackageListHeader;
+  EFI_HII_PACKAGE_HEADER           HiiPackageHeader;
+  EFI_IFR_FORM_SET                 IfrFormSet;
+  UINT8                            NumberOfFormPacakge;
+  EFI_HII_PACKAGE_HEADER           EndPackage;
+  UINT32                           HiiSectionHeaderSize;
+  UINT8                            *HiiSectionHeader;
+  UINT64                           NewBaseAddress;
+  BOOLEAN                          NegativeAddr;
+  FILE                             *ReportFile;
+  CHAR8                            *ReportFileName;
+  UINTN                            FileLen;
+  time_t                           InputFileTime;
+  time_t                           OutputFileTime;
+  struct stat                      Stat_Buf;
+
+  SetUtilityName (UTILITY_NAME);
+
+  //
+  // Assign to fix compile warning
+  //
+  FileLen           = 0;
+  InputFileNum      = 0;
+  InputFileName     = NULL;
+  mInImageName      = NULL;
+  OutImageName      = NULL;
+  ModuleType        = NULL;
+  Type              = 0;
+  Status            = STATUS_SUCCESS;
+  FileBuffer        = NULL;
+  fpIn              = NULL;
+  fpOut             = NULL;
+  fpInOut           = NULL;
+  TimeStamp         = NULL;
+  MciAlignment      = DEFAULT_MC_ALIGNMENT;
+  MciPadValue       = DEFAULT_MC_PAD_BYTE_VALUE;
+  FileLength        = 0;
+  MciHeader         = NULL;
+  CheckSum          = 0;
+  ReplaceFlag       = FALSE;
+  LogLevel          = 0;
+  OutputFileBuffer  = NULL;
+  OutputFileLength  = 0;
+  InputFileBuffer   = NULL;
+  InputFileLength   = 0;
+  Optional32        = NULL;
+  Optional64        = NULL;
+  KeepExceptionTableFlag = FALSE;
+  KeepOptionalHeaderFlag = FALSE;
+  KeepZeroPendingFlag    = FALSE;
+  NumberOfFormPacakge    = 0;
+  HiiPackageListBuffer   = NULL;
+  HiiPackageDataPointer  = NULL;
+  EndPackage.Length      = sizeof (EFI_HII_PACKAGE_HEADER);
+  EndPackage.Type        = EFI_HII_PACKAGE_END;
+  memset (&HiiPackageListGuid, 0, sizeof (HiiPackageListGuid));
+  HiiSectionHeaderSize   = 0;
+  HiiSectionHeader       = NULL;
+  NewBaseAddress         = 0;
+  NegativeAddr           = FALSE;
+  InputFileTime          = 0;
+  OutputFileTime         = 0;
+
+  if (argc == 1) {
+    Error (NULL, 0, 1001, "Missing options", "No input options.");
+    Usage ();
+    return STATUS_ERROR;
+  }
+
+  argc --;
+  argv ++;
+
+  if ((stricmp (argv[0], "-h") == 0) || (stricmp (argv[0], "--help") == 0)) {
+    Version ();
+    Usage ();
+    return STATUS_SUCCESS;
+  }
+
+  if (stricmp (argv[0], "--version") == 0) {
+    Version ();
+    return STATUS_SUCCESS;
+  }
+
+  while (argc > 0) {
+    if ((stricmp (argv[0], "-o") == 0) || (stricmp (argv[0], "--outputfile") == 0)) {
+      if (argv[1] == NULL || argv[1][0] == '-') {
+        Error (NULL, 0, 1003, "Invalid option value", "Output file name is missing for -o option");
+        goto Finish;
+      }
+      OutImageName = argv[1];
+      argc -= 2;
+      argv += 2;
+      continue;
+    }
+
+    if ((stricmp (argv[0], "-e") == 0) || (stricmp (argv[0], "--efiImage") == 0)) {
+      if (argv[1] == NULL || argv[1][0] == '-') {
+        Error (NULL, 0, 1003, "Invalid option value", "Module Type is missing for -o option");
+        goto Finish;
+      }
+      ModuleType = argv[1];
+      if (mOutImageType != FW_TE_IMAGE) {
+        mOutImageType = FW_EFI_IMAGE;
+      }
+      argc -= 2;
+      argv += 2;
+      continue;
+    }
+
+    if ((stricmp (argv[0], "-l") == 0) || (stricmp (argv[0], "--stripped") == 0)) {
+      mOutImageType = FW_RELOC_STRIPEED_IMAGE;
+      argc --;
+      argv ++;
+      continue;
+    }
+
+    if ((stricmp (argv[0], "-c") == 0) || (stricmp (argv[0], "--acpi") == 0)) {
+      mOutImageType = FW_ACPI_IMAGE;
+      argc --;
+      argv ++;
+      continue;
+    }
+
+    if ((stricmp (argv[0], "-t") == 0) || (stricmp (argv[0], "--terse") == 0)) {
+      mOutImageType = FW_TE_IMAGE;
+      argc --;
+      argv ++;
+      continue;
+    }
+
+    if ((stricmp (argv[0], "-u") == 0) || (stricmp (argv[0], "--dump") == 0)) {
+      mOutImageType = DUMP_TE_HEADER;
+      argc --;
+      argv ++;
+      continue;
+    }
+
+    if ((stricmp (argv[0], "-b") == 0) || (stricmp (argv[0], "--exe2bin") == 0)) {
+      mOutImageType = FW_BIN_IMAGE;
+      argc --;
+      argv ++;
+      continue;
+    }
+
+    if ((stricmp (argv[0], "-z") == 0) || (stricmp (argv[0], "--zero") == 0)) {
+      mOutImageType = FW_ZERO_DEBUG_IMAGE;
+      argc --;
+      argv ++;
+      continue;
+    }
+
+    if ((stricmp (argv[0], "-s") == 0) || (stricmp (argv[0], "--stamp") == 0)) {
+      mOutImageType = FW_SET_STAMP_IMAGE;
+      if (argv[1] == NULL || argv[1][0] == '-') {
+        Error (NULL, 0, 1003, "Invalid option value", "time stamp is missing for -s option");
+        goto Finish;
+      }
+      TimeStamp = argv[1];
+      argc -= 2;
+      argv += 2;
+      continue;
+    }
+
+    if ((stricmp (argv[0], "-r") == 0) || (stricmp (argv[0], "--replace") == 0)) {
+      ReplaceFlag = TRUE;
+      argc --;
+      argv ++;
+      continue;
+    }
+
+    if (stricmp (argv[0], "--keepexceptiontable") == 0) {
+      KeepExceptionTableFlag = TRUE;
+      argc --;
+      argv ++;
+      continue;
+    }
+
+    if (stricmp(argv[0], "--keepoptionalheader") == 0) {
+      KeepOptionalHeaderFlag = TRUE;
+      argc--;
+      argv++;
+      continue;
+    }
+
+    if (stricmp (argv[0], "--keepzeropending") == 0) {
+      KeepZeroPendingFlag = TRUE;
+      argc --;
+      argv ++;
+      continue;
+    }
+
+    if ((stricmp (argv[0], "-m") == 0) || (stricmp (argv[0], "--mcifile") == 0)) {
+      mOutImageType = FW_MCI_IMAGE;
+      argc --;
+      argv ++;
+      continue;
+    }
+
+    if ((stricmp (argv[0], "-j") == 0) || (stricmp (argv[0], "--join") == 0)) {
+      mOutImageType = FW_MERGE_IMAGE;
+      argc --;
+      argv ++;
+      continue;
+    }
+
+    if ((stricmp (argv[0], "-a") == 0) || (stricmp (argv[0], "--align") == 0)) {
+      if (AsciiStringToUint64 (argv[1], FALSE, &Temp64) != EFI_SUCCESS) {
+        Error (NULL, 0, 1003, "Invalid option value", "%s = %s", argv[0], argv[1]);
+        goto Finish;
+      }
+      MciAlignment = (UINT32) Temp64;
+      argc -= 2;
+      argv += 2;
+      continue;
+    }
+
+    if ((stricmp (argv[0], "--rebase") == 0)) {
+      if (argv[1][0] == '-') {
+        NegativeAddr = TRUE;
+        Status = AsciiStringToUint64 (argv[1] + 1, FALSE, &Temp64);
+      } else {
+        NegativeAddr = FALSE;
+        Status = AsciiStringToUint64 (argv[1], FALSE, &Temp64);
+      }
+      if (Status != EFI_SUCCESS) {
+        Error (NULL, 0, 1003, "Invalid option value", "%s = %s", argv[0], argv[1]);
+        goto Finish;
+      }
+      mOutImageType = FW_REBASE_IMAGE;
+      NewBaseAddress = (UINT64) Temp64;
+      argc -= 2;
+      argv += 2;
+      continue;
+    }
+
+    if ((stricmp (argv[0], "--address") == 0)) {
+      if (argv[1][0] == '-') {
+        NegativeAddr = TRUE;
+        Status = AsciiStringToUint64 (argv[1] + 1, FALSE, &Temp64);
+      } else {
+        NegativeAddr = FALSE;
+        Status = AsciiStringToUint64 (argv[1], FALSE, &Temp64);
+      }
+      if (Status != EFI_SUCCESS) {
+        Error (NULL, 0, 1003, "Invalid option value", "%s = %s", argv[0], argv[1]);
+        goto Finish;
+      }
+      mOutImageType = FW_SET_ADDRESS_IMAGE;
+      NewBaseAddress = (UINT64) Temp64;
+      argc -= 2;
+      argv += 2;
+      continue;
+    }
+
+    if ((stricmp (argv[0], "-p") == 0) || (stricmp (argv[0], "--pad") == 0)) {
+      if (AsciiStringToUint64 (argv[1], FALSE, &Temp64) != EFI_SUCCESS) {
+        Error (NULL, 0, 1003, "Invalid option value", "%s = %s", argv[0], argv[1]);
+        goto Finish;
+      }
+      MciPadValue = (UINT8) Temp64;
+      argc -= 2;
+      argv += 2;
+      continue;
+    }
+
+    if ((stricmp (argv[0], "-v") == 0) || (stricmp (argv[0], "--verbose") == 0)) {
+      SetPrintLevel (VERBOSE_LOG_LEVEL);
+      VerboseMsg ("Verbose output Mode Set!");
+      argc --;
+      argv ++;
+      continue;
+    }
+
+    if ((stricmp (argv[0], "-q") == 0) || (stricmp (argv[0], "--quiet") == 0)) {
+      SetPrintLevel (KEY_LOG_LEVEL);
+      KeyMsg ("Quiet output Mode Set!");
+      argc --;
+      argv ++;
+      continue;
+    }
+
+    if ((stricmp (argv[0], "-d") == 0) || (stricmp (argv[0], "--debug") == 0)) {
+      Status = AsciiStringToUint64 (argv[1], FALSE, &LogLevel);
+      if (EFI_ERROR (Status)) {
+        Error (NULL, 0, 1003, "Invalid option value", "%s = %s", argv[0], argv[1]);
+        goto Finish;
+      }
+      if (LogLevel > 9) {
+        Error (NULL, 0, 1003, "Invalid option value", "Debug Level range is 0-9, currnt input level is %d", (int) LogLevel);
+        goto Finish;
+      }
+      SetPrintLevel (LogLevel);
+      DebugMsg (NULL, 0, 9, "Debug Mode Set", "Debug Output Mode Level %s is set!", argv[1]);
+      argc -= 2;
+      argv += 2;
+      continue;
+    }
+
+    if ((stricmp (argv[0], "-g") == 0) || (stricmp (argv[0], "--hiiguid") == 0)) {
+      Status = StringToGuid (argv[1], &HiiPackageListGuid);
+      if (EFI_ERROR (Status)) {
+        Error (NULL, 0, 1003, "Invalid option value", "%s = %s", argv[0], argv[1]);
+        goto Finish;
+      }
+      argc -= 2;
+      argv += 2;
+      continue;
+    }
+
+    if (stricmp (argv[0], "--hiipackage") == 0) {
+      mOutImageType = FW_HII_PACKAGE_LIST_RCIMAGE;
+      argc --;
+      argv ++;
+      continue;
+    }
+
+    if (stricmp (argv[0], "--hiibinpackage") == 0) {
+      mOutImageType = FW_HII_PACKAGE_LIST_BINIMAGE;
+      argc --;
+      argv ++;
+      continue;
+    }
+
+    if (argv[0][0] == '-') {
+      Error (NULL, 0, 1000, "Unknown option", argv[0]);
+      goto Finish;
+    }
+    //
+    // Get Input file name
+    //
+    if ((InputFileNum == 0) && (InputFileName == NULL)) {
+      InputFileName = (CHAR8 **) malloc (MAXIMUM_INPUT_FILE_NUM * sizeof (CHAR8 *));
+      if (InputFileName == NULL) {
+        Error (NULL, 0, 4001, "Resource", "memory cannot be allocated!");
+        goto Finish;
+      }
+
+      memset (InputFileName, 0, (MAXIMUM_INPUT_FILE_NUM * sizeof (CHAR8 *)));
+    } else if (InputFileNum % MAXIMUM_INPUT_FILE_NUM == 0) {
+      //
+      // InputFileName buffer too small, need to realloc
+      //
+      InputFileName = (CHAR8 **) realloc (
+        InputFileName,
+        (InputFileNum + MAXIMUM_INPUT_FILE_NUM) * sizeof (CHAR8 *)
+        );
+
+      if (InputFileName == NULL) {
+        Error (NULL, 0, 4001, "Resource", "memory cannot be allocated!");
+        goto Finish;
+      }
+
+      memset (&(InputFileName[InputFileNum]), 0, (MAXIMUM_INPUT_FILE_NUM * sizeof (CHAR8 *)));
+    }
+
+    InputFileName [InputFileNum ++] = argv[0];
+    argc --;
+    argv ++;
+  }
+
+  VerboseMsg ("%s tool start.", UTILITY_NAME);
+
+  if (mOutImageType == FW_DUMMY_IMAGE) {
+    Error (NULL, 0, 1001, "Missing option", "No create file action specified; pls specify -e, -c or -t option to create efi image, or acpi table or TeImage!");
+    if (ReplaceFlag) {
+      Error (NULL, 0, 1001, "Missing option", "-r option is not supported as the independent option. It can be used together with other create file option specified at the above.");
+    }
+    goto Finish;
+  }
+
+  //
+  // check input files
+  //
+  if (InputFileNum == 0) {
+    Error (NULL, 0, 1001, "Missing option", "Input files");
+    goto Finish;
+  }
+
+  //
+  // Combine MciBinary files to one file
+  //
+  if ((mOutImageType == FW_MERGE_IMAGE) && ReplaceFlag) {
+    Error (NULL, 0, 1002, "Conflicting option", "-r replace option cannot be used with -j merge files option.");
+    goto Finish;
+  }
+
+  //
+  // Combine HiiBinary packages to a single package list
+  //
+  if ((mOutImageType == FW_HII_PACKAGE_LIST_RCIMAGE) && ReplaceFlag) {
+    Error (NULL, 0, 1002, "Conflicting option", "-r replace option cannot be used with --hiipackage merge files option.");
+    goto Finish;
+  }
+
+  if ((mOutImageType == FW_HII_PACKAGE_LIST_BINIMAGE) && ReplaceFlag) {
+    Error (NULL, 0, 1002, "Conflicting option", "-r replace option cannot be used with --hiibinpackage merge files option.");
+    goto Finish;
+  }
+
+  //
+  // Input image file
+  //
+  mInImageName = InputFileName [InputFileNum - 1];
+  VerboseMsg ("the input file name is %s", mInImageName);
+
+  //
+  // Action will be taken for the input file.
+  //
+  switch (mOutImageType) {
+  case FW_EFI_IMAGE:
+    VerboseMsg ("Create efi image on module type %s based on the input PE image.", ModuleType);
+    break;
+  case FW_TE_IMAGE:
+    VerboseMsg ("Create Te Image based on the input PE image.");
+    break;
+  case FW_ACPI_IMAGE:
+    VerboseMsg ("Get acpi table data from the input PE image.");
+    break;
+  case FW_RELOC_STRIPEED_IMAGE:
+    VerboseMsg ("Remove relocation section from Pe or Te image.");
+    break;
+  case FW_BIN_IMAGE:
+    VerboseMsg ("Convert the input EXE to the output BIN file.");
+    break;
+  case FW_ZERO_DEBUG_IMAGE:
+    VerboseMsg ("Zero the Debug Data Fields and Time Stamp in input PE image.");
+    break;
+  case FW_SET_STAMP_IMAGE:
+    VerboseMsg ("Set new time stamp %s in the input PE image.", TimeStamp);
+    break;
+  case DUMP_TE_HEADER:
+    VerboseMsg ("Dump the TE header information of the input TE image.");
+    break;
+  case FW_MCI_IMAGE:
+    VerboseMsg ("Conver input MicroCode.txt file to MicroCode.bin file.");
+    break;
+  case FW_MERGE_IMAGE:
+    VerboseMsg ("Combine the input multi microcode bin files to one bin file.");
+    break;
+  case FW_HII_PACKAGE_LIST_RCIMAGE:
+    VerboseMsg ("Combine the input multi hii bin packages to one text pacakge list RC file.");
+    break;
+  case FW_HII_PACKAGE_LIST_BINIMAGE:
+    VerboseMsg ("Combine the input multi hii bin packages to one binary pacakge list file.");
+    break;
+  case FW_REBASE_IMAGE:
+    VerboseMsg ("Rebase the input image to new base address.");
+    break;
+  case FW_SET_ADDRESS_IMAGE:
+    VerboseMsg ("Set the preferred address into the section header of the input image");
+    break;
+  default:
+    break;
+  }
+
+  if (ReplaceFlag) {
+    VerboseMsg ("Overwrite the input file with the output content.");
+  }
+
+  //
+  // Open output file and Write image into the output file.
+  //
+  if (OutImageName != NULL) {
+    fpOut = fopen (LongFilePath (OutImageName), "rb");
+    if (fpOut != NULL) {
+      //
+      // Get Output file time stamp
+      //
+      fstat(fileno (fpOut), &Stat_Buf);
+      OutputFileTime = Stat_Buf.st_mtime;
+      //
+      // Get Output file data
+      //
+      OutputFileLength = _filelength (fileno (fpOut));
+      OutputFileBuffer = malloc (OutputFileLength);
+      if (OutputFileBuffer == NULL) {
+        Error (NULL, 0, 4001, "Resource", "memory cannot be allocated!");
+        fclose (fpOut);
+        fpOut = NULL;
+        goto Finish;
+      }
+      fread (OutputFileBuffer, 1, OutputFileLength, fpOut);
+      fclose (fpOut);
+      fpOut = NULL;
+    }
+    VerboseMsg ("Output file name is %s", OutImageName);
+  } else if (!ReplaceFlag && mOutImageType != DUMP_TE_HEADER) {
+    Error (NULL, 0, 1001, "Missing option", "output file");
+    goto Finish;
+  }
+
+  //
+  // Open input file and read file data into file buffer.
+  //
+  fpIn = fopen (LongFilePath (mInImageName), "rb");
+  if (fpIn == NULL) {
+    Error (NULL, 0, 0001, "Error opening file", mInImageName);
+    goto Finish;
+  }
+  //
+  // Get Iutput file time stamp
+  //
+  fstat(fileno (fpIn), &Stat_Buf);
+  InputFileTime = Stat_Buf.st_mtime;
+  //
+  // Get Input file data
+  //
+  InputFileLength = _filelength (fileno (fpIn));
+  InputFileBuffer = malloc (InputFileLength);
+  if (InputFileBuffer == NULL) {
+    Error (NULL, 0, 4001, "Resource", "memory cannot be allocated!");
+    fclose (fpIn);
+    goto Finish;
+  }
+  fread (InputFileBuffer, 1, InputFileLength, fpIn);
+  fclose (fpIn);
+  DebugMsg (NULL, 0, 9, "input file info", "the input file size is %u bytes", (unsigned) InputFileLength);
+
+  //
+  // Combine multi binary HII package files.
+  //
+  if (mOutImageType == FW_HII_PACKAGE_LIST_RCIMAGE || mOutImageType == FW_HII_PACKAGE_LIST_BINIMAGE) {
+    //
+    // Open output file handle.
+    //
+    fpOut = fopen (LongFilePath (OutImageName), "wb");
+    if (!fpOut) {
+      Error (NULL, 0, 0001, "Error opening output file", OutImageName);
+      goto Finish;
+    }
+    //
+    // Get hii package list lenght
+    //
+    HiiPackageListHeader.PackageLength = sizeof (EFI_HII_PACKAGE_LIST_HEADER);
+    for (Index = 0; Index < InputFileNum; Index ++) {
+      fpIn = fopen (LongFilePath (InputFileName [Index]), "rb");
+      if (fpIn == NULL) {
+        Error (NULL, 0, 0001, "Error opening file", InputFileName [Index]);
+        goto Finish;
+      }
+      FileLength = _filelength (fileno (fpIn));
+      fread (&HiiPackageHeader, 1, sizeof (HiiPackageHeader), fpIn);
+      if (HiiPackageHeader.Type == EFI_HII_PACKAGE_FORM) {
+        if (HiiPackageHeader.Length != FileLength) {
+          Error (NULL, 0, 3000, "Invalid", "The wrong package size is in HII package file %s", InputFileName [Index]);
+          fclose (fpIn);
+          goto Finish;
+        }
+        if (memcmp (&HiiPackageListGuid, &mZeroGuid, sizeof (EFI_GUID)) == 0) {
+          fread (&IfrFormSet, 1, sizeof (IfrFormSet), fpIn);
+          memcpy (&HiiPackageListGuid, &IfrFormSet.Guid, sizeof (EFI_GUID));
+        }
+        NumberOfFormPacakge ++;
+      }
+      HiiPackageListHeader.PackageLength += FileLength;
+      fclose (fpIn);
+    }
+    HiiPackageListHeader.PackageLength += sizeof (EndPackage);
+    //
+    // Check whether hii packages are valid
+    //
+    if (NumberOfFormPacakge > 1) {
+      Error (NULL, 0, 3000, "Invalid", "The input hii packages contains more than one hii form package");
+      goto Finish;
+    }
+    if (memcmp (&HiiPackageListGuid, &mZeroGuid, sizeof (EFI_GUID)) == 0) {
+      Error (NULL, 0, 3000, "Invalid", "HII pacakge list guid is not specified!");
+      goto Finish;
+    }
+    memcpy (&HiiPackageListHeader.PackageListGuid, &HiiPackageListGuid, sizeof (EFI_GUID));
+    //
+    // read hii packages
+    //
+    HiiPackageListBuffer = malloc (HiiPackageListHeader.PackageLength);
+    if (HiiPackageListBuffer == NULL) {
+      Error (NULL, 0, 4001, "Resource", "memory cannot be allocated!");
+      goto Finish;
+    }
+    memcpy (HiiPackageListBuffer, &HiiPackageListHeader, sizeof (HiiPackageListHeader));
+    HiiPackageDataPointer = HiiPackageListBuffer + sizeof (HiiPackageListHeader);
+    for (Index = 0; Index < InputFileNum; Index ++) {
+      fpIn = fopen (LongFilePath (InputFileName [Index]), "rb");
+      if (fpIn == NULL) {
+        Error (NULL, 0, 0001, "Error opening file", InputFileName [Index]);
+        free (HiiPackageListBuffer);
+        goto Finish;
+      }
+
+      FileLength = _filelength (fileno (fpIn));
+      fread (HiiPackageDataPointer, 1, FileLength, fpIn);
+      fclose (fpIn);
+      HiiPackageDataPointer = HiiPackageDataPointer + FileLength;
+    }
+    memcpy (HiiPackageDataPointer, &EndPackage, sizeof (EndPackage));
+
+    //
+    // write the hii package into the binary package list file with the resource section header
+    //
+    if (mOutImageType == FW_HII_PACKAGE_LIST_BINIMAGE) {
+      //
+      // Create the resource section header
+      //
+      HiiSectionHeader = CreateHiiResouceSectionHeader (&HiiSectionHeaderSize, HiiPackageListHeader.PackageLength);
+      //
+      // Wrtie section header and HiiData into File.
+      //
+      fwrite (HiiSectionHeader, 1, HiiSectionHeaderSize, fpOut);
+      fwrite (HiiPackageListBuffer, 1, HiiPackageListHeader.PackageLength, fpOut);
+      //
+      // Free allocated resources.
+      //
+      free (HiiSectionHeader);
+      free (HiiPackageListBuffer);
+      //
+      // Done successfully
+      //
+      goto Finish;
+    }
+
+    //
+    // write the hii package into the text package list rc file.
+    //
+    if (mOutImageType == FW_HII_PACKAGE_LIST_RCIMAGE) {
+      for (Index = 0; gHiiPackageRCFileHeader[Index] != NULL; Index++) {
+        fprintf (fpOut, "%s\n", gHiiPackageRCFileHeader[Index]);
+      }
+      fprintf (fpOut, "\n%d %s\n{", HII_RESOURCE_SECTION_INDEX, HII_RESOURCE_SECTION_NAME);
+
+      HiiPackageDataPointer = HiiPackageListBuffer;
+      for (Index = 0; Index + 2 < HiiPackageListHeader.PackageLength; Index += 2) {
+        if (Index % 16 == 0) {
+          fprintf (fpOut, "\n ");
+        }
+        fprintf (fpOut, " 0x%04X,", *(UINT16 *) HiiPackageDataPointer);
+        HiiPackageDataPointer += 2;
+      }
+
+      if (Index % 16 == 0) {
+        fprintf (fpOut, "\n ");
+      }
+      if ((Index + 2) == HiiPackageListHeader.PackageLength) {
+        fprintf (fpOut, " 0x%04X\n}\n", *(UINT16 *) HiiPackageDataPointer);
+      }
+      if ((Index + 1) == HiiPackageListHeader.PackageLength) {
+        fprintf (fpOut, " 0x%04X\n}\n", *(UINT8 *) HiiPackageDataPointer);
+      }
+      free (HiiPackageListBuffer);
+      //
+      // Done successfully
+      //
+      goto Finish;
+    }
+  }
+
+  //
+  // Combine MciBinary files to one file
+  //
+  if (mOutImageType == FW_MERGE_IMAGE) {
+    //
+    // Open output file handle.
+    //
+    fpOut = fopen (LongFilePath (OutImageName), "wb");
+    if (!fpOut) {
+      Error (NULL, 0, 0001, "Error opening output file", OutImageName);
+      goto Finish;
+    }
+    for (Index = 0; Index < InputFileNum; Index ++) {
+      fpIn = fopen (LongFilePath (InputFileName [Index]), "rb");
+      if (!fpIn) {
+        Error (NULL, 0, 0001, "Error opening file", InputFileName [Index]);
+        goto Finish;
+      }
+
+      FileLength = _filelength (fileno (fpIn));
+      FileBuffer = malloc (FileLength);
+      if (FileBuffer == NULL) {
+        Error (NULL, 0, 4001, "Resource", "memory cannot be allocated!");
+        fclose (fpIn);
+        goto Finish;
+      }
+
+      fread (FileBuffer, 1, FileLength, fpIn);
+      fclose (fpIn);
+      //
+      // write input file to out file
+      //
+      fwrite (FileBuffer, 1, FileLength, fpOut);
+      //
+      // write pad value to out file.
+      //
+      while (FileLength ++ % MciAlignment != 0) {
+        fwrite (&MciPadValue, 1, 1, fpOut);
+      }
+      //
+      // free allocated memory space
+      //
+      free (FileBuffer);
+      FileBuffer = NULL;
+    }
+    //
+    // Done successfully
+    //
+    goto Finish;
+  }
+
+  //
+  // Convert MicroCode.txt file to MicroCode.bin file
+  //
+  if (mOutImageType == FW_MCI_IMAGE) {
+    fpIn = fopen (LongFilePath (mInImageName), "r");
+    if (fpIn == NULL) {
+      Error (NULL, 0, 0001, "Error opening file", mInImageName);
+      goto Finish;
+    }
+
+    //
+    // The first pass is to determine
+    // how much data is in the file so we can allocate a working buffer.
+    //
+    FileLength = 0;
+    do {
+      Status = MicrocodeReadData (fpIn, &Data);
+      if (Status == STATUS_SUCCESS) {
+        FileLength += sizeof (Data);
+      }
+      if (Status == STATUS_IGNORE) {
+        Status = STATUS_SUCCESS;
+      }
+    } while (Status == STATUS_SUCCESS);
+    //
+    // Error if no data.
+    //
+    if (FileLength == 0) {
+      Error (NULL, 0, 3000, "Invalid", "no parseable data found in file %s", mInImageName);
+      goto Finish;
+    }
+    if (FileLength < sizeof (MICROCODE_IMAGE_HEADER)) {
+      Error (NULL, 0, 3000, "Invalid", "amount of parseable data in %s is insufficient to contain a microcode header", mInImageName);
+      goto Finish;
+    }
+
+    //
+    // Allocate a buffer for the data
+    //
+    FileBuffer = malloc (FileLength);
+    if (FileBuffer == NULL) {
+      Error (NULL, 0, 4001, "Resource", "memory cannot be allocated!");
+      goto Finish;
+    }
+    //
+    // Re-read the file, storing the data into our buffer
+    //
+    fseek (fpIn, 0, SEEK_SET);
+    DataPointer = (UINT32 *) FileBuffer;
+    OldDataPointer = DataPointer;
+    do {
+      OldDataPointer = DataPointer;
+      Status = MicrocodeReadData (fpIn, DataPointer++);
+      if (Status == STATUS_IGNORE) {
+        DataPointer = OldDataPointer;
+        Status = STATUS_SUCCESS;
+      }
+    } while (Status == STATUS_SUCCESS);
+    //
+    // close input file after read data
+    //
+    fclose (fpIn);
+
+    //
+    // Can't do much checking on the header because, per the spec, the
+    // DataSize field may be 0, which means DataSize = 2000 and TotalSize = 2K,
+    // and the TotalSize field is invalid (actually missing). Thus we can't
+    // even verify the Reserved fields are 0.
+    //
+    MciHeader = (MICROCODE_IMAGE_HEADER *) FileBuffer;
+    if (MciHeader->DataSize == 0) {
+      Index = 2048;
+    } else {
+      Index = MciHeader->TotalSize;
+    }
+
+    if (Index != FileLength) {
+      Error (NULL, 0, 3000, "Invalid", "file length of %s (0x%x) does not equal expected TotalSize: 0x%04X.", mInImageName, (unsigned) FileLength, (unsigned) Index);
+      goto Finish;
+    }
+
+    //
+    // Checksum the contents
+    //
+    DataPointer = (UINT32 *) FileBuffer;
+    CheckSum  = 0;
+    Index     = 0;
+    while (Index < FileLength) {
+      CheckSum    += *DataPointer;
+      DataPointer ++;
+      Index       += sizeof (*DataPointer);
+    }
+    if (CheckSum != 0) {
+      Error (NULL, 0, 3000, "Invalid", "checksum (0x%x) failed on file %s.", (unsigned) CheckSum, mInImageName);
+      goto Finish;
+    }
+    //
+    // Open the output file and write the buffer contents
+    //
+    VerboseMsg ("the size of output file is %u bytes", (unsigned) FileLength);
+    goto WriteFile;
+  }
+
+  //
+  // Open input file and read file data into file buffer.
+  //
+  FileLength = InputFileLength;
+  FileBuffer = malloc (FileLength);
+  if (FileBuffer == NULL) {
+    Error (NULL, 0, 4001, "Resource", "memory cannot be allocated!");
+    goto Finish;
+  }
+  memcpy (FileBuffer, InputFileBuffer, InputFileLength);
+
+  //
+  // Dump TeImage Header into output file.
+  //
+  if (mOutImageType == DUMP_TE_HEADER) {
+    memcpy (&TEImageHeader, FileBuffer, sizeof (TEImageHeader));
+    if (TEImageHeader.Signature != EFI_TE_IMAGE_HEADER_SIGNATURE) {
+      Error (NULL, 0, 3000, "Invalid", "TE header signature of file %s is not correct.", mInImageName);
+      goto Finish;
+    }
+    //
+    // Open the output file handle.
+    //
+    if (ReplaceFlag) {
+      fpInOut = fopen (LongFilePath (mInImageName), "wb");
+      if (fpInOut == NULL) {
+        Error (NULL, 0, 0001, "Error opening file", mInImageName);
+        goto Finish;
+      }
+    } else {
+      if (OutImageName != NULL) {
+        fpOut = fopen (LongFilePath (OutImageName), "wb");
+      } else {
+        fpOut = stdout;
+      }
+      if (fpOut == NULL) {
+        Error (NULL, 0, 0001, "Error opening output file", OutImageName);
+        goto Finish;
+      }
+    }
+    if (fpInOut != NULL) {
+      fprintf (fpInOut, "Dump of file %s\n\n", mInImageName);
+      fprintf (fpInOut, "TE IMAGE HEADER VALUES\n");
+      fprintf (fpInOut, "%17X machine\n", TEImageHeader.Machine);
+      fprintf (fpInOut, "%17X number of sections\n", TEImageHeader.NumberOfSections);
+      fprintf (fpInOut, "%17X subsystems\n", TEImageHeader.Subsystem);
+      fprintf (fpInOut, "%17X stripped size\n", TEImageHeader.StrippedSize);
+      fprintf (fpInOut, "%17X entry point\n", (unsigned) TEImageHeader.AddressOfEntryPoint);
+      fprintf (fpInOut, "%17X base of code\n", (unsigned) TEImageHeader.BaseOfCode);
+      fprintf (fpInOut, "%17llX image base\n", (unsigned long long)TEImageHeader.ImageBase);
+      fprintf (fpInOut, "%17X [%8X] RVA [size] of Base Relocation Directory\n", (unsigned) TEImageHeader.DataDirectory[0].VirtualAddress, (unsigned) TEImageHeader.DataDirectory[0].Size);
+      fprintf (fpInOut, "%17X [%8X] RVA [size] of Debug Directory\n", (unsigned) TEImageHeader.DataDirectory[1].VirtualAddress, (unsigned) TEImageHeader.DataDirectory[1].Size);
+    }
+    if (fpOut != NULL) {
+      fprintf (fpOut, "Dump of file %s\n\n", mInImageName);
+      fprintf (fpOut, "TE IMAGE HEADER VALUES\n");
+      fprintf (fpOut, "%17X machine\n", TEImageHeader.Machine);
+      fprintf (fpOut, "%17X number of sections\n", TEImageHeader.NumberOfSections);
+      fprintf (fpOut, "%17X subsystems\n", TEImageHeader.Subsystem);
+      fprintf (fpOut, "%17X stripped size\n", TEImageHeader.StrippedSize);
+      fprintf (fpOut, "%17X entry point\n", (unsigned) TEImageHeader.AddressOfEntryPoint);
+      fprintf (fpOut, "%17X base of code\n", (unsigned) TEImageHeader.BaseOfCode);
+      fprintf (fpOut, "%17llX image base\n", (unsigned long long)TEImageHeader.ImageBase);
+      fprintf (fpOut, "%17X [%8X] RVA [size] of Base Relocation Directory\n", (unsigned) TEImageHeader.DataDirectory[0].VirtualAddress, (unsigned) TEImageHeader.DataDirectory[0].Size);
+      fprintf (fpOut, "%17X [%8X] RVA [size] of Debug Directory\n", (unsigned) TEImageHeader.DataDirectory[1].VirtualAddress, (unsigned) TEImageHeader.DataDirectory[1].Size);
+    }
+    goto Finish;
+  }
+
+  //
+  // Following code to convert dll to efi image or te image.
+  // Get new image type
+  //
+  if ((mOutImageType == FW_EFI_IMAGE) || (mOutImageType == FW_TE_IMAGE)) {
+    if (ModuleType == NULL) {
+      if (mOutImageType == FW_EFI_IMAGE) {
+        Error (NULL, 0, 1001, "Missing option", "EFI_FILETYPE");
+        goto Finish;
+      } else if (mOutImageType == FW_TE_IMAGE) {
+        //
+        // Default TE Image Type is Boot service driver
+        //
+        Type = EFI_IMAGE_SUBSYSTEM_EFI_BOOT_SERVICE_DRIVER;
+        VerboseMsg ("Efi Image subsystem type is efi boot service driver.");
+      }
+    } else {
+      if (stricmp (ModuleType, "BASE") == 0 ||
+        stricmp (ModuleType, "SEC") == 0 ||
+        stricmp (ModuleType, "SECURITY_CORE") == 0 ||
+        stricmp (ModuleType, "PEI_CORE") == 0 ||
+        stricmp (ModuleType, "PEIM") == 0 ||
+        stricmp (ModuleType, "COMBINED_PEIM_DRIVER") == 0 ||
+        stricmp (ModuleType, "PIC_PEIM") == 0 ||
+        stricmp (ModuleType, "RELOCATABLE_PEIM") == 0 ||
+        stricmp (ModuleType, "DXE_CORE") == 0 ||
+        stricmp (ModuleType, "BS_DRIVER") == 0  ||
+        stricmp (ModuleType, "DXE_DRIVER") == 0 ||
+        stricmp (ModuleType, "DXE_SMM_DRIVER") == 0  ||
+        stricmp (ModuleType, "UEFI_DRIVER") == 0 ||
+        stricmp (ModuleType, "SMM_CORE") == 0) {
+          Type = EFI_IMAGE_SUBSYSTEM_EFI_BOOT_SERVICE_DRIVER;
+          VerboseMsg ("Efi Image subsystem type is efi boot service driver.");
+
+      } else if (stricmp (ModuleType, "UEFI_APPLICATION") == 0 ||
+        stricmp (ModuleType, "APPLICATION") == 0) {
+          Type = EFI_IMAGE_SUBSYSTEM_EFI_APPLICATION;
+          VerboseMsg ("Efi Image subsystem type is efi application.");
+
+      } else if (stricmp (ModuleType, "DXE_RUNTIME_DRIVER") == 0 ||
+        stricmp (ModuleType, "RT_DRIVER") == 0) {
+          Type = EFI_IMAGE_SUBSYSTEM_EFI_RUNTIME_DRIVER;
+          VerboseMsg ("Efi Image subsystem type is efi runtime driver.");
+
+      } else if (stricmp (ModuleType, "DXE_SAL_DRIVER") == 0 ||
+        stricmp (ModuleType, "SAL_RT_DRIVER") == 0) {
+          Type = EFI_IMAGE_SUBSYSTEM_SAL_RUNTIME_DRIVER;
+          VerboseMsg ("Efi Image subsystem type is efi sal runtime driver.");
+
+      } else {
+        Error (NULL, 0, 1003, "Invalid option value", "EFI_FILETYPE = %s", ModuleType);
+        goto Finish;
+      }
+    }
+  }
+
+  //
+  // Convert ELF image to PeImage
+  //
+  if (IsElfHeader(FileBuffer)) {
+    VerboseMsg ("Convert %s from ELF to PE/COFF.", mInImageName);
+    if (!ConvertElf(&FileBuffer, &FileLength)) {
+      Error (NULL, 0, 3000, "Invalid", "Unable to convert %s from ELF to PE/COFF.", mInImageName);
+      goto Finish;
+    }
+  }
+
+  //
+  // Make sure File Offsets and Virtual Offsets are the same in the image so it is XIP
+  // XIP == eXecute In Place
+  //
+  PeCoffConvertImageToXip (&FileBuffer, &FileLength);
+
+  //
+  // Remove reloc section from PE or TE image
+  //
+  if (mOutImageType == FW_RELOC_STRIPEED_IMAGE) {
+    //
+    // Check TeImage
+    //
+    TeHdr = (EFI_TE_IMAGE_HEADER *) FileBuffer;
+    if (TeHdr->Signature == EFI_TE_IMAGE_HEADER_SIGNATURE) {
+      SectionHeader = (EFI_IMAGE_SECTION_HEADER *) (TeHdr + 1);
+      for (Index = 0; Index < TeHdr->NumberOfSections; Index ++, SectionHeader ++) {
+        if (strcmp ((char *)SectionHeader->Name, ".reloc") == 0) {
+          //
+          // Check the reloc section is in the end of image.
+          //
+          if ((SectionHeader->PointerToRawData + SectionHeader->SizeOfRawData) ==
+            (FileLength + TeHdr->StrippedSize - sizeof (EFI_TE_IMAGE_HEADER))) {
+              //
+              // Remove .reloc section and update TeImage Header
+              //
+              FileLength = FileLength - SectionHeader->SizeOfRawData;
+              SectionHeader->SizeOfRawData = 0;
+              SectionHeader->Misc.VirtualSize = 0;
+              TeHdr->DataDirectory[EFI_TE_IMAGE_DIRECTORY_ENTRY_BASERELOC].VirtualAddress = 0;
+              TeHdr->DataDirectory[EFI_TE_IMAGE_DIRECTORY_ENTRY_BASERELOC].Size           = 0;
+              break;
+          }
+        }
+      }
+    } else {
+      //
+      // Check PE Image
+      //
+      DosHdr = (EFI_IMAGE_DOS_HEADER *) FileBuffer;
+      if (DosHdr->e_magic != EFI_IMAGE_DOS_SIGNATURE) {
+        PeHdr = (EFI_IMAGE_OPTIONAL_HEADER_UNION *)(FileBuffer);
+        if (PeHdr->Pe32.Signature != EFI_IMAGE_NT_SIGNATURE) {
+          Error (NULL, 0, 3000, "Invalid", "TE and DOS header signatures were not found in %s image.", mInImageName);
+          goto Finish;
+        }
+        DosHdr = NULL;
+      } else {
+        PeHdr = (EFI_IMAGE_OPTIONAL_HEADER_UNION *)(FileBuffer + DosHdr->e_lfanew);
+        if (PeHdr->Pe32.Signature != EFI_IMAGE_NT_SIGNATURE) {
+          Error (NULL, 0, 3000, "Invalid", "PE header signature was not found in %s image.", mInImageName);
+          goto Finish;
+        }
+      }
+      SectionHeader = (EFI_IMAGE_SECTION_HEADER *) ((UINT8 *) &(PeHdr->Pe32.OptionalHeader) + PeHdr->Pe32.FileHeader.SizeOfOptionalHeader);
+      for (Index = 0; Index < PeHdr->Pe32.FileHeader.NumberOfSections; Index ++, SectionHeader ++) {
+        if (strcmp ((char *)SectionHeader->Name, ".reloc") == 0) {
+          //
+          // Check the reloc section is in the end of image.
+          //
+          if ((SectionHeader->PointerToRawData + SectionHeader->SizeOfRawData) == FileLength) {
+            //
+            // Remove .reloc section and update PeImage Header
+            //
+            FileLength = FileLength - SectionHeader->SizeOfRawData;
+
+            PeHdr->Pe32.FileHeader.Characteristics |= EFI_IMAGE_FILE_RELOCS_STRIPPED;
+            if (PeHdr->Pe32.OptionalHeader.Magic == EFI_IMAGE_NT_OPTIONAL_HDR32_MAGIC) {
+              Optional32 = (EFI_IMAGE_OPTIONAL_HEADER32 *)&PeHdr->Pe32.OptionalHeader;
+              Optional32->SizeOfImage -= SectionHeader->SizeOfRawData;
+              Optional32->SizeOfInitializedData -= SectionHeader->SizeOfRawData;
+              if (Optional32->NumberOfRvaAndSizes > EFI_IMAGE_DIRECTORY_ENTRY_BASERELOC) {
+                Optional32->DataDirectory[EFI_IMAGE_DIRECTORY_ENTRY_BASERELOC].VirtualAddress = 0;
+                Optional32->DataDirectory[EFI_IMAGE_DIRECTORY_ENTRY_BASERELOC].Size = 0;
+              }
+            }
+            if (PeHdr->Pe32.OptionalHeader.Magic == EFI_IMAGE_NT_OPTIONAL_HDR64_MAGIC) {
+              Optional64 = (EFI_IMAGE_OPTIONAL_HEADER64 *)&PeHdr->Pe32.OptionalHeader;
+              Optional64->SizeOfImage -= SectionHeader->SizeOfRawData;
+              Optional64->SizeOfInitializedData -= SectionHeader->SizeOfRawData;
+              if (Optional64->NumberOfRvaAndSizes > EFI_IMAGE_DIRECTORY_ENTRY_BASERELOC) {
+                Optional64->DataDirectory[EFI_IMAGE_DIRECTORY_ENTRY_BASERELOC].VirtualAddress = 0;
+                Optional64->DataDirectory[EFI_IMAGE_DIRECTORY_ENTRY_BASERELOC].Size = 0;
+              }
+            }
+            SectionHeader->Misc.VirtualSize = 0;
+            SectionHeader->SizeOfRawData = 0;
+            break;
+          }
+        }
+      }
+    }
+    //
+    // Write file
+    //
+    goto WriteFile;
+  }
+  //
+  // Read the dos & pe hdrs of the image
+  //
+  DosHdr = (EFI_IMAGE_DOS_HEADER *)FileBuffer;
+  if (DosHdr->e_magic != EFI_IMAGE_DOS_SIGNATURE) {
+    // NO DOS header, check for PE/COFF header
+    PeHdr = (EFI_IMAGE_OPTIONAL_HEADER_UNION *)(FileBuffer);
+    if (PeHdr->Pe32.Signature != EFI_IMAGE_NT_SIGNATURE) {
+      Error (NULL, 0, 3000, "Invalid", "DOS header signature was not found in %s image.", mInImageName);
+      goto Finish;
+    }
+    DosHdr = NULL;
+  } else {
+
+    PeHdr = (EFI_IMAGE_OPTIONAL_HEADER_UNION *)(FileBuffer + DosHdr->e_lfanew);
+    if (PeHdr->Pe32.Signature != EFI_IMAGE_NT_SIGNATURE) {
+      Error (NULL, 0, 3000, "Invalid", "PE header signature was not found in %s image.", mInImageName);
+      goto Finish;
+    }
+  }
+
+  if (PeHdr->Pe32.FileHeader.Machine == IMAGE_FILE_MACHINE_ARM) {
+    // Some tools kick out IMAGE_FILE_MACHINE_ARM (0x1c0) vs IMAGE_FILE_MACHINE_ARMT (0x1c2)
+    // so patch back to the offical UEFI value.
+    PeHdr->Pe32.FileHeader.Machine = IMAGE_FILE_MACHINE_ARMT;
+  }
+
+  //
+  // Set new base address into image
+  //
+  if (mOutImageType == FW_REBASE_IMAGE || mOutImageType == FW_SET_ADDRESS_IMAGE) {
+    if ((PeHdr->Pe32.OptionalHeader.Magic == EFI_IMAGE_NT_OPTIONAL_HDR32_MAGIC) && (PeHdr->Pe32.FileHeader.Machine != IMAGE_FILE_MACHINE_IA64)) {
+      if (NewBaseAddress >= 0x100000000ULL) {
+        Error (NULL, 0, 3000, "Invalid", "New base address is larger than 4G for 32bit PE image");
+        goto Finish;
+      }
+    }
+    
+    if (NegativeAddr) {
+      //
+      // Set Base Address to a negative value.
+      //
+      NewBaseAddress = (UINT64) (0 - NewBaseAddress);
+    }
+    if (mOutImageType == FW_REBASE_IMAGE) {
+      Status = RebaseImage (mInImageName, FileBuffer, NewBaseAddress);
+    } else {
+      Status = SetAddressToSectionHeader (mInImageName, FileBuffer, NewBaseAddress);
+    }
+    if (EFI_ERROR (Status)) {
+      if (NegativeAddr) {
+        Error (NULL, 0, 3000, "Invalid", "Rebase/Set Image %s to Base address -0x%llx can't success", mInImageName, 0 - NewBaseAddress);
+      } else {
+        Error (NULL, 0, 3000, "Invalid", "Rebase/Set Image %s to Base address 0x%llx can't success", mInImageName, NewBaseAddress);
+      }
+      goto Finish;
+    }
+
+    //
+    // Write file
+    //
+    goto WriteFile;
+  }
+
+  //
+  // Extract bin data from Pe image.
+  //
+  if (mOutImageType == FW_BIN_IMAGE) {
+    if (FileLength < PeHdr->Pe32.OptionalHeader.SizeOfHeaders) {
+      Error (NULL, 0, 3000, "Invalid", "FileSize of %s is not a legal size.", mInImageName);
+      goto Finish;
+    }
+    //
+    // Output bin data from exe file
+    //
+    FileLength = FileLength - PeHdr->Pe32.OptionalHeader.SizeOfHeaders;
+    memmove (FileBuffer, FileBuffer + PeHdr->Pe32.OptionalHeader.SizeOfHeaders, FileLength);
+    VerboseMsg ("the size of output file is %u bytes", (unsigned) FileLength);
+    goto WriteFile;
+  }
+
+  //
+  // Zero Debug Information of Pe Image
+  //
+  if (mOutImageType == FW_ZERO_DEBUG_IMAGE) {
+    Status = ZeroDebugData (FileBuffer, TRUE);
+    if (EFI_ERROR (Status)) {
+      Error (NULL, 0, 3000, "Invalid", "Zero DebugData Error status is 0x%x", (int) Status);
+      goto Finish;
+    }
+
+    //
+    // Write the updated Image
+    //
+    VerboseMsg ("the size of output file is %u bytes", (unsigned) FileLength);
+    goto WriteFile;
+  }
+
+  //
+  // Set Time Stamp of Pe Image
+  //
+  if (mOutImageType == FW_SET_STAMP_IMAGE) {
+    Status = SetStamp (FileBuffer, TimeStamp);
+    if (EFI_ERROR (Status)) {
+      goto Finish;
+    }
+
+    //
+    // Write the updated Image
+    //
+    VerboseMsg ("the size of output file is %u bytes", (unsigned) FileLength);
+    goto WriteFile;
+  }
+
+  //
+  // Extract acpi data from pe image.
+  //
+  if (mOutImageType == FW_ACPI_IMAGE) {
+    SectionHeader = (EFI_IMAGE_SECTION_HEADER *) ((UINT8 *) &(PeHdr->Pe32.OptionalHeader) + PeHdr->Pe32.FileHeader.SizeOfOptionalHeader);
+    for (Index = 0; Index < PeHdr->Pe32.FileHeader.NumberOfSections; Index ++, SectionHeader ++) {
+      if (strcmp ((char *)SectionHeader->Name, ".data") == 0 || strcmp ((char *)SectionHeader->Name, ".sdata") == 0) {
+        //
+        // Check Acpi Table
+        //
+        if (SectionHeader->Misc.VirtualSize < SectionHeader->SizeOfRawData) {
+          FileLength = SectionHeader->Misc.VirtualSize;
+        } else {
+          FileLength = SectionHeader->SizeOfRawData;
+        }
+
+        if (CheckAcpiTable (FileBuffer + SectionHeader->PointerToRawData, FileLength) != STATUS_SUCCESS) {
+          Error (NULL, 0, 3000, "Invalid", "ACPI table check failed in %s.", mInImageName);
+          goto Finish;
+        }
+
+        //
+        // Output Apci data to file
+        //
+        memmove (FileBuffer, FileBuffer + SectionHeader->PointerToRawData, FileLength);
+        VerboseMsg ("the size of output file is %u bytes", (unsigned) FileLength);
+        goto WriteFile;
+      }
+    }
+    Error (NULL, 0, 3000, "Invalid", "failed to get ACPI table from %s.", mInImageName);
+    goto Finish;
+  }
+  //
+  // Zero all unused fields of the DOS header
+  //
+  if (DosHdr != NULL) {
+    memcpy (&BackupDosHdr, DosHdr, sizeof (EFI_IMAGE_DOS_HEADER));
+    memset (DosHdr, 0, sizeof (EFI_IMAGE_DOS_HEADER));
+    DosHdr->e_magic  = BackupDosHdr.e_magic;
+    DosHdr->e_lfanew = BackupDosHdr.e_lfanew;
+
+    for (Index = sizeof (EFI_IMAGE_DOS_HEADER); Index < (UINT32 ) DosHdr->e_lfanew; Index++) {
+      FileBuffer[Index] = (UINT8) DosHdr->e_cp;
+    }
+  }
+
+  //
+  // Initialize TeImage Header
+  //
+  memset (&TEImageHeader, 0, sizeof (EFI_TE_IMAGE_HEADER));
+  TEImageHeader.Signature        = EFI_TE_IMAGE_HEADER_SIGNATURE;
+  TEImageHeader.Machine          = PeHdr->Pe32.FileHeader.Machine;
+  TEImageHeader.NumberOfSections = (UINT8) PeHdr->Pe32.FileHeader.NumberOfSections;
+  TEImageHeader.StrippedSize     = (UINT16) ((UINTN) ((UINT8 *) &(PeHdr->Pe32.OptionalHeader) + PeHdr->Pe32.FileHeader.SizeOfOptionalHeader) - (UINTN) FileBuffer);
+  TEImageHeader.Subsystem        = (UINT8) Type;
+
+  //
+  // Patch the PE header
+  //
+  PeHdr->Pe32.OptionalHeader.Subsystem = (UINT16) Type;
+
+  if (PeHdr->Pe32.OptionalHeader.Magic == EFI_IMAGE_NT_OPTIONAL_HDR32_MAGIC) {
+    Optional32 = (EFI_IMAGE_OPTIONAL_HEADER32 *)&PeHdr->Pe32.OptionalHeader;
+    if (!KeepOptionalHeaderFlag) {
+      Optional32->MajorOperatingSystemVersion = 0;
+      Optional32->MinorOperatingSystemVersion = 0;
+      Optional32->MajorImageVersion = 0;
+      Optional32->MinorImageVersion = 0;
+      Optional32->MajorSubsystemVersion = 0;
+      Optional32->MinorSubsystemVersion = 0;
+      Optional32->Win32VersionValue = 0;
+      Optional32->CheckSum = 0;
+      Optional32->SizeOfStackReserve = 0;
+      Optional32->SizeOfStackCommit = 0;
+      Optional32->SizeOfHeapReserve = 0;
+      Optional32->SizeOfHeapCommit = 0;
+    }
+    TEImageHeader.AddressOfEntryPoint = Optional32->AddressOfEntryPoint;
+    TEImageHeader.BaseOfCode          = Optional32->BaseOfCode;
+    TEImageHeader.ImageBase           = (UINT64) (Optional32->ImageBase);
+
+    if (Optional32->NumberOfRvaAndSizes > EFI_IMAGE_DIRECTORY_ENTRY_BASERELOC) {
+      TEImageHeader.DataDirectory[EFI_TE_IMAGE_DIRECTORY_ENTRY_BASERELOC].VirtualAddress = Optional32->DataDirectory[EFI_IMAGE_DIRECTORY_ENTRY_BASERELOC].VirtualAddress;
+      TEImageHeader.DataDirectory[EFI_TE_IMAGE_DIRECTORY_ENTRY_BASERELOC].Size = Optional32->DataDirectory[EFI_IMAGE_DIRECTORY_ENTRY_BASERELOC].Size;
+    }
+
+    if (Optional32->NumberOfRvaAndSizes > EFI_IMAGE_DIRECTORY_ENTRY_DEBUG) {
+      TEImageHeader.DataDirectory[EFI_TE_IMAGE_DIRECTORY_ENTRY_DEBUG].VirtualAddress = Optional32->DataDirectory[EFI_IMAGE_DIRECTORY_ENTRY_DEBUG].VirtualAddress;
+      TEImageHeader.DataDirectory[EFI_TE_IMAGE_DIRECTORY_ENTRY_DEBUG].Size = Optional32->DataDirectory[EFI_IMAGE_DIRECTORY_ENTRY_DEBUG].Size;
+    }
+
+    //
+    // Zero .pdata section data.
+    //
+    if (!KeepExceptionTableFlag && Optional32->NumberOfRvaAndSizes > EFI_IMAGE_DIRECTORY_ENTRY_EXCEPTION &&
+      Optional32->DataDirectory[EFI_IMAGE_DIRECTORY_ENTRY_EXCEPTION].VirtualAddress != 0 &&
+      Optional32->DataDirectory[EFI_IMAGE_DIRECTORY_ENTRY_EXCEPTION].Size != 0) {
+        SectionHeader = (EFI_IMAGE_SECTION_HEADER *) ((UINT8 *) &(PeHdr->Pe32.OptionalHeader) + PeHdr->Pe32.FileHeader.SizeOfOptionalHeader);
+        for (Index = 0; Index < PeHdr->Pe32.FileHeader.NumberOfSections; Index++, SectionHeader++) {
+          if (SectionHeader->VirtualAddress == Optional32->DataDirectory[EFI_IMAGE_DIRECTORY_ENTRY_EXCEPTION].VirtualAddress) {
+            //
+            // Zero .pdata Section data
+            //
+            memset (FileBuffer + SectionHeader->PointerToRawData, 0, SectionHeader->SizeOfRawData);
+            //
+            // Zero .pdata Section header name
+            //
+            memset (SectionHeader->Name, 0, sizeof (SectionHeader->Name));
+            //
+            // Zero Execption Table
+            //
+            Optional32->DataDirectory[EFI_IMAGE_DIRECTORY_ENTRY_EXCEPTION].VirtualAddress = 0;
+            Optional32->DataDirectory[EFI_IMAGE_DIRECTORY_ENTRY_EXCEPTION].Size           = 0;
+            DebugMsg (NULL, 0, 9, "Zero the .pdata section for PE image", NULL);
+            break;
+          }
+        }
+    }
+
+    //
+    // Strip zero padding at the end of the .reloc section
+    //
+    if (!KeepZeroPendingFlag && Optional32->NumberOfRvaAndSizes > EFI_IMAGE_DIRECTORY_ENTRY_BASERELOC) {
+      if (Optional32->DataDirectory[EFI_IMAGE_DIRECTORY_ENTRY_BASERELOC].Size != 0) {
+        SectionHeader = (EFI_IMAGE_SECTION_HEADER *) ((UINT8 *) &(PeHdr->Pe32.OptionalHeader) + PeHdr->Pe32.FileHeader.SizeOfOptionalHeader);
+        for (Index = 0; Index < PeHdr->Pe32.FileHeader.NumberOfSections; Index++, SectionHeader++) {
+          //
+          // Look for the Section Header that starts as the same virtual address as the Base Relocation Data Directory
+          //
+          if (SectionHeader->VirtualAddress == Optional32->DataDirectory[EFI_IMAGE_DIRECTORY_ENTRY_BASERELOC].VirtualAddress) {
+            SectionHeader->Misc.VirtualSize = Optional32->DataDirectory[EFI_IMAGE_DIRECTORY_ENTRY_BASERELOC].Size;
+            AllignedRelocSize = (Optional32->DataDirectory[EFI_IMAGE_DIRECTORY_ENTRY_BASERELOC].Size + Optional32->FileAlignment - 1) & (~(Optional32->FileAlignment - 1));
+            //
+            // Check to see if there is zero padding at the end of the base relocations
+            //
+            if (AllignedRelocSize < SectionHeader->SizeOfRawData) {
+              //
+              // Check to see if the base relocations are at the end of the file
+              //
+              if (SectionHeader->PointerToRawData + SectionHeader->SizeOfRawData == Optional32->SizeOfImage) {
+                //
+                // All the required conditions are met to strip the zero padding of the end of the base relocations section
+                //
+                Optional32->SizeOfImage -= (SectionHeader->SizeOfRawData - AllignedRelocSize);
+                Optional32->SizeOfInitializedData -= (SectionHeader->SizeOfRawData - AllignedRelocSize);
+                SectionHeader->SizeOfRawData = AllignedRelocSize;
+                FileLength = Optional32->SizeOfImage;
+                DebugMsg (NULL, 0, 9, "Remove the zero padding bytes at the end of the base relocations", "The size of padding bytes is %u", (unsigned) (SectionHeader->SizeOfRawData - AllignedRelocSize));
+              }
+            }
+          }
+        }
+      }
+    }
+  } else if (PeHdr->Pe32.OptionalHeader.Magic == EFI_IMAGE_NT_OPTIONAL_HDR64_MAGIC) {
+    Optional64 = (EFI_IMAGE_OPTIONAL_HEADER64 *)&PeHdr->Pe32.OptionalHeader;
+    if (!KeepOptionalHeaderFlag) {
+      Optional64->MajorOperatingSystemVersion = 0;
+      Optional64->MinorOperatingSystemVersion = 0;
+      Optional64->MajorImageVersion = 0;
+      Optional64->MinorImageVersion = 0;
+      Optional64->MajorSubsystemVersion = 0;
+      Optional64->MinorSubsystemVersion = 0;
+      Optional64->Win32VersionValue = 0;
+      Optional64->CheckSum = 0;
+      Optional64->SizeOfStackReserve = 0;
+      Optional64->SizeOfStackCommit = 0;
+      Optional64->SizeOfHeapReserve = 0;
+      Optional64->SizeOfHeapCommit = 0;
+    }
+    TEImageHeader.AddressOfEntryPoint = Optional64->AddressOfEntryPoint;
+    TEImageHeader.BaseOfCode          = Optional64->BaseOfCode;
+    TEImageHeader.ImageBase           = (UINT64) (Optional64->ImageBase);
+
+    if (Optional64->NumberOfRvaAndSizes > EFI_IMAGE_DIRECTORY_ENTRY_BASERELOC) {
+      TEImageHeader.DataDirectory[EFI_TE_IMAGE_DIRECTORY_ENTRY_BASERELOC].VirtualAddress = Optional64->DataDirectory[EFI_IMAGE_DIRECTORY_ENTRY_BASERELOC].VirtualAddress;
+      TEImageHeader.DataDirectory[EFI_TE_IMAGE_DIRECTORY_ENTRY_BASERELOC].Size = Optional64->DataDirectory[EFI_IMAGE_DIRECTORY_ENTRY_BASERELOC].Size;
+    }
+
+    if (Optional64->NumberOfRvaAndSizes > EFI_IMAGE_DIRECTORY_ENTRY_DEBUG) {
+      TEImageHeader.DataDirectory[EFI_TE_IMAGE_DIRECTORY_ENTRY_DEBUG].VirtualAddress = Optional64->DataDirectory[EFI_IMAGE_DIRECTORY_ENTRY_DEBUG].VirtualAddress;
+      TEImageHeader.DataDirectory[EFI_TE_IMAGE_DIRECTORY_ENTRY_DEBUG].Size = Optional64->DataDirectory[EFI_IMAGE_DIRECTORY_ENTRY_DEBUG].Size;
+    }
+
+    //
+    // Zero the .pdata section for X64 machine and don't check the Debug Directory is empty
+    // For Itaninum and X64 Image, remove .pdata section.
+    //
+    if ((!KeepExceptionTableFlag && PeHdr->Pe32.FileHeader.Machine == IMAGE_FILE_MACHINE_X64) || PeHdr->Pe32.FileHeader.Machine == IMAGE_FILE_MACHINE_IA64) {
+      if (Optional64->NumberOfRvaAndSizes > EFI_IMAGE_DIRECTORY_ENTRY_EXCEPTION &&
+        Optional64->DataDirectory[EFI_IMAGE_DIRECTORY_ENTRY_EXCEPTION].VirtualAddress != 0 &&
+        Optional64->DataDirectory[EFI_IMAGE_DIRECTORY_ENTRY_EXCEPTION].Size != 0) {
+          SectionHeader = (EFI_IMAGE_SECTION_HEADER *) ((UINT8 *) &(PeHdr->Pe32.OptionalHeader) + PeHdr->Pe32.FileHeader.SizeOfOptionalHeader);
+          for (Index = 0; Index < PeHdr->Pe32.FileHeader.NumberOfSections; Index++, SectionHeader++) {
+            if (SectionHeader->VirtualAddress == Optional64->DataDirectory[EFI_IMAGE_DIRECTORY_ENTRY_EXCEPTION].VirtualAddress) {
+              //
+              // Zero .pdata Section header name
+              //
+              memset (SectionHeader->Name, 0, sizeof (SectionHeader->Name));
+
+              RuntimeFunction = (RUNTIME_FUNCTION *)(FileBuffer + SectionHeader->PointerToRawData);
+              for (Index1 = 0; Index1 < Optional64->DataDirectory[EFI_IMAGE_DIRECTORY_ENTRY_EXCEPTION].Size / sizeof (RUNTIME_FUNCTION); Index1++, RuntimeFunction++) {
+                SectionHeader = (EFI_IMAGE_SECTION_HEADER *) ((UINT8 *) &(PeHdr->Pe32.OptionalHeader) + PeHdr->Pe32.FileHeader.SizeOfOptionalHeader);
+                for (Index2 = 0; Index2 < PeHdr->Pe32.FileHeader.NumberOfSections; Index2++, SectionHeader++) {
+                  if (RuntimeFunction->UnwindInfoAddress >= SectionHeader->VirtualAddress && RuntimeFunction->UnwindInfoAddress < (SectionHeader->VirtualAddress + SectionHeader->SizeOfRawData)) {
+                    UnwindInfo = (UNWIND_INFO *)(FileBuffer + SectionHeader->PointerToRawData + (RuntimeFunction->UnwindInfoAddress - SectionHeader->VirtualAddress));
+                    if (UnwindInfo->Version == 1) {
+                      memset (UnwindInfo + 1, 0, UnwindInfo->CountOfUnwindCodes * sizeof (UINT16));
+                      memset (UnwindInfo, 0, sizeof (UNWIND_INFO));
+                    }
+                    break;
+                  }
+                }
+                memset (RuntimeFunction, 0, sizeof (RUNTIME_FUNCTION));
+              }
+              //
+              // Zero Execption Table
+              //
+              Optional64->DataDirectory[EFI_IMAGE_DIRECTORY_ENTRY_EXCEPTION].Size = 0;
+              Optional64->DataDirectory[EFI_IMAGE_DIRECTORY_ENTRY_EXCEPTION].VirtualAddress = 0;
+              DebugMsg (NULL, 0, 9, "Zero the .pdata section if the machine type is X64 for PE32+ image", NULL);
+              break;
+            }
+          }
+      }
+    }
+
+    //
+    // Strip zero padding at the end of the .reloc section
+    //
+    if (!KeepZeroPendingFlag && Optional64->NumberOfRvaAndSizes > EFI_IMAGE_DIRECTORY_ENTRY_DEBUG) {
+      if (Optional64->DataDirectory[EFI_IMAGE_DIRECTORY_ENTRY_BASERELOC].Size != 0) {
+        SectionHeader = (EFI_IMAGE_SECTION_HEADER *) ((UINT8 *) &(PeHdr->Pe32.OptionalHeader) + PeHdr->Pe32.FileHeader.SizeOfOptionalHeader);
+        for (Index = 0; Index < PeHdr->Pe32.FileHeader.NumberOfSections; Index++, SectionHeader++) {
+          //
+          // Look for the Section Header that starts as the same virtual address as the Base Relocation Data Directory
+          //
+          if (SectionHeader->VirtualAddress == Optional64->DataDirectory[EFI_IMAGE_DIRECTORY_ENTRY_BASERELOC].VirtualAddress) {
+            SectionHeader->Misc.VirtualSize = Optional64->DataDirectory[EFI_IMAGE_DIRECTORY_ENTRY_BASERELOC].Size;
+            AllignedRelocSize = (Optional64->DataDirectory[EFI_IMAGE_DIRECTORY_ENTRY_BASERELOC].Size + Optional64->FileAlignment - 1) & (~(Optional64->FileAlignment - 1));
+            //
+            // Check to see if there is zero padding at the end of the base relocations
+            //
+            if (AllignedRelocSize < SectionHeader->SizeOfRawData) {
+              //
+              // Check to see if the base relocations are at the end of the file
+              //
+              if (SectionHeader->PointerToRawData + SectionHeader->SizeOfRawData == Optional64->SizeOfImage) {
+                //
+                // All the required conditions are met to strip the zero padding of the end of the base relocations section
+                //
+                Optional64->SizeOfImage -= (SectionHeader->SizeOfRawData - AllignedRelocSize);
+                Optional64->SizeOfInitializedData -= (SectionHeader->SizeOfRawData - AllignedRelocSize);
+                SectionHeader->SizeOfRawData = AllignedRelocSize;
+                FileLength = Optional64->SizeOfImage;
+                DebugMsg (NULL, 0, 9, "Remove the zero padding bytes at the end of the base relocations", "The size of padding bytes is %u", (unsigned) (SectionHeader->SizeOfRawData - AllignedRelocSize));
+              }
+            }
+          }
+        }
+      }
+    }
+  } else {
+    Error (NULL, 0, 3000, "Invalid", "Magic 0x%x of PeImage %s is unknown.", PeHdr->Pe32.OptionalHeader.Magic, mInImageName);
+    goto Finish;
+  }
+
+  if (((PeHdr->Pe32.FileHeader.Characteristics & EFI_IMAGE_FILE_RELOCS_STRIPPED) == 0) && \
+    (TEImageHeader.DataDirectory[EFI_TE_IMAGE_DIRECTORY_ENTRY_BASERELOC].VirtualAddress == 0) && \
+    (TEImageHeader.DataDirectory[EFI_TE_IMAGE_DIRECTORY_ENTRY_BASERELOC].Size == 0)) {
+      //
+      // PeImage can be loaded into memory, but it has no relocation section. 
+      // Fix TeImage Header to set VA of relocation data directory to not zero, the size is still zero.
+      //
+      if (Optional32 != NULL) {
+        TEImageHeader.DataDirectory[EFI_TE_IMAGE_DIRECTORY_ENTRY_BASERELOC].VirtualAddress = Optional32->SizeOfImage - sizeof (EFI_IMAGE_BASE_RELOCATION);
+      } else if (Optional64 != NULL) {
+        TEImageHeader.DataDirectory[EFI_TE_IMAGE_DIRECTORY_ENTRY_BASERELOC].VirtualAddress = Optional64->SizeOfImage - sizeof (EFI_IMAGE_BASE_RELOCATION);
+      }
+  }
+
+  //
+  // Fill HII section data
+  //
+  SectionHeader = (EFI_IMAGE_SECTION_HEADER *) ((UINT8 *) &(PeHdr->Pe32.OptionalHeader) + PeHdr->Pe32.FileHeader.SizeOfOptionalHeader);
+  for (Index = 0; Index < PeHdr->Pe32.FileHeader.NumberOfSections; Index++) {
+    if (stricmp ((char *)SectionHeader[Index].Name, ".hii") == 0) {
+      //
+      // Update resource section header offset
+      //
+      SetHiiResourceHeader ((UINT8*) FileBuffer + SectionHeader[Index].PointerToRawData, SectionHeader[Index].VirtualAddress);
+      //
+      // Update resource section name
+      //
+      strcpy((char *) SectionHeader[Index].Name, ".rsrc");
+      //
+      // Update resource data directory.
+      //
+      if (PeHdr->Pe32.OptionalHeader.Magic == EFI_IMAGE_NT_OPTIONAL_HDR32_MAGIC) {
+        Optional32 = (EFI_IMAGE_OPTIONAL_HEADER32 *)&PeHdr->Pe32.OptionalHeader;
+        Optional32->DataDirectory[EFI_IMAGE_DIRECTORY_ENTRY_RESOURCE].VirtualAddress = SectionHeader[Index].VirtualAddress;
+        Optional32->DataDirectory[EFI_IMAGE_DIRECTORY_ENTRY_RESOURCE].Size = SectionHeader[Index].Misc.VirtualSize;
+      } else if (PeHdr->Pe32.OptionalHeader.Magic == EFI_IMAGE_NT_OPTIONAL_HDR64_MAGIC) {
+        Optional64 = (EFI_IMAGE_OPTIONAL_HEADER64 *)&PeHdr->Pe32.OptionalHeader;
+        Optional64->DataDirectory[EFI_IMAGE_DIRECTORY_ENTRY_RESOURCE].VirtualAddress = SectionHeader[Index].VirtualAddress;
+        Optional64->DataDirectory[EFI_IMAGE_DIRECTORY_ENTRY_RESOURCE].Size = SectionHeader[Index].Misc.VirtualSize;
+      }
+      break;
+    }
+  }
+
+  //
+  // Zero ExceptionTable Xdata
+  //
+  if (!KeepExceptionTableFlag) {
+    SectionHeader = (EFI_IMAGE_SECTION_HEADER *) ((UINT8 *) &(PeHdr->Pe32.OptionalHeader) + PeHdr->Pe32.FileHeader.SizeOfOptionalHeader);
+    for (Index = 0; Index < PeHdr->Pe32.FileHeader.NumberOfSections; Index++) {
+      if (stricmp ((char *)SectionHeader[Index].Name, ".xdata") == 0) {
+        //
+        // zero .xdata section
+        //
+        memset (FileBuffer + SectionHeader[Index].PointerToRawData, 0, SectionHeader[Index].SizeOfRawData);
+        DebugMsg (NULL, 0, 9, NULL, "Zero the .xdata section for PE image at Offset 0x%x and Length 0x%x", (unsigned) SectionHeader[Index].PointerToRawData, (unsigned) SectionHeader[Index].SizeOfRawData);
+        break;
+      }
+    }
+  }
+
+  //
+  // Zero Time/Data field
+  //
+  ZeroDebugData (FileBuffer, FALSE);
+
+  if (mOutImageType == FW_TE_IMAGE) {
+    if ((PeHdr->Pe32.FileHeader.NumberOfSections &~0xFF) || (Type &~0xFF)) {
+      //
+      // Pack the subsystem and NumberOfSections into 1 byte. Make sure they fit both.
+      //
+      Error (NULL, 0, 3000, "Invalid", "Image's subsystem or NumberOfSections of PeImage %s cannot be packed into 1 byte.", mInImageName);
+      goto Finish;
+    }
+
+    if ((PeHdr->Pe32.OptionalHeader.SectionAlignment != PeHdr->Pe32.OptionalHeader.FileAlignment)) {
+      //
+      // TeImage has the same section alignment and file alignment.
+      //
+      Error (NULL, 0, 3000, "Invalid", "Section-Alignment and File-Alignment of PeImage %s do not match, they must be equal for a TeImage.", mInImageName);
+      goto Finish;
+    }
+
+    DebugMsg (NULL, 0, 9, "TeImage Header Info", "Machine type is %X, Number of sections is %X, Stripped size is %X, EntryPoint is %X, BaseOfCode is %X, ImageBase is %llX",
+      TEImageHeader.Machine, TEImageHeader.NumberOfSections, TEImageHeader.StrippedSize, (unsigned) TEImageHeader.AddressOfEntryPoint, (unsigned) TEImageHeader.BaseOfCode, (unsigned long long) TEImageHeader.ImageBase);
+    //
+    // Update Image to TeImage
+    //
+    FileLength = FileLength - TEImageHeader.StrippedSize;
+    memmove (FileBuffer + sizeof (EFI_TE_IMAGE_HEADER), FileBuffer + TEImageHeader.StrippedSize, FileLength);
+    FileLength = FileLength + sizeof (EFI_TE_IMAGE_HEADER);
+    memcpy (FileBuffer, &TEImageHeader, sizeof (EFI_TE_IMAGE_HEADER));
+    VerboseMsg ("the size of output file is %u bytes", (unsigned) (FileLength));
+  } else {
+
+    //
+    // Following codes are to fix the objcopy's issue:
+    // objcopy in binutil 2.50.18 will set PE image's charactices to "RELOC_STRIPPED" if image has no ".reloc" section
+    // It cause issue for EFI image which has no ".reloc" sections.
+    // Following codes will be removed when objcopy in binutil fix this problem for PE image.
+    //
+    if ((PeHdr->Pe32.FileHeader.Characteristics & EFI_IMAGE_FILE_RELOCS_STRIPPED) != 0) {
+      if (PeHdr->Pe32.OptionalHeader.Magic == EFI_IMAGE_NT_OPTIONAL_HDR32_MAGIC) {
+        Optional32 = (EFI_IMAGE_OPTIONAL_HEADER32 *)&PeHdr->Pe32.OptionalHeader;
+        if (Optional32->ImageBase == 0) {
+          PeHdr->Pe32.FileHeader.Characteristics &= ~EFI_IMAGE_FILE_RELOCS_STRIPPED;
+        }
+      } else if (PeHdr->Pe32.OptionalHeader.Magic == EFI_IMAGE_NT_OPTIONAL_HDR64_MAGIC) {
+        Optional64 = (EFI_IMAGE_OPTIONAL_HEADER64 *)&PeHdr->Pe32.OptionalHeader;
+        if (Optional64->ImageBase == 0) {
+          PeHdr->Pe32.FileHeader.Characteristics &= ~EFI_IMAGE_FILE_RELOCS_STRIPPED;
+        }
+      }
+    }
+  }
+
+WriteFile:
+  //
+  // Update Image to EfiImage or TE image
+  //
+  if (ReplaceFlag) {
+    if ((FileLength != InputFileLength) || (memcmp (FileBuffer, InputFileBuffer, FileLength) != 0)) {
+      //
+      // Update File when File is changed.
+      //
+      fpInOut = fopen (LongFilePath (mInImageName), "wb");
+      if (fpInOut == NULL) {
+        Error (NULL, 0, 0001, "Error opening file", mInImageName);
+        goto Finish;
+      }
+      fwrite (FileBuffer, 1, FileLength, fpInOut);
+      VerboseMsg ("the size of output file is %u bytes", (unsigned) FileLength);
+    }
+  } else {
+    if ((OutputFileTime < InputFileTime) || (FileLength != OutputFileLength) || (memcmp (FileBuffer, OutputFileBuffer, FileLength) != 0)) {
+      //
+      // Update File when File is changed or File is old.
+      //
+      fpOut = fopen (LongFilePath (OutImageName), "wb");
+      if (fpOut == NULL) {
+        Error (NULL, 0, 0001, "Error opening output file", OutImageName);
+        goto Finish;
+      }
+      fwrite (FileBuffer, 1, FileLength, fpOut);
+      VerboseMsg ("the size of output file is %u bytes", (unsigned) FileLength);
+    }
+  }
+  mImageSize = FileLength;
+
+Finish:
+  if (fpInOut != NULL) {
+    if (GetUtilityStatus () != STATUS_SUCCESS) {
+      //
+      // when file updates failed, original file is still recovered.
+      //
+      fwrite (InputFileBuffer, 1, InputFileLength, fpInOut);
+    }
+    //
+    // Write converted data into fpInOut file and close input file.
+    //
+    fclose (fpInOut);
+  }
+
+  if (FileBuffer != NULL) {
+    free (FileBuffer);
+  }
+
+  if (InputFileName != NULL) {
+    free (InputFileName);
+  }
+
+  if (fpOut != NULL) {
+    //
+    // Write converted data into fpOut file and close output file.
+    //
+    fclose (fpOut);
+    if (GetUtilityStatus () != STATUS_SUCCESS) {
+      if (OutputFileBuffer == NULL) {
+        remove (OutImageName);
+      } else {
+        fpOut = fopen (LongFilePath (OutImageName), "wb");
+        fwrite (OutputFileBuffer, 1, OutputFileLength, fpOut);
+        fclose (fpOut);
+      }
+    }
+  }
+  
+  if (InputFileBuffer != NULL) {
+    free (InputFileBuffer);
+  }
+
+  if (OutputFileBuffer != NULL) {
+    free (OutputFileBuffer);
+  }
+
+  //
+  // Write module size and time stamp to report file.
+  //
+  if (OutImageName != NULL) {
+    FileLen = strlen (OutImageName);
+  }
+  if (FileLen >= 4 && strcmp (OutImageName + (FileLen - 4), ".efi") == 0) {
+    ReportFileName = (CHAR8 *) malloc (FileLen + 1);
+    if (ReportFileName != NULL) {
+      strcpy (ReportFileName, OutImageName);
+      strcpy (ReportFileName + (FileLen - 4), ".txt"); 
+      ReportFile = fopen (LongFilePath (ReportFileName), "w+");
+      if (ReportFile != NULL) {
+        fprintf (ReportFile, "MODULE_SIZE = %u\n", (unsigned) mImageSize);
+        fprintf (ReportFile, "TIME_STAMP = %u\n", (unsigned) mImageTimeStamp);
+        fclose(ReportFile);
+      }
+      free (ReportFileName);
+    }
+  }
+  VerboseMsg ("%s tool done with return code is 0x%x.", UTILITY_NAME, GetUtilityStatus ());
+
+  return GetUtilityStatus ();
+}
+
+STATIC
+EFI_STATUS
+ZeroDebugData (
+  IN OUT UINT8   *FileBuffer,
+  BOOLEAN        ZeroDebugFlag
+  )
+/*++
+
+Routine Description:
+
+  Zero debug information in PeImage.
+
+Arguments:
+
+  FileBuffer    - Pointer to PeImage.
+  ZeroDebugFlag - TRUE to zero Debug information, FALSE to only zero time/stamp
+
+Returns:
+
+  EFI_ABORTED   - PeImage is invalid.
+  EFI_SUCCESS   - Zero debug data successfully.
+
+--*/
+{
+  UINT32                           Index;
+  UINT32                           DebugDirectoryEntryRva;
+  UINT32                           DebugDirectoryEntryFileOffset;
+  UINT32                           ExportDirectoryEntryRva;
+  UINT32                           ExportDirectoryEntryFileOffset;
+  UINT32                           ResourceDirectoryEntryRva;
+  UINT32                           ResourceDirectoryEntryFileOffset;
+  EFI_IMAGE_DOS_HEADER            *DosHdr;
+  EFI_IMAGE_FILE_HEADER           *FileHdr;
+  EFI_IMAGE_OPTIONAL_HEADER32     *Optional32Hdr;
+  EFI_IMAGE_OPTIONAL_HEADER64     *Optional64Hdr;
+  EFI_IMAGE_SECTION_HEADER        *SectionHeader;
+  EFI_IMAGE_DEBUG_DIRECTORY_ENTRY *DebugEntry;
+  UINT32                          *NewTimeStamp;  
+
+  //
+  // Init variable.
+  //
+  DebugDirectoryEntryRva           = 0;
+  ExportDirectoryEntryRva          = 0;
+  ResourceDirectoryEntryRva        = 0;
+  DebugDirectoryEntryFileOffset    = 0;
+  ExportDirectoryEntryFileOffset   = 0;
+  ResourceDirectoryEntryFileOffset = 0;
+  DosHdr   = (EFI_IMAGE_DOS_HEADER *)  FileBuffer;
+  FileHdr  = (EFI_IMAGE_FILE_HEADER *) (FileBuffer + DosHdr->e_lfanew + sizeof (UINT32));
+
+
+  DosHdr = (EFI_IMAGE_DOS_HEADER *)FileBuffer;
+  if (DosHdr->e_magic != EFI_IMAGE_DOS_SIGNATURE) {
+    // NO DOS header, must start with PE/COFF header
+    FileHdr  = (EFI_IMAGE_FILE_HEADER *)(FileBuffer + sizeof (UINT32));
+  } else {
+    FileHdr  = (EFI_IMAGE_FILE_HEADER *)(FileBuffer + DosHdr->e_lfanew + sizeof (UINT32));
+  }
+
+  //
+  // Get Debug, Export and Resource EntryTable RVA address.
+  // Resource Directory entry need to review.
+  //
+  if (FileHdr->Machine == EFI_IMAGE_MACHINE_IA32) {
+    Optional32Hdr = (EFI_IMAGE_OPTIONAL_HEADER32 *) ((UINT8*) FileHdr + sizeof (EFI_IMAGE_FILE_HEADER));
+    SectionHeader = (EFI_IMAGE_SECTION_HEADER *) ((UINT8 *) Optional32Hdr +  FileHdr->SizeOfOptionalHeader);
+    if (Optional32Hdr->NumberOfRvaAndSizes > EFI_IMAGE_DIRECTORY_ENTRY_EXPORT && \
+        Optional32Hdr->DataDirectory[EFI_IMAGE_DIRECTORY_ENTRY_EXPORT].Size != 0) {
+      ExportDirectoryEntryRva = Optional32Hdr->DataDirectory[EFI_IMAGE_DIRECTORY_ENTRY_EXPORT].VirtualAddress;
+    }
+    if (Optional32Hdr->NumberOfRvaAndSizes > EFI_IMAGE_DIRECTORY_ENTRY_RESOURCE && \
+        Optional32Hdr->DataDirectory[EFI_IMAGE_DIRECTORY_ENTRY_RESOURCE].Size != 0) {
+      ResourceDirectoryEntryRva = Optional32Hdr->DataDirectory[EFI_IMAGE_DIRECTORY_ENTRY_RESOURCE].VirtualAddress;
+    }
+    if (Optional32Hdr->NumberOfRvaAndSizes > EFI_IMAGE_DIRECTORY_ENTRY_DEBUG && \
+        Optional32Hdr->DataDirectory[EFI_IMAGE_DIRECTORY_ENTRY_DEBUG].Size != 0) {
+      DebugDirectoryEntryRva = Optional32Hdr->DataDirectory[EFI_IMAGE_DIRECTORY_ENTRY_DEBUG].VirtualAddress;
+      if (ZeroDebugFlag) {
+        Optional32Hdr->DataDirectory[EFI_IMAGE_DIRECTORY_ENTRY_DEBUG].Size = 0;
+        Optional32Hdr->DataDirectory[EFI_IMAGE_DIRECTORY_ENTRY_DEBUG].VirtualAddress = 0;
+      }
+    }
+  } else {
+    Optional64Hdr = (EFI_IMAGE_OPTIONAL_HEADER64 *) ((UINT8*) FileHdr + sizeof (EFI_IMAGE_FILE_HEADER));
+    SectionHeader = (EFI_IMAGE_SECTION_HEADER *) ((UINT8 *) Optional64Hdr +  FileHdr->SizeOfOptionalHeader);
+    if (Optional64Hdr->NumberOfRvaAndSizes > EFI_IMAGE_DIRECTORY_ENTRY_EXPORT && \
+        Optional64Hdr->DataDirectory[EFI_IMAGE_DIRECTORY_ENTRY_EXPORT].Size != 0) {
+      ExportDirectoryEntryRva = Optional64Hdr->DataDirectory[EFI_IMAGE_DIRECTORY_ENTRY_EXPORT].VirtualAddress;
+    }
+    if (Optional64Hdr->NumberOfRvaAndSizes > EFI_IMAGE_DIRECTORY_ENTRY_RESOURCE && \
+        Optional64Hdr->DataDirectory[EFI_IMAGE_DIRECTORY_ENTRY_RESOURCE].Size != 0) {
+      ResourceDirectoryEntryRva = Optional64Hdr->DataDirectory[EFI_IMAGE_DIRECTORY_ENTRY_RESOURCE].VirtualAddress;
+    }
+    if (Optional64Hdr->NumberOfRvaAndSizes > EFI_IMAGE_DIRECTORY_ENTRY_DEBUG && \
+        Optional64Hdr->DataDirectory[EFI_IMAGE_DIRECTORY_ENTRY_DEBUG].Size != 0) {
+      DebugDirectoryEntryRva = Optional64Hdr->DataDirectory[EFI_IMAGE_DIRECTORY_ENTRY_DEBUG].VirtualAddress;
+      if (ZeroDebugFlag) {
+        Optional64Hdr->DataDirectory[EFI_IMAGE_DIRECTORY_ENTRY_DEBUG].Size = 0;
+        Optional64Hdr->DataDirectory[EFI_IMAGE_DIRECTORY_ENTRY_DEBUG].VirtualAddress = 0;
+      }
+    }
+  }
+
+  //
+  // Get DirectoryEntryTable file offset.
+  //
+  for (Index = 0; Index < FileHdr->NumberOfSections; Index ++, SectionHeader ++) {
+    if (DebugDirectoryEntryRva >= SectionHeader->VirtualAddress &&
+        DebugDirectoryEntryRva < SectionHeader->VirtualAddress + SectionHeader->Misc.VirtualSize) {
+        DebugDirectoryEntryFileOffset =
+        DebugDirectoryEntryRva - SectionHeader->VirtualAddress + SectionHeader->PointerToRawData;
+    }
+    if (ExportDirectoryEntryRva >= SectionHeader->VirtualAddress &&
+        ExportDirectoryEntryRva < SectionHeader->VirtualAddress + SectionHeader->Misc.VirtualSize) {
+        ExportDirectoryEntryFileOffset =
+        ExportDirectoryEntryRva - SectionHeader->VirtualAddress + SectionHeader->PointerToRawData;
+    }
+    if (ResourceDirectoryEntryRva >= SectionHeader->VirtualAddress &&
+        ResourceDirectoryEntryRva < SectionHeader->VirtualAddress + SectionHeader->Misc.VirtualSize) {
+        ResourceDirectoryEntryFileOffset =
+        ResourceDirectoryEntryRva - SectionHeader->VirtualAddress + SectionHeader->PointerToRawData;
+    }
+  }
+
+  //
+  //Zero Debug Data and TimeStamp
+  //
+  FileHdr->TimeDateStamp = 0;
+  mImageTimeStamp = 0;
+  if (ExportDirectoryEntryFileOffset != 0) {
+    NewTimeStamp  = (UINT32 *) (FileBuffer + ExportDirectoryEntryFileOffset + sizeof (UINT32));
+    *NewTimeStamp = 0;
+  }
+
+  if (ResourceDirectoryEntryFileOffset != 0) {
+    NewTimeStamp  = (UINT32 *) (FileBuffer + ResourceDirectoryEntryFileOffset + sizeof (UINT32));
+    *NewTimeStamp = 0;
+  }
+
+  if (DebugDirectoryEntryFileOffset != 0) {
+    DebugEntry = (EFI_IMAGE_DEBUG_DIRECTORY_ENTRY *) (FileBuffer + DebugDirectoryEntryFileOffset);
+    DebugEntry->TimeDateStamp = 0;
+    mImageTimeStamp = 0;
+    if (ZeroDebugFlag) {
+      memset (FileBuffer + DebugEntry->FileOffset, 0, DebugEntry->SizeOfData);
+      memset (DebugEntry, 0, sizeof (EFI_IMAGE_DEBUG_DIRECTORY_ENTRY));
+    }
+  }
+
+  return EFI_SUCCESS;
+}
+
+STATIC
+EFI_STATUS
+SetStamp (
+  IN OUT UINT8  *FileBuffer,
+  IN     CHAR8  *TimeStamp
+  )
+/*++
+
+Routine Description:
+
+  Set new time stamp into PeImage FileHdr and Directory table:
+  Debug, Export and Resource.
+
+Arguments:
+
+  FileBuffer    - Pointer to PeImage.
+  TimeStamp     - Time stamp string.
+
+Returns:
+
+  EFI_INVALID_PARAMETER   - TimeStamp format is not recognized.
+  EFI_SUCCESS             - Set new time stamp in this image successfully.
+
+--*/
+{
+  struct tm                       stime;
+  struct tm                       *ptime;
+  time_t                          newtime;
+  UINT32                          Index;
+  UINT32                          DebugDirectoryEntryRva;
+  UINT32                          DebugDirectoryEntryFileOffset;
+  UINT32                          ExportDirectoryEntryRva;
+  UINT32                          ExportDirectoryEntryFileOffset;
+  UINT32                          ResourceDirectoryEntryRva;
+  UINT32                          ResourceDirectoryEntryFileOffset;
+  EFI_IMAGE_DOS_HEADER            *DosHdr;
+  EFI_IMAGE_FILE_HEADER           *FileHdr;
+  EFI_IMAGE_OPTIONAL_HEADER32     *Optional32Hdr;
+  EFI_IMAGE_OPTIONAL_HEADER64     *Optional64Hdr;
+  EFI_IMAGE_SECTION_HEADER        *SectionHeader;
+  UINT32                          *NewTimeStamp;
+  
+  //
+  // Init variable.
+  //
+  DebugDirectoryEntryRva           = 0;
+  DebugDirectoryEntryFileOffset    = 0;
+  ExportDirectoryEntryRva          = 0;
+  ExportDirectoryEntryFileOffset   = 0;
+  ResourceDirectoryEntryRva        = 0;
+  ResourceDirectoryEntryFileOffset = 0;
+  //
+  // Get time and date that will be set.
+  //
+  if (TimeStamp == NULL) {
+    Error (NULL, 0, 3000, "Invalid", "TimeStamp cannot be NULL.");
+    return EFI_INVALID_PARAMETER;
+  }
+  //
+  // compare the value with "NOW", if yes, current system time is set.
+  //
+  if (stricmp (TimeStamp, "NOW") == 0) {
+    //
+    // get system current time and date
+    //
+    time (&newtime);
+  } else {
+    //
+    // Check Time Format strictly yyyy-mm-dd 00:00:00
+    //
+    for (Index = 0; TimeStamp[Index] != '\0' && Index < 20; Index ++) {
+      if (Index == 4 || Index == 7) {
+        if (TimeStamp[Index] == '-') {
+          continue;
+        }
+      } else if (Index == 13 || Index == 16) {
+        if (TimeStamp[Index] == ':') {
+          continue;
+        }
+      } else if (Index == 10 && TimeStamp[Index] == ' ') {
+        continue;
+      } else if ((TimeStamp[Index] < '0') || (TimeStamp[Index] > '9')) {
+        break;
+      }
+    }
+
+    if (Index < 19 || TimeStamp[19] != '\0') {
+      Error (NULL, 0, 1003, "Invalid option value", "Incorrect Time \"%s\"\n  Correct Format \"yyyy-mm-dd 00:00:00\"", TimeStamp);
+      return EFI_INVALID_PARAMETER;
+    }
+
+    //
+    // get the date and time from TimeStamp
+    //
+    if (sscanf (TimeStamp, "%d-%d-%d %d:%d:%d",
+            &stime.tm_year,
+            &stime.tm_mon,
+            &stime.tm_mday,
+            &stime.tm_hour,
+            &stime.tm_min,
+            &stime.tm_sec
+            ) != 6) {
+      Error (NULL, 0, 1003, "Invalid option value", "Incorrect Tiem \"%s\"\n  Correct Format \"yyyy-mm-dd 00:00:00\"", TimeStamp);
+      return EFI_INVALID_PARAMETER;
+    }
+
+    //
+    // in struct, Month (0 - 11; Jan = 0). So decrease 1 from it
+    //
+    if (stime.tm_mon <= 0 || stime.tm_mday <=0) {
+      Error (NULL, 0, 3000, "Invalid", "%s Invalid date!", TimeStamp);
+      return EFI_INVALID_PARAMETER;
+    }
+    stime.tm_mon -= 1;
+
+    //
+    // in struct, Year (current year minus 1900)
+    // and only the dates can be handled from Jan 1, 1970 to Jan 18, 2038
+    //
+    //
+    // convert 0 -> 100 (2000), 1 -> 101 (2001), ..., 38 -> 138 (2038)
+    //
+    if (stime.tm_year >= 1970 && stime.tm_year <= 2038) {
+      //
+      // convert 1970 -> 70, 2000 -> 100, ...
+      //
+      stime.tm_year -= 1900;
+    } else {
+      Error (NULL, 0, 3000, "Invalid", "%s Invalid or unsupported datetime!", TimeStamp);
+      return EFI_INVALID_PARAMETER;
+    }
+
+    //
+    // convert the date and time to time_t format
+    //
+    newtime = mktime (&stime);
+    if (newtime == (time_t) - 1) {
+      Error (NULL, 0, 3000, "Invalid", "%s Invalid or unsupported datetime!", TimeStamp);
+      return EFI_INVALID_PARAMETER;
+    }
+  }
+
+  ptime = localtime (&newtime);
+  DebugMsg (NULL, 0, 9, "New Image Time Stamp", "%04d-%02d-%02d %02d:%02d:%02d",
+            ptime->tm_year + 1900, ptime->tm_mon + 1, ptime->tm_mday, ptime->tm_hour, ptime->tm_min, ptime->tm_sec);
+  //
+  // Set new time and data into PeImage.
+  //
+  DosHdr = (EFI_IMAGE_DOS_HEADER *)FileBuffer;
+  if (DosHdr->e_magic != EFI_IMAGE_DOS_SIGNATURE) {
+    // NO DOS header, must start with PE/COFF header
+    FileHdr  = (EFI_IMAGE_FILE_HEADER *)(FileBuffer + sizeof (UINT32));
+  } else {
+    FileHdr  = (EFI_IMAGE_FILE_HEADER *)(FileBuffer + DosHdr->e_lfanew + sizeof (UINT32));
+  }
+
+  //
+  // Get Debug, Export and Resource EntryTable RVA address.
+  // Resource Directory entry need to review.
+  //
+  if (FileHdr->Machine == EFI_IMAGE_MACHINE_IA32) {
+    Optional32Hdr = (EFI_IMAGE_OPTIONAL_HEADER32 *) ((UINT8*) FileHdr + sizeof (EFI_IMAGE_FILE_HEADER));
+    SectionHeader = (EFI_IMAGE_SECTION_HEADER *) ((UINT8 *) Optional32Hdr +  FileHdr->SizeOfOptionalHeader);
+    if (Optional32Hdr->NumberOfRvaAndSizes > EFI_IMAGE_DIRECTORY_ENTRY_EXPORT && \
+        Optional32Hdr->DataDirectory[EFI_IMAGE_DIRECTORY_ENTRY_EXPORT].Size != 0) {
+      ExportDirectoryEntryRva = Optional32Hdr->DataDirectory[EFI_IMAGE_DIRECTORY_ENTRY_EXPORT].VirtualAddress;
+    }
+    if (Optional32Hdr->NumberOfRvaAndSizes > EFI_IMAGE_DIRECTORY_ENTRY_RESOURCE && \
+        Optional32Hdr->DataDirectory[EFI_IMAGE_DIRECTORY_ENTRY_RESOURCE].Size != 0) {
+      ResourceDirectoryEntryRva = Optional32Hdr->DataDirectory[EFI_IMAGE_DIRECTORY_ENTRY_RESOURCE].VirtualAddress;
+    }
+    if (Optional32Hdr->NumberOfRvaAndSizes > EFI_IMAGE_DIRECTORY_ENTRY_DEBUG && \
+        Optional32Hdr->DataDirectory[EFI_IMAGE_DIRECTORY_ENTRY_DEBUG].Size != 0) {
+      DebugDirectoryEntryRva = Optional32Hdr->DataDirectory[EFI_IMAGE_DIRECTORY_ENTRY_DEBUG].VirtualAddress;
+    }
+  } else {
+    Optional64Hdr = (EFI_IMAGE_OPTIONAL_HEADER64 *) ((UINT8*) FileHdr + sizeof (EFI_IMAGE_FILE_HEADER));
+    SectionHeader = (EFI_IMAGE_SECTION_HEADER *) ((UINT8 *) Optional64Hdr +  FileHdr->SizeOfOptionalHeader);
+    if (Optional64Hdr->NumberOfRvaAndSizes > EFI_IMAGE_DIRECTORY_ENTRY_EXPORT && \
+        Optional64Hdr->DataDirectory[EFI_IMAGE_DIRECTORY_ENTRY_EXPORT].Size != 0) {
+      ExportDirectoryEntryRva = Optional64Hdr->DataDirectory[EFI_IMAGE_DIRECTORY_ENTRY_EXPORT].VirtualAddress;
+    }
+    if (Optional64Hdr->NumberOfRvaAndSizes > EFI_IMAGE_DIRECTORY_ENTRY_RESOURCE && \
+        Optional64Hdr->DataDirectory[EFI_IMAGE_DIRECTORY_ENTRY_RESOURCE].Size != 0) {
+      ResourceDirectoryEntryRva = Optional64Hdr->DataDirectory[EFI_IMAGE_DIRECTORY_ENTRY_RESOURCE].VirtualAddress;
+    }
+    if (Optional64Hdr->NumberOfRvaAndSizes > EFI_IMAGE_DIRECTORY_ENTRY_DEBUG && \
+        Optional64Hdr->DataDirectory[EFI_IMAGE_DIRECTORY_ENTRY_DEBUG].Size != 0) {
+      DebugDirectoryEntryRva = Optional64Hdr->DataDirectory[EFI_IMAGE_DIRECTORY_ENTRY_DEBUG].VirtualAddress;
+    }
+  }
+
+  //
+  // Get DirectoryEntryTable file offset.
+  //
+  for (Index = 0; Index < FileHdr->NumberOfSections; Index ++, SectionHeader ++) {
+    if (DebugDirectoryEntryRva >= SectionHeader->VirtualAddress &&
+        DebugDirectoryEntryRva < SectionHeader->VirtualAddress + SectionHeader->Misc.VirtualSize) {
+        DebugDirectoryEntryFileOffset =
+        DebugDirectoryEntryRva - SectionHeader->VirtualAddress + SectionHeader->PointerToRawData;
+    }
+    if (ExportDirectoryEntryRva >= SectionHeader->VirtualAddress &&
+        ExportDirectoryEntryRva < SectionHeader->VirtualAddress + SectionHeader->Misc.VirtualSize) {
+        ExportDirectoryEntryFileOffset =
+        ExportDirectoryEntryRva - SectionHeader->VirtualAddress + SectionHeader->PointerToRawData;
+    }
+    if (ResourceDirectoryEntryRva >= SectionHeader->VirtualAddress &&
+        ResourceDirectoryEntryRva < SectionHeader->VirtualAddress + SectionHeader->Misc.VirtualSize) {
+        ResourceDirectoryEntryFileOffset =
+        ResourceDirectoryEntryRva - SectionHeader->VirtualAddress + SectionHeader->PointerToRawData;
+    }
+  }
+
+  //
+  // Set new stamp
+  //
+  FileHdr->TimeDateStamp = (UINT32) newtime;
+  mImageTimeStamp = (UINT32) newtime;
+  if (ExportDirectoryEntryRva != 0) {
+    NewTimeStamp  = (UINT32 *) (FileBuffer + ExportDirectoryEntryFileOffset + sizeof (UINT32));
+    *NewTimeStamp = (UINT32) newtime;
+  }
+
+  if (ResourceDirectoryEntryRva != 0) {
+    NewTimeStamp  = (UINT32 *) (FileBuffer + ResourceDirectoryEntryFileOffset + sizeof (UINT32));
+    *NewTimeStamp = (UINT32) newtime;
+  }
+
+  if (DebugDirectoryEntryRva != 0) {
+    NewTimeStamp  = (UINT32 *) (FileBuffer + DebugDirectoryEntryFileOffset + sizeof (UINT32));
+    *NewTimeStamp = (UINT32) newtime;
+  }
+
+  return EFI_SUCCESS;
+}
+
+STATIC
+STATUS
+MicrocodeReadData (
+  FILE          *InFptr,
+  UINT32        *Data
+  )
+/*++
+
+Routine Description:
+  Read a 32-bit microcode data value from a text file and convert to raw binary form.
+
+Arguments:
+  InFptr    - file pointer to input text file
+  Data      - pointer to where to return the data parsed
+
+Returns:
+  STATUS_SUCCESS    - no errors or warnings, Data contains valid information
+  STATUS_ERROR      - errors were encountered
+
+--*/
+{
+  CHAR8  Line[MAX_LINE_LEN];
+  CHAR8  *cptr;
+  unsigned ScannedData = 0;
+
+  Line[MAX_LINE_LEN - 1]  = 0;
+  while (1) {
+    if (fgets (Line, MAX_LINE_LEN, InFptr) == NULL) {
+      return STATUS_ERROR;
+    }
+    //
+    // If it was a binary file, then it may have overwritten our null terminator
+    //
+    if (Line[MAX_LINE_LEN - 1] != 0) {
+      return STATUS_ERROR;
+    }
+
+    //
+    // strip space
+    //
+    for (cptr = Line; *cptr && isspace((int)*cptr); cptr++) {
+    }
+
+    // Skip Blank Lines and Comment Lines
+    if ((strlen(cptr) != 0) && (*cptr != ';')) {
+      break;
+    }
+  }
+
+  // Look for
+  // dd 000000001h ; comment
+  // dd XXXXXXXX
+  // DD  XXXXXXXXX
+  //  DD XXXXXXXXX
+  //
+  if ((tolower((int)cptr[0]) == 'd') && (tolower((int)cptr[1]) == 'd') && isspace ((int)cptr[2])) {
+    //
+    // Skip blanks and look for a hex digit
+    //
+    cptr += 3;
+    for (; *cptr && isspace((int)*cptr); cptr++) {
+    }
+    if (isxdigit ((int)*cptr)) {
+      if (sscanf (cptr, "%X", &ScannedData) != 1) {
+        return STATUS_ERROR;
+      }
+    }
+    *Data = (UINT32) ScannedData;
+    return STATUS_SUCCESS;
+  }
+
+  return STATUS_ERROR;
+}