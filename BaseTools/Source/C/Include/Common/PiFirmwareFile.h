/** @file
  The firmware file related definitions in PI.
  
  @par Revision Reference:
<<<<<<< HEAD
  Version 1.0.

  Copyright (c) 2006 - 2014, Intel Corporation. All rights reserved.<BR>
=======
  Version 1.4.

  Copyright (c) 2006 - 2015, Intel Corporation. All rights reserved.<BR>
>>>>>>> c2a892d7

  This program and the accompanying materials are licensed and made available
  under the terms and conditions of the BSD License which accompanies this
  distribution.  The full text of the license may be found at
    http://opensource.org/licenses/bsd-license.php

  THE PROGRAM IS DISTRIBUTED UNDER THE BSD LICENSE ON AN "AS IS" BASIS,
  WITHOUT WARRANTIES OR REPRESENTATIONS OF ANY KIND, EITHER EXPRESS OR IMPLIED.

**/

#ifndef __PI_FIRMWARE_FILE_H__
#define __PI_FIRMWARE_FILE_H__

#pragma pack(1)
//
// Used to verify the integrity of the file.
// 
typedef union {
  struct {
    UINT8   Header;
    UINT8   File;
  } Checksum;
  UINT16    Checksum16;
} EFI_FFS_INTEGRITY_CHECK;

typedef UINT8 EFI_FV_FILETYPE;
typedef UINT8 EFI_FFS_FILE_ATTRIBUTES;
typedef UINT8 EFI_FFS_FILE_STATE;

//
// File Types Definitions
// 
#define EFI_FV_FILETYPE_ALL                   0x00
#define EFI_FV_FILETYPE_RAW                   0x01
#define EFI_FV_FILETYPE_FREEFORM              0x02
#define EFI_FV_FILETYPE_SECURITY_CORE         0x03
#define EFI_FV_FILETYPE_PEI_CORE              0x04
#define EFI_FV_FILETYPE_DXE_CORE              0x05
#define EFI_FV_FILETYPE_PEIM                  0x06
#define EFI_FV_FILETYPE_DRIVER                0x07
#define EFI_FV_FILETYPE_COMBINED_PEIM_DRIVER  0x08
#define EFI_FV_FILETYPE_APPLICATION           0x09
#define EFI_FV_FILETYPE_SMM                   0x0A
#define EFI_FV_FILETYPE_FIRMWARE_VOLUME_IMAGE 0x0B
#define EFI_FV_FILETYPE_COMBINED_SMM_DXE      0x0C
#define EFI_FV_FILETYPE_SMM_CORE              0x0D
#define EFI_FV_FILETYPE_OEM_MIN               0xc0
#define EFI_FV_FILETYPE_OEM_MAX               0xdf
#define EFI_FV_FILETYPE_DEBUG_MIN             0xe0
#define EFI_FV_FILETYPE_DEBUG_MAX             0xef
#define EFI_FV_FILETYPE_FFS_MIN               0xf0
#define EFI_FV_FILETYPE_FFS_MAX               0xff
#define EFI_FV_FILETYPE_FFS_PAD               0xf0
// 
// FFS File Attributes.
// 
#define FFS_ATTRIB_LARGE_FILE         0x01
#define FFS_ATTRIB_FIXED              0x04
#define FFS_ATTRIB_DATA_ALIGNMENT     0x38
#define FFS_ATTRIB_CHECKSUM           0x40
//
// FFS_FIXED_CHECKSUM is the checksum value used when the
// FFS_ATTRIB_CHECKSUM attribute bit is clear
//
#define FFS_FIXED_CHECKSUM  0xAA

// 
// FFS File State Bits.
// 
#define EFI_FILE_HEADER_CONSTRUCTION  0x01
#define EFI_FILE_HEADER_VALID         0x02
#define EFI_FILE_DATA_VALID           0x04
#define EFI_FILE_MARKED_FOR_UPDATE    0x08
#define EFI_FILE_DELETED              0x10
#define EFI_FILE_HEADER_INVALID       0x20

#define EFI_FILE_ALL_STATE_BITS       (EFI_FILE_HEADER_CONSTRUCTION | \
                                 EFI_FILE_HEADER_VALID | \
                                 EFI_FILE_DATA_VALID | \
                                 EFI_FILE_MARKED_FOR_UPDATE | \
                                 EFI_FILE_DELETED | \
                                 EFI_FILE_HEADER_INVALID \
                                  )

//
// Each file begins with the header that describe the 
// contents and state of the files.
// 
typedef struct {
  EFI_GUID                Name;
  EFI_FFS_INTEGRITY_CHECK IntegrityCheck;
  EFI_FV_FILETYPE         Type;
  EFI_FFS_FILE_ATTRIBUTES Attributes;
  UINT8                   Size[3];
  EFI_FFS_FILE_STATE      State;
} EFI_FFS_FILE_HEADER;

typedef struct {
  EFI_GUID                Name;
  EFI_FFS_INTEGRITY_CHECK IntegrityCheck;
  EFI_FV_FILETYPE         Type;
  EFI_FFS_FILE_ATTRIBUTES Attributes;
  UINT8                   Size[3];
  EFI_FFS_FILE_STATE      State;
<<<<<<< HEAD
  UINT32                  ExtendedSize;
=======
  UINT64                  ExtendedSize;
>>>>>>> c2a892d7
} EFI_FFS_FILE_HEADER2;

#define MAX_FFS_SIZE        0x1000000

typedef UINT8 EFI_SECTION_TYPE;

//
// Pseudo type. It is
// used as a wild card when retrieving sections. The section
// type EFI_SECTION_ALL matches all section types.
//
#define EFI_SECTION_ALL                   0x00

//
// Encapsulation section Type values
//
#define EFI_SECTION_COMPRESSION           0x01

#define EFI_SECTION_GUID_DEFINED          0x02

//
// Leaf section Type values
//
#define EFI_SECTION_PE32                  0x10
#define EFI_SECTION_PIC                   0x11
#define EFI_SECTION_TE                    0x12
#define EFI_SECTION_DXE_DEPEX             0x13
#define EFI_SECTION_VERSION               0x14
#define EFI_SECTION_USER_INTERFACE        0x15
#define EFI_SECTION_COMPATIBILITY16       0x16
#define EFI_SECTION_FIRMWARE_VOLUME_IMAGE 0x17
#define EFI_SECTION_FREEFORM_SUBTYPE_GUID 0x18
#define EFI_SECTION_RAW                   0x19
#define EFI_SECTION_PEI_DEPEX             0x1B
#define EFI_SECTION_SMM_DEPEX             0x1C

typedef struct {
  UINT8             Size[3];
  EFI_SECTION_TYPE  Type;
} EFI_COMMON_SECTION_HEADER;

typedef struct {
  UINT8             Size[3];
  EFI_SECTION_TYPE  Type;
  UINT32            ExtendedSize;
} EFI_COMMON_SECTION_HEADER2;

#define MAX_SECTION_SIZE        0x1000000

//
// Leaf section type that contains an 
// IA-32 16-bit executable image.
// 
typedef EFI_COMMON_SECTION_HEADER EFI_COMPATIBILITY16_SECTION;
typedef EFI_COMMON_SECTION_HEADER2 EFI_COMPATIBILITY16_SECTION2;

//
// CompressionType of EFI_COMPRESSION_SECTION.
// 
#define EFI_NOT_COMPRESSED        0x00
#define EFI_STANDARD_COMPRESSION  0x01
//
// An encapsulation section type in which the 
// section data is compressed.
// 
typedef struct {
  EFI_COMMON_SECTION_HEADER   CommonHeader;
  UINT32                      UncompressedLength;
  UINT8                       CompressionType;
} EFI_COMPRESSION_SECTION;

typedef struct {
  EFI_COMMON_SECTION_HEADER2  CommonHeader;
  UINT32                      UncompressedLength;
  UINT8                       CompressionType;
} EFI_COMPRESSION_SECTION2;

//
// Leaf section which could be used to determine the dispatch order of DXEs.
// 
typedef EFI_COMMON_SECTION_HEADER EFI_DXE_DEPEX_SECTION;
typedef EFI_COMMON_SECTION_HEADER2 EFI_DXE_DEPEX_SECTION2;

//
// Leaf section witch contains a PI FV.
// 
typedef EFI_COMMON_SECTION_HEADER EFI_FIRMWARE_VOLUME_IMAGE_SECTION;
typedef EFI_COMMON_SECTION_HEADER2 EFI_FIRMWARE_VOLUME_IMAGE_SECTION2;

//
// Leaf section which contains a single GUID.
// 
typedef struct {
  EFI_COMMON_SECTION_HEADER   CommonHeader;
  EFI_GUID                    SubTypeGuid;
} EFI_FREEFORM_SUBTYPE_GUID_SECTION;

typedef struct {
  EFI_COMMON_SECTION_HEADER2  CommonHeader;
  EFI_GUID                    SubTypeGuid;
} EFI_FREEFORM_SUBTYPE_GUID_SECTION2;

//
// Attributes of EFI_GUID_DEFINED_SECTION
// 
#define EFI_GUIDED_SECTION_PROCESSING_REQUIRED  0x01
#define EFI_GUIDED_SECTION_AUTH_STATUS_VALID    0x02
//
// Leaf section which is encapsulation defined by specific GUID
// 
typedef struct {
  EFI_COMMON_SECTION_HEADER   CommonHeader;
  EFI_GUID                    SectionDefinitionGuid;
  UINT16                      DataOffset;
  UINT16                      Attributes;
} EFI_GUID_DEFINED_SECTION;

typedef struct {
  EFI_COMMON_SECTION_HEADER2  CommonHeader;
  EFI_GUID                    SectionDefinitionGuid;
  UINT16                      DataOffset;
  UINT16                      Attributes;
} EFI_GUID_DEFINED_SECTION2;

//
// Leaf section which contains PE32+ image.
// 
typedef EFI_COMMON_SECTION_HEADER EFI_PE32_SECTION;
typedef EFI_COMMON_SECTION_HEADER2 EFI_PE32_SECTION2;

//
// Leaf section which contains PIC image.
// 
typedef EFI_COMMON_SECTION_HEADER EFI_PIC_SECTION;
typedef EFI_COMMON_SECTION_HEADER2 EFI_PIC_SECTION2;

//
// Leaf section which used to determine the dispatch order of PEIMs.
// 
typedef EFI_COMMON_SECTION_HEADER EFI_PEI_DEPEX_SECTION;
typedef EFI_COMMON_SECTION_HEADER2 EFI_PEI_DEPEX_SECTION2;

//
// Leaf section which constains the position-independent-code image.
// 
typedef EFI_COMMON_SECTION_HEADER EFI_TE_SECTION;
typedef EFI_COMMON_SECTION_HEADER2 EFI_TE_SECTION2;

//
// Leaf section which contains an array of zero or more bytes.
// 
typedef EFI_COMMON_SECTION_HEADER EFI_RAW_SECTION;
typedef EFI_COMMON_SECTION_HEADER2 EFI_RAW_SECTION2;

//
// Leaf section which contains a unicode string that 
// is human readable file name.
// 
typedef struct {
  EFI_COMMON_SECTION_HEADER   CommonHeader;

  //
  // Array of unicode string.
  // 
  CHAR16                      FileNameString[1];
} EFI_USER_INTERFACE_SECTION;

typedef struct {
  EFI_COMMON_SECTION_HEADER2  CommonHeader;

  //
  // Array of unicode string.
  // 
  CHAR16                      FileNameString[1];
} EFI_USER_INTERFACE_SECTION2;

//
// Leaf section which contains a numeric build number and
// an optional unicode string that represent the file revision. 
// 
typedef struct {
  EFI_COMMON_SECTION_HEADER   CommonHeader;
  UINT16                      BuildNumber;
  CHAR16                      VersionString[1];
} EFI_VERSION_SECTION;

typedef struct {
  EFI_COMMON_SECTION_HEADER2  CommonHeader;
  UINT16                      BuildNumber;
  CHAR16                      VersionString[1];
} EFI_VERSION_SECTION2;

#define SECTION_SIZE(SectionHeaderPtr) \
    ((UINT32) (*((UINT32 *) ((EFI_COMMON_SECTION_HEADER *) SectionHeaderPtr)->Size) & 0x00ffffff))

#pragma pack()

typedef union {
  EFI_COMMON_SECTION_HEADER         *CommonHeader;
  EFI_COMPRESSION_SECTION           *CompressionSection;
  EFI_GUID_DEFINED_SECTION          *GuidDefinedSection;
  EFI_PE32_SECTION                  *Pe32Section;
  EFI_PIC_SECTION                   *PicSection;
  EFI_TE_SECTION                    *TeSection;
  EFI_PEI_DEPEX_SECTION             *PeimHeaderSection;
  EFI_DXE_DEPEX_SECTION             *DependencySection;
  EFI_VERSION_SECTION               *VersionSection;
  EFI_USER_INTERFACE_SECTION        *UISection;
  EFI_COMPATIBILITY16_SECTION       *Code16Section;
  EFI_FIRMWARE_VOLUME_IMAGE_SECTION *FVImageSection;
  EFI_FREEFORM_SUBTYPE_GUID_SECTION *FreeformSubtypeSection;
  EFI_RAW_SECTION                   *RawSection;
  //
  // For section whose size is equal or greater than 0x1000000
  //
  EFI_COMMON_SECTION_HEADER2         *CommonHeader2;
  EFI_COMPRESSION_SECTION2           *CompressionSection2;
  EFI_GUID_DEFINED_SECTION2          *GuidDefinedSection2;
  EFI_PE32_SECTION2                  *Pe32Section2;
  EFI_PIC_SECTION2                   *PicSection2;
  EFI_TE_SECTION2                    *TeSection2;
  EFI_PEI_DEPEX_SECTION2             *PeimHeaderSection2;
  EFI_DXE_DEPEX_SECTION2             *DependencySection2;
  EFI_VERSION_SECTION2               *VersionSection2;
  EFI_USER_INTERFACE_SECTION2        *UISection2;
  EFI_COMPATIBILITY16_SECTION2       *Code16Section2;
  EFI_FIRMWARE_VOLUME_IMAGE_SECTION2 *FVImageSection2;
  EFI_FREEFORM_SUBTYPE_GUID_SECTION2 *FreeformSubtypeSection2;
  EFI_RAW_SECTION2                   *RawSection2;
} EFI_FILE_SECTION_POINTER;

#endif

<|MERGE_RESOLUTION|>--- conflicted
+++ resolved
@@ -1,356 +1,346 @@
-/** @file
-  The firmware file related definitions in PI.
-  
-  @par Revision Reference:
-<<<<<<< HEAD
-  Version 1.0.
-
-  Copyright (c) 2006 - 2014, Intel Corporation. All rights reserved.<BR>
-=======
-  Version 1.4.
-
-  Copyright (c) 2006 - 2015, Intel Corporation. All rights reserved.<BR>
->>>>>>> c2a892d7
-
-  This program and the accompanying materials are licensed and made available
-  under the terms and conditions of the BSD License which accompanies this
-  distribution.  The full text of the license may be found at
-    http://opensource.org/licenses/bsd-license.php
-
-  THE PROGRAM IS DISTRIBUTED UNDER THE BSD LICENSE ON AN "AS IS" BASIS,
-  WITHOUT WARRANTIES OR REPRESENTATIONS OF ANY KIND, EITHER EXPRESS OR IMPLIED.
-
-**/
-
-#ifndef __PI_FIRMWARE_FILE_H__
-#define __PI_FIRMWARE_FILE_H__
-
-#pragma pack(1)
-//
-// Used to verify the integrity of the file.
-// 
-typedef union {
-  struct {
-    UINT8   Header;
-    UINT8   File;
-  } Checksum;
-  UINT16    Checksum16;
-} EFI_FFS_INTEGRITY_CHECK;
-
-typedef UINT8 EFI_FV_FILETYPE;
-typedef UINT8 EFI_FFS_FILE_ATTRIBUTES;
-typedef UINT8 EFI_FFS_FILE_STATE;
-
-//
-// File Types Definitions
-// 
-#define EFI_FV_FILETYPE_ALL                   0x00
-#define EFI_FV_FILETYPE_RAW                   0x01
-#define EFI_FV_FILETYPE_FREEFORM              0x02
-#define EFI_FV_FILETYPE_SECURITY_CORE         0x03
-#define EFI_FV_FILETYPE_PEI_CORE              0x04
-#define EFI_FV_FILETYPE_DXE_CORE              0x05
-#define EFI_FV_FILETYPE_PEIM                  0x06
-#define EFI_FV_FILETYPE_DRIVER                0x07
-#define EFI_FV_FILETYPE_COMBINED_PEIM_DRIVER  0x08
-#define EFI_FV_FILETYPE_APPLICATION           0x09
-#define EFI_FV_FILETYPE_SMM                   0x0A
-#define EFI_FV_FILETYPE_FIRMWARE_VOLUME_IMAGE 0x0B
-#define EFI_FV_FILETYPE_COMBINED_SMM_DXE      0x0C
-#define EFI_FV_FILETYPE_SMM_CORE              0x0D
-#define EFI_FV_FILETYPE_OEM_MIN               0xc0
-#define EFI_FV_FILETYPE_OEM_MAX               0xdf
-#define EFI_FV_FILETYPE_DEBUG_MIN             0xe0
-#define EFI_FV_FILETYPE_DEBUG_MAX             0xef
-#define EFI_FV_FILETYPE_FFS_MIN               0xf0
-#define EFI_FV_FILETYPE_FFS_MAX               0xff
-#define EFI_FV_FILETYPE_FFS_PAD               0xf0
-// 
-// FFS File Attributes.
-// 
-#define FFS_ATTRIB_LARGE_FILE         0x01
-#define FFS_ATTRIB_FIXED              0x04
-#define FFS_ATTRIB_DATA_ALIGNMENT     0x38
-#define FFS_ATTRIB_CHECKSUM           0x40
-//
-// FFS_FIXED_CHECKSUM is the checksum value used when the
-// FFS_ATTRIB_CHECKSUM attribute bit is clear
-//
-#define FFS_FIXED_CHECKSUM  0xAA
-
-// 
-// FFS File State Bits.
-// 
-#define EFI_FILE_HEADER_CONSTRUCTION  0x01
-#define EFI_FILE_HEADER_VALID         0x02
-#define EFI_FILE_DATA_VALID           0x04
-#define EFI_FILE_MARKED_FOR_UPDATE    0x08
-#define EFI_FILE_DELETED              0x10
-#define EFI_FILE_HEADER_INVALID       0x20
-
-#define EFI_FILE_ALL_STATE_BITS       (EFI_FILE_HEADER_CONSTRUCTION | \
-                                 EFI_FILE_HEADER_VALID | \
-                                 EFI_FILE_DATA_VALID | \
-                                 EFI_FILE_MARKED_FOR_UPDATE | \
-                                 EFI_FILE_DELETED | \
-                                 EFI_FILE_HEADER_INVALID \
-                                  )
-
-//
-// Each file begins with the header that describe the 
-// contents and state of the files.
-// 
-typedef struct {
-  EFI_GUID                Name;
-  EFI_FFS_INTEGRITY_CHECK IntegrityCheck;
-  EFI_FV_FILETYPE         Type;
-  EFI_FFS_FILE_ATTRIBUTES Attributes;
-  UINT8                   Size[3];
-  EFI_FFS_FILE_STATE      State;
-} EFI_FFS_FILE_HEADER;
-
-typedef struct {
-  EFI_GUID                Name;
-  EFI_FFS_INTEGRITY_CHECK IntegrityCheck;
-  EFI_FV_FILETYPE         Type;
-  EFI_FFS_FILE_ATTRIBUTES Attributes;
-  UINT8                   Size[3];
-  EFI_FFS_FILE_STATE      State;
-<<<<<<< HEAD
-  UINT32                  ExtendedSize;
-=======
-  UINT64                  ExtendedSize;
->>>>>>> c2a892d7
-} EFI_FFS_FILE_HEADER2;
-
-#define MAX_FFS_SIZE        0x1000000
-
-typedef UINT8 EFI_SECTION_TYPE;
-
-//
-// Pseudo type. It is
-// used as a wild card when retrieving sections. The section
-// type EFI_SECTION_ALL matches all section types.
-//
-#define EFI_SECTION_ALL                   0x00
-
-//
-// Encapsulation section Type values
-//
-#define EFI_SECTION_COMPRESSION           0x01
-
-#define EFI_SECTION_GUID_DEFINED          0x02
-
-//
-// Leaf section Type values
-//
-#define EFI_SECTION_PE32                  0x10
-#define EFI_SECTION_PIC                   0x11
-#define EFI_SECTION_TE                    0x12
-#define EFI_SECTION_DXE_DEPEX             0x13
-#define EFI_SECTION_VERSION               0x14
-#define EFI_SECTION_USER_INTERFACE        0x15
-#define EFI_SECTION_COMPATIBILITY16       0x16
-#define EFI_SECTION_FIRMWARE_VOLUME_IMAGE 0x17
-#define EFI_SECTION_FREEFORM_SUBTYPE_GUID 0x18
-#define EFI_SECTION_RAW                   0x19
-#define EFI_SECTION_PEI_DEPEX             0x1B
-#define EFI_SECTION_SMM_DEPEX             0x1C
-
-typedef struct {
-  UINT8             Size[3];
-  EFI_SECTION_TYPE  Type;
-} EFI_COMMON_SECTION_HEADER;
-
-typedef struct {
-  UINT8             Size[3];
-  EFI_SECTION_TYPE  Type;
-  UINT32            ExtendedSize;
-} EFI_COMMON_SECTION_HEADER2;
-
-#define MAX_SECTION_SIZE        0x1000000
-
-//
-// Leaf section type that contains an 
-// IA-32 16-bit executable image.
-// 
-typedef EFI_COMMON_SECTION_HEADER EFI_COMPATIBILITY16_SECTION;
-typedef EFI_COMMON_SECTION_HEADER2 EFI_COMPATIBILITY16_SECTION2;
-
-//
-// CompressionType of EFI_COMPRESSION_SECTION.
-// 
-#define EFI_NOT_COMPRESSED        0x00
-#define EFI_STANDARD_COMPRESSION  0x01
-//
-// An encapsulation section type in which the 
-// section data is compressed.
-// 
-typedef struct {
-  EFI_COMMON_SECTION_HEADER   CommonHeader;
-  UINT32                      UncompressedLength;
-  UINT8                       CompressionType;
-} EFI_COMPRESSION_SECTION;
-
-typedef struct {
-  EFI_COMMON_SECTION_HEADER2  CommonHeader;
-  UINT32                      UncompressedLength;
-  UINT8                       CompressionType;
-} EFI_COMPRESSION_SECTION2;
-
-//
-// Leaf section which could be used to determine the dispatch order of DXEs.
-// 
-typedef EFI_COMMON_SECTION_HEADER EFI_DXE_DEPEX_SECTION;
-typedef EFI_COMMON_SECTION_HEADER2 EFI_DXE_DEPEX_SECTION2;
-
-//
-// Leaf section witch contains a PI FV.
-// 
-typedef EFI_COMMON_SECTION_HEADER EFI_FIRMWARE_VOLUME_IMAGE_SECTION;
-typedef EFI_COMMON_SECTION_HEADER2 EFI_FIRMWARE_VOLUME_IMAGE_SECTION2;
-
-//
-// Leaf section which contains a single GUID.
-// 
-typedef struct {
-  EFI_COMMON_SECTION_HEADER   CommonHeader;
-  EFI_GUID                    SubTypeGuid;
-} EFI_FREEFORM_SUBTYPE_GUID_SECTION;
-
-typedef struct {
-  EFI_COMMON_SECTION_HEADER2  CommonHeader;
-  EFI_GUID                    SubTypeGuid;
-} EFI_FREEFORM_SUBTYPE_GUID_SECTION2;
-
-//
-// Attributes of EFI_GUID_DEFINED_SECTION
-// 
-#define EFI_GUIDED_SECTION_PROCESSING_REQUIRED  0x01
-#define EFI_GUIDED_SECTION_AUTH_STATUS_VALID    0x02
-//
-// Leaf section which is encapsulation defined by specific GUID
-// 
-typedef struct {
-  EFI_COMMON_SECTION_HEADER   CommonHeader;
-  EFI_GUID                    SectionDefinitionGuid;
-  UINT16                      DataOffset;
-  UINT16                      Attributes;
-} EFI_GUID_DEFINED_SECTION;
-
-typedef struct {
-  EFI_COMMON_SECTION_HEADER2  CommonHeader;
-  EFI_GUID                    SectionDefinitionGuid;
-  UINT16                      DataOffset;
-  UINT16                      Attributes;
-} EFI_GUID_DEFINED_SECTION2;
-
-//
-// Leaf section which contains PE32+ image.
-// 
-typedef EFI_COMMON_SECTION_HEADER EFI_PE32_SECTION;
-typedef EFI_COMMON_SECTION_HEADER2 EFI_PE32_SECTION2;
-
-//
-// Leaf section which contains PIC image.
-// 
-typedef EFI_COMMON_SECTION_HEADER EFI_PIC_SECTION;
-typedef EFI_COMMON_SECTION_HEADER2 EFI_PIC_SECTION2;
-
-//
-// Leaf section which used to determine the dispatch order of PEIMs.
-// 
-typedef EFI_COMMON_SECTION_HEADER EFI_PEI_DEPEX_SECTION;
-typedef EFI_COMMON_SECTION_HEADER2 EFI_PEI_DEPEX_SECTION2;
-
-//
-// Leaf section which constains the position-independent-code image.
-// 
-typedef EFI_COMMON_SECTION_HEADER EFI_TE_SECTION;
-typedef EFI_COMMON_SECTION_HEADER2 EFI_TE_SECTION2;
-
-//
-// Leaf section which contains an array of zero or more bytes.
-// 
-typedef EFI_COMMON_SECTION_HEADER EFI_RAW_SECTION;
-typedef EFI_COMMON_SECTION_HEADER2 EFI_RAW_SECTION2;
-
-//
-// Leaf section which contains a unicode string that 
-// is human readable file name.
-// 
-typedef struct {
-  EFI_COMMON_SECTION_HEADER   CommonHeader;
-
-  //
-  // Array of unicode string.
-  // 
-  CHAR16                      FileNameString[1];
-} EFI_USER_INTERFACE_SECTION;
-
-typedef struct {
-  EFI_COMMON_SECTION_HEADER2  CommonHeader;
-
-  //
-  // Array of unicode string.
-  // 
-  CHAR16                      FileNameString[1];
-} EFI_USER_INTERFACE_SECTION2;
-
-//
-// Leaf section which contains a numeric build number and
-// an optional unicode string that represent the file revision. 
-// 
-typedef struct {
-  EFI_COMMON_SECTION_HEADER   CommonHeader;
-  UINT16                      BuildNumber;
-  CHAR16                      VersionString[1];
-} EFI_VERSION_SECTION;
-
-typedef struct {
-  EFI_COMMON_SECTION_HEADER2  CommonHeader;
-  UINT16                      BuildNumber;
-  CHAR16                      VersionString[1];
-} EFI_VERSION_SECTION2;
-
-#define SECTION_SIZE(SectionHeaderPtr) \
-    ((UINT32) (*((UINT32 *) ((EFI_COMMON_SECTION_HEADER *) SectionHeaderPtr)->Size) & 0x00ffffff))
-
-#pragma pack()
-
-typedef union {
-  EFI_COMMON_SECTION_HEADER         *CommonHeader;
-  EFI_COMPRESSION_SECTION           *CompressionSection;
-  EFI_GUID_DEFINED_SECTION          *GuidDefinedSection;
-  EFI_PE32_SECTION                  *Pe32Section;
-  EFI_PIC_SECTION                   *PicSection;
-  EFI_TE_SECTION                    *TeSection;
-  EFI_PEI_DEPEX_SECTION             *PeimHeaderSection;
-  EFI_DXE_DEPEX_SECTION             *DependencySection;
-  EFI_VERSION_SECTION               *VersionSection;
-  EFI_USER_INTERFACE_SECTION        *UISection;
-  EFI_COMPATIBILITY16_SECTION       *Code16Section;
-  EFI_FIRMWARE_VOLUME_IMAGE_SECTION *FVImageSection;
-  EFI_FREEFORM_SUBTYPE_GUID_SECTION *FreeformSubtypeSection;
-  EFI_RAW_SECTION                   *RawSection;
-  //
-  // For section whose size is equal or greater than 0x1000000
-  //
-  EFI_COMMON_SECTION_HEADER2         *CommonHeader2;
-  EFI_COMPRESSION_SECTION2           *CompressionSection2;
-  EFI_GUID_DEFINED_SECTION2          *GuidDefinedSection2;
-  EFI_PE32_SECTION2                  *Pe32Section2;
-  EFI_PIC_SECTION2                   *PicSection2;
-  EFI_TE_SECTION2                    *TeSection2;
-  EFI_PEI_DEPEX_SECTION2             *PeimHeaderSection2;
-  EFI_DXE_DEPEX_SECTION2             *DependencySection2;
-  EFI_VERSION_SECTION2               *VersionSection2;
-  EFI_USER_INTERFACE_SECTION2        *UISection2;
-  EFI_COMPATIBILITY16_SECTION2       *Code16Section2;
-  EFI_FIRMWARE_VOLUME_IMAGE_SECTION2 *FVImageSection2;
-  EFI_FREEFORM_SUBTYPE_GUID_SECTION2 *FreeformSubtypeSection2;
-  EFI_RAW_SECTION2                   *RawSection2;
-} EFI_FILE_SECTION_POINTER;
-
-#endif
-
+/** @file
+  The firmware file related definitions in PI.
+  
+  @par Revision Reference:
+  Version 1.4.
+
+  Copyright (c) 2006 - 2015, Intel Corporation. All rights reserved.<BR>
+
+  This program and the accompanying materials are licensed and made available
+  under the terms and conditions of the BSD License which accompanies this
+  distribution.  The full text of the license may be found at
+    http://opensource.org/licenses/bsd-license.php
+
+  THE PROGRAM IS DISTRIBUTED UNDER THE BSD LICENSE ON AN "AS IS" BASIS,
+  WITHOUT WARRANTIES OR REPRESENTATIONS OF ANY KIND, EITHER EXPRESS OR IMPLIED.
+
+**/
+
+#ifndef __PI_FIRMWARE_FILE_H__
+#define __PI_FIRMWARE_FILE_H__
+
+#pragma pack(1)
+//
+// Used to verify the integrity of the file.
+// 
+typedef union {
+  struct {
+    UINT8   Header;
+    UINT8   File;
+  } Checksum;
+  UINT16    Checksum16;
+} EFI_FFS_INTEGRITY_CHECK;
+
+typedef UINT8 EFI_FV_FILETYPE;
+typedef UINT8 EFI_FFS_FILE_ATTRIBUTES;
+typedef UINT8 EFI_FFS_FILE_STATE;
+
+//
+// File Types Definitions
+// 
+#define EFI_FV_FILETYPE_ALL                   0x00
+#define EFI_FV_FILETYPE_RAW                   0x01
+#define EFI_FV_FILETYPE_FREEFORM              0x02
+#define EFI_FV_FILETYPE_SECURITY_CORE         0x03
+#define EFI_FV_FILETYPE_PEI_CORE              0x04
+#define EFI_FV_FILETYPE_DXE_CORE              0x05
+#define EFI_FV_FILETYPE_PEIM                  0x06
+#define EFI_FV_FILETYPE_DRIVER                0x07
+#define EFI_FV_FILETYPE_COMBINED_PEIM_DRIVER  0x08
+#define EFI_FV_FILETYPE_APPLICATION           0x09
+#define EFI_FV_FILETYPE_SMM                   0x0A
+#define EFI_FV_FILETYPE_FIRMWARE_VOLUME_IMAGE 0x0B
+#define EFI_FV_FILETYPE_COMBINED_SMM_DXE      0x0C
+#define EFI_FV_FILETYPE_SMM_CORE              0x0D
+#define EFI_FV_FILETYPE_OEM_MIN               0xc0
+#define EFI_FV_FILETYPE_OEM_MAX               0xdf
+#define EFI_FV_FILETYPE_DEBUG_MIN             0xe0
+#define EFI_FV_FILETYPE_DEBUG_MAX             0xef
+#define EFI_FV_FILETYPE_FFS_MIN               0xf0
+#define EFI_FV_FILETYPE_FFS_MAX               0xff
+#define EFI_FV_FILETYPE_FFS_PAD               0xf0
+// 
+// FFS File Attributes.
+// 
+#define FFS_ATTRIB_LARGE_FILE         0x01
+#define FFS_ATTRIB_FIXED              0x04
+#define FFS_ATTRIB_DATA_ALIGNMENT     0x38
+#define FFS_ATTRIB_CHECKSUM           0x40
+//
+// FFS_FIXED_CHECKSUM is the checksum value used when the
+// FFS_ATTRIB_CHECKSUM attribute bit is clear
+//
+#define FFS_FIXED_CHECKSUM  0xAA
+
+// 
+// FFS File State Bits.
+// 
+#define EFI_FILE_HEADER_CONSTRUCTION  0x01
+#define EFI_FILE_HEADER_VALID         0x02
+#define EFI_FILE_DATA_VALID           0x04
+#define EFI_FILE_MARKED_FOR_UPDATE    0x08
+#define EFI_FILE_DELETED              0x10
+#define EFI_FILE_HEADER_INVALID       0x20
+
+#define EFI_FILE_ALL_STATE_BITS       (EFI_FILE_HEADER_CONSTRUCTION | \
+                                 EFI_FILE_HEADER_VALID | \
+                                 EFI_FILE_DATA_VALID | \
+                                 EFI_FILE_MARKED_FOR_UPDATE | \
+                                 EFI_FILE_DELETED | \
+                                 EFI_FILE_HEADER_INVALID \
+                                  )
+
+//
+// Each file begins with the header that describe the 
+// contents and state of the files.
+// 
+typedef struct {
+  EFI_GUID                Name;
+  EFI_FFS_INTEGRITY_CHECK IntegrityCheck;
+  EFI_FV_FILETYPE         Type;
+  EFI_FFS_FILE_ATTRIBUTES Attributes;
+  UINT8                   Size[3];
+  EFI_FFS_FILE_STATE      State;
+} EFI_FFS_FILE_HEADER;
+
+typedef struct {
+  EFI_GUID                Name;
+  EFI_FFS_INTEGRITY_CHECK IntegrityCheck;
+  EFI_FV_FILETYPE         Type;
+  EFI_FFS_FILE_ATTRIBUTES Attributes;
+  UINT8                   Size[3];
+  EFI_FFS_FILE_STATE      State;
+  UINT64                  ExtendedSize;
+} EFI_FFS_FILE_HEADER2;
+
+#define MAX_FFS_SIZE        0x1000000
+
+typedef UINT8 EFI_SECTION_TYPE;
+
+//
+// Pseudo type. It is
+// used as a wild card when retrieving sections. The section
+// type EFI_SECTION_ALL matches all section types.
+//
+#define EFI_SECTION_ALL                   0x00
+
+//
+// Encapsulation section Type values
+//
+#define EFI_SECTION_COMPRESSION           0x01
+
+#define EFI_SECTION_GUID_DEFINED          0x02
+
+//
+// Leaf section Type values
+//
+#define EFI_SECTION_PE32                  0x10
+#define EFI_SECTION_PIC                   0x11
+#define EFI_SECTION_TE                    0x12
+#define EFI_SECTION_DXE_DEPEX             0x13
+#define EFI_SECTION_VERSION               0x14
+#define EFI_SECTION_USER_INTERFACE        0x15
+#define EFI_SECTION_COMPATIBILITY16       0x16
+#define EFI_SECTION_FIRMWARE_VOLUME_IMAGE 0x17
+#define EFI_SECTION_FREEFORM_SUBTYPE_GUID 0x18
+#define EFI_SECTION_RAW                   0x19
+#define EFI_SECTION_PEI_DEPEX             0x1B
+#define EFI_SECTION_SMM_DEPEX             0x1C
+
+typedef struct {
+  UINT8             Size[3];
+  EFI_SECTION_TYPE  Type;
+} EFI_COMMON_SECTION_HEADER;
+
+typedef struct {
+  UINT8             Size[3];
+  EFI_SECTION_TYPE  Type;
+  UINT32            ExtendedSize;
+} EFI_COMMON_SECTION_HEADER2;
+
+#define MAX_SECTION_SIZE        0x1000000
+
+//
+// Leaf section type that contains an 
+// IA-32 16-bit executable image.
+// 
+typedef EFI_COMMON_SECTION_HEADER EFI_COMPATIBILITY16_SECTION;
+typedef EFI_COMMON_SECTION_HEADER2 EFI_COMPATIBILITY16_SECTION2;
+
+//
+// CompressionType of EFI_COMPRESSION_SECTION.
+// 
+#define EFI_NOT_COMPRESSED        0x00
+#define EFI_STANDARD_COMPRESSION  0x01
+//
+// An encapsulation section type in which the 
+// section data is compressed.
+// 
+typedef struct {
+  EFI_COMMON_SECTION_HEADER   CommonHeader;
+  UINT32                      UncompressedLength;
+  UINT8                       CompressionType;
+} EFI_COMPRESSION_SECTION;
+
+typedef struct {
+  EFI_COMMON_SECTION_HEADER2  CommonHeader;
+  UINT32                      UncompressedLength;
+  UINT8                       CompressionType;
+} EFI_COMPRESSION_SECTION2;
+
+//
+// Leaf section which could be used to determine the dispatch order of DXEs.
+// 
+typedef EFI_COMMON_SECTION_HEADER EFI_DXE_DEPEX_SECTION;
+typedef EFI_COMMON_SECTION_HEADER2 EFI_DXE_DEPEX_SECTION2;
+
+//
+// Leaf section witch contains a PI FV.
+// 
+typedef EFI_COMMON_SECTION_HEADER EFI_FIRMWARE_VOLUME_IMAGE_SECTION;
+typedef EFI_COMMON_SECTION_HEADER2 EFI_FIRMWARE_VOLUME_IMAGE_SECTION2;
+
+//
+// Leaf section which contains a single GUID.
+// 
+typedef struct {
+  EFI_COMMON_SECTION_HEADER   CommonHeader;
+  EFI_GUID                    SubTypeGuid;
+} EFI_FREEFORM_SUBTYPE_GUID_SECTION;
+
+typedef struct {
+  EFI_COMMON_SECTION_HEADER2  CommonHeader;
+  EFI_GUID                    SubTypeGuid;
+} EFI_FREEFORM_SUBTYPE_GUID_SECTION2;
+
+//
+// Attributes of EFI_GUID_DEFINED_SECTION
+// 
+#define EFI_GUIDED_SECTION_PROCESSING_REQUIRED  0x01
+#define EFI_GUIDED_SECTION_AUTH_STATUS_VALID    0x02
+//
+// Leaf section which is encapsulation defined by specific GUID
+// 
+typedef struct {
+  EFI_COMMON_SECTION_HEADER   CommonHeader;
+  EFI_GUID                    SectionDefinitionGuid;
+  UINT16                      DataOffset;
+  UINT16                      Attributes;
+} EFI_GUID_DEFINED_SECTION;
+
+typedef struct {
+  EFI_COMMON_SECTION_HEADER2  CommonHeader;
+  EFI_GUID                    SectionDefinitionGuid;
+  UINT16                      DataOffset;
+  UINT16                      Attributes;
+} EFI_GUID_DEFINED_SECTION2;
+
+//
+// Leaf section which contains PE32+ image.
+// 
+typedef EFI_COMMON_SECTION_HEADER EFI_PE32_SECTION;
+typedef EFI_COMMON_SECTION_HEADER2 EFI_PE32_SECTION2;
+
+//
+// Leaf section which contains PIC image.
+// 
+typedef EFI_COMMON_SECTION_HEADER EFI_PIC_SECTION;
+typedef EFI_COMMON_SECTION_HEADER2 EFI_PIC_SECTION2;
+
+//
+// Leaf section which used to determine the dispatch order of PEIMs.
+// 
+typedef EFI_COMMON_SECTION_HEADER EFI_PEI_DEPEX_SECTION;
+typedef EFI_COMMON_SECTION_HEADER2 EFI_PEI_DEPEX_SECTION2;
+
+//
+// Leaf section which constains the position-independent-code image.
+// 
+typedef EFI_COMMON_SECTION_HEADER EFI_TE_SECTION;
+typedef EFI_COMMON_SECTION_HEADER2 EFI_TE_SECTION2;
+
+//
+// Leaf section which contains an array of zero or more bytes.
+// 
+typedef EFI_COMMON_SECTION_HEADER EFI_RAW_SECTION;
+typedef EFI_COMMON_SECTION_HEADER2 EFI_RAW_SECTION2;
+
+//
+// Leaf section which contains a unicode string that 
+// is human readable file name.
+// 
+typedef struct {
+  EFI_COMMON_SECTION_HEADER   CommonHeader;
+
+  //
+  // Array of unicode string.
+  // 
+  CHAR16                      FileNameString[1];
+} EFI_USER_INTERFACE_SECTION;
+
+typedef struct {
+  EFI_COMMON_SECTION_HEADER2  CommonHeader;
+
+  //
+  // Array of unicode string.
+  // 
+  CHAR16                      FileNameString[1];
+} EFI_USER_INTERFACE_SECTION2;
+
+//
+// Leaf section which contains a numeric build number and
+// an optional unicode string that represent the file revision. 
+// 
+typedef struct {
+  EFI_COMMON_SECTION_HEADER   CommonHeader;
+  UINT16                      BuildNumber;
+  CHAR16                      VersionString[1];
+} EFI_VERSION_SECTION;
+
+typedef struct {
+  EFI_COMMON_SECTION_HEADER2  CommonHeader;
+  UINT16                      BuildNumber;
+  CHAR16                      VersionString[1];
+} EFI_VERSION_SECTION2;
+
+#define SECTION_SIZE(SectionHeaderPtr) \
+    ((UINT32) (*((UINT32 *) ((EFI_COMMON_SECTION_HEADER *) SectionHeaderPtr)->Size) & 0x00ffffff))
+
+#pragma pack()
+
+typedef union {
+  EFI_COMMON_SECTION_HEADER         *CommonHeader;
+  EFI_COMPRESSION_SECTION           *CompressionSection;
+  EFI_GUID_DEFINED_SECTION          *GuidDefinedSection;
+  EFI_PE32_SECTION                  *Pe32Section;
+  EFI_PIC_SECTION                   *PicSection;
+  EFI_TE_SECTION                    *TeSection;
+  EFI_PEI_DEPEX_SECTION             *PeimHeaderSection;
+  EFI_DXE_DEPEX_SECTION             *DependencySection;
+  EFI_VERSION_SECTION               *VersionSection;
+  EFI_USER_INTERFACE_SECTION        *UISection;
+  EFI_COMPATIBILITY16_SECTION       *Code16Section;
+  EFI_FIRMWARE_VOLUME_IMAGE_SECTION *FVImageSection;
+  EFI_FREEFORM_SUBTYPE_GUID_SECTION *FreeformSubtypeSection;
+  EFI_RAW_SECTION                   *RawSection;
+  //
+  // For section whose size is equal or greater than 0x1000000
+  //
+  EFI_COMMON_SECTION_HEADER2         *CommonHeader2;
+  EFI_COMPRESSION_SECTION2           *CompressionSection2;
+  EFI_GUID_DEFINED_SECTION2          *GuidDefinedSection2;
+  EFI_PE32_SECTION2                  *Pe32Section2;
+  EFI_PIC_SECTION2                   *PicSection2;
+  EFI_TE_SECTION2                    *TeSection2;
+  EFI_PEI_DEPEX_SECTION2             *PeimHeaderSection2;
+  EFI_DXE_DEPEX_SECTION2             *DependencySection2;
+  EFI_VERSION_SECTION2               *VersionSection2;
+  EFI_USER_INTERFACE_SECTION2        *UISection2;
+  EFI_COMPATIBILITY16_SECTION2       *Code16Section2;
+  EFI_FIRMWARE_VOLUME_IMAGE_SECTION2 *FVImageSection2;
+  EFI_FREEFORM_SUBTYPE_GUID_SECTION2 *FreeformSubtypeSection2;
+  EFI_RAW_SECTION2                   *RawSection2;
+} EFI_FILE_SECTION_POINTER;
+
+#endif
+