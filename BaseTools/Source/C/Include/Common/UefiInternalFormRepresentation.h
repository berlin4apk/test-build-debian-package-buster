--- conflicted
+++ resolved
@@ -1,1673 +1,1669 @@
-/** @file
-  This file defines the encoding for the VFR (Visual Form Representation) language.
-  IFR is primarily consumed by the EFI presentation engine, and produced by EFI
-  internal application and drivers as well as all add-in card option-ROM drivers
-
-  @par Revision Reference:
-  These definitions are from UEFI2.1.
-
-<<<<<<< HEAD
-  Copyright (c) 2006 - 2014, Intel Corporation. All rights reserved.<BR>
-=======
-  Copyright (c) 2006 - 2015, Intel Corporation. All rights reserved.<BR>
->>>>>>> c2a892d7
-
-  This program and the accompanying materials are licensed and made available
-  under the terms and conditions of the BSD License which accompanies this
-  distribution.  The full text of the license may be found at
-    http://opensource.org/licenses/bsd-license.php
-
-  THE PROGRAM IS DISTRIBUTED UNDER THE BSD LICENSE ON AN "AS IS" BASIS,
-  WITHOUT WARRANTIES OR REPRESENTATIONS OF ANY KIND, EITHER EXPRESS OR IMPLIED.
-
-**/
-
-#ifndef __UEFI_INTERNAL_FORMREPRESENTATION_H__
-#define __UEFI_INTERNAL_FORMREPRESENTATION_H__
-
-
-#define EFI_HII_PLATFORM_SETUP_FORMSET_GUID \
-  { 0x93039971, 0x8545, 0x4b04, { 0xb4, 0x5e, 0x32, 0xeb, 0x83, 0x26, 0x4, 0xe } }
-
-//
-// The following types are currently defined:
-//
-typedef UINT32  RELOFST;
-
-typedef VOID*   EFI_HII_HANDLE;
-typedef CHAR16* EFI_STRING;
-typedef UINT16  EFI_IMAGE_ID;
-typedef UINT16  EFI_QUESTION_ID;
-typedef UINT16  EFI_STRING_ID;
-typedef UINT16  EFI_FORM_ID;
-typedef UINT16  EFI_VARSTORE_ID;
-typedef UINT16  EFI_DEFAULT_ID;
-typedef UINT32  EFI_HII_FONT_STYLE;
-
-
-
-#pragma pack(1)
-
-
-//
-// HII package list
-//
-typedef struct {
-  EFI_GUID               PackageListGuid;
-  UINT32                 PackageLength;
-} EFI_HII_PACKAGE_LIST_HEADER;
-
-/**
-    
-  Each package starts with a header, as defined above, which  
-  indicates the size and type of the package. When added to a  
-  pointer pointing to the start of the header, Length points at  
-  the next package. The package lists form a package list when  
-  concatenated together and terminated with an  
-  EFI_HII_PACKAGE_HEADER with a Type of EFI_HII_PACKAGE_END. The  
-  type EFI_HII_PACKAGE_TYPE_GUID is used for vendor-defined HII  
-  packages, whose contents are determined by the Guid. The range  
-  of package types starting with EFI_HII_PACKAGE_TYPE_SYSTEM_BEGIN  
-  through EFI_HII_PACKAGE_TYPE_SYSTEM_END are reserved for system  
-  firmware implementers.  
-  
-  @param Length The size of the package in bytes.
-  
-  @param Type   The package type. See EFI_HII_PACKAGE_TYPE_x,
-                below.
-  
-  @param Data   The package data, the format of which is
-                determined by Type.
-  
-**/
-typedef struct {
-  UINT32  Length:24;
-  UINT32  Type:8;
-  // UINT8  Data[...];
-} EFI_HII_PACKAGE_HEADER;
-
-//
-// EFI_HII_PACKAGE_TYPE_x.
-// 
-#define EFI_HII_PACKAGE_TYPE_ALL             0x00
-#define EFI_HII_PACKAGE_TYPE_GUID            0x01
-#define EFI_HII_PACKAGE_FORM                 0x02
-#define EFI_HII_PACKAGE_KEYBOARD_LAYOUT      0x03
-#define EFI_HII_PACKAGE_STRINGS              0x04
-#define EFI_HII_PACKAGE_FONTS                0x05
-#define EFI_HII_PACKAGE_IMAGES               0x06
-#define EFI_HII_PACKAGE_SIMPLE_FONTS         0x07
-#define EFI_HII_PACKAGE_DEVICE_PATH          0x08
-#define EFI_HII_PACKAGE_END                  0xDF
-#define EFI_HII_PACKAGE_TYPE_SYSTEM_BEGIN    0xE0
-#define EFI_HII_PACKAGE_TYPE_SYSTEM_END      0xFF
-
-//
-// Simplified Font Package
-//
-
-#define EFI_GLYPH_HEIGHT                     19
-#define EFI_GLYPH_WIDTH                      8
-//
-// Contents of EFI_NARROW_GLYPH.Attributes
-//
-#define EFI_GLYPH_NON_SPACING                0x01
-#define EFI_GLYPH_WIDE                       0x02
-
-typedef struct {
-  CHAR16                 UnicodeWeight;
-  UINT8                  Attributes;
-  UINT8                  GlyphCol1[EFI_GLYPH_HEIGHT];
-} EFI_NARROW_GLYPH;
-
-typedef struct {
-  CHAR16                 UnicodeWeight;
-  UINT8                  Attributes;
-  UINT8                  GlyphCol1[EFI_GLYPH_HEIGHT];
-  UINT8                  GlyphCol2[EFI_GLYPH_HEIGHT];
-  UINT8                  Pad[3];
-} EFI_WIDE_GLYPH;
-
-
-typedef struct _EFI_HII_SIMPLE_FONT_PACKAGE_HDR {
-  EFI_HII_PACKAGE_HEADER Header;
-  UINT16                 NumberOfNarrowGlyphs;
-  UINT16                 NumberOfWideGlyphs;
-  // EFI_NARROW_GLYPH       NarrowGlyphs[];
-  // EFI_WIDE_GLYPH         WideGlyphs[];
-} EFI_HII_SIMPLE_FONT_PACKAGE_HDR;
-
-//
-// Font Package
-//
-
-#define EFI_HII_FONT_STYLE_BOLD              0x00000001
-#define EFI_HII_FONT_STYLE_ITALIC            0x00000002
-#define EFI_HII_FONT_STYLE_EMBOSS            0x00010000
-#define EFI_HII_FONT_STYLE_OUTLINE           0x00020000
-#define EFI_HII_FONT_STYLE_SHADOW            0x00040000
-#define EFI_HII_FONT_STYLE_UNDERLINE         0x00080000
-#define EFI_HII_FONT_STYLE_DBL_UNDER         0x00100000
-
-typedef struct _EFI_HII_GLYPH_INFO {
-  UINT16                 Width;
-  UINT16                 Height;
-  INT16                  OffsetX;
-  INT16                  OffsetY;
-  INT16                  AdvanceX;
-} EFI_HII_GLYPH_INFO;
-
-typedef struct _EFI_HII_FONT_PACKAGE_HDR {
-  EFI_HII_PACKAGE_HEADER Header;
-  UINT32                 HdrSize;
-  UINT32                 GlyphBlockOffset;
-  EFI_HII_GLYPH_INFO     Cell;
-  EFI_HII_FONT_STYLE     FontStyle;
-  CHAR16                 FontFamily[1];
-} EFI_HII_FONT_PACKAGE_HDR;
-
-#define EFI_HII_GIBT_END                  0x00
-#define EFI_HII_GIBT_GLYPH                0x10
-#define EFI_HII_GIBT_GLYPHS               0x11
-#define EFI_HII_GIBT_GLYPH_DEFAULT        0x12
-#define EFI_HII_GIBT_GLYPHS_DEFAULT       0x13
-#define EFI_HII_GIBT_DUPLICATE            0x20
-#define EFI_HII_GIBT_SKIP2                0x21
-#define EFI_HII_GIBT_SKIP1                0x22
-#define EFI_HII_GIBT_DEFAULTS             0x23
-#define EFI_HII_GIBT_EXT1                 0x30
-#define EFI_HII_GIBT_EXT2                 0x31
-#define EFI_HII_GIBT_EXT4                 0x32
-
-typedef struct _EFI_HII_GLYPH_BLOCK {
-  UINT8                  BlockType;
-} EFI_HII_GLYPH_BLOCK;
-
-typedef struct _EFI_HII_GIBT_DEFAULTS_BLOCK {
-  EFI_HII_GLYPH_BLOCK    Header;
-  EFI_HII_GLYPH_INFO     Cell;
-} EFI_HII_GIBT_DEFAULTS_BLOCK;
-
-typedef struct _EFI_HII_GIBT_DUPLICATE_BLOCK {
-  EFI_HII_GLYPH_BLOCK    Header;
-  CHAR16                 CharValue;
-} EFI_HII_GIBT_DUPLICATE_BLOCK;
-
-typedef struct _EFI_GLYPH_GIBT_END_BLOCK {
-  EFI_HII_GLYPH_BLOCK    Header;
-} EFI_GLYPH_GIBT_END_BLOCK;
-
-typedef struct _EFI_HII_GIBT_EXT1_BLOCK {
-  EFI_HII_GLYPH_BLOCK    Header;
-  UINT8                  BlockType2;
-  UINT8                  Length;
-} EFI_HII_GIBT_EXT1_BLOCK;
-
-typedef struct _EFI_HII_GIBT_EXT2_BLOCK {
-  EFI_HII_GLYPH_BLOCK    Header;
-  UINT8                  BlockType2;
-  UINT16                 Length;
-} EFI_HII_GIBT_EXT2_BLOCK;
-
-typedef struct _EFI_HII_GIBT_EXT4_BLOCK {
-  EFI_HII_GLYPH_BLOCK    Header;
-  UINT8                  BlockType2;
-  UINT32                 Length;
-} EFI_HII_GIBT_EXT4_BLOCK;
-
-typedef struct _EFI_HII_GIBT_GLYPH_BLOCK {
-  EFI_HII_GLYPH_BLOCK    Header;
-  EFI_HII_GLYPH_INFO     Cell;
-  UINT8                  BitmapData[1]; // the number of bytes per bitmap can be calculated by ((Cell.Width+7)/8)*Cell.Height
-} EFI_HII_GIBT_GLYPH_BLOCK;
-
-typedef struct _EFI_HII_GIBT_GLYPHS_BLOCK {
-  EFI_HII_GLYPH_BLOCK    Header;
-  EFI_HII_GLYPH_INFO     Cell;
-  UINT16                 Count;  
-  UINT8                  BitmapData[1]; // the number of bytes per bitmap can be calculated by ((Cell.Width+7)/8)*Cell.Height
-} EFI_HII_GIBT_GLYPHS_BLOCK;
-
-typedef struct _EFI_HII_GIBT_GLYPH_DEFAULT_BLOCK {
-  EFI_HII_GLYPH_BLOCK    Header;
-  UINT8                  BitmapData[1]; // the number of bytes per bitmap can be calculated by ((Global.Cell.Width+7)/8)*Global.Cell.Height
-} EFI_HII_GIBT_GLYPH_DEFAULT_BLOCK;
-
-typedef struct _EFI_HII_GIBT_GLYPHS_DEFAULT_BLOCK {
-  EFI_HII_GLYPH_BLOCK    Header;
-  UINT16                 Count;
-  UINT8                  BitmapData[1]; // the number of bytes per bitmap can be calculated by ((Global.Cell.Width+7)/8)*Global.Cell.Height
-} EFI_HII_GIBT_GLYPHS_DEFAULT_BLOCK;
-
-typedef struct _EFI_HII_GIBT_SKIP1_BLOCK {
-  EFI_HII_GLYPH_BLOCK    Header;
-  UINT8                  SkipCount;
-} EFI_HII_GIBT_SKIP1_BLOCK;
-
-typedef struct _EFI_HII_GIBT_SKIP2_BLOCK {
-  EFI_HII_GLYPH_BLOCK    Header;
-  UINT16                 SkipCount;
-} EFI_HII_GIBT_SKIP2_BLOCK;
-
-//
-// Device Path Package
-//
-typedef struct _EFI_HII_DEVICE_PATH_PACKAGE {
-  EFI_HII_PACKAGE_HEADER   Header;
-  // EFI_DEVICE_PATH_PROTOCOL DevicePath[];
-} EFI_HII_DEVICE_PATH_PACKAGE;
-
-//
-// GUID Package
-//
-typedef struct _EFI_HII_GUID_PACKAGE_HDR {
-  EFI_HII_PACKAGE_HEADER  Header;
-  EFI_GUID                Guid;
-  // Data per GUID definition may follow
-} EFI_HII_GUID_PACKAGE_HDR;
-
-//
-// String Package
-//
-
-#define UEFI_CONFIG_LANG  "x-UEFI"
-#define UEFI_CONFIG_LANG2 "x-i-UEFI"
-
-typedef struct _EFI_HII_STRING_PACKAGE_HDR {
-  EFI_HII_PACKAGE_HEADER  Header;
-  UINT32                  HdrSize;
-  UINT32                  StringInfoOffset;
-  CHAR16                  LanguageWindow[16];
-  EFI_STRING_ID           LanguageName;
-  CHAR8                   Language[1];
-} EFI_HII_STRING_PACKAGE_HDR;
-
-typedef struct {
-  UINT8                   BlockType;
-} EFI_HII_STRING_BLOCK;
-
-#define EFI_HII_SIBT_END                     0x00
-#define EFI_HII_SIBT_STRING_SCSU             0x10
-#define EFI_HII_SIBT_STRING_SCSU_FONT        0x11
-#define EFI_HII_SIBT_STRINGS_SCSU            0x12
-#define EFI_HII_SIBT_STRINGS_SCSU_FONT       0x13
-#define EFI_HII_SIBT_STRING_UCS2             0x14
-#define EFI_HII_SIBT_STRING_UCS2_FONT        0x15
-#define EFI_HII_SIBT_STRINGS_UCS2            0x16
-#define EFI_HII_SIBT_STRINGS_UCS2_FONT       0x17
-#define EFI_HII_SIBT_DUPLICATE               0x20
-#define EFI_HII_SIBT_SKIP2                   0x21
-#define EFI_HII_SIBT_SKIP1                   0x22
-#define EFI_HII_SIBT_EXT1                    0x30
-#define EFI_HII_SIBT_EXT2                    0x31
-#define EFI_HII_SIBT_EXT4                    0x32
-#define EFI_HII_SIBT_FONT                    0x40
-
-typedef struct _EFI_HII_SIBT_DUPLICATE_BLOCK {
-  EFI_HII_STRING_BLOCK    Header;
-  EFI_STRING_ID           StringId;
-} EFI_HII_SIBT_DUPLICATE_BLOCK;
-
-typedef struct _EFI_HII_SIBT_END_BLOCK {
-  EFI_HII_STRING_BLOCK    Header;
-} EFI_HII_SIBT_END_BLOCK;
-
-typedef struct _EFI_HII_SIBT_EXT1_BLOCK {
-  EFI_HII_STRING_BLOCK    Header;
-  UINT8                   BlockType2;
-  UINT8                   Length;
-} EFI_HII_SIBT_EXT1_BLOCK;
-
-typedef struct _EFI_HII_SIBT_EXT2_BLOCK {
-  EFI_HII_STRING_BLOCK    Header;
-  UINT8                   BlockType2;
-  UINT16                  Length;
-} EFI_HII_SIBT_EXT2_BLOCK;
-
-typedef struct _EFI_HII_SIBT_EXT4_BLOCK {
-  EFI_HII_STRING_BLOCK    Header;
-  UINT8                   BlockType2;
-  UINT32                  Length;
-} EFI_HII_SIBT_EXT4_BLOCK;
-
-typedef struct _EFI_HII_SIBT_FONT_BLOCK {
-  EFI_HII_SIBT_EXT2_BLOCK Header;
-  UINT8                   FontId;
-  UINT16                  FontSize;
-  EFI_HII_FONT_STYLE      FontStyle;
-  CHAR16                  FontName[1];
-} EFI_HII_SIBT_FONT_BLOCK;
-
-typedef struct _EFI_HII_SIBT_SKIP1_BLOCK {
-  EFI_HII_STRING_BLOCK    Header;
-  UINT8                   SkipCount;
-} EFI_HII_SIBT_SKIP1_BLOCK;
-
-typedef struct _EFI_HII_SIBT_SKIP2_BLOCK {
-  EFI_HII_STRING_BLOCK    Header;
-  UINT16                  SkipCount;
-} EFI_HII_SIBT_SKIP2_BLOCK;
-
-typedef struct _EFI_HII_SIBT_STRING_SCSU_BLOCK {
-  EFI_HII_STRING_BLOCK    Header;
-  UINT8                   StringText[1];
-} EFI_HII_SIBT_STRING_SCSU_BLOCK;
-
-typedef struct _EFI_HII_SIBT_STRING_SCSU_FONT_BLOCK {
-  EFI_HII_STRING_BLOCK    Header;
-  UINT8                   FontIdentifier;
-  UINT8                   StringText[1];
-} EFI_HII_SIBT_STRING_SCSU_FONT_BLOCK;
-
-typedef struct _EFI_HII_SIBT_STRINGS_SCSU_BLOCK {
-  EFI_HII_STRING_BLOCK    Header;
-  UINT16                  StringCount;
-  UINT8                   StringText[1];
-} EFI_HII_SIBT_STRINGS_SCSU_BLOCK;
-
-typedef struct _EFI_HII_SIBT_STRINGS_SCSU_FONT_BLOCK {
-  EFI_HII_STRING_BLOCK    Header;
-  UINT8                   FontIdentifier;
-  UINT16                  StringCount;
-  UINT8                   StringText[1];
-} EFI_HII_SIBT_STRINGS_SCSU_FONT_BLOCK;
-
-typedef struct _EFI_HII_SIBT_STRING_UCS2_BLOCK {
-  EFI_HII_STRING_BLOCK    Header;
-  CHAR16                  StringText[1];
-} EFI_HII_SIBT_STRING_UCS2_BLOCK;
-
-typedef struct _EFI_HII_SIBT_STRING_UCS2_FONT_BLOCK {
-  EFI_HII_STRING_BLOCK    Header;
-  UINT8                   FontIdentifier;
-  CHAR16                  StringText[1];
-} EFI_HII_SIBT_STRING_UCS2_FONT_BLOCK;
-
-typedef struct _EFI_HII_SIBT_STRINGS_UCS2_BLOCK {
-  EFI_HII_STRING_BLOCK    Header;
-  UINT16                  StringCount;
-  CHAR16                  StringText[1];
-} EFI_HII_SIBT_STRINGS_UCS2_BLOCK;
-
-typedef struct _EFI_HII_SIBT_STRINGS_UCS2_FONT_BLOCK {
-  EFI_HII_STRING_BLOCK    Header;
-  UINT8                   FontIdentifier;
-  UINT16                  StringCount;
-  CHAR16                  StringText[1];
-} EFI_HII_SIBT_STRINGS_UCS2_FONT_BLOCK;
-
-//
-// Image Packages
-//
-
-typedef struct _EFI_HII_IMAGE_PACKAGE_HDR {
-  EFI_HII_PACKAGE_HEADER  Header;
-  UINT32                  ImageInfoOffset;
-  UINT32                  PaletteInfoOffset;
-} EFI_HII_IMAGE_PACKAGE_HDR;
-
-typedef struct _EFI_HII_IMAGE_BLOCK {
-  UINT8                   BlockType;
-} EFI_HII_IMAGE_BLOCK;
-
-#define EFI_HII_IIBT_END               0x00
-#define EFI_HII_IIBT_IMAGE_1BIT        0x10
-#define EFI_HII_IIBT_IMAGE_1BIT_TRANS  0x11
-#define EFI_HII_IIBT_IMAGE_4BIT        0x12
-#define EFI_HII_IIBT_IMAGE_4BIT_TRANS  0x13
-#define EFI_HII_IIBT_IMAGE_8BIT        0x14
-#define EFI_HII_IIBT_IMAGE_8BIT_TRANS  0x15
-#define EFI_HII_IIBT_IMAGE_24BIT       0x16
-#define EFI_HII_IIBT_IMAGE_24BIT_TRANS 0x17
-#define EFI_HII_IIBT_IMAGE_JPEG        0x18
-#define EFI_HII_IIBT_DUPLICATE         0x20
-#define EFI_HII_IIBT_SKIP2             0x21
-#define EFI_HII_IIBT_SKIP1             0x22
-#define EFI_HII_IIBT_EXT1              0x30
-#define EFI_HII_IIBT_EXT2              0x31
-#define EFI_HII_IIBT_EXT4              0x32
-
-typedef struct _EFI_HII_IIBT_END_BLOCK {
-  EFI_HII_IMAGE_BLOCK          Header;
-} EFI_HII_IIBT_END_BLOCK;
-
-typedef struct _EFI_HII_IIBT_EXT1_BLOCK {
-  EFI_HII_IMAGE_BLOCK          Header;
-  UINT8                        BlockType2;
-  UINT8                        Length;
-} EFI_HII_IIBT_EXT1_BLOCK;
-
-typedef struct _EFI_HII_IIBT_EXT2_BLOCK {
-  EFI_HII_IMAGE_BLOCK          Header;
-  UINT8                        BlockType2;
-  UINT16                       Length;
-} EFI_HII_IIBT_EXT2_BLOCK;
-
-typedef struct _EFI_HII_IIBT_EXT4_BLOCK {
-  EFI_HII_IMAGE_BLOCK          Header;
-  UINT8                        BlockType2;
-  UINT32                       Length;
-} EFI_HII_IIBT_EXT4_BLOCK;
-
-typedef struct _EFI_HII_IIBT_IMAGE_1BIT_BASE {
-  UINT16                       Width;
-  UINT16                       Height;
-  UINT8                        Data[1];
-} EFI_HII_IIBT_IMAGE_1BIT_BASE;
-
-typedef struct _EFI_HII_IIBT_IMAGE_1BIT_BLOCK {
-  EFI_HII_IMAGE_BLOCK          Header;
-  UINT8                        PaletteIndex;
-  EFI_HII_IIBT_IMAGE_1BIT_BASE Bitmap;
-} EFI_HII_IIBT_IMAGE_1BIT_BLOCK;
-
-typedef struct _EFI_HII_IIBT_IMAGE_1BIT_TRANS_BLOCK {
-  EFI_HII_IMAGE_BLOCK          Header;
-  UINT8                        PaletteIndex;
-  EFI_HII_IIBT_IMAGE_1BIT_BASE Bitmap;
-} EFI_HII_IIBT_IMAGE_1BIT_TRANS_BLOCK;
-
-typedef struct _EFI_HII_RGB_PIXEL {
-  UINT8                        b;
-  UINT8                        g;
-  UINT8                        r;
-} EFI_HII_RGB_PIXEL;
-
-typedef struct _EFI_HII_IIBT_IMAGE_24BIT_BASE {
-  UINT16                       Width;
-  UINT16                       Height;
-  EFI_HII_RGB_PIXEL            Bitmap[1];
-} EFI_HII_IIBT_IMAGE_24BIT_BASE;
-
-typedef struct _EFI_HII_IIBT_IMAGE_24BIT_BLOCK {
-  EFI_HII_IMAGE_BLOCK           Header;
-  EFI_HII_IIBT_IMAGE_24BIT_BASE Bitmap;
-} EFI_HII_IIBT_IMAGE_24BIT_BLOCK;
-
-typedef struct _EFI_HII_IIBT_IMAGE_24BIT_TRANS_BLOCK {
-  EFI_HII_IMAGE_BLOCK           Header;
-  EFI_HII_IIBT_IMAGE_24BIT_BASE Bitmap;
-} EFI_HII_IIBT_IMAGE_24BIT_TRANS_BLOCK;
-
-typedef struct _EFI_HII_IIBT_IMAGE_4BIT_BASE {
-  UINT16                       Width;
-  UINT16                       Height;
-  UINT8                        Data[1];
-} EFI_HII_IIBT_IMAGE_4BIT_BASE;
-
-typedef struct _EFI_HII_IIBT_IMAGE_4BIT_BLOCK {
-  EFI_HII_IMAGE_BLOCK          Header;
-  UINT8                        PaletteIndex;
-  EFI_HII_IIBT_IMAGE_4BIT_BASE Bitmap;
-} EFI_HII_IIBT_IMAGE_4BIT_BLOCK;
-
-typedef struct _EFI_HII_IIBT_IMAGE_4BIT_TRANS_BLOCK {
-  EFI_HII_IMAGE_BLOCK          Header;
-  UINT8                        PaletteIndex;
-  EFI_HII_IIBT_IMAGE_4BIT_BASE Bitmap;
-} EFI_HII_IIBT_IMAGE_4BIT_TRANS_BLOCK;
-
-typedef struct _EFI_HII_IIBT_IMAGE_8BIT_BASE {
-  UINT16                       Width;
-  UINT16                       Height;
-  UINT8                        Data[1];
-} EFI_HII_IIBT_IMAGE_8BIT_BASE;
-
-typedef struct _EFI_HII_IIBT_IMAGE_8BIT_PALETTE_BLOCK {
-  EFI_HII_IMAGE_BLOCK          Header;
-  UINT8                        PaletteIndex;
-  EFI_HII_IIBT_IMAGE_8BIT_BASE Bitmap;
-} EFI_HII_IIBT_IMAGE_8BIT_BLOCK;
-
-typedef struct _EFI_HII_IIBT_IMAGE_8BIT_TRANS_BLOCK {
-  EFI_HII_IMAGE_BLOCK          Header;
-  UINT8                        PaletteIndex;
-  EFI_HII_IIBT_IMAGE_8BIT_BASE Bitmap;
-} EFI_HII_IIBT_IMAGE_8BIT_TRAN_BLOCK;
-
-typedef struct _EFI_HII_IIBT_DUPLICATE_BLOCK {
-  EFI_HII_IMAGE_BLOCK          Header;
-  EFI_IMAGE_ID                 ImageId;
-} EFI_HII_IIBT_DUPLICATE_BLOCK;
-
-typedef struct _EFI_HII_IIBT_JPEG_BLOCK {
-  EFI_HII_IMAGE_BLOCK          Header;
-  UINT32                       Size;
-  UINT8                        Data[1];
-} EFI_HII_IIBT_JPEG_BLOCK;
-
-typedef struct _EFI_HII_IIBT_SKIP1_BLOCK {
-  EFI_HII_IMAGE_BLOCK          Header;
-  UINT8                        SkipCount;
-} EFI_HII_IIBT_SKIP1_BLOCK;
-
-typedef struct _EFI_HII_IIBT_SKIP2_BLOCK {
-  EFI_HII_IMAGE_BLOCK          Header;
-  UINT16                       SkipCount;
-} EFI_HII_IIBT_SKIP2_BLOCK;
-
-typedef struct _EFI_HII_IMAGE_PALETTE_INFO_HEADER {
-  UINT16                       PaletteCount;
-} EFI_HII_IMAGE_PALETTE_INFO_HEADER;
-
-typedef struct _EFI_HII_IMAGE_PALETTE_INFO {
-  UINT16                       PaletteSize;
-  EFI_HII_RGB_PIXEL            PaletteValue[1];
-} EFI_HII_IMAGE_PALETTE_INFO;
-
-//
-// Forms Package
-//
-
-typedef struct _EFI_HII_FORM_PACKAGE {
-  EFI_HII_PACKAGE_HEADER       Header;
-  // EFI_IFR_OP_HEADER         OpCodeHeader;
-  // More op-codes follow
-} EFI_HII_FORM_PACKAGE;
-
-typedef struct {
-  UINT8 Hour;
-  UINT8 Minute;
-  UINT8 Second;
-} EFI_HII_TIME;
-
-typedef struct {
-  UINT16 Year;
-  UINT8  Month;
-  UINT8  Day;
-} EFI_HII_DATE;
-
-typedef struct {
-  EFI_QUESTION_ID QuestionId;
-  EFI_FORM_ID     FormId;
-  EFI_GUID        FormSetGuid;
-  EFI_STRING_ID   DevicePath;
-} EFI_HII_REF;
-
-typedef union {
-  UINT8           u8;
-  UINT16          u16;
-  UINT32          u32;
-  UINT64          u64;
-  BOOLEAN         b;
-  EFI_HII_TIME    time;
-  EFI_HII_DATE    date;
-  EFI_STRING_ID   string;
-  EFI_HII_REF     ref;
-} EFI_IFR_TYPE_VALUE;
-
-#define EFI_IFR_FORM_OP                0x01
-#define EFI_IFR_SUBTITLE_OP            0x02
-#define EFI_IFR_TEXT_OP                0x03
-#define EFI_IFR_IMAGE_OP               0x04
-#define EFI_IFR_ONE_OF_OP              0x05
-#define EFI_IFR_CHECKBOX_OP            0x06
-#define EFI_IFR_NUMERIC_OP             0x07
-#define EFI_IFR_PASSWORD_OP            0x08
-#define EFI_IFR_ONE_OF_OPTION_OP       0x09
-#define EFI_IFR_SUPPRESS_IF_OP         0x0A
-#define EFI_IFR_LOCKED_OP              0x0B
-#define EFI_IFR_ACTION_OP              0x0C
-#define EFI_IFR_RESET_BUTTON_OP        0x0D
-#define EFI_IFR_FORM_SET_OP            0x0E
-#define EFI_IFR_REF_OP                 0x0F
-#define EFI_IFR_NO_SUBMIT_IF_OP        0x10
-#define EFI_IFR_INCONSISTENT_IF_OP     0x11
-#define EFI_IFR_EQ_ID_VAL_OP           0x12
-#define EFI_IFR_EQ_ID_ID_OP            0x13
-#define EFI_IFR_EQ_ID_VAL_LIST_OP      0x14
-#define EFI_IFR_AND_OP                 0x15
-#define EFI_IFR_OR_OP                  0x16
-#define EFI_IFR_NOT_OP                 0x17
-#define EFI_IFR_RULE_OP                0x18
-#define EFI_IFR_GRAY_OUT_IF_OP         0x19
-#define EFI_IFR_DATE_OP                0x1A
-#define EFI_IFR_TIME_OP                0x1B
-#define EFI_IFR_STRING_OP              0x1C
-#define EFI_IFR_REFRESH_OP             0x1D
-#define EFI_IFR_DISABLE_IF_OP          0x1E
-#define EFI_IFR_TO_LOWER_OP            0x20
-#define EFI_IFR_TO_UPPER_OP            0x21
-#define EFI_IFR_MAP_OP                 0x22
-#define EFI_IFR_ORDERED_LIST_OP        0x23
-#define EFI_IFR_VARSTORE_OP            0x24
-#define EFI_IFR_VARSTORE_NAME_VALUE_OP 0x25
-#define EFI_IFR_VARSTORE_EFI_OP        0x26
-#define EFI_IFR_VARSTORE_DEVICE_OP     0x27
-#define EFI_IFR_VERSION_OP             0x28
-#define EFI_IFR_END_OP                 0x29
-#define EFI_IFR_MATCH_OP               0x2A
-#define EFI_IFR_GET_OP                 0x2B
-#define EFI_IFR_SET_OP                 0x2C
-#define EFI_IFR_READ_OP                0x2D
-#define EFI_IFR_WRITE_OP               0x2E
-#define EFI_IFR_EQUAL_OP               0x2F
-#define EFI_IFR_NOT_EQUAL_OP           0x30
-#define EFI_IFR_GREATER_THAN_OP        0x31
-#define EFI_IFR_GREATER_EQUAL_OP       0x32
-#define EFI_IFR_LESS_THAN_OP           0x33
-#define EFI_IFR_LESS_EQUAL_OP          0x34
-#define EFI_IFR_BITWISE_AND_OP         0x35
-#define EFI_IFR_BITWISE_OR_OP          0x36
-#define EFI_IFR_BITWISE_NOT_OP         0x37
-#define EFI_IFR_SHIFT_LEFT_OP          0x38
-#define EFI_IFR_SHIFT_RIGHT_OP         0x39
-#define EFI_IFR_ADD_OP                 0x3A
-#define EFI_IFR_SUBTRACT_OP            0x3B
-#define EFI_IFR_MULTIPLY_OP            0x3C
-#define EFI_IFR_DIVIDE_OP              0x3D
-#define EFI_IFR_MODULO_OP              0x3E
-#define EFI_IFR_RULE_REF_OP            0x3F
-#define EFI_IFR_QUESTION_REF1_OP       0x40
-#define EFI_IFR_QUESTION_REF2_OP       0x41
-#define EFI_IFR_UINT8_OP               0x42
-#define EFI_IFR_UINT16_OP              0x43
-#define EFI_IFR_UINT32_OP              0x44
-#define EFI_IFR_UINT64_OP              0x45
-#define EFI_IFR_TRUE_OP                0x46
-#define EFI_IFR_FALSE_OP               0x47
-#define EFI_IFR_TO_UINT_OP             0x48
-#define EFI_IFR_TO_STRING_OP           0x49
-#define EFI_IFR_TO_BOOLEAN_OP          0x4A
-#define EFI_IFR_MID_OP                 0x4B
-#define EFI_IFR_FIND_OP                0x4C
-#define EFI_IFR_TOKEN_OP               0x4D
-#define EFI_IFR_STRING_REF1_OP         0x4E
-#define EFI_IFR_STRING_REF2_OP         0x4F
-#define EFI_IFR_CONDITIONAL_OP         0x50
-#define EFI_IFR_QUESTION_REF3_OP       0x51
-#define EFI_IFR_ZERO_OP                0x52
-#define EFI_IFR_ONE_OP                 0x53
-#define EFI_IFR_ONES_OP                0x54
-#define EFI_IFR_UNDEFINED_OP           0x55
-#define EFI_IFR_LENGTH_OP              0x56
-#define EFI_IFR_DUP_OP                 0x57
-#define EFI_IFR_THIS_OP                0x58
-#define EFI_IFR_SPAN_OP                0x59
-#define EFI_IFR_VALUE_OP               0x5A
-#define EFI_IFR_DEFAULT_OP             0x5B
-#define EFI_IFR_DEFAULTSTORE_OP        0x5C
-#define EFI_IFR_FORM_MAP_OP            0x5D
-#define EFI_IFR_CATENATE_OP            0x5E
-#define EFI_IFR_GUID_OP                0x5F
-#define EFI_IFR_SECURITY_OP            0x60
-#define EFI_IFR_MODAL_TAG_OP           0x61
-#define EFI_IFR_REFRESH_ID_OP          0x62
-#define EFI_IFR_WARNING_IF_OP          0x63
-#define EFI_IFR_MATCH2_OP              0x64
-
-
-typedef struct _EFI_IFR_OP_HEADER {
-  UINT8                    OpCode;
-  UINT8                    Length:7;
-  UINT8                    Scope:1;
-} EFI_IFR_OP_HEADER;
-
-typedef struct _EFI_IFR_STATEMENT_HEADER {
-  EFI_STRING_ID            Prompt;
-  EFI_STRING_ID            Help;
-} EFI_IFR_STATEMENT_HEADER;
-
-typedef struct _EFI_IFR_QUESTION_HEADER {
-  EFI_IFR_STATEMENT_HEADER Header;
-  EFI_QUESTION_ID          QuestionId;
-  EFI_VARSTORE_ID          VarStoreId;
-  union {
-    EFI_STRING_ID          VarName;
-    UINT16                 VarOffset;
-  }                        VarStoreInfo;
-  UINT8                    Flags;
-} EFI_IFR_QUESTION_HEADER;
-
-#define EFI_IFR_FLAG_READ_ONLY          0x01
-#define EFI_IFR_FLAG_CALLBACK           0x04
-#define EFI_IFR_FLAG_RESET_REQUIRED     0x10
-#define EFI_IFR_FLAG_RECONNECT_REQUIRED 0x40
-#define EFI_IFR_FLAG_OPTIONS_ONLY       0x80
-
-typedef struct _EFI_IFR_DEFAULTSTORE {
-  EFI_IFR_OP_HEADER        Header;
-  EFI_STRING_ID            DefaultName;
-  UINT16                   DefaultId;
-} EFI_IFR_DEFAULTSTORE;
-
-#define EFI_HII_DEFAULT_CLASS_STANDARD       0x0000
-#define EFI_HII_DEFAULT_CLASS_MANUFACTURING  0x0001
-#define EFI_HII_DEFAULT_CLASS_SAFE           0x0002
-#define EFI_HII_DEFAULT_CLASS_PLATFORM_BEGIN 0x4000
-#define EFI_HII_DEFAULT_CLASS_PLATFORM_END   0x7fff
-#define EFI_HII_DEFAULT_CLASS_HARDWARE_BEGIN 0x8000
-#define EFI_HII_DEFAULT_CLASS_HARDWARE_END   0xbfff
-#define EFI_HII_DEFAULT_CLASS_FIRMWARE_BEGIN 0xc000
-#define EFI_HII_DEFAULT_CLASS_FIRMWARE_END   0xffff
-
-typedef struct _EFI_IFR_VARSTORE {
-  EFI_IFR_OP_HEADER        Header;
-  EFI_GUID                 Guid;
-  EFI_VARSTORE_ID          VarStoreId;
-  UINT16                   Size;
-  UINT8                    Name[1];
-} EFI_IFR_VARSTORE;
-
-typedef struct _EFI_IFR_VARSTORE_EFI {
-  EFI_IFR_OP_HEADER        Header;
-  EFI_VARSTORE_ID          VarStoreId;
-  EFI_GUID                 Guid;
-  UINT32                   Attributes;
-  UINT16                   Size;
-  UINT8                    Name[1];
-} EFI_IFR_VARSTORE_EFI;
-
-typedef struct _EFI_IFR_VARSTORE_NAME_VALUE {
-  EFI_IFR_OP_HEADER        Header;
-  EFI_VARSTORE_ID          VarStoreId;
-  EFI_GUID                 Guid;
-} EFI_IFR_VARSTORE_NAME_VALUE;
-
-typedef struct _EFI_IFR_FORM_SET {
-  EFI_IFR_OP_HEADER        Header;
-  EFI_GUID                 Guid;
-  EFI_STRING_ID            FormSetTitle;
-  EFI_STRING_ID            Help;
-  UINT8                    Flags;
-  // EFI_GUID              ClassGuid[];
-} EFI_IFR_FORM_SET;
-
-typedef struct _EFI_IFR_END {
-  EFI_IFR_OP_HEADER        Header;
-} EFI_IFR_END;
-
-typedef struct _EFI_IFR_FORM {
-  EFI_IFR_OP_HEADER        Header;
-  UINT16                   FormId;
-  EFI_STRING_ID            FormTitle;
-} EFI_IFR_FORM;
-
-typedef struct _EFI_IFR_IMAGE {
-  EFI_IFR_OP_HEADER        Header;
-  EFI_IMAGE_ID             Id;
-} EFI_IFR_IMAGE;
-
-typedef struct _EFI_IFR_MODAL_TAG {
-  EFI_IFR_OP_HEADER        Header;
-} EFI_IFR_MODAL_TAG;
-
-typedef struct _EFI_IFR_LOCKED {
-  EFI_IFR_OP_HEADER        Header;
-} EFI_IFR_LOCKED;
-
-typedef struct _EFI_IFR_RULE {
-  EFI_IFR_OP_HEADER        Header;
-  UINT8                    RuleId;
-} EFI_IFR_RULE;
-
-typedef struct _EFI_IFR_DEFAULT {
-  EFI_IFR_OP_HEADER        Header;
-  UINT16                   DefaultId;
-  UINT8                    Type;
-  EFI_IFR_TYPE_VALUE       Value;
-} EFI_IFR_DEFAULT;
-
-typedef struct _EFI_IFR_DEFAULT_2 {
-  EFI_IFR_OP_HEADER        Header;
-  UINT16                   DefaultId;
-  UINT8                    Type;
-} EFI_IFR_DEFAULT_2;
-
-typedef struct _EFI_IFR_VALUE {
-  EFI_IFR_OP_HEADER        Header;
-} EFI_IFR_VALUE;
-
-typedef struct _EFI_IFR_SUBTITLE {
-  EFI_IFR_OP_HEADER        Header;
-  EFI_IFR_STATEMENT_HEADER Statement;
-  UINT8                    Flags;
-} EFI_IFR_SUBTITLE;
-
-#define EFI_IFR_FLAGS_HORIZONTAL       0x01
-
-typedef struct _EFI_IFR_CHECKBOX {
-  EFI_IFR_OP_HEADER        Header;
-  EFI_IFR_QUESTION_HEADER  Question;
-  UINT8                    Flags;
-} EFI_IFR_CHECKBOX;
-
-#define EFI_IFR_CHECKBOX_DEFAULT       0x01
-#define EFI_IFR_CHECKBOX_DEFAULT_MFG   0x02
-
-typedef struct _EFI_IFR_TEXT {
-  EFI_IFR_OP_HEADER        Header;
-  EFI_IFR_STATEMENT_HEADER Statement;
-  EFI_STRING_ID            TextTwo;
-} EFI_IFR_TEXT;
-
-typedef struct _EFI_IFR_REF {
-  EFI_IFR_OP_HEADER        Header;
-  EFI_IFR_QUESTION_HEADER  Question;
-  EFI_FORM_ID              FormId;
-} EFI_IFR_REF;
-
-typedef struct _EFI_IFR_REF2 {
-  EFI_IFR_OP_HEADER        Header;
-  EFI_IFR_QUESTION_HEADER  Question;
-  EFI_FORM_ID              FormId;
-  EFI_QUESTION_ID          QuestionId;
-} EFI_IFR_REF2;
-
-typedef struct _EFI_IFR_REF3 {
-  EFI_IFR_OP_HEADER        Header;
-  EFI_IFR_QUESTION_HEADER  Question;
-  EFI_FORM_ID              FormId;
-  EFI_QUESTION_ID          QuestionId;
-  EFI_GUID                 FormSetId;
-} EFI_IFR_REF3;
-
-typedef struct _EFI_IFR_REF4 {
-  EFI_IFR_OP_HEADER        Header;
-  EFI_IFR_QUESTION_HEADER  Question;
-  EFI_FORM_ID              FormId;
-  EFI_QUESTION_ID          QuestionId;
-  EFI_GUID                 FormSetId;
-  EFI_STRING_ID            DevicePath;
-} EFI_IFR_REF4;
-
-typedef struct _EFI_IFR_REF5 {
-  EFI_IFR_OP_HEADER        Header;
-  EFI_IFR_QUESTION_HEADER  Question;
-} EFI_IFR_REF5;
-
-typedef struct _EFI_IFR_RESET_BUTTON {
-  EFI_IFR_OP_HEADER        Header;
-  EFI_IFR_STATEMENT_HEADER Statement;
-  EFI_DEFAULT_ID           DefaultId;
-} EFI_IFR_RESET_BUTTON;
-
-typedef struct _EFI_IFR_ACTION {
-  EFI_IFR_OP_HEADER        Header;
-  EFI_IFR_QUESTION_HEADER  Question;
-  EFI_STRING_ID            QuestionConfig;
-} EFI_IFR_ACTION;
-
-typedef struct _EFI_IFR_ACTION_1 {
-  EFI_IFR_OP_HEADER        Header;
-  EFI_IFR_QUESTION_HEADER  Question;
-} EFI_IFR_ACTION_1;
-
-typedef struct _EFI_IFR_DATE {
-  EFI_IFR_OP_HEADER        Header;
-  EFI_IFR_QUESTION_HEADER  Question;
-  UINT8                    Flags;
-} EFI_IFR_DATE;
-
-#define EFI_QF_DATE_YEAR_SUPPRESS      0x01
-#define EFI_QF_DATE_MONTH_SUPPRESS     0x02
-#define EFI_QF_DATE_DAY_SUPPRESS       0x04
-
-#define EFI_QF_DATE_STORAGE            0x30
-#define     QF_DATE_STORAGE_NORMAL     0x00
-#define     QF_DATE_STORAGE_TIME       0x10
-#define     QF_DATE_STORAGE_WAKEUP     0x20
-
-typedef union {
-  struct {
-    UINT8 MinValue;
-    UINT8 MaxValue;
-    UINT8 Step;
-  } u8;
-  struct {
-    UINT16 MinValue;
-    UINT16 MaxValue;
-    UINT16 Step;
-  } u16;
-  struct {
-    UINT32 MinValue;
-    UINT32 MaxValue;
-    UINT32 Step;
-  } u32;
-  struct {
-    UINT64 MinValue;
-    UINT64 MaxValue;
-    UINT64 Step;
-  } u64;
-} MINMAXSTEP_DATA;
-
-typedef struct _EFI_IFR_NUMERIC {
-  EFI_IFR_OP_HEADER        Header;
-  EFI_IFR_QUESTION_HEADER  Question;
-  UINT8                    Flags;
-  MINMAXSTEP_DATA          data;
-} EFI_IFR_NUMERIC;
-
-#define EFI_IFR_NUMERIC_SIZE           0x03
-#define EFI_IFR_NUMERIC_SIZE_1         0x00
-#define EFI_IFR_NUMERIC_SIZE_2         0x01
-#define EFI_IFR_NUMERIC_SIZE_4         0x02
-#define EFI_IFR_NUMERIC_SIZE_8         0x03
-
-#define EFI_IFR_DISPLAY                0x30
-#define EFI_IFR_DISPLAY_INT_DEC        0x00
-#define EFI_IFR_DISPLAY_UINT_DEC       0x10
-#define EFI_IFR_DISPLAY_UINT_HEX       0x20
-
-typedef struct _EFI_IFR_ONE_OF {
-  EFI_IFR_OP_HEADER        Header;
-  EFI_IFR_QUESTION_HEADER  Question;
-  UINT8                    Flags;
-  MINMAXSTEP_DATA          data;
-} EFI_IFR_ONE_OF;
-
-typedef struct _EFI_IFR_STRING {
-  EFI_IFR_OP_HEADER        Header;
-  EFI_IFR_QUESTION_HEADER  Question;
-  UINT8                    MinSize;
-  UINT8                    MaxSize;
-  UINT8                    Flags;
-} EFI_IFR_STRING;
-
-#define EFI_IFR_STRING_MULTI_LINE      0x01
-
-typedef struct _EFI_IFR_PASSWORD {
-  EFI_IFR_OP_HEADER        Header;
-  EFI_IFR_QUESTION_HEADER  Question;
-  UINT16                   MinSize;
-  UINT16                   MaxSize;
-} EFI_IFR_PASSWORD;
-
-typedef struct _EFI_IFR_ORDERED_LIST {
-  EFI_IFR_OP_HEADER        Header;
-  EFI_IFR_QUESTION_HEADER  Question;
-  UINT8                    MaxContainers;
-  UINT8                    Flags;
-} EFI_IFR_ORDERED_LIST;
-
-#define EFI_IFR_UNIQUE_SET             0x01
-#define EFI_IFR_NO_EMPTY_SET           0x02
-
-typedef struct _EFI_IFR_TIME {
-  EFI_IFR_OP_HEADER        Header;
-  EFI_IFR_QUESTION_HEADER  Question;
-  UINT8                    Flags;
-} EFI_IFR_TIME;
-
-#define QF_TIME_HOUR_SUPPRESS          0x01
-#define QF_TIME_MINUTE_SUPPRESS        0x02
-#define QF_TIME_SECOND_SUPPRESS        0x04
-
-#define QF_TIME_STORAGE                0x30
-#define QF_TIME_STORAGE_NORMAL         0x00
-#define QF_TIME_STORAGE_TIME           0x10
-#define QF_TIME_STORAGE_WAKEUP         0x20
-
-typedef struct _EFI_IFR_DISABLE_IF {
-  EFI_IFR_OP_HEADER        Header;
-} EFI_IFR_DISABLE_IF;
-
-typedef struct _EFI_IFR_SUPPRESS_IF {
-  EFI_IFR_OP_HEADER        Header;
-} EFI_IFR_SUPPRESS_IF;
-
-typedef struct _EFI_IFR_GRAY_OUT_IF {
-  EFI_IFR_OP_HEADER        Header;
-} EFI_IFR_GRAY_OUT_IF;
-
-typedef struct _EFI_IFR_INCONSISTENT_IF {
-  EFI_IFR_OP_HEADER        Header;
-  EFI_STRING_ID            Error;
-} EFI_IFR_INCONSISTENT_IF;
-
-typedef struct _EFI_IFR_NO_SUBMIT_IF {
-  EFI_IFR_OP_HEADER        Header;
-  EFI_STRING_ID            Error;
-} EFI_IFR_NO_SUBMIT_IF;
-
-typedef struct _EFI_IFR_WARNING_IF {
-  EFI_IFR_OP_HEADER        Header;
-  EFI_STRING_ID            Warning;
-  UINT8                    TimeOut;
-} EFI_IFR_WARNING_IF;
-
-typedef struct _EFI_IFR_REFRESH {
-  EFI_IFR_OP_HEADER        Header;
-  UINT8                    RefreshInterval;
-} EFI_IFR_REFRESH;
-
-typedef struct _EFI_IFR_REFRESH_ID {
-  EFI_IFR_OP_HEADER Header;
-  EFI_GUID          RefreshEventGroupId;
-} EFI_IFR_REFRESH_ID;
-
-typedef struct _EFI_IFR_VARSTORE_DEVICE {
-  EFI_IFR_OP_HEADER        Header;
-  EFI_STRING_ID            DevicePath;
-} EFI_IFR_VARSTORE_DEVICE;
-
-typedef struct _EFI_IFR_ONE_OF_OPTION {
-  EFI_IFR_OP_HEADER        Header;
-  EFI_STRING_ID            Option;
-  UINT8                    Flags;
-  UINT8                    Type;
-  EFI_IFR_TYPE_VALUE       Value;
-} EFI_IFR_ONE_OF_OPTION;
-
-#define EFI_IFR_TYPE_NUM_SIZE_8        0x00
-#define EFI_IFR_TYPE_NUM_SIZE_16       0x01
-#define EFI_IFR_TYPE_NUM_SIZE_32       0x02
-#define EFI_IFR_TYPE_NUM_SIZE_64       0x03
-#define EFI_IFR_TYPE_BOOLEAN           0x04
-#define EFI_IFR_TYPE_TIME              0x05
-#define EFI_IFR_TYPE_DATE              0x06
-#define EFI_IFR_TYPE_STRING            0x07
-#define EFI_IFR_TYPE_OTHER             0x08
-#define EFI_IFR_TYPE_UNDEFINED         0x09
-#define EFI_IFR_TYPE_ACTION            0x0A
-#define EFI_IFR_TYPE_BUFFER            0x0B
-#define EFI_IFR_TYPE_REF               0x0C
-
-#define EFI_IFR_OPTION_DEFAULT         0x10
-#define EFI_IFR_OPTION_DEFAULT_MFG     0x20
-
-typedef struct _EFI_IFR_GUID {
-  EFI_IFR_OP_HEADER        Header;
-  EFI_GUID                 Guid;
-  //Optional Data Follows
-} EFI_IFR_GUID;
-
-typedef struct _EFI_IFR_DUP {
-  EFI_IFR_OP_HEADER        Header;
-} EFI_IFR_DUP;
-
-typedef struct _EFI_IFR_EQ_ID_ID {
-  EFI_IFR_OP_HEADER        Header;
-  EFI_QUESTION_ID          QuestionId1;
-  EFI_QUESTION_ID          QuestionId2;
-} EFI_IFR_EQ_ID_ID;
-
-typedef struct _EFI_IFR_EQ_ID_VAL {
-  EFI_IFR_OP_HEADER        Header;
-  EFI_QUESTION_ID          QuestionId;
-  UINT16                   Value;
-} EFI_IFR_EQ_ID_VAL;
-
-typedef struct _EFI_IFR_EQ_ID_VAL_LIST {
-  EFI_IFR_OP_HEADER        Header;
-  EFI_QUESTION_ID          QuestionId;
-  UINT16                   ListLength;
-  UINT16                   ValueList[1];
-} EFI_IFR_EQ_ID_VAL_LIST;
-
-typedef struct _EFI_IFR_QUESTION_REF1 {
-  EFI_IFR_OP_HEADER        Header;
-  EFI_QUESTION_ID          QuestionId;
-} EFI_IFR_QUESTION_REF1;
-
-typedef struct _EFI_IFR_UINT8 {
-  EFI_IFR_OP_HEADER        Header;
-  UINT8 Value;
-} EFI_IFR_UINT8;
-
-typedef struct _EFI_IFR_UINT16 {
-  EFI_IFR_OP_HEADER        Header;
-  UINT16                   Value;
-} EFI_IFR_UINT16;
-
-typedef struct _EFI_IFR_QUESTION_REF2 {
-  EFI_IFR_OP_HEADER        Header;
-} EFI_IFR_QUESTION_REF2;
-
-typedef struct _EFI_IFR_UINT32 {
-  EFI_IFR_OP_HEADER        Header;
-  UINT32                   Value;
-} EFI_IFR_UINT32;
-
-typedef struct _EFI_IFR_UINT64 {
-  EFI_IFR_OP_HEADER        Header;
-  UINT64 Value;
-} EFI_IFR_UINT64;
-
-typedef struct _EFI_IFR_QUESTION_REF3 {
-  EFI_IFR_OP_HEADER        Header;
-} EFI_IFR_QUESTION_REF3;
-
-typedef struct _EFI_IFR_QUESTION_REF3_2 {
-  EFI_IFR_OP_HEADER        Header;
-  EFI_STRING_ID            DevicePath;
-} EFI_IFR_QUESTION_REF3_2;
-
-typedef struct _EFI_IFR_QUESTION_REF3_3 {
-  EFI_IFR_OP_HEADER        Header;
-  EFI_STRING_ID            DevicePath;
-  EFI_GUID                 Guid;
-} EFI_IFR_QUESTION_REF3_3;
-
-typedef struct _EFI_IFR_RULE_REF {
-  EFI_IFR_OP_HEADER        Header;
-  UINT8                    RuleId;
-} EFI_IFR_RULE_REF;
-
-typedef struct _EFI_IFR_STRING_REF1 {
-  EFI_IFR_OP_HEADER        Header;
-  EFI_STRING_ID            StringId;
-} EFI_IFR_STRING_REF1;
-
-typedef struct _EFI_IFR_STRING_REF2 {
-  EFI_IFR_OP_HEADER        Header;
-} EFI_IFR_STRING_REF2;
-
-typedef struct _EFI_IFR_THIS {
-  EFI_IFR_OP_HEADER        Header;
-} EFI_IFR_THIS;
-
-typedef struct _EFI_IFR_TRUE {
-  EFI_IFR_OP_HEADER        Header;
-} EFI_IFR_TRUE;
-
-typedef struct _EFI_IFR_FALSE {
-  EFI_IFR_OP_HEADER        Header;
-} EFI_IFR_FALSE;
-
-typedef struct _EFI_IFR_ONE {
-  EFI_IFR_OP_HEADER        Header;
-} EFI_IFR_ONE;
-
-typedef struct _EFI_IFR_ONES {
-  EFI_IFR_OP_HEADER        Header;
-} EFI_IFR_ONES;
-
-typedef struct _EFI_IFR_ZERO {
-  EFI_IFR_OP_HEADER        Header;
-} EFI_IFR_ZERO;
-
-typedef struct _EFI_IFR_UNDEFINED {
-  EFI_IFR_OP_HEADER        Header;
-} EFI_IFR_UNDEFINED;
-
-typedef struct _EFI_IFR_VERSION {
-  EFI_IFR_OP_HEADER        Header;
-} EFI_IFR_VERSION;
-
-typedef struct _EFI_IFR_LENGTH {
-  EFI_IFR_OP_HEADER        Header;
-} EFI_IFR_LENGTH;
-
-typedef struct _EFI_IFR_NOT {
-  EFI_IFR_OP_HEADER        Header;
-} EFI_IFR_NOT;
-
-typedef struct _EFI_IFR_BITWISE_NOT {
-  EFI_IFR_OP_HEADER        Header;
-} EFI_IFR_BITWISE_NOT;
-
-typedef struct _EFI_IFR_TO_BOOLEAN {
-  EFI_IFR_OP_HEADER        Header;
-} EFI_IFR_TO_BOOLEAN;
-
-#define EFI_IFR_STRING_UNSIGNED_DEC      0
-#define EFI_IFR_STRING_SIGNED_DEC        1
-#define EFI_IFR_STRING_LOWERCASE_HEX     2
-#define EFI_IFR_STRING_UPPERCASE_HEX     3
-
-#define EFI_IFR_STRING_ASCII             0
-#define EFI_IFR_STRING_UNICODE           8
-
-typedef struct _EFI_IFR_TO_STRING {
-  EFI_IFR_OP_HEADER        Header;
-  UINT8                    Format;
-} EFI_IFR_TO_STRING;
-
-typedef struct _EFI_IFR_TO_UINT {
-  EFI_IFR_OP_HEADER        Header;
-} EFI_IFR_TO_UINT;
-
-typedef struct _EFI_IFR_TO_UPPER {
-  EFI_IFR_OP_HEADER        Header;
-} EFI_IFR_TO_UPPER;
-
-typedef struct _EFI_IFR_TO_LOWER {
-  EFI_IFR_OP_HEADER        Header;
-} EFI_IFR_TO_LOWER;
-
-typedef struct _EFI_IFR_ADD {
-  EFI_IFR_OP_HEADER        Header;
-} EFI_IFR_ADD;
-
-typedef struct _EFI_IFR_AND {
-  EFI_IFR_OP_HEADER        Header;
-} EFI_IFR_AND;
-
-typedef struct _EFI_IFR_BITWISE_AND {
-  EFI_IFR_OP_HEADER        Header;
-} EFI_IFR_BITWISE_AND;
-
-typedef struct _EFI_IFR_BITWISE_OR {
-  EFI_IFR_OP_HEADER        Header;
-} EFI_IFR_BITWISE_OR;
-
-typedef struct _EFI_IFR_CATENATE {
-  EFI_IFR_OP_HEADER        Header;
-} EFI_IFR_CATENATE;
-
-typedef struct _EFI_IFR_DIVIDE {
-  EFI_IFR_OP_HEADER        Header;
-} EFI_IFR_DIVIDE;
-
-typedef struct _EFI_IFR_EQUAL {
-  EFI_IFR_OP_HEADER        Header;
-} EFI_IFR_EQUAL;
-
-typedef struct _EFI_IFR_GREATER_EQUAL {
-  EFI_IFR_OP_HEADER        Header;
-} EFI_IFR_GREATER_EQUAL;
-
-typedef struct _EFI_IFR_GREATER_THAN {
-  EFI_IFR_OP_HEADER        Header;
-} EFI_IFR_GREATER_THAN;
-
-typedef struct _EFI_IFR_LESS_EQUAL {
-  EFI_IFR_OP_HEADER        Header;
-} EFI_IFR_LESS_EQUAL;
-
-typedef struct _EFI_IFR_LESS_THAN {
-  EFI_IFR_OP_HEADER        Header;
-} EFI_IFR_LESS_THAN;
-
-typedef struct _EFI_IFR_MATCH {
-  EFI_IFR_OP_HEADER        Header;
-} EFI_IFR_MATCH;
-
-typedef struct _EFI_IFR_MATCH2 {
-  EFI_IFR_OP_HEADER        Header;
-  EFI_GUID                 SyntaxType;
-} EFI_IFR_MATCH2;
-
-typedef struct _EFI_IFR_MULTIPLY {
-  EFI_IFR_OP_HEADER        Header;
-} EFI_IFR_MULTIPLY;
-
-typedef struct _EFI_IFR_MODULO {
-  EFI_IFR_OP_HEADER        Header;
-} EFI_IFR_MODULO;
-
-typedef struct _EFI_IFR_NOT_EQUAL {
-  EFI_IFR_OP_HEADER        Header;
-} EFI_IFR_NOT_EQUAL;
-
-typedef struct _EFI_IFR_OR {
-  EFI_IFR_OP_HEADER        Header;
-} EFI_IFR_OR;
-
-typedef struct _EFI_IFR_SHIFT_LEFT {
-  EFI_IFR_OP_HEADER        Header;
-} EFI_IFR_SHIFT_LEFT;
-
-typedef struct _EFI_IFR_SHIFT_RIGHT {
-  EFI_IFR_OP_HEADER        Header;
-} EFI_IFR_SHIFT_RIGHT;
-
-typedef struct _EFI_IFR_SUBTRACT {
-  EFI_IFR_OP_HEADER        Header;
-} EFI_IFR_SUBTRACT;
-
-typedef struct _EFI_IFR_CONDITIONAL {
-  EFI_IFR_OP_HEADER        Header;
-} EFI_IFR_CONDITIONAL;
-
-#define EFI_IFR_FF_CASE_SENSITIVE    0x00
-#define EFI_IFR_FF_CASE_INSENSITIVE  0x01
-
-typedef struct _EFI_IFR_FIND {
-  EFI_IFR_OP_HEADER        Header;
-  UINT8                    Format;
-} EFI_IFR_FIND;
-
-typedef struct _EFI_IFR_MID {
-  EFI_IFR_OP_HEADER        Header;
-} EFI_IFR_MID;
-
-typedef struct _EFI_IFR_TOKEN {
-  EFI_IFR_OP_HEADER        Header;
-} EFI_IFR_TOKEN;
-
-#define EFI_IFR_FLAGS_FIRST_MATCHING     0x00
-#define EFI_IFR_FLAGS_FIRST_NON_MATCHING 0x01
-
-typedef struct _EFI_IFR_SPAN {
-  EFI_IFR_OP_HEADER        Header;
-  UINT8                    Flags;
-} EFI_IFR_SPAN;
-
-typedef struct _EFI_IFR_SECURITY {
-  ///
-  /// Standard opcode header, where Header.Op = EFI_IFR_SECURITY_OP.
-  ///
-  EFI_IFR_OP_HEADER        Header;
-  ///
-  /// Security permission level.
-  ///
-  EFI_GUID                 Permissions;
-} EFI_IFR_SECURITY;
-
-typedef struct _EFI_IFR_FORM_MAP_METHOD {
-  ///
-  /// The string identifier which provides the human-readable name of 
-  /// the configuration method for this standards map form.
-  ///
-  EFI_STRING_ID            MethodTitle;
-  ///
-  /// Identifier which uniquely specifies the configuration methods 
-  /// associated with this standards map form.
-  ///
-  EFI_GUID                 MethodIdentifier;
-} EFI_IFR_FORM_MAP_METHOD;
-
-typedef struct _EFI_IFR_FORM_MAP {
-  ///
-  /// The sequence that defines the type of opcode as well as the length 
-  /// of the opcode being defined. Header.OpCode = EFI_IFR_FORM_MAP_OP. 
-  ///
-  EFI_IFR_OP_HEADER        Header;
-  ///
-  /// The unique identifier for this particular form.
-  ///
-  EFI_FORM_ID              FormId;
-  ///
-  /// One or more configuration method's name and unique identifier.
-  ///
-  // EFI_IFR_FORM_MAP_METHOD  Methods[];
-} EFI_IFR_FORM_MAP;
-
-typedef struct _EFI_IFR_SET {
-  ///
-  /// The sequence that defines the type of opcode as well as the length 
-  /// of the opcode being defined. Header.OpCode = EFI_IFR_SET_OP. 
-  ///
-  EFI_IFR_OP_HEADER  Header;
-  ///
-  /// Specifies the identifier of a previously declared variable store to 
-  /// use when storing the question's value. 
-  ///
-  EFI_VARSTORE_ID    VarStoreId;
-  union {
-    ///
-    /// A 16-bit Buffer Storage offset.
-    ///
-    EFI_STRING_ID    VarName;
-    ///
-    /// A Name Value or EFI Variable name (VarName).
-    ///
-    UINT16           VarOffset;
-  }                  VarStoreInfo;
-  ///
-  /// Specifies the type used for storage. 
-  ///
-  UINT8              VarStoreType;
-} EFI_IFR_SET;
-
-typedef struct _EFI_IFR_GET {
-  ///
-  /// The sequence that defines the type of opcode as well as the length 
-  /// of the opcode being defined. Header.OpCode = EFI_IFR_GET_OP. 
-  ///
-  EFI_IFR_OP_HEADER  Header;
-  ///
-  /// Specifies the identifier of a previously declared variable store to 
-  /// use when retrieving the value. 
-  ///
-  EFI_VARSTORE_ID    VarStoreId;
-  union {
-    ///
-    /// A 16-bit Buffer Storage offset.
-    ///
-    EFI_STRING_ID    VarName;
-    ///
-    /// A Name Value or EFI Variable name (VarName).
-    ///
-    UINT16           VarOffset;
-  }                  VarStoreInfo;
-  ///
-  /// Specifies the type used for storage. 
-  ///
-  UINT8              VarStoreType;
-} EFI_IFR_GET;
-
-typedef struct _EFI_IFR_READ {
-  EFI_IFR_OP_HEADER       Header;
-} EFI_IFR_READ;
-
-typedef struct _EFI_IFR_WRITE {
-  EFI_IFR_OP_HEADER      Header;
-} EFI_IFR_WRITE;
-
-typedef struct _EFI_IFR_MAP {
-  EFI_IFR_OP_HEADER      Header;
-} EFI_IFR_MAP;
-//
-// Keyboard Package
-//
-
-typedef enum {    
-  EfiKeyLCtrl,
-  EfiKeyA0, 
-  EfiKeyLAlt,
-  EfiKeySpaceBar,
-  EfiKeyA2,
-  EfiKeyA3,
-  EfiKeyA4,
-  EfiKeyRCtrl,
-  EfiKeyLeftArrow,
-  EfiKeyDownArrow,
-  EfiKeyRightArrow,
-  EfiKeyZero,
-  EfiKeyPeriod,
-  EfiKeyEnter,
-  EfiKeyLShift,
-  EfiKeyB0,
-  EfiKeyB1,
-  EfiKeyB2,
-  EfiKeyB3,
-  EfiKeyB4,
-  EfiKeyB5,
-  EfiKeyB6,
-  EfiKeyB7,
-  EfiKeyB8,
-  EfiKeyB9,
-  EfiKeyB10,
-  EfiKeyRshift,
-  EfiKeyUpArrow,
-  EfiKeyOne,
-  EfiKeyTwo,
-  EfiKeyThree,
-  EfiKeyCapsLock,
-  EfiKeyC1,
-  EfiKeyC2,
-  EfiKeyC3,
-  EfiKeyC4,
-  EfiKeyC5,
-  EfiKeyC6,
-  EfiKeyC7,
-  EfiKeyC8,
-  EfiKeyC9,
-  EfiKeyC10,
-  EfiKeyC11,
-  EfiKeyC12,
-  EfiKeyFour,
-  EfiKeyFive,
-  EfiKeySix,
-  EfiKeyPlus,
-  EfiKeyTab,
-  EfiKeyD1,
-  EfiKeyD2,
-  EfiKeyD3,
-  EfiKeyD4,
-  EfiKeyD5,
-  EfiKeyD6,
-  EfiKeyD7,
-  EfiKeyD8,
-  EfiKeyD9,
-  EfiKeyD10,
-  EfiKeyD11,
-  EfiKeyD12,
-  EfiKeyD13,
-  EfiKeyDel,
-  EfiKeyEnd,
-  EfiKeyPgDn,
-  EfiKeySeven,
-  EfiKeyEight,
-  EfiKeyNine,
-  EfiKeyE0,
-  EfiKeyE1,
-  EfiKeyE2,
-  EfiKeyE3,
-  EfiKeyE4,
-  EfiKeyE5,
-  EfiKeyE6,
-  EfiKeyE7,
-  EfiKeyE8,
-  EfiKeyE9,
-  EfiKeyE10,
-  EfiKeyE11,
-  EfiKeyE12,
-  EfiKeyBackSpace,
-  EfiKeyIns,
-  EfiKeyHome,
-  EfiKeyPgUp,
-  EfiKeyNLck,
-  EfiKeySlash,
-  EfiKeyAsterisk,
-  EfiKeyMinus,
-  EfiKeyEsc,
-  EfiKeyF1,
-  EfiKeyF2,
-  EfiKeyF3,
-  EfiKeyF4,
-  EfiKeyF5,
-  EfiKeyF6,
-  EfiKeyF7,
-  EfiKeyF8,
-  EfiKeyF9,
-  EfiKeyF10,
-  EfiKeyF11,
-  EfiKeyF12,
-  EfiKeyPrint,
-  EfiKeySLck,
-  EfiKeyPause
-} EFI_KEY;
-
-typedef struct {
-  EFI_KEY                 Key;
-  CHAR16                  Unicode;
-  CHAR16                  ShiftedUnicode;
-  CHAR16                  AltGrUnicode;
-  CHAR16                  ShiftedAltGrUnicode;
-  UINT16                  Modifier;
-  UINT16                  AffectedAttribute;
-} EFI_KEY_DESCRIPTOR;
-
-//
-// A key which is affected by all the standard shift modifiers.  
-// Most keys would be expected to have this bit active.
-//
-#define EFI_AFFECTED_BY_STANDARD_SHIFT       0x0001
-//
-// This key is affected by the caps lock so that if a keyboard driver
-// would need to disambiguate between a key which had a "1" defined
-// versus a "a" character.  Having this bit turned on would tell
-// the keyboard driver to use the appropriate shifted state or not.
-//
-#define EFI_AFFECTED_BY_CAPS_LOCK            0x0002
-//
-// Similar to the case of CAPS lock, if this bit is active, the key
-// is affected by the num lock being turned on.
-//
-#define EFI_AFFECTED_BY_NUM_LOCK             0x0004
-
-typedef struct {
-  UINT16                  LayoutLength;
-  EFI_GUID                Guid;
-  UINT32                  LayoutDescriptorStringOffset;
-  UINT8                   DescriptorCount;
-  // EFI_KEY_DESCRIPTOR    Descriptors[];
-} EFI_HII_KEYBOARD_LAYOUT;
-
-typedef struct {
-  EFI_HII_PACKAGE_HEADER  Header;
-  UINT16                  LayoutCount;
-  // EFI_HII_KEYBOARD_LAYOUT Layout[];
-} EFI_HII_KEYBOARD_PACKAGE_HDR;
-
-typedef struct {
-  CHAR16                  Language[3];
-  CHAR16                  Space;
-  CHAR16                  DescriptionString[1];
-} EFI_DESCRIPTION_STRING;
-
-typedef struct {
-  UINT16                  DescriptionCount;
-  EFI_DESCRIPTION_STRING  DescriptionString[1];
-} EFI_DESCRIPTION_STRING_BUNDLE;
-
-//
-// Modifier values
-//
-#define EFI_NULL_MODIFIER                0x0000
-#define EFI_LEFT_CONTROL_MODIFIER        0x0001
-#define EFI_RIGHT_CONTROL_MODIFIER       0x0002
-#define EFI_LEFT_ALT_MODIFIER            0x0003
-#define EFI_RIGHT_ALT_MODIFIER           0x0004
-#define EFI_ALT_GR_MODIFIER              0x0005
-#define EFI_INSERT_MODIFIER              0x0006
-#define EFI_DELETE_MODIFIER              0x0007
-#define EFI_PAGE_DOWN_MODIFIER           0x0008
-#define EFI_PAGE_UP_MODIFIER             0x0009
-#define EFI_HOME_MODIFIER                0x000A
-#define EFI_END_MODIFIER                 0x000B
-#define EFI_LEFT_SHIFT_MODIFIER          0x000C
-#define EFI_RIGHT_SHIFT_MODIFIER         0x000D
-#define EFI_CAPS_LOCK_MODIFIER           0x000E
-#define EFI_NUM_LOCK _MODIFIER           0x000F
-#define EFI_LEFT_ARROW_MODIFIER          0x0010
-#define EFI_RIGHT_ARROW_MODIFIER         0x0011
-#define EFI_DOWN_ARROW_MODIFIER          0x0012
-#define EFI_UP_ARROW_MODIFIER            0x0013
-#define EFI_NS_KEY_MODIFIER              0x0014
-#define EFI_NS_KEY_DEPENDENCY_MODIFIER   0x0015
-#define EFI_FUNCTION_KEY_ONE_MODIFIER    0x0016
-#define EFI_FUNCTION_KEY_TWO_MODIFIER    0x0017
-#define EFI_FUNCTION_KEY_THREE_MODIFIER  0x0018
-#define EFI_FUNCTION_KEY_FOUR_MODIFIER   0x0019
-#define EFI_FUNCTION_KEY_FIVE_MODIFIER   0x001A
-#define EFI_FUNCTION_KEY_SIX_MODIFIER    0x001B
-#define EFI_FUNCTION_KEY_SEVEN_MODIFIER  0x001C
-#define EFI_FUNCTION_KEY_EIGHT_MODIFIER  0x001D
-#define EFI_FUNCTION_KEY_NINE_MODIFIER   0x001E
-#define EFI_FUNCTION_KEY_TEN_MODIFIER    0x001F
-#define EFI_FUNCTION_KEY_ELEVEN_MODIFIER 0x0020
-#define EFI_FUNCTION_KEY_TWELVE_MODIFIER 0x0021
-
-//
-// Keys that have multiple control functions based on modifier
-// settings are handled in the keyboard driver implementation.
-// For instance PRINT_KEY might have a modifier held down and
-// is still a nonprinting character, but might have an alternate
-// control function like SYSREQUEST
-//
-#define EFI_PRINT_MODIFIER               0x0022
-#define EFI_SYS_REQUEST_MODIFIER         0x0023
-#define EFI_SCROLL_LOCK_MODIFIER         0x0024
-#define EFI_PAUSE_MODIFIER               0x0025
-#define EFI_BREAK_MODIFIER               0x0026
-
-#pragma pack()
-
-
-
-//
-// References to string tokens must use this macro to enable scanning for
-// token usages.
-//
-//
-// STRING_TOKEN is not defined in UEFI specification. But it is placed 
-// here for the easy access by C files and VFR source files.
-//
-#define STRING_TOKEN(t) t
-
-#endif
+/** @file
+  This file defines the encoding for the VFR (Visual Form Representation) language.
+  IFR is primarily consumed by the EFI presentation engine, and produced by EFI
+  internal application and drivers as well as all add-in card option-ROM drivers
+
+  @par Revision Reference:
+  These definitions are from UEFI2.1.
+
+  Copyright (c) 2006 - 2015, Intel Corporation. All rights reserved.<BR>
+
+  This program and the accompanying materials are licensed and made available
+  under the terms and conditions of the BSD License which accompanies this
+  distribution.  The full text of the license may be found at
+    http://opensource.org/licenses/bsd-license.php
+
+  THE PROGRAM IS DISTRIBUTED UNDER THE BSD LICENSE ON AN "AS IS" BASIS,
+  WITHOUT WARRANTIES OR REPRESENTATIONS OF ANY KIND, EITHER EXPRESS OR IMPLIED.
+
+**/
+
+#ifndef __UEFI_INTERNAL_FORMREPRESENTATION_H__
+#define __UEFI_INTERNAL_FORMREPRESENTATION_H__
+
+
+#define EFI_HII_PLATFORM_SETUP_FORMSET_GUID \
+  { 0x93039971, 0x8545, 0x4b04, { 0xb4, 0x5e, 0x32, 0xeb, 0x83, 0x26, 0x4, 0xe } }
+
+//
+// The following types are currently defined:
+//
+typedef UINT32  RELOFST;
+
+typedef VOID*   EFI_HII_HANDLE;
+typedef CHAR16* EFI_STRING;
+typedef UINT16  EFI_IMAGE_ID;
+typedef UINT16  EFI_QUESTION_ID;
+typedef UINT16  EFI_STRING_ID;
+typedef UINT16  EFI_FORM_ID;
+typedef UINT16  EFI_VARSTORE_ID;
+typedef UINT16  EFI_DEFAULT_ID;
+typedef UINT32  EFI_HII_FONT_STYLE;
+
+
+
+#pragma pack(1)
+
+
+//
+// HII package list
+//
+typedef struct {
+  EFI_GUID               PackageListGuid;
+  UINT32                 PackageLength;
+} EFI_HII_PACKAGE_LIST_HEADER;
+
+/**
+    
+  Each package starts with a header, as defined above, which  
+  indicates the size and type of the package. When added to a  
+  pointer pointing to the start of the header, Length points at  
+  the next package. The package lists form a package list when  
+  concatenated together and terminated with an  
+  EFI_HII_PACKAGE_HEADER with a Type of EFI_HII_PACKAGE_END. The  
+  type EFI_HII_PACKAGE_TYPE_GUID is used for vendor-defined HII  
+  packages, whose contents are determined by the Guid. The range  
+  of package types starting with EFI_HII_PACKAGE_TYPE_SYSTEM_BEGIN  
+  through EFI_HII_PACKAGE_TYPE_SYSTEM_END are reserved for system  
+  firmware implementers.  
+  
+  @param Length The size of the package in bytes.
+  
+  @param Type   The package type. See EFI_HII_PACKAGE_TYPE_x,
+                below.
+  
+  @param Data   The package data, the format of which is
+                determined by Type.
+  
+**/
+typedef struct {
+  UINT32  Length:24;
+  UINT32  Type:8;
+  // UINT8  Data[...];
+} EFI_HII_PACKAGE_HEADER;
+
+//
+// EFI_HII_PACKAGE_TYPE_x.
+// 
+#define EFI_HII_PACKAGE_TYPE_ALL             0x00
+#define EFI_HII_PACKAGE_TYPE_GUID            0x01
+#define EFI_HII_PACKAGE_FORM                 0x02
+#define EFI_HII_PACKAGE_KEYBOARD_LAYOUT      0x03
+#define EFI_HII_PACKAGE_STRINGS              0x04
+#define EFI_HII_PACKAGE_FONTS                0x05
+#define EFI_HII_PACKAGE_IMAGES               0x06
+#define EFI_HII_PACKAGE_SIMPLE_FONTS         0x07
+#define EFI_HII_PACKAGE_DEVICE_PATH          0x08
+#define EFI_HII_PACKAGE_END                  0xDF
+#define EFI_HII_PACKAGE_TYPE_SYSTEM_BEGIN    0xE0
+#define EFI_HII_PACKAGE_TYPE_SYSTEM_END      0xFF
+
+//
+// Simplified Font Package
+//
+
+#define EFI_GLYPH_HEIGHT                     19
+#define EFI_GLYPH_WIDTH                      8
+//
+// Contents of EFI_NARROW_GLYPH.Attributes
+//
+#define EFI_GLYPH_NON_SPACING                0x01
+#define EFI_GLYPH_WIDE                       0x02
+
+typedef struct {
+  CHAR16                 UnicodeWeight;
+  UINT8                  Attributes;
+  UINT8                  GlyphCol1[EFI_GLYPH_HEIGHT];
+} EFI_NARROW_GLYPH;
+
+typedef struct {
+  CHAR16                 UnicodeWeight;
+  UINT8                  Attributes;
+  UINT8                  GlyphCol1[EFI_GLYPH_HEIGHT];
+  UINT8                  GlyphCol2[EFI_GLYPH_HEIGHT];
+  UINT8                  Pad[3];
+} EFI_WIDE_GLYPH;
+
+
+typedef struct _EFI_HII_SIMPLE_FONT_PACKAGE_HDR {
+  EFI_HII_PACKAGE_HEADER Header;
+  UINT16                 NumberOfNarrowGlyphs;
+  UINT16                 NumberOfWideGlyphs;
+  // EFI_NARROW_GLYPH       NarrowGlyphs[];
+  // EFI_WIDE_GLYPH         WideGlyphs[];
+} EFI_HII_SIMPLE_FONT_PACKAGE_HDR;
+
+//
+// Font Package
+//
+
+#define EFI_HII_FONT_STYLE_BOLD              0x00000001
+#define EFI_HII_FONT_STYLE_ITALIC            0x00000002
+#define EFI_HII_FONT_STYLE_EMBOSS            0x00010000
+#define EFI_HII_FONT_STYLE_OUTLINE           0x00020000
+#define EFI_HII_FONT_STYLE_SHADOW            0x00040000
+#define EFI_HII_FONT_STYLE_UNDERLINE         0x00080000
+#define EFI_HII_FONT_STYLE_DBL_UNDER         0x00100000
+
+typedef struct _EFI_HII_GLYPH_INFO {
+  UINT16                 Width;
+  UINT16                 Height;
+  INT16                  OffsetX;
+  INT16                  OffsetY;
+  INT16                  AdvanceX;
+} EFI_HII_GLYPH_INFO;
+
+typedef struct _EFI_HII_FONT_PACKAGE_HDR {
+  EFI_HII_PACKAGE_HEADER Header;
+  UINT32                 HdrSize;
+  UINT32                 GlyphBlockOffset;
+  EFI_HII_GLYPH_INFO     Cell;
+  EFI_HII_FONT_STYLE     FontStyle;
+  CHAR16                 FontFamily[1];
+} EFI_HII_FONT_PACKAGE_HDR;
+
+#define EFI_HII_GIBT_END                  0x00
+#define EFI_HII_GIBT_GLYPH                0x10
+#define EFI_HII_GIBT_GLYPHS               0x11
+#define EFI_HII_GIBT_GLYPH_DEFAULT        0x12
+#define EFI_HII_GIBT_GLYPHS_DEFAULT       0x13
+#define EFI_HII_GIBT_DUPLICATE            0x20
+#define EFI_HII_GIBT_SKIP2                0x21
+#define EFI_HII_GIBT_SKIP1                0x22
+#define EFI_HII_GIBT_DEFAULTS             0x23
+#define EFI_HII_GIBT_EXT1                 0x30
+#define EFI_HII_GIBT_EXT2                 0x31
+#define EFI_HII_GIBT_EXT4                 0x32
+
+typedef struct _EFI_HII_GLYPH_BLOCK {
+  UINT8                  BlockType;
+} EFI_HII_GLYPH_BLOCK;
+
+typedef struct _EFI_HII_GIBT_DEFAULTS_BLOCK {
+  EFI_HII_GLYPH_BLOCK    Header;
+  EFI_HII_GLYPH_INFO     Cell;
+} EFI_HII_GIBT_DEFAULTS_BLOCK;
+
+typedef struct _EFI_HII_GIBT_DUPLICATE_BLOCK {
+  EFI_HII_GLYPH_BLOCK    Header;
+  CHAR16                 CharValue;
+} EFI_HII_GIBT_DUPLICATE_BLOCK;
+
+typedef struct _EFI_GLYPH_GIBT_END_BLOCK {
+  EFI_HII_GLYPH_BLOCK    Header;
+} EFI_GLYPH_GIBT_END_BLOCK;
+
+typedef struct _EFI_HII_GIBT_EXT1_BLOCK {
+  EFI_HII_GLYPH_BLOCK    Header;
+  UINT8                  BlockType2;
+  UINT8                  Length;
+} EFI_HII_GIBT_EXT1_BLOCK;
+
+typedef struct _EFI_HII_GIBT_EXT2_BLOCK {
+  EFI_HII_GLYPH_BLOCK    Header;
+  UINT8                  BlockType2;
+  UINT16                 Length;
+} EFI_HII_GIBT_EXT2_BLOCK;
+
+typedef struct _EFI_HII_GIBT_EXT4_BLOCK {
+  EFI_HII_GLYPH_BLOCK    Header;
+  UINT8                  BlockType2;
+  UINT32                 Length;
+} EFI_HII_GIBT_EXT4_BLOCK;
+
+typedef struct _EFI_HII_GIBT_GLYPH_BLOCK {
+  EFI_HII_GLYPH_BLOCK    Header;
+  EFI_HII_GLYPH_INFO     Cell;
+  UINT8                  BitmapData[1]; // the number of bytes per bitmap can be calculated by ((Cell.Width+7)/8)*Cell.Height
+} EFI_HII_GIBT_GLYPH_BLOCK;
+
+typedef struct _EFI_HII_GIBT_GLYPHS_BLOCK {
+  EFI_HII_GLYPH_BLOCK    Header;
+  EFI_HII_GLYPH_INFO     Cell;
+  UINT16                 Count;  
+  UINT8                  BitmapData[1]; // the number of bytes per bitmap can be calculated by ((Cell.Width+7)/8)*Cell.Height
+} EFI_HII_GIBT_GLYPHS_BLOCK;
+
+typedef struct _EFI_HII_GIBT_GLYPH_DEFAULT_BLOCK {
+  EFI_HII_GLYPH_BLOCK    Header;
+  UINT8                  BitmapData[1]; // the number of bytes per bitmap can be calculated by ((Global.Cell.Width+7)/8)*Global.Cell.Height
+} EFI_HII_GIBT_GLYPH_DEFAULT_BLOCK;
+
+typedef struct _EFI_HII_GIBT_GLYPHS_DEFAULT_BLOCK {
+  EFI_HII_GLYPH_BLOCK    Header;
+  UINT16                 Count;
+  UINT8                  BitmapData[1]; // the number of bytes per bitmap can be calculated by ((Global.Cell.Width+7)/8)*Global.Cell.Height
+} EFI_HII_GIBT_GLYPHS_DEFAULT_BLOCK;
+
+typedef struct _EFI_HII_GIBT_SKIP1_BLOCK {
+  EFI_HII_GLYPH_BLOCK    Header;
+  UINT8                  SkipCount;
+} EFI_HII_GIBT_SKIP1_BLOCK;
+
+typedef struct _EFI_HII_GIBT_SKIP2_BLOCK {
+  EFI_HII_GLYPH_BLOCK    Header;
+  UINT16                 SkipCount;
+} EFI_HII_GIBT_SKIP2_BLOCK;
+
+//
+// Device Path Package
+//
+typedef struct _EFI_HII_DEVICE_PATH_PACKAGE {
+  EFI_HII_PACKAGE_HEADER   Header;
+  // EFI_DEVICE_PATH_PROTOCOL DevicePath[];
+} EFI_HII_DEVICE_PATH_PACKAGE;
+
+//
+// GUID Package
+//
+typedef struct _EFI_HII_GUID_PACKAGE_HDR {
+  EFI_HII_PACKAGE_HEADER  Header;
+  EFI_GUID                Guid;
+  // Data per GUID definition may follow
+} EFI_HII_GUID_PACKAGE_HDR;
+
+//
+// String Package
+//
+
+#define UEFI_CONFIG_LANG  "x-UEFI"
+#define UEFI_CONFIG_LANG2 "x-i-UEFI"
+
+typedef struct _EFI_HII_STRING_PACKAGE_HDR {
+  EFI_HII_PACKAGE_HEADER  Header;
+  UINT32                  HdrSize;
+  UINT32                  StringInfoOffset;
+  CHAR16                  LanguageWindow[16];
+  EFI_STRING_ID           LanguageName;
+  CHAR8                   Language[1];
+} EFI_HII_STRING_PACKAGE_HDR;
+
+typedef struct {
+  UINT8                   BlockType;
+} EFI_HII_STRING_BLOCK;
+
+#define EFI_HII_SIBT_END                     0x00
+#define EFI_HII_SIBT_STRING_SCSU             0x10
+#define EFI_HII_SIBT_STRING_SCSU_FONT        0x11
+#define EFI_HII_SIBT_STRINGS_SCSU            0x12
+#define EFI_HII_SIBT_STRINGS_SCSU_FONT       0x13
+#define EFI_HII_SIBT_STRING_UCS2             0x14
+#define EFI_HII_SIBT_STRING_UCS2_FONT        0x15
+#define EFI_HII_SIBT_STRINGS_UCS2            0x16
+#define EFI_HII_SIBT_STRINGS_UCS2_FONT       0x17
+#define EFI_HII_SIBT_DUPLICATE               0x20
+#define EFI_HII_SIBT_SKIP2                   0x21
+#define EFI_HII_SIBT_SKIP1                   0x22
+#define EFI_HII_SIBT_EXT1                    0x30
+#define EFI_HII_SIBT_EXT2                    0x31
+#define EFI_HII_SIBT_EXT4                    0x32
+#define EFI_HII_SIBT_FONT                    0x40
+
+typedef struct _EFI_HII_SIBT_DUPLICATE_BLOCK {
+  EFI_HII_STRING_BLOCK    Header;
+  EFI_STRING_ID           StringId;
+} EFI_HII_SIBT_DUPLICATE_BLOCK;
+
+typedef struct _EFI_HII_SIBT_END_BLOCK {
+  EFI_HII_STRING_BLOCK    Header;
+} EFI_HII_SIBT_END_BLOCK;
+
+typedef struct _EFI_HII_SIBT_EXT1_BLOCK {
+  EFI_HII_STRING_BLOCK    Header;
+  UINT8                   BlockType2;
+  UINT8                   Length;
+} EFI_HII_SIBT_EXT1_BLOCK;
+
+typedef struct _EFI_HII_SIBT_EXT2_BLOCK {
+  EFI_HII_STRING_BLOCK    Header;
+  UINT8                   BlockType2;
+  UINT16                  Length;
+} EFI_HII_SIBT_EXT2_BLOCK;
+
+typedef struct _EFI_HII_SIBT_EXT4_BLOCK {
+  EFI_HII_STRING_BLOCK    Header;
+  UINT8                   BlockType2;
+  UINT32                  Length;
+} EFI_HII_SIBT_EXT4_BLOCK;
+
+typedef struct _EFI_HII_SIBT_FONT_BLOCK {
+  EFI_HII_SIBT_EXT2_BLOCK Header;
+  UINT8                   FontId;
+  UINT16                  FontSize;
+  EFI_HII_FONT_STYLE      FontStyle;
+  CHAR16                  FontName[1];
+} EFI_HII_SIBT_FONT_BLOCK;
+
+typedef struct _EFI_HII_SIBT_SKIP1_BLOCK {
+  EFI_HII_STRING_BLOCK    Header;
+  UINT8                   SkipCount;
+} EFI_HII_SIBT_SKIP1_BLOCK;
+
+typedef struct _EFI_HII_SIBT_SKIP2_BLOCK {
+  EFI_HII_STRING_BLOCK    Header;
+  UINT16                  SkipCount;
+} EFI_HII_SIBT_SKIP2_BLOCK;
+
+typedef struct _EFI_HII_SIBT_STRING_SCSU_BLOCK {
+  EFI_HII_STRING_BLOCK    Header;
+  UINT8                   StringText[1];
+} EFI_HII_SIBT_STRING_SCSU_BLOCK;
+
+typedef struct _EFI_HII_SIBT_STRING_SCSU_FONT_BLOCK {
+  EFI_HII_STRING_BLOCK    Header;
+  UINT8                   FontIdentifier;
+  UINT8                   StringText[1];
+} EFI_HII_SIBT_STRING_SCSU_FONT_BLOCK;
+
+typedef struct _EFI_HII_SIBT_STRINGS_SCSU_BLOCK {
+  EFI_HII_STRING_BLOCK    Header;
+  UINT16                  StringCount;
+  UINT8                   StringText[1];
+} EFI_HII_SIBT_STRINGS_SCSU_BLOCK;
+
+typedef struct _EFI_HII_SIBT_STRINGS_SCSU_FONT_BLOCK {
+  EFI_HII_STRING_BLOCK    Header;
+  UINT8                   FontIdentifier;
+  UINT16                  StringCount;
+  UINT8                   StringText[1];
+} EFI_HII_SIBT_STRINGS_SCSU_FONT_BLOCK;
+
+typedef struct _EFI_HII_SIBT_STRING_UCS2_BLOCK {
+  EFI_HII_STRING_BLOCK    Header;
+  CHAR16                  StringText[1];
+} EFI_HII_SIBT_STRING_UCS2_BLOCK;
+
+typedef struct _EFI_HII_SIBT_STRING_UCS2_FONT_BLOCK {
+  EFI_HII_STRING_BLOCK    Header;
+  UINT8                   FontIdentifier;
+  CHAR16                  StringText[1];
+} EFI_HII_SIBT_STRING_UCS2_FONT_BLOCK;
+
+typedef struct _EFI_HII_SIBT_STRINGS_UCS2_BLOCK {
+  EFI_HII_STRING_BLOCK    Header;
+  UINT16                  StringCount;
+  CHAR16                  StringText[1];
+} EFI_HII_SIBT_STRINGS_UCS2_BLOCK;
+
+typedef struct _EFI_HII_SIBT_STRINGS_UCS2_FONT_BLOCK {
+  EFI_HII_STRING_BLOCK    Header;
+  UINT8                   FontIdentifier;
+  UINT16                  StringCount;
+  CHAR16                  StringText[1];
+} EFI_HII_SIBT_STRINGS_UCS2_FONT_BLOCK;
+
+//
+// Image Packages
+//
+
+typedef struct _EFI_HII_IMAGE_PACKAGE_HDR {
+  EFI_HII_PACKAGE_HEADER  Header;
+  UINT32                  ImageInfoOffset;
+  UINT32                  PaletteInfoOffset;
+} EFI_HII_IMAGE_PACKAGE_HDR;
+
+typedef struct _EFI_HII_IMAGE_BLOCK {
+  UINT8                   BlockType;
+} EFI_HII_IMAGE_BLOCK;
+
+#define EFI_HII_IIBT_END               0x00
+#define EFI_HII_IIBT_IMAGE_1BIT        0x10
+#define EFI_HII_IIBT_IMAGE_1BIT_TRANS  0x11
+#define EFI_HII_IIBT_IMAGE_4BIT        0x12
+#define EFI_HII_IIBT_IMAGE_4BIT_TRANS  0x13
+#define EFI_HII_IIBT_IMAGE_8BIT        0x14
+#define EFI_HII_IIBT_IMAGE_8BIT_TRANS  0x15
+#define EFI_HII_IIBT_IMAGE_24BIT       0x16
+#define EFI_HII_IIBT_IMAGE_24BIT_TRANS 0x17
+#define EFI_HII_IIBT_IMAGE_JPEG        0x18
+#define EFI_HII_IIBT_DUPLICATE         0x20
+#define EFI_HII_IIBT_SKIP2             0x21
+#define EFI_HII_IIBT_SKIP1             0x22
+#define EFI_HII_IIBT_EXT1              0x30
+#define EFI_HII_IIBT_EXT2              0x31
+#define EFI_HII_IIBT_EXT4              0x32
+
+typedef struct _EFI_HII_IIBT_END_BLOCK {
+  EFI_HII_IMAGE_BLOCK          Header;
+} EFI_HII_IIBT_END_BLOCK;
+
+typedef struct _EFI_HII_IIBT_EXT1_BLOCK {
+  EFI_HII_IMAGE_BLOCK          Header;
+  UINT8                        BlockType2;
+  UINT8                        Length;
+} EFI_HII_IIBT_EXT1_BLOCK;
+
+typedef struct _EFI_HII_IIBT_EXT2_BLOCK {
+  EFI_HII_IMAGE_BLOCK          Header;
+  UINT8                        BlockType2;
+  UINT16                       Length;
+} EFI_HII_IIBT_EXT2_BLOCK;
+
+typedef struct _EFI_HII_IIBT_EXT4_BLOCK {
+  EFI_HII_IMAGE_BLOCK          Header;
+  UINT8                        BlockType2;
+  UINT32                       Length;
+} EFI_HII_IIBT_EXT4_BLOCK;
+
+typedef struct _EFI_HII_IIBT_IMAGE_1BIT_BASE {
+  UINT16                       Width;
+  UINT16                       Height;
+  UINT8                        Data[1];
+} EFI_HII_IIBT_IMAGE_1BIT_BASE;
+
+typedef struct _EFI_HII_IIBT_IMAGE_1BIT_BLOCK {
+  EFI_HII_IMAGE_BLOCK          Header;
+  UINT8                        PaletteIndex;
+  EFI_HII_IIBT_IMAGE_1BIT_BASE Bitmap;
+} EFI_HII_IIBT_IMAGE_1BIT_BLOCK;
+
+typedef struct _EFI_HII_IIBT_IMAGE_1BIT_TRANS_BLOCK {
+  EFI_HII_IMAGE_BLOCK          Header;
+  UINT8                        PaletteIndex;
+  EFI_HII_IIBT_IMAGE_1BIT_BASE Bitmap;
+} EFI_HII_IIBT_IMAGE_1BIT_TRANS_BLOCK;
+
+typedef struct _EFI_HII_RGB_PIXEL {
+  UINT8                        b;
+  UINT8                        g;
+  UINT8                        r;
+} EFI_HII_RGB_PIXEL;
+
+typedef struct _EFI_HII_IIBT_IMAGE_24BIT_BASE {
+  UINT16                       Width;
+  UINT16                       Height;
+  EFI_HII_RGB_PIXEL            Bitmap[1];
+} EFI_HII_IIBT_IMAGE_24BIT_BASE;
+
+typedef struct _EFI_HII_IIBT_IMAGE_24BIT_BLOCK {
+  EFI_HII_IMAGE_BLOCK           Header;
+  EFI_HII_IIBT_IMAGE_24BIT_BASE Bitmap;
+} EFI_HII_IIBT_IMAGE_24BIT_BLOCK;
+
+typedef struct _EFI_HII_IIBT_IMAGE_24BIT_TRANS_BLOCK {
+  EFI_HII_IMAGE_BLOCK           Header;
+  EFI_HII_IIBT_IMAGE_24BIT_BASE Bitmap;
+} EFI_HII_IIBT_IMAGE_24BIT_TRANS_BLOCK;
+
+typedef struct _EFI_HII_IIBT_IMAGE_4BIT_BASE {
+  UINT16                       Width;
+  UINT16                       Height;
+  UINT8                        Data[1];
+} EFI_HII_IIBT_IMAGE_4BIT_BASE;
+
+typedef struct _EFI_HII_IIBT_IMAGE_4BIT_BLOCK {
+  EFI_HII_IMAGE_BLOCK          Header;
+  UINT8                        PaletteIndex;
+  EFI_HII_IIBT_IMAGE_4BIT_BASE Bitmap;
+} EFI_HII_IIBT_IMAGE_4BIT_BLOCK;
+
+typedef struct _EFI_HII_IIBT_IMAGE_4BIT_TRANS_BLOCK {
+  EFI_HII_IMAGE_BLOCK          Header;
+  UINT8                        PaletteIndex;
+  EFI_HII_IIBT_IMAGE_4BIT_BASE Bitmap;
+} EFI_HII_IIBT_IMAGE_4BIT_TRANS_BLOCK;
+
+typedef struct _EFI_HII_IIBT_IMAGE_8BIT_BASE {
+  UINT16                       Width;
+  UINT16                       Height;
+  UINT8                        Data[1];
+} EFI_HII_IIBT_IMAGE_8BIT_BASE;
+
+typedef struct _EFI_HII_IIBT_IMAGE_8BIT_PALETTE_BLOCK {
+  EFI_HII_IMAGE_BLOCK          Header;
+  UINT8                        PaletteIndex;
+  EFI_HII_IIBT_IMAGE_8BIT_BASE Bitmap;
+} EFI_HII_IIBT_IMAGE_8BIT_BLOCK;
+
+typedef struct _EFI_HII_IIBT_IMAGE_8BIT_TRANS_BLOCK {
+  EFI_HII_IMAGE_BLOCK          Header;
+  UINT8                        PaletteIndex;
+  EFI_HII_IIBT_IMAGE_8BIT_BASE Bitmap;
+} EFI_HII_IIBT_IMAGE_8BIT_TRAN_BLOCK;
+
+typedef struct _EFI_HII_IIBT_DUPLICATE_BLOCK {
+  EFI_HII_IMAGE_BLOCK          Header;
+  EFI_IMAGE_ID                 ImageId;
+} EFI_HII_IIBT_DUPLICATE_BLOCK;
+
+typedef struct _EFI_HII_IIBT_JPEG_BLOCK {
+  EFI_HII_IMAGE_BLOCK          Header;
+  UINT32                       Size;
+  UINT8                        Data[1];
+} EFI_HII_IIBT_JPEG_BLOCK;
+
+typedef struct _EFI_HII_IIBT_SKIP1_BLOCK {
+  EFI_HII_IMAGE_BLOCK          Header;
+  UINT8                        SkipCount;
+} EFI_HII_IIBT_SKIP1_BLOCK;
+
+typedef struct _EFI_HII_IIBT_SKIP2_BLOCK {
+  EFI_HII_IMAGE_BLOCK          Header;
+  UINT16                       SkipCount;
+} EFI_HII_IIBT_SKIP2_BLOCK;
+
+typedef struct _EFI_HII_IMAGE_PALETTE_INFO_HEADER {
+  UINT16                       PaletteCount;
+} EFI_HII_IMAGE_PALETTE_INFO_HEADER;
+
+typedef struct _EFI_HII_IMAGE_PALETTE_INFO {
+  UINT16                       PaletteSize;
+  EFI_HII_RGB_PIXEL            PaletteValue[1];
+} EFI_HII_IMAGE_PALETTE_INFO;
+
+//
+// Forms Package
+//
+
+typedef struct _EFI_HII_FORM_PACKAGE {
+  EFI_HII_PACKAGE_HEADER       Header;
+  // EFI_IFR_OP_HEADER         OpCodeHeader;
+  // More op-codes follow
+} EFI_HII_FORM_PACKAGE;
+
+typedef struct {
+  UINT8 Hour;
+  UINT8 Minute;
+  UINT8 Second;
+} EFI_HII_TIME;
+
+typedef struct {
+  UINT16 Year;
+  UINT8  Month;
+  UINT8  Day;
+} EFI_HII_DATE;
+
+typedef struct {
+  EFI_QUESTION_ID QuestionId;
+  EFI_FORM_ID     FormId;
+  EFI_GUID        FormSetGuid;
+  EFI_STRING_ID   DevicePath;
+} EFI_HII_REF;
+
+typedef union {
+  UINT8           u8;
+  UINT16          u16;
+  UINT32          u32;
+  UINT64          u64;
+  BOOLEAN         b;
+  EFI_HII_TIME    time;
+  EFI_HII_DATE    date;
+  EFI_STRING_ID   string;
+  EFI_HII_REF     ref;
+} EFI_IFR_TYPE_VALUE;
+
+#define EFI_IFR_FORM_OP                0x01
+#define EFI_IFR_SUBTITLE_OP            0x02
+#define EFI_IFR_TEXT_OP                0x03
+#define EFI_IFR_IMAGE_OP               0x04
+#define EFI_IFR_ONE_OF_OP              0x05
+#define EFI_IFR_CHECKBOX_OP            0x06
+#define EFI_IFR_NUMERIC_OP             0x07
+#define EFI_IFR_PASSWORD_OP            0x08
+#define EFI_IFR_ONE_OF_OPTION_OP       0x09
+#define EFI_IFR_SUPPRESS_IF_OP         0x0A
+#define EFI_IFR_LOCKED_OP              0x0B
+#define EFI_IFR_ACTION_OP              0x0C
+#define EFI_IFR_RESET_BUTTON_OP        0x0D
+#define EFI_IFR_FORM_SET_OP            0x0E
+#define EFI_IFR_REF_OP                 0x0F
+#define EFI_IFR_NO_SUBMIT_IF_OP        0x10
+#define EFI_IFR_INCONSISTENT_IF_OP     0x11
+#define EFI_IFR_EQ_ID_VAL_OP           0x12
+#define EFI_IFR_EQ_ID_ID_OP            0x13
+#define EFI_IFR_EQ_ID_VAL_LIST_OP      0x14
+#define EFI_IFR_AND_OP                 0x15
+#define EFI_IFR_OR_OP                  0x16
+#define EFI_IFR_NOT_OP                 0x17
+#define EFI_IFR_RULE_OP                0x18
+#define EFI_IFR_GRAY_OUT_IF_OP         0x19
+#define EFI_IFR_DATE_OP                0x1A
+#define EFI_IFR_TIME_OP                0x1B
+#define EFI_IFR_STRING_OP              0x1C
+#define EFI_IFR_REFRESH_OP             0x1D
+#define EFI_IFR_DISABLE_IF_OP          0x1E
+#define EFI_IFR_TO_LOWER_OP            0x20
+#define EFI_IFR_TO_UPPER_OP            0x21
+#define EFI_IFR_MAP_OP                 0x22
+#define EFI_IFR_ORDERED_LIST_OP        0x23
+#define EFI_IFR_VARSTORE_OP            0x24
+#define EFI_IFR_VARSTORE_NAME_VALUE_OP 0x25
+#define EFI_IFR_VARSTORE_EFI_OP        0x26
+#define EFI_IFR_VARSTORE_DEVICE_OP     0x27
+#define EFI_IFR_VERSION_OP             0x28
+#define EFI_IFR_END_OP                 0x29
+#define EFI_IFR_MATCH_OP               0x2A
+#define EFI_IFR_GET_OP                 0x2B
+#define EFI_IFR_SET_OP                 0x2C
+#define EFI_IFR_READ_OP                0x2D
+#define EFI_IFR_WRITE_OP               0x2E
+#define EFI_IFR_EQUAL_OP               0x2F
+#define EFI_IFR_NOT_EQUAL_OP           0x30
+#define EFI_IFR_GREATER_THAN_OP        0x31
+#define EFI_IFR_GREATER_EQUAL_OP       0x32
+#define EFI_IFR_LESS_THAN_OP           0x33
+#define EFI_IFR_LESS_EQUAL_OP          0x34
+#define EFI_IFR_BITWISE_AND_OP         0x35
+#define EFI_IFR_BITWISE_OR_OP          0x36
+#define EFI_IFR_BITWISE_NOT_OP         0x37
+#define EFI_IFR_SHIFT_LEFT_OP          0x38
+#define EFI_IFR_SHIFT_RIGHT_OP         0x39
+#define EFI_IFR_ADD_OP                 0x3A
+#define EFI_IFR_SUBTRACT_OP            0x3B
+#define EFI_IFR_MULTIPLY_OP            0x3C
+#define EFI_IFR_DIVIDE_OP              0x3D
+#define EFI_IFR_MODULO_OP              0x3E
+#define EFI_IFR_RULE_REF_OP            0x3F
+#define EFI_IFR_QUESTION_REF1_OP       0x40
+#define EFI_IFR_QUESTION_REF2_OP       0x41
+#define EFI_IFR_UINT8_OP               0x42
+#define EFI_IFR_UINT16_OP              0x43
+#define EFI_IFR_UINT32_OP              0x44
+#define EFI_IFR_UINT64_OP              0x45
+#define EFI_IFR_TRUE_OP                0x46
+#define EFI_IFR_FALSE_OP               0x47
+#define EFI_IFR_TO_UINT_OP             0x48
+#define EFI_IFR_TO_STRING_OP           0x49
+#define EFI_IFR_TO_BOOLEAN_OP          0x4A
+#define EFI_IFR_MID_OP                 0x4B
+#define EFI_IFR_FIND_OP                0x4C
+#define EFI_IFR_TOKEN_OP               0x4D
+#define EFI_IFR_STRING_REF1_OP         0x4E
+#define EFI_IFR_STRING_REF2_OP         0x4F
+#define EFI_IFR_CONDITIONAL_OP         0x50
+#define EFI_IFR_QUESTION_REF3_OP       0x51
+#define EFI_IFR_ZERO_OP                0x52
+#define EFI_IFR_ONE_OP                 0x53
+#define EFI_IFR_ONES_OP                0x54
+#define EFI_IFR_UNDEFINED_OP           0x55
+#define EFI_IFR_LENGTH_OP              0x56
+#define EFI_IFR_DUP_OP                 0x57
+#define EFI_IFR_THIS_OP                0x58
+#define EFI_IFR_SPAN_OP                0x59
+#define EFI_IFR_VALUE_OP               0x5A
+#define EFI_IFR_DEFAULT_OP             0x5B
+#define EFI_IFR_DEFAULTSTORE_OP        0x5C
+#define EFI_IFR_FORM_MAP_OP            0x5D
+#define EFI_IFR_CATENATE_OP            0x5E
+#define EFI_IFR_GUID_OP                0x5F
+#define EFI_IFR_SECURITY_OP            0x60
+#define EFI_IFR_MODAL_TAG_OP           0x61
+#define EFI_IFR_REFRESH_ID_OP          0x62
+#define EFI_IFR_WARNING_IF_OP          0x63
+#define EFI_IFR_MATCH2_OP              0x64
+
+
+typedef struct _EFI_IFR_OP_HEADER {
+  UINT8                    OpCode;
+  UINT8                    Length:7;
+  UINT8                    Scope:1;
+} EFI_IFR_OP_HEADER;
+
+typedef struct _EFI_IFR_STATEMENT_HEADER {
+  EFI_STRING_ID            Prompt;
+  EFI_STRING_ID            Help;
+} EFI_IFR_STATEMENT_HEADER;
+
+typedef struct _EFI_IFR_QUESTION_HEADER {
+  EFI_IFR_STATEMENT_HEADER Header;
+  EFI_QUESTION_ID          QuestionId;
+  EFI_VARSTORE_ID          VarStoreId;
+  union {
+    EFI_STRING_ID          VarName;
+    UINT16                 VarOffset;
+  }                        VarStoreInfo;
+  UINT8                    Flags;
+} EFI_IFR_QUESTION_HEADER;
+
+#define EFI_IFR_FLAG_READ_ONLY          0x01
+#define EFI_IFR_FLAG_CALLBACK           0x04
+#define EFI_IFR_FLAG_RESET_REQUIRED     0x10
+#define EFI_IFR_FLAG_RECONNECT_REQUIRED 0x40
+#define EFI_IFR_FLAG_OPTIONS_ONLY       0x80
+
+typedef struct _EFI_IFR_DEFAULTSTORE {
+  EFI_IFR_OP_HEADER        Header;
+  EFI_STRING_ID            DefaultName;
+  UINT16                   DefaultId;
+} EFI_IFR_DEFAULTSTORE;
+
+#define EFI_HII_DEFAULT_CLASS_STANDARD       0x0000
+#define EFI_HII_DEFAULT_CLASS_MANUFACTURING  0x0001
+#define EFI_HII_DEFAULT_CLASS_SAFE           0x0002
+#define EFI_HII_DEFAULT_CLASS_PLATFORM_BEGIN 0x4000
+#define EFI_HII_DEFAULT_CLASS_PLATFORM_END   0x7fff
+#define EFI_HII_DEFAULT_CLASS_HARDWARE_BEGIN 0x8000
+#define EFI_HII_DEFAULT_CLASS_HARDWARE_END   0xbfff
+#define EFI_HII_DEFAULT_CLASS_FIRMWARE_BEGIN 0xc000
+#define EFI_HII_DEFAULT_CLASS_FIRMWARE_END   0xffff
+
+typedef struct _EFI_IFR_VARSTORE {
+  EFI_IFR_OP_HEADER        Header;
+  EFI_GUID                 Guid;
+  EFI_VARSTORE_ID          VarStoreId;
+  UINT16                   Size;
+  UINT8                    Name[1];
+} EFI_IFR_VARSTORE;
+
+typedef struct _EFI_IFR_VARSTORE_EFI {
+  EFI_IFR_OP_HEADER        Header;
+  EFI_VARSTORE_ID          VarStoreId;
+  EFI_GUID                 Guid;
+  UINT32                   Attributes;
+  UINT16                   Size;
+  UINT8                    Name[1];
+} EFI_IFR_VARSTORE_EFI;
+
+typedef struct _EFI_IFR_VARSTORE_NAME_VALUE {
+  EFI_IFR_OP_HEADER        Header;
+  EFI_VARSTORE_ID          VarStoreId;
+  EFI_GUID                 Guid;
+} EFI_IFR_VARSTORE_NAME_VALUE;
+
+typedef struct _EFI_IFR_FORM_SET {
+  EFI_IFR_OP_HEADER        Header;
+  EFI_GUID                 Guid;
+  EFI_STRING_ID            FormSetTitle;
+  EFI_STRING_ID            Help;
+  UINT8                    Flags;
+  // EFI_GUID              ClassGuid[];
+} EFI_IFR_FORM_SET;
+
+typedef struct _EFI_IFR_END {
+  EFI_IFR_OP_HEADER        Header;
+} EFI_IFR_END;
+
+typedef struct _EFI_IFR_FORM {
+  EFI_IFR_OP_HEADER        Header;
+  UINT16                   FormId;
+  EFI_STRING_ID            FormTitle;
+} EFI_IFR_FORM;
+
+typedef struct _EFI_IFR_IMAGE {
+  EFI_IFR_OP_HEADER        Header;
+  EFI_IMAGE_ID             Id;
+} EFI_IFR_IMAGE;
+
+typedef struct _EFI_IFR_MODAL_TAG {
+  EFI_IFR_OP_HEADER        Header;
+} EFI_IFR_MODAL_TAG;
+
+typedef struct _EFI_IFR_LOCKED {
+  EFI_IFR_OP_HEADER        Header;
+} EFI_IFR_LOCKED;
+
+typedef struct _EFI_IFR_RULE {
+  EFI_IFR_OP_HEADER        Header;
+  UINT8                    RuleId;
+} EFI_IFR_RULE;
+
+typedef struct _EFI_IFR_DEFAULT {
+  EFI_IFR_OP_HEADER        Header;
+  UINT16                   DefaultId;
+  UINT8                    Type;
+  EFI_IFR_TYPE_VALUE       Value;
+} EFI_IFR_DEFAULT;
+
+typedef struct _EFI_IFR_DEFAULT_2 {
+  EFI_IFR_OP_HEADER        Header;
+  UINT16                   DefaultId;
+  UINT8                    Type;
+} EFI_IFR_DEFAULT_2;
+
+typedef struct _EFI_IFR_VALUE {
+  EFI_IFR_OP_HEADER        Header;
+} EFI_IFR_VALUE;
+
+typedef struct _EFI_IFR_SUBTITLE {
+  EFI_IFR_OP_HEADER        Header;
+  EFI_IFR_STATEMENT_HEADER Statement;
+  UINT8                    Flags;
+} EFI_IFR_SUBTITLE;
+
+#define EFI_IFR_FLAGS_HORIZONTAL       0x01
+
+typedef struct _EFI_IFR_CHECKBOX {
+  EFI_IFR_OP_HEADER        Header;
+  EFI_IFR_QUESTION_HEADER  Question;
+  UINT8                    Flags;
+} EFI_IFR_CHECKBOX;
+
+#define EFI_IFR_CHECKBOX_DEFAULT       0x01
+#define EFI_IFR_CHECKBOX_DEFAULT_MFG   0x02
+
+typedef struct _EFI_IFR_TEXT {
+  EFI_IFR_OP_HEADER        Header;
+  EFI_IFR_STATEMENT_HEADER Statement;
+  EFI_STRING_ID            TextTwo;
+} EFI_IFR_TEXT;
+
+typedef struct _EFI_IFR_REF {
+  EFI_IFR_OP_HEADER        Header;
+  EFI_IFR_QUESTION_HEADER  Question;
+  EFI_FORM_ID              FormId;
+} EFI_IFR_REF;
+
+typedef struct _EFI_IFR_REF2 {
+  EFI_IFR_OP_HEADER        Header;
+  EFI_IFR_QUESTION_HEADER  Question;
+  EFI_FORM_ID              FormId;
+  EFI_QUESTION_ID          QuestionId;
+} EFI_IFR_REF2;
+
+typedef struct _EFI_IFR_REF3 {
+  EFI_IFR_OP_HEADER        Header;
+  EFI_IFR_QUESTION_HEADER  Question;
+  EFI_FORM_ID              FormId;
+  EFI_QUESTION_ID          QuestionId;
+  EFI_GUID                 FormSetId;
+} EFI_IFR_REF3;
+
+typedef struct _EFI_IFR_REF4 {
+  EFI_IFR_OP_HEADER        Header;
+  EFI_IFR_QUESTION_HEADER  Question;
+  EFI_FORM_ID              FormId;
+  EFI_QUESTION_ID          QuestionId;
+  EFI_GUID                 FormSetId;
+  EFI_STRING_ID            DevicePath;
+} EFI_IFR_REF4;
+
+typedef struct _EFI_IFR_REF5 {
+  EFI_IFR_OP_HEADER        Header;
+  EFI_IFR_QUESTION_HEADER  Question;
+} EFI_IFR_REF5;
+
+typedef struct _EFI_IFR_RESET_BUTTON {
+  EFI_IFR_OP_HEADER        Header;
+  EFI_IFR_STATEMENT_HEADER Statement;
+  EFI_DEFAULT_ID           DefaultId;
+} EFI_IFR_RESET_BUTTON;
+
+typedef struct _EFI_IFR_ACTION {
+  EFI_IFR_OP_HEADER        Header;
+  EFI_IFR_QUESTION_HEADER  Question;
+  EFI_STRING_ID            QuestionConfig;
+} EFI_IFR_ACTION;
+
+typedef struct _EFI_IFR_ACTION_1 {
+  EFI_IFR_OP_HEADER        Header;
+  EFI_IFR_QUESTION_HEADER  Question;
+} EFI_IFR_ACTION_1;
+
+typedef struct _EFI_IFR_DATE {
+  EFI_IFR_OP_HEADER        Header;
+  EFI_IFR_QUESTION_HEADER  Question;
+  UINT8                    Flags;
+} EFI_IFR_DATE;
+
+#define EFI_QF_DATE_YEAR_SUPPRESS      0x01
+#define EFI_QF_DATE_MONTH_SUPPRESS     0x02
+#define EFI_QF_DATE_DAY_SUPPRESS       0x04
+
+#define EFI_QF_DATE_STORAGE            0x30
+#define     QF_DATE_STORAGE_NORMAL     0x00
+#define     QF_DATE_STORAGE_TIME       0x10
+#define     QF_DATE_STORAGE_WAKEUP     0x20
+
+typedef union {
+  struct {
+    UINT8 MinValue;
+    UINT8 MaxValue;
+    UINT8 Step;
+  } u8;
+  struct {
+    UINT16 MinValue;
+    UINT16 MaxValue;
+    UINT16 Step;
+  } u16;
+  struct {
+    UINT32 MinValue;
+    UINT32 MaxValue;
+    UINT32 Step;
+  } u32;
+  struct {
+    UINT64 MinValue;
+    UINT64 MaxValue;
+    UINT64 Step;
+  } u64;
+} MINMAXSTEP_DATA;
+
+typedef struct _EFI_IFR_NUMERIC {
+  EFI_IFR_OP_HEADER        Header;
+  EFI_IFR_QUESTION_HEADER  Question;
+  UINT8                    Flags;
+  MINMAXSTEP_DATA          data;
+} EFI_IFR_NUMERIC;
+
+#define EFI_IFR_NUMERIC_SIZE           0x03
+#define EFI_IFR_NUMERIC_SIZE_1         0x00
+#define EFI_IFR_NUMERIC_SIZE_2         0x01
+#define EFI_IFR_NUMERIC_SIZE_4         0x02
+#define EFI_IFR_NUMERIC_SIZE_8         0x03
+
+#define EFI_IFR_DISPLAY                0x30
+#define EFI_IFR_DISPLAY_INT_DEC        0x00
+#define EFI_IFR_DISPLAY_UINT_DEC       0x10
+#define EFI_IFR_DISPLAY_UINT_HEX       0x20
+
+typedef struct _EFI_IFR_ONE_OF {
+  EFI_IFR_OP_HEADER        Header;
+  EFI_IFR_QUESTION_HEADER  Question;
+  UINT8                    Flags;
+  MINMAXSTEP_DATA          data;
+} EFI_IFR_ONE_OF;
+
+typedef struct _EFI_IFR_STRING {
+  EFI_IFR_OP_HEADER        Header;
+  EFI_IFR_QUESTION_HEADER  Question;
+  UINT8                    MinSize;
+  UINT8                    MaxSize;
+  UINT8                    Flags;
+} EFI_IFR_STRING;
+
+#define EFI_IFR_STRING_MULTI_LINE      0x01
+
+typedef struct _EFI_IFR_PASSWORD {
+  EFI_IFR_OP_HEADER        Header;
+  EFI_IFR_QUESTION_HEADER  Question;
+  UINT16                   MinSize;
+  UINT16                   MaxSize;
+} EFI_IFR_PASSWORD;
+
+typedef struct _EFI_IFR_ORDERED_LIST {
+  EFI_IFR_OP_HEADER        Header;
+  EFI_IFR_QUESTION_HEADER  Question;
+  UINT8                    MaxContainers;
+  UINT8                    Flags;
+} EFI_IFR_ORDERED_LIST;
+
+#define EFI_IFR_UNIQUE_SET             0x01
+#define EFI_IFR_NO_EMPTY_SET           0x02
+
+typedef struct _EFI_IFR_TIME {
+  EFI_IFR_OP_HEADER        Header;
+  EFI_IFR_QUESTION_HEADER  Question;
+  UINT8                    Flags;
+} EFI_IFR_TIME;
+
+#define QF_TIME_HOUR_SUPPRESS          0x01
+#define QF_TIME_MINUTE_SUPPRESS        0x02
+#define QF_TIME_SECOND_SUPPRESS        0x04
+
+#define QF_TIME_STORAGE                0x30
+#define QF_TIME_STORAGE_NORMAL         0x00
+#define QF_TIME_STORAGE_TIME           0x10
+#define QF_TIME_STORAGE_WAKEUP         0x20
+
+typedef struct _EFI_IFR_DISABLE_IF {
+  EFI_IFR_OP_HEADER        Header;
+} EFI_IFR_DISABLE_IF;
+
+typedef struct _EFI_IFR_SUPPRESS_IF {
+  EFI_IFR_OP_HEADER        Header;
+} EFI_IFR_SUPPRESS_IF;
+
+typedef struct _EFI_IFR_GRAY_OUT_IF {
+  EFI_IFR_OP_HEADER        Header;
+} EFI_IFR_GRAY_OUT_IF;
+
+typedef struct _EFI_IFR_INCONSISTENT_IF {
+  EFI_IFR_OP_HEADER        Header;
+  EFI_STRING_ID            Error;
+} EFI_IFR_INCONSISTENT_IF;
+
+typedef struct _EFI_IFR_NO_SUBMIT_IF {
+  EFI_IFR_OP_HEADER        Header;
+  EFI_STRING_ID            Error;
+} EFI_IFR_NO_SUBMIT_IF;
+
+typedef struct _EFI_IFR_WARNING_IF {
+  EFI_IFR_OP_HEADER        Header;
+  EFI_STRING_ID            Warning;
+  UINT8                    TimeOut;
+} EFI_IFR_WARNING_IF;
+
+typedef struct _EFI_IFR_REFRESH {
+  EFI_IFR_OP_HEADER        Header;
+  UINT8                    RefreshInterval;
+} EFI_IFR_REFRESH;
+
+typedef struct _EFI_IFR_REFRESH_ID {
+  EFI_IFR_OP_HEADER Header;
+  EFI_GUID          RefreshEventGroupId;
+} EFI_IFR_REFRESH_ID;
+
+typedef struct _EFI_IFR_VARSTORE_DEVICE {
+  EFI_IFR_OP_HEADER        Header;
+  EFI_STRING_ID            DevicePath;
+} EFI_IFR_VARSTORE_DEVICE;
+
+typedef struct _EFI_IFR_ONE_OF_OPTION {
+  EFI_IFR_OP_HEADER        Header;
+  EFI_STRING_ID            Option;
+  UINT8                    Flags;
+  UINT8                    Type;
+  EFI_IFR_TYPE_VALUE       Value;
+} EFI_IFR_ONE_OF_OPTION;
+
+#define EFI_IFR_TYPE_NUM_SIZE_8        0x00
+#define EFI_IFR_TYPE_NUM_SIZE_16       0x01
+#define EFI_IFR_TYPE_NUM_SIZE_32       0x02
+#define EFI_IFR_TYPE_NUM_SIZE_64       0x03
+#define EFI_IFR_TYPE_BOOLEAN           0x04
+#define EFI_IFR_TYPE_TIME              0x05
+#define EFI_IFR_TYPE_DATE              0x06
+#define EFI_IFR_TYPE_STRING            0x07
+#define EFI_IFR_TYPE_OTHER             0x08
+#define EFI_IFR_TYPE_UNDEFINED         0x09
+#define EFI_IFR_TYPE_ACTION            0x0A
+#define EFI_IFR_TYPE_BUFFER            0x0B
+#define EFI_IFR_TYPE_REF               0x0C
+
+#define EFI_IFR_OPTION_DEFAULT         0x10
+#define EFI_IFR_OPTION_DEFAULT_MFG     0x20
+
+typedef struct _EFI_IFR_GUID {
+  EFI_IFR_OP_HEADER        Header;
+  EFI_GUID                 Guid;
+  //Optional Data Follows
+} EFI_IFR_GUID;
+
+typedef struct _EFI_IFR_DUP {
+  EFI_IFR_OP_HEADER        Header;
+} EFI_IFR_DUP;
+
+typedef struct _EFI_IFR_EQ_ID_ID {
+  EFI_IFR_OP_HEADER        Header;
+  EFI_QUESTION_ID          QuestionId1;
+  EFI_QUESTION_ID          QuestionId2;
+} EFI_IFR_EQ_ID_ID;
+
+typedef struct _EFI_IFR_EQ_ID_VAL {
+  EFI_IFR_OP_HEADER        Header;
+  EFI_QUESTION_ID          QuestionId;
+  UINT16                   Value;
+} EFI_IFR_EQ_ID_VAL;
+
+typedef struct _EFI_IFR_EQ_ID_VAL_LIST {
+  EFI_IFR_OP_HEADER        Header;
+  EFI_QUESTION_ID          QuestionId;
+  UINT16                   ListLength;
+  UINT16                   ValueList[1];
+} EFI_IFR_EQ_ID_VAL_LIST;
+
+typedef struct _EFI_IFR_QUESTION_REF1 {
+  EFI_IFR_OP_HEADER        Header;
+  EFI_QUESTION_ID          QuestionId;
+} EFI_IFR_QUESTION_REF1;
+
+typedef struct _EFI_IFR_UINT8 {
+  EFI_IFR_OP_HEADER        Header;
+  UINT8 Value;
+} EFI_IFR_UINT8;
+
+typedef struct _EFI_IFR_UINT16 {
+  EFI_IFR_OP_HEADER        Header;
+  UINT16                   Value;
+} EFI_IFR_UINT16;
+
+typedef struct _EFI_IFR_QUESTION_REF2 {
+  EFI_IFR_OP_HEADER        Header;
+} EFI_IFR_QUESTION_REF2;
+
+typedef struct _EFI_IFR_UINT32 {
+  EFI_IFR_OP_HEADER        Header;
+  UINT32                   Value;
+} EFI_IFR_UINT32;
+
+typedef struct _EFI_IFR_UINT64 {
+  EFI_IFR_OP_HEADER        Header;
+  UINT64 Value;
+} EFI_IFR_UINT64;
+
+typedef struct _EFI_IFR_QUESTION_REF3 {
+  EFI_IFR_OP_HEADER        Header;
+} EFI_IFR_QUESTION_REF3;
+
+typedef struct _EFI_IFR_QUESTION_REF3_2 {
+  EFI_IFR_OP_HEADER        Header;
+  EFI_STRING_ID            DevicePath;
+} EFI_IFR_QUESTION_REF3_2;
+
+typedef struct _EFI_IFR_QUESTION_REF3_3 {
+  EFI_IFR_OP_HEADER        Header;
+  EFI_STRING_ID            DevicePath;
+  EFI_GUID                 Guid;
+} EFI_IFR_QUESTION_REF3_3;
+
+typedef struct _EFI_IFR_RULE_REF {
+  EFI_IFR_OP_HEADER        Header;
+  UINT8                    RuleId;
+} EFI_IFR_RULE_REF;
+
+typedef struct _EFI_IFR_STRING_REF1 {
+  EFI_IFR_OP_HEADER        Header;
+  EFI_STRING_ID            StringId;
+} EFI_IFR_STRING_REF1;
+
+typedef struct _EFI_IFR_STRING_REF2 {
+  EFI_IFR_OP_HEADER        Header;
+} EFI_IFR_STRING_REF2;
+
+typedef struct _EFI_IFR_THIS {
+  EFI_IFR_OP_HEADER        Header;
+} EFI_IFR_THIS;
+
+typedef struct _EFI_IFR_TRUE {
+  EFI_IFR_OP_HEADER        Header;
+} EFI_IFR_TRUE;
+
+typedef struct _EFI_IFR_FALSE {
+  EFI_IFR_OP_HEADER        Header;
+} EFI_IFR_FALSE;
+
+typedef struct _EFI_IFR_ONE {
+  EFI_IFR_OP_HEADER        Header;
+} EFI_IFR_ONE;
+
+typedef struct _EFI_IFR_ONES {
+  EFI_IFR_OP_HEADER        Header;
+} EFI_IFR_ONES;
+
+typedef struct _EFI_IFR_ZERO {
+  EFI_IFR_OP_HEADER        Header;
+} EFI_IFR_ZERO;
+
+typedef struct _EFI_IFR_UNDEFINED {
+  EFI_IFR_OP_HEADER        Header;
+} EFI_IFR_UNDEFINED;
+
+typedef struct _EFI_IFR_VERSION {
+  EFI_IFR_OP_HEADER        Header;
+} EFI_IFR_VERSION;
+
+typedef struct _EFI_IFR_LENGTH {
+  EFI_IFR_OP_HEADER        Header;
+} EFI_IFR_LENGTH;
+
+typedef struct _EFI_IFR_NOT {
+  EFI_IFR_OP_HEADER        Header;
+} EFI_IFR_NOT;
+
+typedef struct _EFI_IFR_BITWISE_NOT {
+  EFI_IFR_OP_HEADER        Header;
+} EFI_IFR_BITWISE_NOT;
+
+typedef struct _EFI_IFR_TO_BOOLEAN {
+  EFI_IFR_OP_HEADER        Header;
+} EFI_IFR_TO_BOOLEAN;
+
+#define EFI_IFR_STRING_UNSIGNED_DEC      0
+#define EFI_IFR_STRING_SIGNED_DEC        1
+#define EFI_IFR_STRING_LOWERCASE_HEX     2
+#define EFI_IFR_STRING_UPPERCASE_HEX     3
+
+#define EFI_IFR_STRING_ASCII             0
+#define EFI_IFR_STRING_UNICODE           8
+
+typedef struct _EFI_IFR_TO_STRING {
+  EFI_IFR_OP_HEADER        Header;
+  UINT8                    Format;
+} EFI_IFR_TO_STRING;
+
+typedef struct _EFI_IFR_TO_UINT {
+  EFI_IFR_OP_HEADER        Header;
+} EFI_IFR_TO_UINT;
+
+typedef struct _EFI_IFR_TO_UPPER {
+  EFI_IFR_OP_HEADER        Header;
+} EFI_IFR_TO_UPPER;
+
+typedef struct _EFI_IFR_TO_LOWER {
+  EFI_IFR_OP_HEADER        Header;
+} EFI_IFR_TO_LOWER;
+
+typedef struct _EFI_IFR_ADD {
+  EFI_IFR_OP_HEADER        Header;
+} EFI_IFR_ADD;
+
+typedef struct _EFI_IFR_AND {
+  EFI_IFR_OP_HEADER        Header;
+} EFI_IFR_AND;
+
+typedef struct _EFI_IFR_BITWISE_AND {
+  EFI_IFR_OP_HEADER        Header;
+} EFI_IFR_BITWISE_AND;
+
+typedef struct _EFI_IFR_BITWISE_OR {
+  EFI_IFR_OP_HEADER        Header;
+} EFI_IFR_BITWISE_OR;
+
+typedef struct _EFI_IFR_CATENATE {
+  EFI_IFR_OP_HEADER        Header;
+} EFI_IFR_CATENATE;
+
+typedef struct _EFI_IFR_DIVIDE {
+  EFI_IFR_OP_HEADER        Header;
+} EFI_IFR_DIVIDE;
+
+typedef struct _EFI_IFR_EQUAL {
+  EFI_IFR_OP_HEADER        Header;
+} EFI_IFR_EQUAL;
+
+typedef struct _EFI_IFR_GREATER_EQUAL {
+  EFI_IFR_OP_HEADER        Header;
+} EFI_IFR_GREATER_EQUAL;
+
+typedef struct _EFI_IFR_GREATER_THAN {
+  EFI_IFR_OP_HEADER        Header;
+} EFI_IFR_GREATER_THAN;
+
+typedef struct _EFI_IFR_LESS_EQUAL {
+  EFI_IFR_OP_HEADER        Header;
+} EFI_IFR_LESS_EQUAL;
+
+typedef struct _EFI_IFR_LESS_THAN {
+  EFI_IFR_OP_HEADER        Header;
+} EFI_IFR_LESS_THAN;
+
+typedef struct _EFI_IFR_MATCH {
+  EFI_IFR_OP_HEADER        Header;
+} EFI_IFR_MATCH;
+
+typedef struct _EFI_IFR_MATCH2 {
+  EFI_IFR_OP_HEADER        Header;
+  EFI_GUID                 SyntaxType;
+} EFI_IFR_MATCH2;
+
+typedef struct _EFI_IFR_MULTIPLY {
+  EFI_IFR_OP_HEADER        Header;
+} EFI_IFR_MULTIPLY;
+
+typedef struct _EFI_IFR_MODULO {
+  EFI_IFR_OP_HEADER        Header;
+} EFI_IFR_MODULO;
+
+typedef struct _EFI_IFR_NOT_EQUAL {
+  EFI_IFR_OP_HEADER        Header;
+} EFI_IFR_NOT_EQUAL;
+
+typedef struct _EFI_IFR_OR {
+  EFI_IFR_OP_HEADER        Header;
+} EFI_IFR_OR;
+
+typedef struct _EFI_IFR_SHIFT_LEFT {
+  EFI_IFR_OP_HEADER        Header;
+} EFI_IFR_SHIFT_LEFT;
+
+typedef struct _EFI_IFR_SHIFT_RIGHT {
+  EFI_IFR_OP_HEADER        Header;
+} EFI_IFR_SHIFT_RIGHT;
+
+typedef struct _EFI_IFR_SUBTRACT {
+  EFI_IFR_OP_HEADER        Header;
+} EFI_IFR_SUBTRACT;
+
+typedef struct _EFI_IFR_CONDITIONAL {
+  EFI_IFR_OP_HEADER        Header;
+} EFI_IFR_CONDITIONAL;
+
+#define EFI_IFR_FF_CASE_SENSITIVE    0x00
+#define EFI_IFR_FF_CASE_INSENSITIVE  0x01
+
+typedef struct _EFI_IFR_FIND {
+  EFI_IFR_OP_HEADER        Header;
+  UINT8                    Format;
+} EFI_IFR_FIND;
+
+typedef struct _EFI_IFR_MID {
+  EFI_IFR_OP_HEADER        Header;
+} EFI_IFR_MID;
+
+typedef struct _EFI_IFR_TOKEN {
+  EFI_IFR_OP_HEADER        Header;
+} EFI_IFR_TOKEN;
+
+#define EFI_IFR_FLAGS_FIRST_MATCHING     0x00
+#define EFI_IFR_FLAGS_FIRST_NON_MATCHING 0x01
+
+typedef struct _EFI_IFR_SPAN {
+  EFI_IFR_OP_HEADER        Header;
+  UINT8                    Flags;
+} EFI_IFR_SPAN;
+
+typedef struct _EFI_IFR_SECURITY {
+  ///
+  /// Standard opcode header, where Header.Op = EFI_IFR_SECURITY_OP.
+  ///
+  EFI_IFR_OP_HEADER        Header;
+  ///
+  /// Security permission level.
+  ///
+  EFI_GUID                 Permissions;
+} EFI_IFR_SECURITY;
+
+typedef struct _EFI_IFR_FORM_MAP_METHOD {
+  ///
+  /// The string identifier which provides the human-readable name of 
+  /// the configuration method for this standards map form.
+  ///
+  EFI_STRING_ID            MethodTitle;
+  ///
+  /// Identifier which uniquely specifies the configuration methods 
+  /// associated with this standards map form.
+  ///
+  EFI_GUID                 MethodIdentifier;
+} EFI_IFR_FORM_MAP_METHOD;
+
+typedef struct _EFI_IFR_FORM_MAP {
+  ///
+  /// The sequence that defines the type of opcode as well as the length 
+  /// of the opcode being defined. Header.OpCode = EFI_IFR_FORM_MAP_OP. 
+  ///
+  EFI_IFR_OP_HEADER        Header;
+  ///
+  /// The unique identifier for this particular form.
+  ///
+  EFI_FORM_ID              FormId;
+  ///
+  /// One or more configuration method's name and unique identifier.
+  ///
+  // EFI_IFR_FORM_MAP_METHOD  Methods[];
+} EFI_IFR_FORM_MAP;
+
+typedef struct _EFI_IFR_SET {
+  ///
+  /// The sequence that defines the type of opcode as well as the length 
+  /// of the opcode being defined. Header.OpCode = EFI_IFR_SET_OP. 
+  ///
+  EFI_IFR_OP_HEADER  Header;
+  ///
+  /// Specifies the identifier of a previously declared variable store to 
+  /// use when storing the question's value. 
+  ///
+  EFI_VARSTORE_ID    VarStoreId;
+  union {
+    ///
+    /// A 16-bit Buffer Storage offset.
+    ///
+    EFI_STRING_ID    VarName;
+    ///
+    /// A Name Value or EFI Variable name (VarName).
+    ///
+    UINT16           VarOffset;
+  }                  VarStoreInfo;
+  ///
+  /// Specifies the type used for storage. 
+  ///
+  UINT8              VarStoreType;
+} EFI_IFR_SET;
+
+typedef struct _EFI_IFR_GET {
+  ///
+  /// The sequence that defines the type of opcode as well as the length 
+  /// of the opcode being defined. Header.OpCode = EFI_IFR_GET_OP. 
+  ///
+  EFI_IFR_OP_HEADER  Header;
+  ///
+  /// Specifies the identifier of a previously declared variable store to 
+  /// use when retrieving the value. 
+  ///
+  EFI_VARSTORE_ID    VarStoreId;
+  union {
+    ///
+    /// A 16-bit Buffer Storage offset.
+    ///
+    EFI_STRING_ID    VarName;
+    ///
+    /// A Name Value or EFI Variable name (VarName).
+    ///
+    UINT16           VarOffset;
+  }                  VarStoreInfo;
+  ///
+  /// Specifies the type used for storage. 
+  ///
+  UINT8              VarStoreType;
+} EFI_IFR_GET;
+
+typedef struct _EFI_IFR_READ {
+  EFI_IFR_OP_HEADER       Header;
+} EFI_IFR_READ;
+
+typedef struct _EFI_IFR_WRITE {
+  EFI_IFR_OP_HEADER      Header;
+} EFI_IFR_WRITE;
+
+typedef struct _EFI_IFR_MAP {
+  EFI_IFR_OP_HEADER      Header;
+} EFI_IFR_MAP;
+//
+// Keyboard Package
+//
+
+typedef enum {    
+  EfiKeyLCtrl,
+  EfiKeyA0, 
+  EfiKeyLAlt,
+  EfiKeySpaceBar,
+  EfiKeyA2,
+  EfiKeyA3,
+  EfiKeyA4,
+  EfiKeyRCtrl,
+  EfiKeyLeftArrow,
+  EfiKeyDownArrow,
+  EfiKeyRightArrow,
+  EfiKeyZero,
+  EfiKeyPeriod,
+  EfiKeyEnter,
+  EfiKeyLShift,
+  EfiKeyB0,
+  EfiKeyB1,
+  EfiKeyB2,
+  EfiKeyB3,
+  EfiKeyB4,
+  EfiKeyB5,
+  EfiKeyB6,
+  EfiKeyB7,
+  EfiKeyB8,
+  EfiKeyB9,
+  EfiKeyB10,
+  EfiKeyRshift,
+  EfiKeyUpArrow,
+  EfiKeyOne,
+  EfiKeyTwo,
+  EfiKeyThree,
+  EfiKeyCapsLock,
+  EfiKeyC1,
+  EfiKeyC2,
+  EfiKeyC3,
+  EfiKeyC4,
+  EfiKeyC5,
+  EfiKeyC6,
+  EfiKeyC7,
+  EfiKeyC8,
+  EfiKeyC9,
+  EfiKeyC10,
+  EfiKeyC11,
+  EfiKeyC12,
+  EfiKeyFour,
+  EfiKeyFive,
+  EfiKeySix,
+  EfiKeyPlus,
+  EfiKeyTab,
+  EfiKeyD1,
+  EfiKeyD2,
+  EfiKeyD3,
+  EfiKeyD4,
+  EfiKeyD5,
+  EfiKeyD6,
+  EfiKeyD7,
+  EfiKeyD8,
+  EfiKeyD9,
+  EfiKeyD10,
+  EfiKeyD11,
+  EfiKeyD12,
+  EfiKeyD13,
+  EfiKeyDel,
+  EfiKeyEnd,
+  EfiKeyPgDn,
+  EfiKeySeven,
+  EfiKeyEight,
+  EfiKeyNine,
+  EfiKeyE0,
+  EfiKeyE1,
+  EfiKeyE2,
+  EfiKeyE3,
+  EfiKeyE4,
+  EfiKeyE5,
+  EfiKeyE6,
+  EfiKeyE7,
+  EfiKeyE8,
+  EfiKeyE9,
+  EfiKeyE10,
+  EfiKeyE11,
+  EfiKeyE12,
+  EfiKeyBackSpace,
+  EfiKeyIns,
+  EfiKeyHome,
+  EfiKeyPgUp,
+  EfiKeyNLck,
+  EfiKeySlash,
+  EfiKeyAsterisk,
+  EfiKeyMinus,
+  EfiKeyEsc,
+  EfiKeyF1,
+  EfiKeyF2,
+  EfiKeyF3,
+  EfiKeyF4,
+  EfiKeyF5,
+  EfiKeyF6,
+  EfiKeyF7,
+  EfiKeyF8,
+  EfiKeyF9,
+  EfiKeyF10,
+  EfiKeyF11,
+  EfiKeyF12,
+  EfiKeyPrint,
+  EfiKeySLck,
+  EfiKeyPause
+} EFI_KEY;
+
+typedef struct {
+  EFI_KEY                 Key;
+  CHAR16                  Unicode;
+  CHAR16                  ShiftedUnicode;
+  CHAR16                  AltGrUnicode;
+  CHAR16                  ShiftedAltGrUnicode;
+  UINT16                  Modifier;
+  UINT16                  AffectedAttribute;
+} EFI_KEY_DESCRIPTOR;
+
+//
+// A key which is affected by all the standard shift modifiers.  
+// Most keys would be expected to have this bit active.
+//
+#define EFI_AFFECTED_BY_STANDARD_SHIFT       0x0001
+//
+// This key is affected by the caps lock so that if a keyboard driver
+// would need to disambiguate between a key which had a "1" defined
+// versus a "a" character.  Having this bit turned on would tell
+// the keyboard driver to use the appropriate shifted state or not.
+//
+#define EFI_AFFECTED_BY_CAPS_LOCK            0x0002
+//
+// Similar to the case of CAPS lock, if this bit is active, the key
+// is affected by the num lock being turned on.
+//
+#define EFI_AFFECTED_BY_NUM_LOCK             0x0004
+
+typedef struct {
+  UINT16                  LayoutLength;
+  EFI_GUID                Guid;
+  UINT32                  LayoutDescriptorStringOffset;
+  UINT8                   DescriptorCount;
+  // EFI_KEY_DESCRIPTOR    Descriptors[];
+} EFI_HII_KEYBOARD_LAYOUT;
+
+typedef struct {
+  EFI_HII_PACKAGE_HEADER  Header;
+  UINT16                  LayoutCount;
+  // EFI_HII_KEYBOARD_LAYOUT Layout[];
+} EFI_HII_KEYBOARD_PACKAGE_HDR;
+
+typedef struct {
+  CHAR16                  Language[3];
+  CHAR16                  Space;
+  CHAR16                  DescriptionString[1];
+} EFI_DESCRIPTION_STRING;
+
+typedef struct {
+  UINT16                  DescriptionCount;
+  EFI_DESCRIPTION_STRING  DescriptionString[1];
+} EFI_DESCRIPTION_STRING_BUNDLE;
+
+//
+// Modifier values
+//
+#define EFI_NULL_MODIFIER                0x0000
+#define EFI_LEFT_CONTROL_MODIFIER        0x0001
+#define EFI_RIGHT_CONTROL_MODIFIER       0x0002
+#define EFI_LEFT_ALT_MODIFIER            0x0003
+#define EFI_RIGHT_ALT_MODIFIER           0x0004
+#define EFI_ALT_GR_MODIFIER              0x0005
+#define EFI_INSERT_MODIFIER              0x0006
+#define EFI_DELETE_MODIFIER              0x0007
+#define EFI_PAGE_DOWN_MODIFIER           0x0008
+#define EFI_PAGE_UP_MODIFIER             0x0009
+#define EFI_HOME_MODIFIER                0x000A
+#define EFI_END_MODIFIER                 0x000B
+#define EFI_LEFT_SHIFT_MODIFIER          0x000C
+#define EFI_RIGHT_SHIFT_MODIFIER         0x000D
+#define EFI_CAPS_LOCK_MODIFIER           0x000E
+#define EFI_NUM_LOCK _MODIFIER           0x000F
+#define EFI_LEFT_ARROW_MODIFIER          0x0010
+#define EFI_RIGHT_ARROW_MODIFIER         0x0011
+#define EFI_DOWN_ARROW_MODIFIER          0x0012
+#define EFI_UP_ARROW_MODIFIER            0x0013
+#define EFI_NS_KEY_MODIFIER              0x0014
+#define EFI_NS_KEY_DEPENDENCY_MODIFIER   0x0015
+#define EFI_FUNCTION_KEY_ONE_MODIFIER    0x0016
+#define EFI_FUNCTION_KEY_TWO_MODIFIER    0x0017
+#define EFI_FUNCTION_KEY_THREE_MODIFIER  0x0018
+#define EFI_FUNCTION_KEY_FOUR_MODIFIER   0x0019
+#define EFI_FUNCTION_KEY_FIVE_MODIFIER   0x001A
+#define EFI_FUNCTION_KEY_SIX_MODIFIER    0x001B
+#define EFI_FUNCTION_KEY_SEVEN_MODIFIER  0x001C
+#define EFI_FUNCTION_KEY_EIGHT_MODIFIER  0x001D
+#define EFI_FUNCTION_KEY_NINE_MODIFIER   0x001E
+#define EFI_FUNCTION_KEY_TEN_MODIFIER    0x001F
+#define EFI_FUNCTION_KEY_ELEVEN_MODIFIER 0x0020
+#define EFI_FUNCTION_KEY_TWELVE_MODIFIER 0x0021
+
+//
+// Keys that have multiple control functions based on modifier
+// settings are handled in the keyboard driver implementation.
+// For instance PRINT_KEY might have a modifier held down and
+// is still a nonprinting character, but might have an alternate
+// control function like SYSREQUEST
+//
+#define EFI_PRINT_MODIFIER               0x0022
+#define EFI_SYS_REQUEST_MODIFIER         0x0023
+#define EFI_SCROLL_LOCK_MODIFIER         0x0024
+#define EFI_PAUSE_MODIFIER               0x0025
+#define EFI_BREAK_MODIFIER               0x0026
+
+#pragma pack()
+
+
+
+//
+// References to string tokens must use this macro to enable scanning for
+// token usages.
+//
+//
+// STRING_TOKEN is not defined in UEFI specification. But it is placed 
+// here for the easy access by C files and VFR source files.
+//
+#define STRING_TOKEN(t) t
+
+#endif