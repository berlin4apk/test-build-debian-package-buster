--- conflicted
+++ resolved
@@ -1,235 +1,232 @@
-/** @file
-  This includes some definitions introduced in UEFI that will be used in both PEI 
-  and DXE phases.
-
-<<<<<<< HEAD
-=======
-  (C) Copyright 2015 Hewlett-Packard Development Company, L.P.<BR>
->>>>>>> c2a892d7
-  Copyright (c) 2006 - 2014, Intel Corporation. All rights reserved.<BR>
-
-  This program and the accompanying materials are licensed and made available
-  under the terms and conditions of the BSD License which accompanies this
-  distribution.  The full text of the license may be found at
-    http://opensource.org/licenses/bsd-license.php
-
-  THE PROGRAM IS DISTRIBUTED UNDER THE BSD LICENSE ON AN "AS IS" BASIS,
-  WITHOUT WARRANTIES OR REPRESENTATIONS OF ANY KIND, EITHER EXPRESS OR IMPLIED.
-
-**/
-
-#ifndef __UEFI_MULTIPHASE_H__
-#define __UEFI_MULTIPHASE_H__
-
-//
-// Enumeration of memory types introduced in UEFI.
-// 
-typedef enum {
-  EfiReservedMemoryType,
-  EfiLoaderCode,
-  EfiLoaderData,
-  EfiBootServicesCode,
-  EfiBootServicesData,
-  EfiRuntimeServicesCode,
-  EfiRuntimeServicesData,
-  EfiConventionalMemory,
-  EfiUnusableMemory,
-  EfiACPIReclaimMemory,
-  EfiACPIMemoryNVS,
-  EfiMemoryMappedIO,
-  EfiMemoryMappedIOPortSpace,
-  EfiPalCode,
-  EfiPersistentMemory,
-  EfiMaxMemoryType
-} EFI_MEMORY_TYPE;
-
-
-//
-// Data structure that precedes all of the standard EFI table types.
-// 
-typedef struct {
-  UINT64  Signature;
-  UINT32  Revision;
-  UINT32  HeaderSize;
-  UINT32  CRC32;
-  UINT32  Reserved;
-} EFI_TABLE_HEADER;
-
-//
-// Attributes of variable.
-// 
-#define EFI_VARIABLE_NON_VOLATILE                 0x00000001
-#define EFI_VARIABLE_BOOTSERVICE_ACCESS           0x00000002
-#define EFI_VARIABLE_RUNTIME_ACCESS               0x00000004
-#define EFI_VARIABLE_HARDWARE_ERROR_RECORD        0x00000008
-
-//
-// This attribute is identified by the mnemonic 'HR' 
-// elsewhere in this specification.
-// 
-#define EFI_VARIABLE_AUTHENTICATED_WRITE_ACCESS   0x00000010
-
-
-
-//
-// _WIN_CERTIFICATE.wCertificateType
-// 
-#define WIN_CERT_TYPE_EFI_PKCS115   0x0EF0
-#define WIN_CERT_TYPE_EFI_GUID      0x0EF1
-
-/**
-   
-  The WIN_CERTIFICATE structure is part of the PE/COFF
-  specification and has the following definition:
-
-  @param dwLength   The length of the entire certificate,
-                    including the length of the header, in
-                    bytes.
-
-  @param wRevision  The revision level of the WIN_CERTIFICATE
-                    structure. The current revision level is
-                    0x0200.
-
-  @param wCertificateType   The certificate type. See
-                            WIN_CERT_TYPE_xxx for the UEFI
-                            certificate types. The UEFI
-                            specification reserves the range of
-                            certificate type values from 0x0EF0
-                            to 0x0EFF.
-
-  @param bCertificate   The actual certificate. The format of
-                        the certificate depends on
-                        wCertificateType. The format of the UEFI
-                        certificates is defined below.
-
-
-**/
-typedef struct _WIN_CERTIFICATE {
-  UINT32  dwLength;
-  UINT16  wRevision;
-  UINT16  wCertificateType;
-  //UINT8 bCertificate[ANYSIZE_ARRAY];
-} WIN_CERTIFICATE;
-
-//
-// WIN_CERTIFICATE_UEFI_GUID.CertType
-// 
-#define EFI_CERT_TYPE_RSA2048_SHA256_GUID \
-  {0xa7717414, 0xc616, 0x4977, {0x94, 0x20, 0x84, 0x47, 0x12, 0xa7, 0x35, 0xbf } }
-
-//
-// WIN_CERTIFICATE_UEFI_GUID.CertData
-// 
-typedef struct _EFI_CERT_BLOCK_RSA_2048_SHA256 {
-  EFI_GUID  HashType;
-  UINT8     PublicKey[256];
-  UINT8     Signature[256];
-} EFI_CERT_BLOCK_RSA_2048_SHA256;
-
-
-/**
-   
-  @param Hdr  This is the standard WIN_CERTIFICATE header, where
-              wCertificateType is set to
-              WIN_CERT_TYPE_EFI_GUID.
-
-  @param CertType   This is the unique id which determines the
-                    format of the CertData. In this case, the
-                    value is EFI_CERT_TYPE_RSA2048_SHA256_GUID.
-
-  @param CertData   This is the certificate data. The format of
-                    the data is determined by the CertType. In
-                    this case the value is
-                    EFI_CERT_BLOCK_RSA_2048_SHA256.
-
-  @param Information  The WIN_CERTIFICATE_UEFI_GUID certificate
-                      type allows new types of certificates to
-                      be developed for driver authentication
-                      without requiring a new certificate type.
-                      The CertType defines the format of the
-                      CertData, which length is defined by the
-                      size of the certificate less the fixed
-                      size of the WIN_CERTIFICATE_UEFI_GUID
-                      structure.
-
-**/
-typedef struct _WIN_CERTIFICATE_UEFI_GUID {
-  WIN_CERTIFICATE   Hdr;
-  EFI_GUID          CertType;
-  // UINT8            CertData[ANYSIZE_ARRAY];
-} WIN_CERTIFICATE_UEFI_GUID;
-
-
-/**
-   
-  Certificate which encapsulates the RSASSA_PKCS1-v1_5 digital
-  signature.
-  
-  The WIN_CERTIFICATE_UEFI_PKCS1_15 structure is derived from
-  WIN_CERTIFICATE and encapsulate the information needed to  
-  implement the RSASSA-PKCS1-v1_5 digital signature algorithm as  
-  specified in RFC2437.  
-  
-  @param Hdr  This is the standard WIN_CERTIFICATE header, where
-              wCertificateType is set to
-              WIN_CERT_TYPE_UEFI_PKCS1_15.
-  
-  @param HashAlgorithm  This is the hashing algorithm which was
-                        performed on the UEFI executable when
-                        creating the digital signature. It is
-                        one of the enumerated values pre-defined
-                        in Section 26.4.1. See
-                        EFI_HASH_ALGORITHM_x.
-  
-  @param Signature  This is the actual digital signature. The
-                    size of the signature is the same size as
-                    the key (1024-bit key is 128 bytes) and can
-                    be determined by subtracting the length of
-                    the other parts of this header from the
-                    total length of the certificate as found in
-                    Hdr.dwLength.
-
-**/
-typedef struct _WIN_CERTIFICATE_EFI_PKCS1_15 {
-  WIN_CERTIFICATE Hdr;
-  EFI_GUID        HashAlgorithm;
-  // UINT8 Signature[ANYSIZE_ARRAY];
-} WIN_CERTIFICATE_EFI_PKCS1_15;
-
-
-/**
-   
-  AuthInfo is a WIN_CERTIFICATE using the wCertificateType
-  WIN_CERTIFICATE_UEFI_GUID and the CertType
-  EFI_CERT_TYPE_RSA2048_SHA256. If the attribute specifies
-  authenticated access, then the Data buffer should begin with an
-  authentication descriptor prior to the data payload and DataSize
-  should reflect the the data.and descriptor size. The caller
-  shall digest the Monotonic Count value and the associated data
-  for the variable update using the SHA-256 1-way hash algorithm.
-  The ensuing the 32-byte digest will be signed using the private
-  key associated w/ the public/private 2048-bit RSA key-pair. The
-  WIN_CERTIFICATE shall be used to describe the signature of the
-  Variable data *Data. In addition, the signature will also
-  include the MonotonicCount value to guard against replay attacks
-  
-  @param  MonotonicCount  Included in the signature of
-                          AuthInfo.Used to ensure freshness/no
-                          replay. Incremented during each
-                          "Write" access.
-  
-  @param AuthInfo   Provides the authorization for the variable
-                    access. It is a signature across the
-                    variable data and the  Monotonic Count
-                    value. Caller uses Private key that is
-                    associated with a public key that has been
-                    provisioned via the key exchange.
-
-**/
-typedef struct {
-  UINT64                      MonotonicCount;
-  WIN_CERTIFICATE_UEFI_GUID   AuthInfo;
-} EFI_VARIABLE_AUTHENTICATION;
-
-#endif
-
+/** @file
+  This includes some definitions introduced in UEFI that will be used in both PEI 
+  and DXE phases.
+
+  (C) Copyright 2015 Hewlett-Packard Development Company, L.P.<BR>
+  Copyright (c) 2006 - 2014, Intel Corporation. All rights reserved.<BR>
+
+  This program and the accompanying materials are licensed and made available
+  under the terms and conditions of the BSD License which accompanies this
+  distribution.  The full text of the license may be found at
+    http://opensource.org/licenses/bsd-license.php
+
+  THE PROGRAM IS DISTRIBUTED UNDER THE BSD LICENSE ON AN "AS IS" BASIS,
+  WITHOUT WARRANTIES OR REPRESENTATIONS OF ANY KIND, EITHER EXPRESS OR IMPLIED.
+
+**/
+
+#ifndef __UEFI_MULTIPHASE_H__
+#define __UEFI_MULTIPHASE_H__
+
+//
+// Enumeration of memory types introduced in UEFI.
+// 
+typedef enum {
+  EfiReservedMemoryType,
+  EfiLoaderCode,
+  EfiLoaderData,
+  EfiBootServicesCode,
+  EfiBootServicesData,
+  EfiRuntimeServicesCode,
+  EfiRuntimeServicesData,
+  EfiConventionalMemory,
+  EfiUnusableMemory,
+  EfiACPIReclaimMemory,
+  EfiACPIMemoryNVS,
+  EfiMemoryMappedIO,
+  EfiMemoryMappedIOPortSpace,
+  EfiPalCode,
+  EfiPersistentMemory,
+  EfiMaxMemoryType
+} EFI_MEMORY_TYPE;
+
+
+//
+// Data structure that precedes all of the standard EFI table types.
+// 
+typedef struct {
+  UINT64  Signature;
+  UINT32  Revision;
+  UINT32  HeaderSize;
+  UINT32  CRC32;
+  UINT32  Reserved;
+} EFI_TABLE_HEADER;
+
+//
+// Attributes of variable.
+// 
+#define EFI_VARIABLE_NON_VOLATILE                 0x00000001
+#define EFI_VARIABLE_BOOTSERVICE_ACCESS           0x00000002
+#define EFI_VARIABLE_RUNTIME_ACCESS               0x00000004
+#define EFI_VARIABLE_HARDWARE_ERROR_RECORD        0x00000008
+
+//
+// This attribute is identified by the mnemonic 'HR' 
+// elsewhere in this specification.
+// 
+#define EFI_VARIABLE_AUTHENTICATED_WRITE_ACCESS   0x00000010
+
+
+
+//
+// _WIN_CERTIFICATE.wCertificateType
+// 
+#define WIN_CERT_TYPE_EFI_PKCS115   0x0EF0
+#define WIN_CERT_TYPE_EFI_GUID      0x0EF1
+
+/**
+   
+  The WIN_CERTIFICATE structure is part of the PE/COFF
+  specification and has the following definition:
+
+  @param dwLength   The length of the entire certificate,
+                    including the length of the header, in
+                    bytes.
+
+  @param wRevision  The revision level of the WIN_CERTIFICATE
+                    structure. The current revision level is
+                    0x0200.
+
+  @param wCertificateType   The certificate type. See
+                            WIN_CERT_TYPE_xxx for the UEFI
+                            certificate types. The UEFI
+                            specification reserves the range of
+                            certificate type values from 0x0EF0
+                            to 0x0EFF.
+
+  @param bCertificate   The actual certificate. The format of
+                        the certificate depends on
+                        wCertificateType. The format of the UEFI
+                        certificates is defined below.
+
+
+**/
+typedef struct _WIN_CERTIFICATE {
+  UINT32  dwLength;
+  UINT16  wRevision;
+  UINT16  wCertificateType;
+  //UINT8 bCertificate[ANYSIZE_ARRAY];
+} WIN_CERTIFICATE;
+
+//
+// WIN_CERTIFICATE_UEFI_GUID.CertType
+// 
+#define EFI_CERT_TYPE_RSA2048_SHA256_GUID \
+  {0xa7717414, 0xc616, 0x4977, {0x94, 0x20, 0x84, 0x47, 0x12, 0xa7, 0x35, 0xbf } }
+
+//
+// WIN_CERTIFICATE_UEFI_GUID.CertData
+// 
+typedef struct _EFI_CERT_BLOCK_RSA_2048_SHA256 {
+  EFI_GUID  HashType;
+  UINT8     PublicKey[256];
+  UINT8     Signature[256];
+} EFI_CERT_BLOCK_RSA_2048_SHA256;
+
+
+/**
+   
+  @param Hdr  This is the standard WIN_CERTIFICATE header, where
+              wCertificateType is set to
+              WIN_CERT_TYPE_EFI_GUID.
+
+  @param CertType   This is the unique id which determines the
+                    format of the CertData. In this case, the
+                    value is EFI_CERT_TYPE_RSA2048_SHA256_GUID.
+
+  @param CertData   This is the certificate data. The format of
+                    the data is determined by the CertType. In
+                    this case the value is
+                    EFI_CERT_BLOCK_RSA_2048_SHA256.
+
+  @param Information  The WIN_CERTIFICATE_UEFI_GUID certificate
+                      type allows new types of certificates to
+                      be developed for driver authentication
+                      without requiring a new certificate type.
+                      The CertType defines the format of the
+                      CertData, which length is defined by the
+                      size of the certificate less the fixed
+                      size of the WIN_CERTIFICATE_UEFI_GUID
+                      structure.
+
+**/
+typedef struct _WIN_CERTIFICATE_UEFI_GUID {
+  WIN_CERTIFICATE   Hdr;
+  EFI_GUID          CertType;
+  // UINT8            CertData[ANYSIZE_ARRAY];
+} WIN_CERTIFICATE_UEFI_GUID;
+
+
+/**
+   
+  Certificate which encapsulates the RSASSA_PKCS1-v1_5 digital
+  signature.
+  
+  The WIN_CERTIFICATE_UEFI_PKCS1_15 structure is derived from
+  WIN_CERTIFICATE and encapsulate the information needed to  
+  implement the RSASSA-PKCS1-v1_5 digital signature algorithm as  
+  specified in RFC2437.  
+  
+  @param Hdr  This is the standard WIN_CERTIFICATE header, where
+              wCertificateType is set to
+              WIN_CERT_TYPE_UEFI_PKCS1_15.
+  
+  @param HashAlgorithm  This is the hashing algorithm which was
+                        performed on the UEFI executable when
+                        creating the digital signature. It is
+                        one of the enumerated values pre-defined
+                        in Section 26.4.1. See
+                        EFI_HASH_ALGORITHM_x.
+  
+  @param Signature  This is the actual digital signature. The
+                    size of the signature is the same size as
+                    the key (1024-bit key is 128 bytes) and can
+                    be determined by subtracting the length of
+                    the other parts of this header from the
+                    total length of the certificate as found in
+                    Hdr.dwLength.
+
+**/
+typedef struct _WIN_CERTIFICATE_EFI_PKCS1_15 {
+  WIN_CERTIFICATE Hdr;
+  EFI_GUID        HashAlgorithm;
+  // UINT8 Signature[ANYSIZE_ARRAY];
+} WIN_CERTIFICATE_EFI_PKCS1_15;
+
+
+/**
+   
+  AuthInfo is a WIN_CERTIFICATE using the wCertificateType
+  WIN_CERTIFICATE_UEFI_GUID and the CertType
+  EFI_CERT_TYPE_RSA2048_SHA256. If the attribute specifies
+  authenticated access, then the Data buffer should begin with an
+  authentication descriptor prior to the data payload and DataSize
+  should reflect the the data.and descriptor size. The caller
+  shall digest the Monotonic Count value and the associated data
+  for the variable update using the SHA-256 1-way hash algorithm.
+  The ensuing the 32-byte digest will be signed using the private
+  key associated w/ the public/private 2048-bit RSA key-pair. The
+  WIN_CERTIFICATE shall be used to describe the signature of the
+  Variable data *Data. In addition, the signature will also
+  include the MonotonicCount value to guard against replay attacks
+  
+  @param  MonotonicCount  Included in the signature of
+                          AuthInfo.Used to ensure freshness/no
+                          replay. Incremented during each
+                          "Write" access.
+  
+  @param AuthInfo   Provides the authorization for the variable
+                    access. It is a signature across the
+                    variable data and the  Monotonic Count
+                    value. Caller uses Private key that is
+                    associated with a public key that has been
+                    provisioned via the key exchange.
+
+**/
+typedef struct {
+  UINT64                      MonotonicCount;
+  WIN_CERTIFICATE_UEFI_GUID   AuthInfo;
+} EFI_VARIABLE_AUTHENTICATION;
+
+#endif
+